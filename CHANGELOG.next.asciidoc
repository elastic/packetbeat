// Use these for links to issue and pulls. Note issues and pulls redirect one to
// each other on Github, so don't worry too much on using the right prefix.
:issue: https://github.com/elastic/beats/issues/
:pull: https://github.com/elastic/beats/pull/

=== Beats version HEAD
https://github.com/elastic/beats/compare/v8.2.0\...main[Check the HEAD diff]

==== Breaking changes

*Affecting all Beats*


*Auditbeat*


*Filebeat*

- Metrics hosted by the HTTP monitoring endpoint for the `aws-cloudwatch`, `aws-s3`, `cel`, and `lumberjack` inputs are now available under `/inputs/` instead of `/dataset`.

*Heartbeat*


*Metricbeat*


*Packetbeat*


*Winlogbeat*

- Added processing for Windows Event ID's 4797, 5379, 5380, 5381, and 5382 for the Security Ingest Pipeline {issue}34293[34293] {pull}34294[34294]
- Added processing for Windows Event ID's 5140 and 5145 for the Security Ingest Pipeline {pull}34352[34352]

*Functionbeat*


==== Bugfixes

*Affecting all Beats*
- Support for multiline zookeeper logs {issue}2496[2496]
- Add checks to ensure reloading of units if the configuration actually changed. {pull}34346[34346]



*Auditbeat*


*Filebeat*

- [Auditbeat System Package] Added support for Apple Silicon chips. {pull}34433[34433]
with the ecs field name `container`. {pull}34403[34403]
automatic splitting at root level, if root level element is an array. {pull}34155[34155]
- Prevent Elasticsearch from spewing log warnings about redundant wildcard when setting up ingest pipelines. {issue}34249[34249] {pull}34550[34550]
- Gracefully handle Windows event channel not found errors in winlog input. {issue}30201[30201] {pull}34605[34605]
- Fix the issue of `cometd` input worker getting closed in case of a network connection issue and an EOF error. {issue}34326[34326] {pull}34327[34327]
- Fix for httpjson first_response object throwing false positive errors by making it a flag based object {issue}34747[34747] {pull}34748[34748]
- Fix errors and panics due to re-used processors {pull}34761[34761]
- Add missing Basic Authentication support to CEL input {issue}34609[34609] {pull}34689[34689]
- [Gcs Input] - Added missing locks for safe concurrency {pull}34914[34914]
- Fix the ignore_inactive option being ignored in Filebeat's filestream input {pull}34770[34770]
- Fix TestMultiEventForEOFRetryHandlerInput unit test of CometD input {pull}34903[34903]
- Add input instance id to request trace filename for httpjson and cel inputs {pull}35024[35024]
- Fix panic in TCP and UDP inputs on Linux when collecting socket metrics from OS. {issue}35064[35064]
- Correctly collect TCP and UDP metrics for unspecified address values. {pull}35111[35111]
- Fix base for UDP and TCP queue metrics and UDP drops metric. {pull}35123[35123]
- decode_cef processor: Fix ECS output by making `observer.ip` into an array of strings instead of string. {issue}35140[35140] {pull}35149[35149]
- Fix handling of MySQL audit logs with strict JSON parser. {issue}35158[35158] {pull}35160[35160]
- Fix accidental error overwrite in defer statement in entityanalytics Azure AD input. {issue}35153[35153] {pull}35169[35169]
- Fixing the grok expression outputs of log files {pull}35221[35221]
- [GCS Input] - Fixed an issue where bucket_timeout was being applied to the entire bucket poll interval and not individual bucket object read operations. Fixed a map write concurrency issue arising from data races when using a high number of workers. Fixed the flaky tests that were present in the GCS test suit. {pull}35605[35605]
- Fix handling of IPv6 unspecified addresses in TCP input. {issue}35064[35064] {pull}35637[35637]

*Heartbeat*

- Fix panics when parsing dereferencing invalid parsed url. {pull}34702[34702]
- Fix broken zip URL monitors. NOTE: Zip URL Monitors will be removed in version 8.7 and replaced with project monitors. {pull}33723[33723]
- Fix integration hashing to prevent reloading all when updated. {pull}34697[34697]
- Fix release of job limit semaphore when context is cancelled. {pull}34697[34697]
- Fix bug where states.duration_ms was incorrect type. {pull}33563[33563]
- Fix handling of long UDP messages in UDP input. {issue}33836[33836] {pull}33837[33837]
- Fix browser monitor summary reporting as up when monitor is down. {issue}33374[33374] {pull}33819[33819]
- Fix beat capabilities on Docker image. {pull}33584[33584]
- Fix serialization of state duration to avoid scientific notation. {pull}34280[34280]
- Enable nodejs engine strict validation when bundling synthetics. {pull}34470[34470]
with the ecs field name `container`. {pull}34403[34403]
automatic splitting at root level, if root level element is an array. {pull}34155[34155]
- Fix broken mapping for state.ends field. {pull}34891[34891]
- Fix issue using projects in airgapped environments by disabling npm audit. {pull}34936[34936]
- Fix broken state ID location naming. {pull}35336[35336]
- Fix project monitor temp directories permission to include group access. {pull}35398[35398]
- Fix output pipeline exit on run_once. {pull}35376[35376]
- Fix formatting issue with socket trace timeout. {pull}35434[35434]
- Fix serialization of processors when running diagnostics. {pull}35698[35698]

*Heartbeat*


*Heartbeat*


*Heartbeat*


*Auditbeat*


*Filebeat*

- Allow the `misp` fileset in the Filebeat `threatintel` module to ignore CIDR ranges for an IP field. {issue}29949[29949] {pull}34195[34195]

*Auditbeat*


*Filebeat*


*Heartbeat*


*Metricbeat*

- in module/windows/perfmon, changed collection method of the second counter value required to create a displayable value {pull}32305[32305]
- Fix and improve AWS metric period calculation to avoid zero-length intervals {pull}32724[32724]
- Add missing cluster metadata to k8s module metricsets {pull}32979[32979] {pull}33032[33032]
- Add GCP CloudSQL region filter {pull}32943[32943]
- Fix logstash cgroup mappings {pull}33131[33131]
- Remove unused `elasticsearch.node_stats.indices.bulk.avg_time.bytes` mapping {pull}33263[33263]
- Fix kafka dashboard field names {pull}33555[33555]

*Osquerybeat*


*Packetbeat*


*Winlogbeat*

- Fix handling of event data with keys containing dots. {issue}34345[34345] {pull}34549[34549]
- Gracefully handle channel not found errors. {issue}30201[30201] {pull}34605[34605]
- Clarify query term limits warning and remove link to missing Microsoft doc page. {pull}34715[34715]
- Improve documentation for event_logs.name configuration. {pull}34931[34931]

*Functionbeat*

- Fix Kinesis events timestamp to use timestamp of the event record instead of when the record was processed {pull}33593[33593]


*Elastic Logging Plugin*


==== Added

*Affecting all Beats*

- Added append Processor which will append concrete values or values from a field to target. {issue}29934[29934] {pull}33364[33364]
- Allow users to enable features via configuration, starting with the FQDN reporting feature. {issue}1070[1070] {pull}34456[34456]
- Reload Beat when TLS certificates or key files are modified. {issue}34408[34408] {pull}34416[34416]

*Auditbeat*


*Filebeat*

- add documentation for decode_xml_wineventlog processor field mappings.  {pull}32456[32456]
- httpjson input: Add request tracing logger. {issue}32402[32402] {pull}32412[32412]
- Add cloudflare R2 to provider list in AWS S3 input. {pull}32620[32620]
- Add support for single string containing multiple relation-types in getRFC5988Link. {pull}32811[32811]
- Added separation of transform context object inside httpjson. Introduced new clause `.parent_last_response.*` {pull}33499[33499]
- Add backup to bucket and delete functionality for the `aws-s3` input. {issue}30696[30696] {pull}33559[33559]
- Adding filename details from zip to response for httpjson {issue}33952[33952] {pull}34044[34044]
- Add support for polling system UDP stats for UDP input metrics. {pull}34070[34070]
- Add support for recognizing the log level in Elasticsearch JVM logs {pull}34159[34159]
- Add new Entity Analytics input with Azure Active Directory support. {pull}34305[34305]
- Added metric `sqs_lag_time` for aws-s3 input. {pull}34306[34306]
- Add metrics for TCP packet processing. {pull}34333[34333]
- Add metrics for unix socket packet processing. {pull}34335[34335]
- Add beta `take over` mode for `filestream` for simple migration from `log` inputs {pull}34292[34292]
- Add pagination support for Salesforce module. {issue}34057[34057] {pull}34065[34065]
- Allow users to redact sensitive data from CEL input debug logs. {pull}34302[34302]
- Add support for new Rabbitmq timestamp format for logs {pull}34211[34211]
- Allow user configuration of timezone offset in Cisco ASA and FTD modules. {pull}34436[34436]
- Allow user configuration of timezone offset in Checkpoint module. {pull}34472[34472]
<<<<<<< HEAD
- Add sanitization capabilities to azure-eventhub input {pull}34874[34874]
- [GCS] Added scheduler debug logs and improved the context passing mechanism by removing them from struct params and passing them as function arguments. {pull}35674[35674]
=======
>>>>>>> 91585f0e

*Auditbeat*

*Filebeat*


*Heartbeat*
- Users can now configure max scheduler job limits per monitor type via env var. {pull}34307[34307]

- Remove host and port matching restrictions on hint-generated monitors. {pull}34376[34376]

*Metricbeat*

- Add per-thread metrics to system_summary {pull}33614[33614]
- Add GCP CloudSQL metadata {pull}33066[33066]
- Remove GCP Compute metadata cache {pull}33655[33655]
- Add support for multiple regions in GCP {pull}32964[32964]
- Add GCP Redis regions support {pull}33728[33728]
- Changed cloudwatch module to call ListMetrics API only once per region, instead of per AWS namespace {pull}34055[34055]
- Add beta ingest_pipeline metricset to Elasticsearch module for ingest pipeline monitoring {pull}34012[34012]
- Handle duplicated TYPE line for prometheus metrics {issue}18813[18813] {pull}33865[33865]

*Packetbeat*

- Reduce logging level for ENOENT to WARN when mapping sockets to processes. {issue}33793[33793] {pull}33854[33854]
- Add metrics for TCP and UDP packet processing. {pull}33833[33833] {pull}34353[34353]
- Allow user to prevent Npcap library installation on Windows. {issue}34420[34420] {pull}34428[34428]
- Add AF_PACKET metrics. {issue}35428[35428] {pull}35489[35489]

*Packetbeat*


*Functionbeat*


*Winlogbeat*

- Add metrics for log event processing. {pull}33922[33922]

*Elastic Log Driver*


==== Deprecated

*Affecting all Beats*


*Filebeat*


*Heartbeat*


*Metricbeat*


*Packetbeat*

*Winlogbeat*


*Functionbeat*

==== Known Issue














<|MERGE_RESOLUTION|>--- conflicted
+++ resolved
@@ -181,11 +181,8 @@
 - Add support for new Rabbitmq timestamp format for logs {pull}34211[34211]
 - Allow user configuration of timezone offset in Cisco ASA and FTD modules. {pull}34436[34436]
 - Allow user configuration of timezone offset in Checkpoint module. {pull}34472[34472]
-<<<<<<< HEAD
 - Add sanitization capabilities to azure-eventhub input {pull}34874[34874]
 - [GCS] Added scheduler debug logs and improved the context passing mechanism by removing them from struct params and passing them as function arguments. {pull}35674[35674]
-=======
->>>>>>> 91585f0e
 
 *Auditbeat*
 
