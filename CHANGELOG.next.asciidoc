--- conflicted
+++ resolved
@@ -119,12 +119,9 @@
 - Sanitize filenames for request tracer in cel input. {pull}35154[35154]
 - Fix accidental error overwrite in defer statement in entityanalytics Azure AD input. {issue}35153[35153] {pull}35169[35169]
 - Fixing the grok expression outputs of log files {pull}35221[35221]
-<<<<<<< HEAD
 - Fixes "Can only start an input when all related states are finished" when running under Elastic-Agent {pull}35250[35250] {issue}33653[33653]
-=======
 - Move repeated Windows event channel not found errors in winlog input to debug level.  {issue}35314[35314] {pull}35317[35317]
 - Fix crash when processing forwarded logs missing a message. {issue}34705[34705] {pull}34865[34865]
->>>>>>> c722b96b
 
 *Heartbeat*
 
