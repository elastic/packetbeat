--- conflicted
+++ resolved
@@ -674,11 +674,8 @@
 - Add state_daemonset metricset for Kubernetes Metricbeat module {pull}20649[20649]
 - Add host inventory metrics to azure compute_vm metricset. {pull}20641[20641]
 - Add host inventory metrics to googlecloud compute metricset. {pull}20391[20391]
-<<<<<<< HEAD
 - Add billing data collection from Cost Explorer into aws billing metricset. {pull}20527[20527] {issue}20103[20103]
-=======
 - Migrate `compute_vm` metricset to a light one, map `cloud.instance.id` field. {pull}20889[20889]
->>>>>>> 6cfee0c7
 - Request prometheus endpoints to be gzipped by default {pull}20766[20766]
 - Release all kubernetes `state` metricsets as GA {pull}20901[20901]
 - Add billing metricset into googlecloud module. {pull}20812[20812] {issue}20738[20738]
