// Use these for links to issue and pulls. Note issues and pulls redirect one to
// each other on Github, so don't worry too much on using the right prefix.
:issue: https://github.com/elastic/beats/issues/
:pull: https://github.com/elastic/beats/pull/

=== Beats version HEAD
https://github.com/elastic/beats/compare/v7.0.0-alpha2...master[Check the HEAD diff]

==== Breaking changes

*Affecting all Beats*

- The document id fields has been renamed from @metadata.id to @metadata._id {pull}15859[15859]
- Variable substitution from environment variables is not longer supported. {pull}15937{15937}
- Change aws_elb autodiscover provider field name from elb_listener.* to aws.elb.*. {issue}16219[16219] {pull}16402{16402}
- Remove `AddDockerMetadata` and `AddKubernetesMetadata` processors from the `script` processor. They can still be used as normal processors in the configuration. {issue}16349[16349] {pull}16514[16514]

*Auditbeat*

- File integrity dataset (macOS): Replace unnecessary `file.origin.raw` (type keyword) with `file.origin.text` (type `text`). {issue}12423[12423] {pull}15630[15630]

*Filebeat*


*Heartbeat*


*Journalbeat*

- Improve parsing of syslog.pid in journalbeat to strip the username when present {pull}16116[16116]


*Metricbeat*

- Make use of secure port when accessing Kubelet API {pull}16063[16063]
- Add Tomcat overview dashboard {pull}14026[14026]

*Packetbeat*

- Redis: fix incorrectly handle with two-words redis command. {issue}14872[14872] {pull}14873[14873] 

*Winlogbeat*

*Functionbeat*


==== Bugfixes

*Affecting all Beats*

- Fix `add_cloud_metadata` to better support modifying sub-fields with other processors. {pull}13808[13808]
- TLS or Beats that accept connections over TLS and validate client certificates. {pull}14146[14146]
- Fix panics that could result from invalid TLS certificates. This can affect Beats that connect over TLS, or Beats that accept connections over TLS and validate client certificates. {pull}14146[14146]
- Fix panic in the Logstash output when trying to send events to closed connection. {pull}15568[15568]
- Fix missing output in dockerlogbeat {pull}15719[15719]
- Fix logging target settings being ignored when Beats are started via systemd or docker. {issue}12024[12024] {pull}15422[15442]
- Do not load dashboards where not available. {pull}15802[15802]
- Fix issue where TLS settings would be ignored when a forward proxy was in use. {pull}15516{15516}
- Update replicaset group to apps/v1 {pull}15854[15802]
- Fix issue where default go logger is not discarded when either * or stdout is selected. {issue}10251[10251] {pull}15708[15708]
- Upgrade go-ucfg to latest v0.8.1. {pull}15937{15937}
- Fix index names for indexing not always guaranteed to be lower case. {pull}16081[16081]
- Add `ssl.ca_sha256` option to the supported TLS option, this allow to check that a specific certificate is used as part of the verified chain. {issue}15717[15717]
- Fix loading processors from annotation hints. {pull}16348[16348]
- Fix an issue that could cause redundant configuration reloads. {pull}16440[16440]
- Fix k8s pods labels broken schema. {pull}16480[16480]
- Fix k8s pods annotations broken schema. {pull}16554[16554]
- Upgrade go-ucfg to latest v0.8.3. {pull}16450{16450}
- Fix `NewContainerMetadataEnricher` to use default config for kubernetes module. {pull}16857[16857]
- Improve some logging messages for add_kubernetes_metadata processor {pull}16866[16866]
- Fix k8s metadata issue regarding node labels not shown up on root level of metadata. {pull}16834[16834]
- Fail to start if httpprof is used and it cannot be initialized. {pull}17028[17028]
- Fix concurrency issues in convert processor when used in the global context. {pull}17032[17032]

*Auditbeat*

- system/socket: Fixed compatibility issue with kernel 5.x. {pull}15771[15771]

*Filebeat*

- Ensure all zeek timestamps include millisecond precision. {issue}14599[14599] {pull}16766[16766]
- Fix s3 input hanging with GetObjectRequest API call by adding context_timeout config. {issue}15502[15502] {pull}15590[15590]
- Add shared_credential_file to cloudtrail config {issue}15652[15652] {pull}15656[15656]
- Fix typos in zeek notice fileset config file. {issue}15764[15764] {pull}15765[15765]
- Fix mapping error when zeek weird logs do not contain IP addresses. {pull}15906[15906]
- Improve `elasticsearch/audit` fileset to handle timestamps correctly. {pull}15942[15942]
- Prevent Elasticsearch from spewing log warnings about redundant wildcards when setting up ingest pipelines for the `elasticsearch` module. {issue}15840[15840] {pull}15900[15900]
- Fix mapping error for cloudtrail additionalEventData field {pull}16088[16088]
- Fix a connection error in httpjson input. {pull}16123[16123]
- Fix s3 input with cloudtrail fileset reading json file. {issue}16374[16374] {pull}16441[16441]
- Rewrite azure filebeat dashboards, due to changes in kibana. {pull}16466[16466]
- Adding the var definitions in azure manifest files, fix for errors when executing command setup. {issue}16270[16270] {pull}16468[16468]
- Fix merging of fileset inputs to replace paths and append processors. {pull}16450{16450}
- Add queue_url definition in manifest file for aws module. {pull}16640{16640}
- Fix issue where autodiscover hints default configuration was not being copied. {pull}16987[16987]
- Fix Elasticsearch `_id` field set by S3 and Google Pub/Sub inputs. {pull}17026[17026]
- Fixed various Cisco FTD parsing issues. {issue}16863[16863] {pull}16889[16889]
- Fix default index pattern in IBM MQ filebeat dashboard. {pull}17146[17146]

*Heartbeat*

- Fixed excessive memory usage introduced in 7.5 due to over-allocating memory for HTTP checks. {pull}15639[15639]

*Journalbeat*


*Metricbeat*

- Add dedot for tags in ec2 metricset and cloudwatch metricset. {issue}15843[15843] {pull}15844[15844]
- Use RFC3339 format for timestamps collected using the SQL module. {pull}15847[15847]
- Avoid parsing errors returned from prometheus endpoints. {pull}15712[15712]
- Change lookup_fields from metricset.host to service.address {pull}15883[15883]
- Add dedot for cloudwatch metric name. {issue}15916[15916] {pull}15917[15917]
- Fixed issue `logstash-xpack` module suddenly ceasing to monitor Logstash. {issue}15974[15974] {pull}16044[16044]
- Fix skipping protocol scheme by light modules. {pull}16205[pull]
- Made `logstash-xpack` module once again have parity with internally-collected Logstash monitoring data. {pull}16198[16198]
- Change sqs metricset to use average as statistic method. {pull}16438[16438]
- Revert changes in `docker` module: add size flag to docker.container. {pull}16600[16600]
- Fix diskio issue for windows 32 bit on disk_performance struct alignment. {issue}16680[16680]
- Fix detection and logging of some error cases with light modules. {pull}14706[14706]
- Fix imports after PR was merged before rebase. {pull}16756[16756]
- Add dashboard for `redisenterprise` module. {pull}16752[16752]
- Dynamically choose a method for the system/service metricset to support older linux distros. {pull}16902[16902]
<<<<<<< HEAD
- Use max in k8s apiserver dashboard aggregations. {pull}17018[17018]
=======
- Reduce memory usage in `elasticsearch/index` metricset. {issue}16503[16503] {pull}16538[16538]
- Check if CCR feature is available on Elasticsearch cluster before attempting to call CCR APIs from `elasticsearch/ccr` metricset. {issue}16511[16511] {pull}17073[17073]
>>>>>>> daf90991

*Packetbeat*

- Enable setting promiscuous mode automatically. {pull}11366[11366]

*Winlogbeat*


*Functionbeat*

- Fix timeout option of GCP functions. {issue}16282[16282] {pull}16287[16287]

==== Added

*Affecting all Beats*

- Add document_id setting to decode_json_fields processor. {pull}15859[15859]
- Include network information by default on add_host_metadata and add_observer_metadata. {issue}15347[15347] {pull}16077[16077]
- Add `aws_ec2` provider for autodiscover. {issue}12518[12518] {pull}14823[14823]
- Add monitoring variable `libbeat.config.scans` to distinguish scans of the configuration directory from actual reloads of its contents. {pull}16440[16440]
- Add support for multiple password in redis output. {issue}16058[16058] {pull}16206[16206]
- Add support for Histogram type in fields.yml {pull}16570[16570]
- Windows .exe files now have embedded file version info. {issue}15232[15232]t
- Remove experimental flag from `setup.template.append_fields` {pull}16576[16576]
- Add `add_cloudfoundry_metadata` processor to annotate events with Cloud Foundry application data. {pull}16621[16621]
- Add Kerberos support to Kafka input and output. {pull}16781[16781]
- Add `add_cloudfoundry_metadata` processor to annotate events with Cloud Foundry application data. {pull}16621[16621
- Add support for kubernetes provider to recognize namespace level defaults {pull}16321[16321]
- Add `translate_sid` processor on Windows for converting Windows security identifier (SID) values to names. {issue}7451[7451] {pull}16013[16013]
- Update RPM packages contained in Beat Docker images. {issue}17035[17035]

*Auditbeat*


*Filebeat*

- Set event.outcome field based on googlecloud audit log output. {pull}15731[15731]
- Add dashboard for AWS ELB fileset. {pull}15804[15804]
- Add dashboard for AWS vpcflow fileset. {pull}16007[16007]
- Add ECS tls fields to zeek:smtp,rdp,ssl and aws:s3access,elb {issue}15757[15757] {pull}15935[15936]
- Add custom string mapping to CEF module to support Forcepoint NGFW {issue}14663[14663] {pull}15910[15910]
- Add ingress nginx controller fileset {pull}16197[16197]
- move create-[module,fileset,fields] to mage and enable in x-pack/filebeat {pull}15836[15836]
- Add ECS tls and categorization fields to apache module. {issue}16032[16032] {pull}16121[16121]
- Add MQTT input. {issue}15602[15602] {pull}16204[16204]
- Add ECS categorization fields to activemq module. {issue}16151[16151] {pull}16201[16201]
- Add a TLS test and more debug output to httpjson input {pull}16315[16315]
- Add an SSL config example in config.yml for filebeat MISP module. {pull}16320[16320]
- Improve ECS categorization, container & process field mappings in auditd module. {issue}16153[16153] {pull}16280[16280]
- Improve ECS field mappings in aws module. {issue}16154[16154] {pull}16307[16307]
- Improve ECS categorization field mappings in googlecloud module. {issue}16030[16030] {pull}16500[16500]
- Improve ECS field mappings in haproxy module. {issue}16162[16162] {pull}16529[16529]
- Add cloudwatch fileset and ec2 fileset in aws module. {issue}13716[13716] {pull}16579[16579]
- Improve ECS categorization field mappings in kibana module. {issue}16168[16168] {pull}16652[16652]
- Improve the decode_cef processor by reducing the number of memory allocations. {pull}16587[16587]
- Add `cloudfoundry` input to send events from Cloud Foundry. {pull}16586[16586]
- Improve ECS categorization field mappings in iis module. {issue}16165[16165] {pull}16618[16618]
- Improve ECS categorization field mapping in kafka module. {issue}16167[16167] {pull}16645[16645]
- Allow users to override pipeline ID in fileset input config. {issue}9531[9531] {pull}16561[16561]
- Add `o365audit` input type for consuming events from Office 365 Management Activity API. {issue}16196[16196] {pull}16244[16244]
- Improve ECS categorization field mappings in logstash module. {issue}16169[16169] {pull}16668[16668]
- Update filebeat httpjson input to support pagination via Header and Okta module. {pull}16354[16354]
- Improve ECS categorization field mapping in icinga module. {issue}16164[16164] {pull}16533[16533]
- Improve ECS categorization field mappings in ibmmq module. {issue}16163[16163] {pull}16532[16532]
- Improve ECS categorization, host field mappings in elasticsearch module. {issue}16160[16160] {pull}16469[16469]
- Add ECS related fields to CEF module {issue}16157[16157] {pull}16338[16338]
- Improve ECS categorization field mappings in suricata module. {issue}16181[16181] {pull}16843[16843]
- Release ActiveMQ module as GA. {issue}17047[17047] {pull}17049[17049]
- Improve ECS categorization field mappings in iptables module. {issue}16166[16166] {pull}16637[16637]
- Add Filebeat Okta module. {pull}16362[16362]
- Add custom string mapping to CEF module to support Check Point devices. {issue}16041[16041] {pull}16907[16907]
- Add pattern for Cisco ASA / FTD Message 734001 {issue}16212[16212] {pull}16612[16612]
- Added new module `o365` for ingesting Office 365 management activity API events. {issue}16196[16196] {pull}16386[16386]

*Heartbeat*

- Allow a list of status codes for HTTP checks. {pull}15587[15587]


*Journalbeat*

*Metricbeat*

- Move the windows pdh implementation from perfmon to a shared location in order for future modules/metricsets to make use of. {pull}15503[15503]
- Add lambda metricset in aws module. {pull}15260[15260]
- Expand data for the `system/memory` metricset {pull}15492[15492]
- Add azure `storage` metricset in order to retrieve metric values for storage accounts. {issue}14548[14548] {pull}15342[15342]
- Add cost warnings for the azure module. {pull}15356[15356]
- Add DynamoDB AWS Metricbeat light module {pull}15097[15097]
- Release elb module as GA. {pull}15485[15485]
- Add a `system/network_summary` metricset {pull}15196[15196]
- Add mesh metricset for Istio Metricbeat module {pull}15535[15535]
- Add mixer metricset for Istio Metricbeat module {pull}15696[15696]
- Add pilot metricset for Istio Metricbeat module {pull}15761[15761]
- Make the `system/cpu` metricset collect normalized CPU metrics by default. {issue}15618[15618] {pull}15729[15729]
- Add galley metricset for Istio Metricbeat module {pull}15857[15857]
- Add `key/value` mode for SQL module. {issue}15770[15770] {pull]15845[15845]
- Add STAN dashboard {pull}15654[15654]
- Add support for Unix socket in Memcached metricbeat module. {issue}13685[13685] {pull}15822[15822]
- Add `up` metric to prometheus metrics collected from host {pull}15948[15948]
- Add citadel metricset for Istio Metricbeat module {pull}15990[15990]
- Add support for processors in light modules. {issue}14740[14740] {pull}15923[15923]
- Add collecting AuroraDB metrics in rds metricset. {issue}14142[14142] {pull}16004[16004]
- Reuse connections in SQL module. {pull}16001[16001]
- Improve the `logstash` module (when `xpack.enabled` is set to `true`) to use the override `cluster_uuid` returned by Logstash APIs. {issue}15772[15772] {pull}15795[15795]
- Add region parameter in googlecloud module. {issue}15780[15780] {pull}16203[16203]
- Add kubernetes storage class support via kube-state-metrics. {pull}16145[16145]
- Add database_account azure metricset. {issue}15758[15758]
- Add support for NATS 2.1. {pull}16317[16317]
- Add Load Balancing metricset to GCP {pull}15559[15559]
- Add support for Dropwizard metrics 4.1. {pull}16332[16332]
- Add azure container metricset in order to monitor containers. {issue}15751[15751] {pull}16421[16421]
- Improve the `haproxy` module to support metrics exposed via HTTPS. {issue}14579[14579] {pull}16333[16333]
- Add filtering option for prometheus collector. {pull}16420[16420]
- Add metricsets based on Ceph Manager Daemon to the `ceph` module. {issue}7723[7723] {pull}16254[16254]
- Release `statsd` module as GA. {pull}16447[16447] {issue}14280[14280]
- Add collecting tags and tags_filter for rds metricset in aws module. {pull}16605[16605] {issue}16358[16358]
- Add OpenMetrics Metricbeat module {pull}16596[16596]
- Add `cloudfoundry` module to send events from Cloud Foundry. {pull}16671[16671]
- Add `redisenterprise` module. {pull}16482[16482] {issue}15269[15269]
- Add system/users metricset as beta {pull}16569[16569]
- Align fields to ECS and add more tests for the azure module. {issue}16024[16024] {pull}16754[16754]
- Add additional cgroup fields to docker/diskio{pull}16638[16638]
- Add PubSub metricset to Google Cloud Platform module {pull}15536[15536]
- Add overview dashboard for googlecloud compute metricset. {issue}16534[16534] {pull}16819[16819]
- Add Prometheus remote write endpoint {pull}16609[16609]
- Release STAN module as GA. {pull}16980[16980]
- Release ActiveMQ module as GA. {issue}17047[17047] {pull}17049[17049]
- Release Zookeeper/connection module as GA. {issue}14281[14281] {pull}17043[17043]
- Add support for CouchDB v2 {issue}16352[16352] {pull}16455[16455]
- Replace vpc metricset into vpn, transitgateway and natgateway metricsets. {pull}16892[16892]

*Packetbeat*

*Functionbeat*


*Winlogbeat*

- Add more DNS error codes to the Sysmon module. {issue}15685[15685]
- Add experimental event log reader implementation that should be faster in most cases. {issue}6585[6585] {pull}16849[16849]

==== Deprecated

*Affecting all Beats*

*Filebeat*


*Heartbeat*

*Journalbeat*

*Metricbeat*


*Packetbeat*

*Winlogbeat*

*Functionbeat*

==== Known Issue

*Journalbeat*<|MERGE_RESOLUTION|>--- conflicted
+++ resolved
@@ -121,12 +121,9 @@
 - Fix imports after PR was merged before rebase. {pull}16756[16756]
 - Add dashboard for `redisenterprise` module. {pull}16752[16752]
 - Dynamically choose a method for the system/service metricset to support older linux distros. {pull}16902[16902]
-<<<<<<< HEAD
 - Use max in k8s apiserver dashboard aggregations. {pull}17018[17018]
-=======
 - Reduce memory usage in `elasticsearch/index` metricset. {issue}16503[16503] {pull}16538[16538]
 - Check if CCR feature is available on Elasticsearch cluster before attempting to call CCR APIs from `elasticsearch/ccr` metricset. {issue}16511[16511] {pull}17073[17073]
->>>>>>> daf90991
 
 *Packetbeat*
 
