--- conflicted
+++ resolved
@@ -483,11 +483,8 @@
 - Add support for UNIX datagram sockets in `unix` input. {issues}18632[18632] {pull}22699[22699]
 - Add `http.request.mime_type` for Elasticsearch audit log fileset. {pull}22975[22975]
 - Add new httpjson input features and mark old config ones for deprecation {pull}22320[22320]
-<<<<<<< HEAD
+- Add configuration option to set external and internal networks for panw panos fileset {pull}22998[22998]
 - Add logic for external network.direction in sophos xg fileset {pull}22973[22973]
-=======
-- Add configuration option to set external and internal networks for panw panos fileset {pull}22998[22998]
->>>>>>> 11dc7bf8
 
 *Heartbeat*
 
