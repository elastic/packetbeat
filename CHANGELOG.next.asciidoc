--- conflicted
+++ resolved
@@ -76,11 +76,8 @@
 - system/package: Fix parsing of Installed-Size field of DEB packages. {issue}16661[16661] {pull}17188[17188]
 - system module: Fix panic during initialisation when /proc/stat can't be read. {pull}17569[17569]
 - system/package: Fix an error that can occur while trying to persist package metadata. {issue}18536[18536] {pull}18887[18887]
-<<<<<<< HEAD
-=======
 - Fix handling of root and relative paths {issue}24430[24430] {pull}28354[28354]
 - system/socket: Fix bugs leading to wrong process being attributed to flows. {pull}29166[29166] {issue}17165[17165]
->>>>>>> 4bcd9544
 
 *Filebeat*
 
@@ -105,8 +102,6 @@
 - Fix `okta` geoip lookup in pipeline for `destination.ip` {pull}20454[20454]
 - Fix mapping exception in the `googlecloud/audit` dataset pipeline. {issue}18465[18465] {pull}20465[20465]
 - Fix `cisco` asa and ftd parsing of messages 106102 and 106103. {pull}20469[20469]
-<<<<<<< HEAD
-=======
 - Update indentation for azure filebeat configuration. {pull}26604[26604]
 - Add support for passing a prefix on S3 bucket list mode for AWS-S3 input {pull}28252[28252] {issue}27965[27965]
 - Tolerate faults when Windows Event Log session is interrupted {issue}27947[27947] {pull}28191[28191]
@@ -120,7 +115,6 @@
 - Fix `threatintel.misp` filters configuration. {issue}27970[27970]
 - Fix opening files on Windows in filestream so open files can be deleted. {issue}29113[29113] {pull}29180[29180]
 - Fix `panw` module ingest errors for GLOBALPROTECT logs {pull}29154[29154]
->>>>>>> 4bcd9544
 
 *Heartbeat*
 
