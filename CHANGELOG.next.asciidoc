// Use these for links to issue and pulls. Note issues and pulls redirect one to
// each other on Github, so don't worry too much on using the right prefix.
:issue: https://github.com/elastic/beats/issues/
:pull: https://github.com/elastic/beats/pull/

=== Beats version HEAD
https://github.com/elastic/beats/compare/v7.0.0-alpha2...master[Check the HEAD diff]

==== Breaking changes

*Affecting all Beats*

- The document id fields has been renamed from @metadata.id to @metadata._id {pull}15859[15859]
- Variable substitution from environment variables is not longer supported. {pull}15937{15937}
- Change aws_elb autodiscover provider field name from elb_listener.* to aws.elb.*. {issue}16219[16219] {pull}16402{16402}
- Remove `AddDockerMetadata` and `AddKubernetesMetadata` processors from the `script` processor. They can still be used as normal processors in the configuration. {issue}16349[16349] {pull}16514[16514]

*Auditbeat*

- File integrity dataset (macOS): Replace unnecessary `file.origin.raw` (type keyword) with `file.origin.text` (type `text`). {issue}12423[12423] {pull}15630[15630]

*Filebeat*


*Heartbeat*


*Journalbeat*

- Improve parsing of syslog.pid in journalbeat to strip the username when present {pull}16116[16116]


*Metricbeat*

- Make use of secure port when accessing Kubelet API {pull}16063[16063]
- Add Tomcat overview dashboard {pull}14026[14026]

*Packetbeat*

- Redis: fix incorrectly handle with two-words redis command. {issue}14872[14872] {pull}14873[14873]

*Winlogbeat*

*Functionbeat*


==== Bugfixes

*Affecting all Beats*

- Fix Kubernetes autodiscovery provider to correctly handle pod states and avoid missing event data {pull}17223[17223]
- Fix `add_cloud_metadata` to better support modifying sub-fields with other processors. {pull}13808[13808]
- TLS or Beats that accept connections over TLS and validate client certificates. {pull}14146[14146]
- Fix panics that could result from invalid TLS certificates. This can affect Beats that connect over TLS, or Beats that accept connections over TLS and validate client certificates. {pull}14146[14146]
- Fix panic in the Logstash output when trying to send events to closed connection. {pull}15568[15568]
- Fix missing output in dockerlogbeat {pull}15719[15719]
- Fix logging target settings being ignored when Beats are started via systemd or docker. {issue}12024[12024] {pull}15422[15442]
- Do not load dashboards where not available. {pull}15802[15802]
- Fix issue where TLS settings would be ignored when a forward proxy was in use. {pull}15516{15516}
- Update replicaset group to apps/v1 {pull}15854[15802]
- Fix issue where default go logger is not discarded when either * or stdout is selected. {issue}10251[10251] {pull}15708[15708]
- Upgrade go-ucfg to latest v0.8.1. {pull}15937{15937}
- Fix index names for indexing not always guaranteed to be lower case. {pull}16081[16081]
- Add `ssl.ca_sha256` option to the supported TLS option, this allow to check that a specific certificate is used as part of the verified chain. {issue}15717[15717]
- Fix loading processors from annotation hints. {pull}16348[16348]
- Fix an issue that could cause redundant configuration reloads. {pull}16440[16440]
- Fix k8s pods labels broken schema. {pull}16480[16480]
- Fix k8s pods annotations broken schema. {pull}16554[16554]
- Upgrade go-ucfg to latest v0.8.3. {pull}16450{16450}
- Fix `NewContainerMetadataEnricher` to use default config for kubernetes module. {pull}16857[16857]
- Improve some logging messages for add_kubernetes_metadata processor {pull}16866[16866]
- Fix k8s metadata issue regarding node labels not shown up on root level of metadata. {pull}16834[16834]
- Fail to start if httpprof is used and it cannot be initialized. {pull}17028[17028]
- Fix concurrency issues in convert processor when used in the global context. {pull}17032[17032]
- Fix bug with `monitoring.cluster_uuid` setting not always being exposed via GET /state Beats API. {issue}16732[16732] {pull}17420[17420]
- Fix building on FreeBSD by removing build flags from `add_cloudfoundry_metadata` processor. {pull}17486[17486]
- Do not rotate log files on startup when interval is configured and rotateonstartup is disabled. {pull}17613[17613]

*Auditbeat*

- system/socket: Fixed compatibility issue with kernel 5.x. {pull}15771[15771]
- system/package: Fix parsing of Installed-Size field of DEB packages. {issue}16661[16661] {pull}17188[17188]
- system module: Fix panic during initialisation when /proc/stat can't be read. {pull}17569[17569]

*Filebeat*

- Ensure all zeek timestamps include millisecond precision. {issue}14599[14599] {pull}16766[16766]
- Fix s3 input hanging with GetObjectRequest API call by adding context_timeout config. {issue}15502[15502] {pull}15590[15590]
- Add shared_credential_file to cloudtrail config {issue}15652[15652] {pull}15656[15656]
- Fix typos in zeek notice fileset config file. {issue}15764[15764] {pull}15765[15765]
- Fix mapping error when zeek weird logs do not contain IP addresses. {pull}15906[15906]
- Improve `elasticsearch/audit` fileset to handle timestamps correctly. {pull}15942[15942]
- Prevent Elasticsearch from spewing log warnings about redundant wildcards when setting up ingest pipelines for the `elasticsearch` module. {issue}15840[15840] {pull}15900[15900]
- Fix mapping error for cloudtrail additionalEventData field {pull}16088[16088]
- Fix a connection error in httpjson input. {pull}16123[16123]
- Fix s3 input with cloudtrail fileset reading json file. {issue}16374[16374] {pull}16441[16441]
- Rewrite azure filebeat dashboards, due to changes in kibana. {pull}16466[16466]
- Adding the var definitions in azure manifest files, fix for errors when executing command setup. {issue}16270[16270] {pull}16468[16468]
- Fix merging of fileset inputs to replace paths and append processors. {pull}16450{16450}
- Add queue_url definition in manifest file for aws module. {pull}16640{16640}
- Fix issue where autodiscover hints default configuration was not being copied. {pull}16987[16987]
- Fix Elasticsearch `_id` field set by S3 and Google Pub/Sub inputs. {pull}17026[17026]
- Fixed various Cisco FTD parsing issues. {issue}16863[16863] {pull}16889[16889]
- Fix default index pattern in IBM MQ filebeat dashboard. {pull}17146[17146]
- Fix `elasticsearch.gc` fileset to not collect _all_ logs when Elasticsearch is running in Docker. {issue}13164[13164] {issue}16583[16583] {pull}17164[17164]
- Fixed a mapping exception when ingesting CEF logs that used the spriv or dpriv extensions. {issue}17216[17216] {pull}17220[17220]
- CEF: Fixed decoding errors caused by trailing spaces in messages. {pull}17253[17253]
- Fixed a mapping exception when ingesting Logstash plain logs (7.4+) with pipeline ids containing non alphanumeric chars. {issue}17242[17242] {pull}17243[17243]
- Fixed MySQL slowlog module causing "regular expression has redundant nested repeat operator" warning in Elasticsearch. {issue}17086[17086] {pull}17156[17156]
- Fix `elasticsearch.audit` data ingest pipeline to be more forgiving with date formats found in Elasticsearch audit logs. {pull}17406[17406]
- Fixed activemq module causing "regular expression has redundant nested repeat operator" warning in Elasticsearch. {pull}17428[17428]
- Remove migrationVersion map 7.7.0 reference from Kibana dashboard file to fix backward compatibility issues. {pull}17425[17425]
- Fix issue 17734 to retry on rate-limit error in the Filebeat httpjson input. {issue}17734[17734] {pull}17735[17735]

*Heartbeat*

- Fixed excessive memory usage introduced in 7.5 due to over-allocating memory for HTTP checks. {pull}15639[15639]
- Fixed TCP TLS checks to properly validate hostnames, this broke in 7.x and only worked for IP SANs. {pull}17549[17549]

*Journalbeat*


*Metricbeat*

- Add dedot for tags in ec2 metricset and cloudwatch metricset. {issue}15843[15843] {pull}15844[15844]
- Use RFC3339 format for timestamps collected using the SQL module. {pull}15847[15847]
- Avoid parsing errors returned from prometheus endpoints. {pull}15712[15712]
- Change lookup_fields from metricset.host to service.address {pull}15883[15883]
- Add dedot for cloudwatch metric name. {issue}15916[15916] {pull}15917[15917]
- Fixed issue `logstash-xpack` module suddenly ceasing to monitor Logstash. {issue}15974[15974] {pull}16044[16044]
- Fix skipping protocol scheme by light modules. {pull}16205[pull]
- Made `logstash-xpack` module once again have parity with internally-collected Logstash monitoring data. {pull}16198[16198]
- Change sqs metricset to use average as statistic method. {pull}16438[16438]
- Revert changes in `docker` module: add size flag to docker.container. {pull}16600[16600]
- Fix diskio issue for windows 32 bit on disk_performance struct alignment. {issue}16680[16680]
- Fix detection and logging of some error cases with light modules. {pull}14706[14706]
- Fix imports after PR was merged before rebase. {pull}16756[16756]
- Add dashboard for `redisenterprise` module. {pull}16752[16752]
- Dynamically choose a method for the system/service metricset to support older linux distros. {pull}16902[16902]
- Use max in k8s apiserver dashboard aggregations. {pull}17018[17018]
- Reduce memory usage in `elasticsearch/index` metricset. {issue}16503[16503] {pull}16538[16538]
- Check if CCR feature is available on Elasticsearch cluster before attempting to call CCR APIs from `elasticsearch/ccr` metricset. {issue}16511[16511] {pull}17073[17073]
- Use max in k8s overview dashboard aggregations. {pull}17015[17015]
- Fix Disk Used and Disk Usage visualizations in the Metricbeat System dashboards. {issue}12435[12435] {pull}17272[17272]
- Fix missing Accept header for Prometheus and OpenMetrics module. {issue}16870[16870] {pull}17291[17291]
- Further revise check for bad data in docker/memory. {pull}17400[17400]
- Fix issue in Jolokia module when mbean contains multiple quoted properties. {issue}17375[17375] {pull}17374[17374]
- Combine cloudwatch aggregated metrics into single event. {pull}17345[17345]
- Fix how we filter services by name in system/service {pull}17400[17400]
- Fix cloudwatch metricset missing tags collection. {issue}17419[17419] {pull}17424[17424]
- check if cpuOptions field is nil in DescribeInstances output in ec2 metricset. {pull}17418[17418]
- Fix aws.s3.bucket.name terms_field in s3 overview dashboard. {pull}17542[17542]
- Fix Unix socket path in memcached. {pull}17512[17512]
- Fix vsphere VM dashboard host aggregation visualizations. {pull}17555[17555]
- Fix azure storage dashboards. {pull}17590[17590]
- Metricbeat no longer needs to be started strictly after Logstash for `logstash-xpack` module to report correct data. {issue}17261[17261] {pull}17497[17497]
- Fix pubsub metricset to collect all GA stage metrics from gcp stackdriver. {issue}17154[17154] {pull}17600[17600]
- Add privileged option so as mb to access data dir in Openshift. {pull}17606[17606]
- Fix "ID" event generator of Google Cloud module {issue}17160[17160] {pull}17608[17608]
- Add privileged option for Auditbeat in Openshift {pull}17637[17637]
- Fix storage metricset to allow config without region/zone. {issue}17623[17623] {pull}17624[17624]
- Add a switch to the driver definition on SQL module to use pretty names. {pull}17378[17378]
- Fix overflow on Prometheus rates when new buckets are added on the go. {pull}17753[17753]

*Packetbeat*

- Enable setting promiscuous mode automatically. {pull}11366[11366]

*Winlogbeat*


*Functionbeat*

- Fix timeout option of GCP functions. {issue}16282[16282] {pull}16287[16287]

==== Added

*Affecting all Beats*

- Add document_id setting to decode_json_fields processor. {pull}15859[15859]
- Include network information by default on add_host_metadata and add_observer_metadata. {issue}15347[15347] {pull}16077[16077]
- Add `aws_ec2` provider for autodiscover. {issue}12518[12518] {pull}14823[14823]
- Add monitoring variable `libbeat.config.scans` to distinguish scans of the configuration directory from actual reloads of its contents. {pull}16440[16440]
- Add support for multiple password in redis output. {issue}16058[16058] {pull}16206[16206]
- Add support for Histogram type in fields.yml {pull}16570[16570]
- Windows .exe files now have embedded file version info. {issue}15232[15232]t
- Remove experimental flag from `setup.template.append_fields` {pull}16576[16576]
- Add `add_cloudfoundry_metadata` processor to annotate events with Cloud Foundry application data. {pull}16621[16621]
- Add Kerberos support to Kafka input and output. {pull}16781[16781]
- Add `add_cloudfoundry_metadata` processor to annotate events with Cloud Foundry application data. {pull}16621[16621
- Add support for kubernetes provider to recognize namespace level defaults {pull}16321[16321]
- Add `translate_sid` processor on Windows for converting Windows security identifier (SID) values to names. {issue}7451[7451] {pull}16013[16013]
- Add capability of enrich `container.id` with process id in `add_process_metadata` processor {pull}15947[15947]
- Update RPM packages contained in Beat Docker images. {issue}17035[17035]
- Update supported versions of `redis` output. {pull}17198[17198]
- Update documentation for system.process.memory fields to include clarification on Windows os's. {pull}17268[17268]
- Add optional regex based cid extractor to `add_kubernetes_metadata` processor. {pull}17360[17360]
- Add `urldecode` processor to for decoding URL-encoded fields. {pull}17505[17505]
- Add support for AWS IAM `role_arn` in credentials config. {pull}17658[17658] {issue}12464[12464]

*Auditbeat*

- Reference kubernetes manifests include configuration for auditd and enrichment with kubernetes metadata. {pull}17431[17431]
- Reference kubernetes manifests mount data directory from the host, so data persist between executions in the same node. {pull}17429[17429]
- Log to stderr when running using reference kubernetes manifests. {pull}17443[174443]
- Fix syscall kprobe arguments for 32-bit systems in socket module. {pull}17500[17500]
- Fix memory leak on when we miss socket close kprobe events. {pull}17500[17500]

*Filebeat*

- Set event.outcome field based on googlecloud audit log output. {pull}15731[15731]
- Add dashboard for AWS ELB fileset. {pull}15804[15804]
- Add dashboard for AWS vpcflow fileset. {pull}16007[16007]
- Add ECS tls fields to zeek:smtp,rdp,ssl and aws:s3access,elb {issue}15757[15757] {pull}15935[15936]
- Add custom string mapping to CEF module to support Forcepoint NGFW {issue}14663[14663] {pull}15910[15910]
- Add ingress nginx controller fileset {pull}16197[16197]
- move create-[module,fileset,fields] to mage and enable in x-pack/filebeat {pull}15836[15836]
- Add ECS tls and categorization fields to apache module. {issue}16032[16032] {pull}16121[16121]
- Work on e2e ACK's for the azure-eventhub input {issue}15671[15671] {pull}16215[16215]
- Add MQTT input. {issue}15602[15602] {pull}16204[16204]
- Add ECS categorization fields to activemq module. {issue}16151[16151] {pull}16201[16201]
- Add a TLS test and more debug output to httpjson input {pull}16315[16315]
- Add an SSL config example in config.yml for filebeat MISP module. {pull}16320[16320]
- Improve ECS categorization, container & process field mappings in auditd module. {issue}16153[16153] {pull}16280[16280]
- Improve ECS field mappings in aws module. {issue}16154[16154] {pull}16307[16307]
- Improve ECS categorization field mappings in googlecloud module. {issue}16030[16030] {pull}16500[16500]
- Improve ECS field mappings in haproxy module. {issue}16162[16162] {pull}16529[16529]
- Add cloudwatch fileset and ec2 fileset in aws module. {issue}13716[13716] {pull}16579[16579]
- Improve ECS categorization field mappings in kibana module. {issue}16168[16168] {pull}16652[16652]
- Improve the decode_cef processor by reducing the number of memory allocations. {pull}16587[16587]
- Add `cloudfoundry` input to send events from Cloud Foundry. {pull}16586[16586]
- Improve ECS categorization field mappings in iis module. {issue}16165[16165] {pull}16618[16618]
- Improve ECS categorization field mapping in kafka module. {issue}16167[16167] {pull}16645[16645]
- Allow users to override pipeline ID in fileset input config. {issue}9531[9531] {pull}16561[16561]
- Add `o365audit` input type for consuming events from Office 365 Management Activity API. {issue}16196[16196] {pull}16244[16244]
- Improve ECS categorization field mappings in logstash module. {issue}16169[16169] {pull}16668[16668]
- Update filebeat httpjson input to support pagination via Header and Okta module. {pull}16354[16354]
- Improve ECS categorization field mapping in icinga module. {issue}16164[16164] {pull}16533[16533]
- Improve ECS categorization field mappings in ibmmq module. {issue}16163[16163] {pull}16532[16532]
- Improve ECS categorization, host field mappings in elasticsearch module. {issue}16160[16160] {pull}16469[16469]
- Add ECS related fields to CEF module {issue}16157[16157] {pull}16338[16338]
- Improve ECS categorization field mappings in suricata module. {issue}16181[16181] {pull}16843[16843]
- Release ActiveMQ module as GA. {issue}17047[17047] {pull}17049[17049]
- Improve ECS categorization field mappings in iptables module. {issue}16166[16166] {pull}16637[16637]
- Add Filebeat Okta module. {pull}16362[16362]
- Add custom string mapping to CEF module to support Check Point devices. {issue}16041[16041] {pull}16907[16907]
- Add pattern for Cisco ASA / FTD Message 734001 {issue}16212[16212] {pull}16612[16612]
- Added new module `o365` for ingesting Office 365 management activity API events. {issue}16196[16196] {pull}16386[16386]
- Add source field in k8s events {pull}17209[17209]
- Improve AWS cloudtrail field mappings {issue}16086[16086] {issue}16110[16110] {pull}17155[17155]
- Added new module `crowdstrike` for ingesting Crowdstrike Falcon streaming API endpoint event data. {pull}16988[16988]
- Added documentation for running Filebeat in Cloud Foundry. {pull}17275[17275]
- Move azure-eventhub input to GA. {issue}15671[15671] {pull}17313[17313]
- Improve ECS categorization field mappings in mongodb module. {issue}16170[16170] {pull}17371[17371]
- Improve ECS categorization field mappings for mssql module. {issue}16171[16171] {pull}17376[17376]
- Added access_key_id, secret_access_key and session_token into aws module config. {pull}17456[17456]
- Add dashboard for Google Cloud Audit and AWS CloudTrail. {pull}17379[17379]
- Improve ECS categorization field mappings for mysql module. {issue}16172[16172] {pull}17491[17491]
- Release Google Cloud module as GA. {pull}17511[17511]
<<<<<<< HEAD
- Add config option to select a different azure cloud env in the azure-eventhub input and azure module. {issue}17649[17649] {pull}17659[17659]
=======
- Added new Checkpoint Syslog filebeat module. {pull}17682[17682]
>>>>>>> 0765f94a
- Improve ECS categorization field mappings for nats module. {issue}16173[16173] {pull}17550[17550]
- Enhance `elasticsearch/server` fileset to handle ECS-compatible logs emitted by Elasticsearch. {issue}17715[17715] {pull}17714[17714]
- Add support for Google Application Default Credentials to the Google Pub/Sub input and Google Cloud modules. {pull}15668[15668]
- Enhance `elasticsearch/deprecation` fileset to handle ECS-compatible logs emitted by Elasticsearch. {issue}17715[17715] {pull}17728[17728]
- Enhance `elasticsearch/slowlog` fileset to handle ECS-compatible logs emitted by Elasticsearch. {issue}17715[17715] {pull}17729[17729]
- Improve ECS categorization field mappings in misp module. {issue}16026[16026] {pull}17344[17344]
- Added Unix stream socket support as an input source and a syslog input source. {pull}17492[17492]

*Heartbeat*

- Allow a list of status codes for HTTP checks. {pull}15587[15587]


*Journalbeat*

*Metricbeat*

- Move the windows pdh implementation from perfmon to a shared location in order for future modules/metricsets to make use of. {pull}15503[15503]
- Add lambda metricset in aws module. {pull}15260[15260]
- Expand data for the `system/memory` metricset {pull}15492[15492]
- Add azure `storage` metricset in order to retrieve metric values for storage accounts. {issue}14548[14548] {pull}15342[15342]
- Add cost warnings for the azure module. {pull}15356[15356]
- Add DynamoDB AWS Metricbeat light module {pull}15097[15097]
- Release elb module as GA. {pull}15485[15485]
- Add a `system/network_summary` metricset {pull}15196[15196]
- Add mesh metricset for Istio Metricbeat module {pull}15535[15535]
- Add mixer metricset for Istio Metricbeat module {pull}15696[15696]
- Add pilot metricset for Istio Metricbeat module {pull}15761[15761]
- Make the `system/cpu` metricset collect normalized CPU metrics by default. {issue}15618[15618] {pull}15729[15729]
- Add galley metricset for Istio Metricbeat module {pull}15857[15857]
- Add `key/value` mode for SQL module. {issue}15770[15770] {pull]15845[15845]
- Add STAN dashboard {pull}15654[15654]
- Add support for Unix socket in Memcached metricbeat module. {issue}13685[13685] {pull}15822[15822]
- Add `up` metric to prometheus metrics collected from host {pull}15948[15948]
- Add citadel metricset for Istio Metricbeat module {pull}15990[15990]
- Add support for processors in light modules. {issue}14740[14740] {pull}15923[15923]
- Add collecting AuroraDB metrics in rds metricset. {issue}14142[14142] {pull}16004[16004]
- Reuse connections in SQL module. {pull}16001[16001]
- Improve the `logstash` module (when `xpack.enabled` is set to `true`) to use the override `cluster_uuid` returned by Logstash APIs. {issue}15772[15772] {pull}15795[15795]
- Add region parameter in googlecloud module. {issue}15780[15780] {pull}16203[16203]
- Add kubernetes storage class support via kube-state-metrics. {pull}16145[16145]
- Add database_account azure metricset. {issue}15758[15758]
- Add support for NATS 2.1. {pull}16317[16317]
- Add Load Balancing metricset to GCP {pull}15559[15559]
- Add support for Dropwizard metrics 4.1. {pull}16332[16332]
- Add azure container metricset in order to monitor containers. {issue}15751[15751] {pull}16421[16421]
- Improve the `haproxy` module to support metrics exposed via HTTPS. {issue}14579[14579] {pull}16333[16333]
- Add filtering option for prometheus collector. {pull}16420[16420]
- Add metricsets based on Ceph Manager Daemon to the `ceph` module. {issue}7723[7723] {pull}16254[16254]
- Release `statsd` module as GA. {pull}16447[16447] {issue}14280[14280]
- Add collecting tags and tags_filter for rds metricset in aws module. {pull}16605[16605] {issue}16358[16358]
- Add OpenMetrics Metricbeat module {pull}16596[16596]
- Add `cloudfoundry` module to send events from Cloud Foundry. {pull}16671[16671]
- Add `redisenterprise` module. {pull}16482[16482] {issue}15269[15269]
- Add system/users metricset as beta {pull}16569[16569]
- Align fields to ECS and add more tests for the azure module. {issue}16024[16024] {pull}16754[16754]
- Add additional cgroup fields to docker/diskio{pull}16638[16638]
- Add PubSub metricset to Google Cloud Platform module {pull}15536[15536]
- Add overview dashboard for googlecloud compute metricset. {issue}16534[16534] {pull}16819[16819]
- Add Prometheus remote write endpoint {pull}16609[16609]
- Release STAN module as GA. {pull}16980[16980]
- Add query metricset for prometheus module. {pull}17104[17104]
- Release ActiveMQ module as GA. {issue}17047[17047] {pull}17049[17049]
- Release Zookeeper/connection module as GA. {issue}14281[14281] {pull}17043[17043]
- Add support for CouchDB v2 {issue}16352[16352] {pull}16455[16455]
- Add dashboard for pubsub metricset in googlecloud module. {pull}17161[17161]
- Add dashboards for the azure container metricsets. {pull}17194[17194]
- Replace vpc metricset into vpn, transitgateway and natgateway metricsets. {pull}16892[16892]
- Use Elasticsearch histogram type to store Prometheus histograms {pull}17061[17061]
- Allow to rate Prometheus counters when scraping them {pull}17061[17061]
- Release Oracle module as GA. {issue}14279[14279] {pull}16833[16833]
- Release vsphere module as GA. {issue}15798[15798] {pull}17119[17119]
- Add Storage metricsets to GCP module {pull}15598[15598]
- Added documentation for running Metricbeat in Cloud Foundry. {pull}17275[17275]
- Add test for documented fields check for metricsets without a http input. {issue}17315[17315] {pull}17334[17334]
- Add final tests and move label to GA for the azure module in metricbeat. {pull}17319[17319]
- Reference kubernetes manifests mount data directory from the host when running metricbeat as daemonset, so data persist between executions in the same node. {pull}17429[17429]
- Stack Monitoring modules now auto-configure required metricsets when `xpack.enabled: true` is set. {issue}16471[[16471] {pull}17609[17609]

*Packetbeat*

*Functionbeat*


*Winlogbeat*

- Add more DNS error codes to the Sysmon module. {issue}15685[15685]
- Add experimental event log reader implementation that should be faster in most cases. {issue}6585[6585] {pull}16849[16849]

==== Deprecated

*Affecting all Beats*

*Filebeat*


*Heartbeat*

*Journalbeat*

*Metricbeat*


*Packetbeat*

*Winlogbeat*

*Functionbeat*

==== Known Issue

*Journalbeat*<|MERGE_RESOLUTION|>--- conflicted
+++ resolved
@@ -257,11 +257,8 @@
 - Add dashboard for Google Cloud Audit and AWS CloudTrail. {pull}17379[17379]
 - Improve ECS categorization field mappings for mysql module. {issue}16172[16172] {pull}17491[17491]
 - Release Google Cloud module as GA. {pull}17511[17511]
-<<<<<<< HEAD
 - Add config option to select a different azure cloud env in the azure-eventhub input and azure module. {issue}17649[17649] {pull}17659[17659]
-=======
 - Added new Checkpoint Syslog filebeat module. {pull}17682[17682]
->>>>>>> 0765f94a
 - Improve ECS categorization field mappings for nats module. {issue}16173[16173] {pull}17550[17550]
 - Enhance `elasticsearch/server` fileset to handle ECS-compatible logs emitted by Elasticsearch. {issue}17715[17715] {pull}17714[17714]
 - Add support for Google Application Default Credentials to the Google Pub/Sub input and Google Cloud modules. {pull}15668[15668]
