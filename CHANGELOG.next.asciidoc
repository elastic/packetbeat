// Use these for links to issue and pulls. Note issues and pulls redirect one to
// each other on Github, so don't worry too much on using the right prefix.
:issue: https://github.com/elastic/beats/issues/
:pull: https://github.com/elastic/beats/pull/

=== Beats version HEAD
https://github.com/elastic/beats/compare/v8.2.0\...main[Check the HEAD diff]

==== Breaking changes

*Affecting all Beats*


*Auditbeat*


*Filebeat*

- Fixed error spam from `add_kubernetes_metadata` processor when running on AKS. {pull}33697[33697]
- Metrics hosted by the HTTP monitoring endpoint for the `aws-cloudwatch`, `aws-s3`, `cel`, and `lumberjack` inputs are now available under `/inputs/` instead of `/dataset`.
- The `close.on_state_change.inactive` default value is now set to 5 minutes, matching the documentation.

*Heartbeat*


*Metricbeat*


*Packetbeat*


*Winlogbeat*

- Corrects issue with security events with source IP of "LOCAL" or "Unknown" failing to ingest {issue}19627[19627] {pull}34295[34295]
- Added processing for Windows Event ID's 4797, 5379, 5380, 5381, and 5382 for the Security Ingest Pipeline {issue}34293[34293] {pull}34294[34294]
- Added processing for Windows Event ID's 5140 and 5145 for the Security Ingest Pipeline {pull}34352[34352]

*Functionbeat*


==== Bugfixes

*Affecting all Beats*

- Fix Windows service install/uninstall when Win32_Service returns error, add logic to wait until the Windows Service is stopped before proceeding. {pull}33322[33322]
- Support for multiline zookeeper logs {issue}2496[2496]
- Allow `clock_nanosleep` in the default seccomp profiles for amd64 and 386. Newer versions of glibc (e.g. 2.31) require it. {issue}33792[33792]
- Disable lockfile when running under elastic-agent. {pull}33988[33988]
- Add checks to ensure reloading of units if the configuration actually changed. {pull}34346[34346]
- Fix namespacing on self-monitoring {pull}32336[32336]
- Fix race condition when stopping runners {pull}32433[32433]
- Fix concurrent map writes when system/process code called from reporter code {pull}32491[32491]
- Log errors from the Elastic Agent V2 client errors channel. Avoids blocking when error occurs communicating with the Elastic Agent. {pull}34392[34392]

*Auditbeat*


*Filebeat*
- [Azure blob storage] Changed logger field name from `container` to `container_name` so that it does not clash
   with the ecs field name `container`. {pull}34403[34403]
- [GCS] Added support for more mime types & introduced offset tracking via cursor state. Also added support for
   automatic splitting at root level, if root level element is an array. {pull}34155[34155]
- [httpsjon] Improved error handling during pagination with chaining & split processor {pull}34127[34127]
- [Azure blob storage] Added support for more mime types & introduced offset tracking via cursor state. {pull}33981[33981]
- Fix EOF on single line not producing any event. {issue}30436[30436] {pull}33568[33568]
- Fix handling of error in states in direct aws-s3 listing input {issue}33513[33513] {pull}33722[33722]
- Fix `httpjson` input page number initialization and documentation. {pull}33400[33400]
- Add handling of AAA operations for Cisco ASA module. {issue}32257[32257] {pull}32789[32789]
- Fix gc.log always shipped even if gc fileset is disabled {issue}30995[30995]
- Fix handling of empty array in httpjson input. {pull}32001[32001]
- Fix reporting of `filebeat.events.active` in log events such that the current value is always reported instead of the difference from the last value. {pull}33597[33597]
- Fix splitting array of strings/arrays in httpjson input {issue}30345[30345] {pull}33609[33609]
- Fix Google workspace pagination and document ID generation. {pull}33666[33666]
- Fix PANW handling of messages with event.original already set. {issue}33829[33829] {pull}33830[33830]
- Rename identity as identity_name when the value is a string in Azure Platform Logs. {pull}33654[33654]
- Fix 'requires pointer' error while getting cursor metadata. {pull}33956[33956]
- Fix input cancellation handling when HTTP client does not support contexts. {issue}33962[33962] {pull}33968[33968]
- Update mito CEL extension library to v0.0.0-20221207004749-2f0f2875e464 {pull}33974[33974]
- Fix CEL result deserialisation when evaluation fails. {issue}33992[33992] {pull}33996[33996]
- Fix handling of non-200/non-429 status codes. {issue}33999[33999] {pull}34002[34002]
- [azure-eventhub input] Switch the run EPH run mode to non-blocking {pull}34075[34075]
- [google_workspace] Fix pagination and cursor value update. {pull}34274[34274]
- Fix handling of quoted values in auditd module. {issue}22587[22587] {pull}34069[34069]

*Heartbeat*
- Fix broken zip URL monitors. NOTE: Zip URL Monitors will be removed in version 8.7 and replaced with project monitors. {pull}33723[33723]
- Fix bug where states.duration_ms was incorrect type. {pull}33563[33563]
- Fix handling of long UDP messages in UDP input. {issue}33836[33836] {pull}33837[33837]
- Fix browser monitor summary reporting as up when monitor is down. {issue}33374[33374] {pull}33819[33819]
- Fix beat capabilities on Docker image. {pull}33584[33584]
- Fix serialization of state duration to avoid scientific notation. {pull}34280[34280]


*Heartbeat*


*Auditbeat*


*Filebeat*

- Allow the `misp` fileset in the Filebeat `threatintel` module to ignore CIDR ranges for an IP field. {issue}29949[29949] {pull}34195[34195]

*Auditbeat*


*Filebeat*


*Heartbeat*


*Metricbeat*

- in module/windows/perfmon, changed collection method of the second counter value required to create a displayable value {pull}32305[32305]
- Fix and improve AWS metric period calculation to avoid zero-length intervals {pull}32724[32724]
- Add missing cluster metadata to k8s module metricsets {pull}32979[32979] {pull}33032[33032]
- Add GCP CloudSQL region filter {pull}32943[32943]
- Fix logstash cgroup mappings {pull}33131[33131]
- Remove unused `elasticsearch.node_stats.indices.bulk.avg_time.bytes` mapping {pull}33263[33263]
- Fix kafka dashboard field names {pull}33555[33555]
- Add tags to events based on parsed identifier. {pull}33472[33472]
- Support Oracle-specific connection strings in SQL module {issue}32089[32089] {pull}32293[32293]
- Remove deprecated metrics from controller manager, scheduler and proxy {pull}34161[34161]


*Osquerybeat*


*Packetbeat*


*Winlogbeat*


*Functionbeat*

- Fix Kinesis events timestamp to use timestamp of the event record instead of when the record was processed {pull}33593[33593]


*Elastic Logging Plugin*


==== Added

*Affecting all Beats*


*Auditbeat*


*Filebeat*

- add documentation for decode_xml_wineventlog processor field mappings.  {pull}32456[32456]
- httpjson input: Add request tracing logger. {issue}32402[32402] {pull}32412[32412]
- Add cloudflare R2 to provider list in AWS S3 input. {pull}32620[32620]
- Add support for single string containing multiple relation-types in getRFC5988Link. {pull}32811[32811]
- Fix handling of invalid UserIP and LocalIP values. {pull}32896[32896]
- Allow http_endpoint instances to share ports. {issue}32578[32578] {pull}33377[33377]
- Improve httpjson documentation for split processor. {pull}33473[33473]
- Added separation of transform context object inside httpjson. Introduced new clause `.parent_last_response.*` {pull}33499[33499]
- Cloud Foundry input uses server-side filtering when retrieving logs. {pull}33456[33456]
- Add `parse_aws_vpc_flow_log` processor. {pull}33656[33656]
- Update `aws.vpcflow` dataset in AWS module have a configurable log `format` and to produce ECS 8.x fields. {pull}33699[33699]
- Modified `aws-s3` input to reduce mutex contention when multiple SQS message are being processed concurrently. {pull}33658[33658]
- Disable "event normalization" processing for the aws-s3 input to reduce allocations. {pull}33673[33673]
- Add Common Expression Language input. {pull}31233[31233]
- Add support for http+unix and http+npipe schemes in httpjson input. {issue}33571[33571] {pull}33610[33610]
- Add support for http+unix and http+npipe schemes in cel input. {issue}33571[33571] {pull}33712[33712]
- Add `decode_duration`, `move_fields` processors. {pull}31301[31301]
- Add backup to bucket and delete functionality for the `aws-s3` input. {issue}30696[30696] {pull}33559[33559]
- Add metrics for UDP packet processing. {pull}33870[33870]
- Convert UDP input to v2 input. {pull}33930[33930]
- Improve collection of risk information from Okta debug data. {issue}33677[33677] {pull}34030[34030]
- Adding filename details from zip to response for httpjson {issue}33952[33952] {pull}34044[34044]
- Allow user configuration of keep-alive behaviour for HTTPJSON and CEL inputs. {issue}33951[33951] {pull}34014[34014]
- Add support for polling system UDP stats for UDP input metrics. {pull}34070[34070]
- Add support for recognizing the log level in Elasticsearch JVM logs {pull}34159[34159]
- Added metric `sqs_lag_time` for aws-s3 input. {pull}34306[34306]
- Add metrics for TCP packet processing. {pull}34333[34333]
<<<<<<< HEAD
- Add support for new Rabbitmq timestamp format for logs {pull}34211[34211]
=======
- Add metrics for unix socket packet processing. {pull}34335[34335]
- Add beta `take over` mode for `filestream` for simple migration from `log` inputs {pull}34292[34292]
- Add pagination support for Salesforce module. {issue}34057[34057] {pull}34065[34065]
- Allow users to redact sensitive data from CEL input debug logs. {pull}34302[34302]
>>>>>>> 79253452

*Auditbeat*


*Filebeat*


*Heartbeat*


*Metricbeat*

- Add Data Granularity option to AWS module to allow for for fewer API calls of longer periods and keep small intervals. {issue}33133[33133] {pull}33166[33166]
- Update README file on how to run Metricbeat on Kubernetes. {pull}33308[33308]
- Add per-thread metrics to system_summary {pull}33614[33614]
- Add GCP CloudSQL metadata {pull}33066[33066]
- Remove GCP Compute metadata cache {pull}33655[33655]
- Add support for multiple regions in GCP {pull}32964[32964]
- Add GCP Redis regions support {pull}33728[33728]
- Add namespace metadata to all namespaced kubernetes resources. {pull}33763[33763]
- Changed cloudwatch module to call ListMetrics API only once per region, instead of per AWS namespace {pull}34055[34055]
- Add beta ingest_pipeline metricset to Elasticsearch module for ingest pipeline monitoring {pull}34012[34012]
- Handle duplicated TYPE line for prometheus metrics {issue}18813[18813] {pull}33865[33865]

*Packetbeat*

- Add option to allow sniffer to change device when default route changes. {issue}31905[31905] {pull}32681[32681]
- Add option to allow sniffing multiple interface devices. {issue}31905[31905] {pull}32933[32933]
- Bump Windows Npcap version to v1.71. {issue}33164[33164] {pull}33172[33172]
- Add fragmented IPv4 packet reassembly. {issue}33012[33012] {pull}33296[33296]
- Reduce logging level for ENOENT to WARN when mapping sockets to processes. {issue}33793[33793] {pull}[]
- Add metrics for TCP and UDP packet processing. {pull}33833[33833] {pull}34353[34353]

*Packetbeat*


*Functionbeat*


*Winlogbeat*

- Add metrics for log event processing. {pull}33922[33922]

*Elastic Log Driver*


==== Deprecated

*Affecting all Beats*


*Filebeat*


*Heartbeat*


*Metricbeat*


*Packetbeat*

*Winlogbeat*


*Functionbeat*

==== Known Issue





<|MERGE_RESOLUTION|>--- conflicted
+++ resolved
@@ -178,14 +178,11 @@
 - Add support for recognizing the log level in Elasticsearch JVM logs {pull}34159[34159]
 - Added metric `sqs_lag_time` for aws-s3 input. {pull}34306[34306]
 - Add metrics for TCP packet processing. {pull}34333[34333]
-<<<<<<< HEAD
-- Add support for new Rabbitmq timestamp format for logs {pull}34211[34211]
-=======
 - Add metrics for unix socket packet processing. {pull}34335[34335]
 - Add beta `take over` mode for `filestream` for simple migration from `log` inputs {pull}34292[34292]
 - Add pagination support for Salesforce module. {issue}34057[34057] {pull}34065[34065]
 - Allow users to redact sensitive data from CEL input debug logs. {pull}34302[34302]
->>>>>>> 79253452
+- Add support for new Rabbitmq timestamp format for logs {pull}34211[34211]
 
 *Auditbeat*
 
