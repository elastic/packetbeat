--- conflicted
+++ resolved
@@ -156,11 +156,8 @@
 - Add opt-in eBPF backend for file_integrity module. {pull}37223[37223]
 - Add process data to file events (Linux only, eBPF backend). {pull}38199[38199]
 - Add container id to file events (Linux only, eBPF backend). {pull}38328[38328]
-<<<<<<< HEAD
 - Add procfs backend to the `add_session_metadata` processor. {pull}38799[38799]
-=======
 - Add process.entity_id, process.group.name and process.group.id in add_process_metadata processor. Make fim module with kprobes backend to always add an appropriately configured add_process_metadata processor to enrich file events {pull}38776[38776]
->>>>>>> 7387eb36
 
 *Filebeat*
 
