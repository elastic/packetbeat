// Use these for links to issue and pulls. Note issues and pulls redirect one to
// each other on Github, so don't worry too much on using the right prefix.
:issue: https://github.com/elastic/beats/issues/
:pull: https://github.com/elastic/beats/pull/

=== Beats version HEAD
https://github.com/elastic/beats/compare/v7.0.0-alpha2...master[Check the HEAD diff]

==== Breaking changes

*Affecting all Beats*

- Update to Golang 1.12.1. {pull}11330[11330]
- Disable Alibaba Cloud and Tencent Cloud metadata providers by default. {pull}13812[12812]
- Libbeat: Do not overwrite agent.*, ecs.version, and host.name. {pull}14407[14407]
- Libbeat: Cleanup the x-pack licenser code to use the new license endpoint and the new format. {pull}15091[15091]
- Refactor metadata generator to support adding metadata across resources {pull}14875[14875]
- Variable substitution from environment variables is not longer supported. {pull}15937{15937}
- Change aws_elb autodiscover provider field name from elb_listener.* to aws.elb.*. {issue}16219[16219] {pull}16402{16402}
- Remove `AddDockerMetadata` and `AddKubernetesMetadata` processors from the `script` processor. They can still be used as normal processors in the configuration. {issue}16349[16349] {pull}16514[16514]
<<<<<<< HEAD
- Introduce APM libbeat instrumentation, active when running the beat with ELASTIC_APM_ACTIVE=true. {pull}17938[17938]
- Make error message about locked data path actionable. {pull}18667[18667]
=======
>>>>>>> 9a93e9d1

*Auditbeat*


*Filebeat*

- Fix parsing of Elasticsearch node name by `elasticsearch/slowlog` fileset. {pull}14547[14547]
<<<<<<< HEAD
- CEF extensions are now mapped to the data types defined in the CEF guide. {pull}14342[14342]
- Improve ECS field mappings in panw module.  event.outcome now only contains success/failure per ECS specification. {issue}16025[16025] {pull}17910[17910]
- Improve ECS categorization field mappings for nginx module. http.request.referrer only populated when nginx sets a value {issue}16174[16174] {pull}17844[17844]
- Improve ECS field mappings in santa module. move hash.sha256 to process.hash.sha256 & move certificate fields to santa.certificate . {issue}16180[16180] {pull}17982[17982]
- Preserve case of http.request.method.  ECS prior to 1.6 specified normalizing to lowercase, which lost information. Affects filesets: apache/access, elasticsearch/audit, iis/access, iis/error, nginx/access, nginx/ingress_controller, aws/elb, suricata/eve, zeek/http. {issue}18154[18154] {pull}18359[18359]
=======
>>>>>>> 9a93e9d1

*Heartbeat*


*Journalbeat*

- Improve parsing of syslog.pid in journalbeat to strip the username when present {pull}16116[16116]


*Metricbeat*

- Add new dashboard for VSphere host cluster and virtual machine {pull}14135[14135]
- kubernetes.container.cpu.limit.cores and kubernetes.container.cpu.requests.cores are now floats. {issue}11975[11975]

*Packetbeat*

- Added redact_headers configuration option, to allow HTTP request headers to be redacted whilst keeping the header field included in the beat. {pull}15353[15353]
- Add dns.question.subdomain and dns.question.top_level_domain fields. {pull}14578[14578]

*Winlogbeat*

- Add support to Sysmon file delete events (event ID 23). {issue}18094[18094]
- Improve ECS field mappings in Sysmon module. `related.hash`, `related.ip`, and `related.user` are now populated. {issue}18364[18364]
- Improve ECS field mappings in Sysmon module. Hashes are now also populated to the corresponding `process.hash`, `process.pe.imphash`, `file.hash`, or `file.pe.imphash`. {issue}18364[18364]
- Improve ECS field mappings in Sysmon module. `file.name`, `file.directory`, and `file.extension` are now populated. {issue}18364[18364]
- Improve ECS field mappings in Sysmon module. `rule.name` is populated for all events when present. {issue}18364[18364]

*Functionbeat*


==== Bugfixes

*Affecting all Beats*

- Fix a race condition with the Kafka pipeline client, it is possible that `Close()` get called before `Connect()` . {issue}11945[11945]
- Allow users to configure only `cluster_uuid` setting under `monitoring` namespace. {pull}14338[14338]
- Update replicaset group to apps/v1 {pull}15854[15802]
- Fix `add_cloud_metadata` to better support modifying sub-fields with other processors. {pull}13808[13808]
- Fix missing output in dockerlogbeat {pull}15719[15719]
- Do not load dashboards where not available. {pull}15802[15802]
- Fix issue where TLS settings would be ignored when a forward proxy was in use. {pull}15516{15516}
- Remove superfluous use of number_of_routing_shards setting from the default template. {pull}16038[16038]
- Fix index names for indexing not always guaranteed to be lower case. {pull}16081[16081]
- Upgrade go-ucfg to latest v0.8.1. {pull}15937{15937}
- Fix loading processors from annotation hints. {pull}16348[16348]
- Upgrade go-ucfg to latest v0.8.3. {pull}16450{16450}
- Add `ssl.ca_sha256` option to the supported TLS option, this allow to check that a specific certificate is used as part of the verified chain. {issue}15717[15717]
- Fix `NewContainerMetadataEnricher` to use default config for kubernetes module. {pull}16857[16857]
- Improve some logging messages for add_kubernetes_metadata processor {pull}16866{16866}
- Gives monitoring reporter hosts, if configured, total precedence over corresponding output hosts. {issue}17937[17937] {pull}17991[17991]
- [Autodiscover] Check if runner is already running before starting again. {pull}18564[18564]
- Fix `keystore add` hanging under Windows. {issue}18649[18649] {pull}18654[18654]
- Fix regression in `add_kubernetes_metadata`, so configured `indexers` and `matchers` are used if defaults are not disabled. {issue}18481[18481] {pull}18818[18818]

*Auditbeat*

- system/package: Fix parsing of Installed-Size field of DEB packages. {issue}16661[16661] {pull}17188[17188]

*Filebeat*

- cisco/asa fileset: Fix parsing of 302021 message code. {pull}14519[14519]
- Fix filebeat azure dashboards, event category should be `Alert`. {pull}14668[14668]
- Add shared_credential_file to cloudtrail config {issue}15652[15652] {pull}15656[15656]
- Fix s3 input with cloudtrail fileset reading json file. {issue}16374[16374] {pull}16441[16441]
- Fix merging of fileset inputs to replace paths and append processors. {pull}16450{16450}
- Add queue_url definition in manifest file for aws module. {pull}16640{16640}
- Fixed various Cisco FTD parsing issues. {issue}16863[16863] {pull}16889[16889]
- Fix default index pattern in IBM MQ filebeat dashboard. {pull}17146[17146]
- Fix `elasticsearch.gc` fileset to not collect _all_ logs when Elasticsearch is running in Docker. {issue}13164[13164] {issue}16583[16583] {pull}17164[17164]
- Fixed a mapping exception when ingesting CEF logs that used the spriv or dpriv extensions. {issue}17216[17216] {pull}17220[17220]
- Unescape file name from SQS message. {pull}18370[18370]
- Improve cisco asa and ftd pipelines' failure handler to avoid mapping temporary fields. {issue}18391[18391] {pull}18392[18392]
- Fix source.address not being set for nginx ingress_controller {pull}18511[18511]
- Fix PANW module wrong mappings for bytes and packets counters. {issue}18522[18522] {pull}18525[18525]
- Fixed ingestion of some Cisco ASA and FTD messages when a hostname was used instead of an IP for NAT fields. {issue}14034[14034] {pull}18376[18376]
- Fix `o365.audit` failing to ingest events when ip address is surrounded by square brackets. {issue}18587[18587] {pull}18591[18591]

*Heartbeat*

- Fixed excessive memory usage introduced in 7.5 due to over-allocating memory for HTTP checks. {pull}15639[15639]

*Journalbeat*


*Metricbeat*

- Fix checking tagsFilter using length in cloudwatch metricset. {pull}14525[14525]
- Log bulk failures from bulk API requests to monitoring cluster. {issue}14303[14303] {pull}14356[14356]
- Change lookup_fields from metricset.host to service.address {pull}15883[15883]
- Fix skipping protocol scheme by light modules. {pull}16205[pull]
- Made `logstash-xpack` module once again have parity with internally-collected Logstash monitoring data. {pull}16198[16198]
- Revert changes in `docker` module: add size flag to docker.container. {pull}16600[16600]
- Fix detection and logging of some error cases with light modules. {pull}14706[14706]
- Dynamically choose a method for the system/service metricset to support older linux distros. {pull}16902[16902]
- Reduce memory usage in `elasticsearch/index` metricset. {issue}16503[16503] {pull}16538[16538]
- Check if CCR feature is available on Elasticsearch cluster before attempting to call CCR APIs from `elasticsearch/ccr` metricset. {issue}16511[16511] {pull}17073[17073]
- Use max in k8s overview dashboard aggregations. {pull}17015[17015]
- Fix Disk Used and Disk Usage visualizations in the Metricbeat System dashboards. {issue}12435[12435] {pull}17272[17272]
- Fix missing Accept header for Prometheus and OpenMetrics module. {issue}16870[16870] {pull}17291[17291]
- Fix issue in Jolokia module when mbean contains multiple quoted properties. {issue}17375[17375] {pull}17374[17374]
- Further revise check for bad data in docker/memory. {pull}17400[17400]
- Combine cloudwatch aggregated metrics into single event. {pull}17345[17345]
- Fix how we filter services by name in system/service {pull}17400[17400]
- Fix cloudwatch metricset missing tags collection. {issue}17419[17419] {pull}17424[17424]
- check if cpuOptions field is nil in DescribeInstances output in ec2 metricset. {pull}17418[17418]
- Fix aws.s3.bucket.name terms_field in s3 overview dashboard. {pull}17542[17542]
- Fix Unix socket path in memcached. {pull}17512[17512]
- Fix vsphere VM dashboard host aggregation visualizations. {pull}17555[17555]
- Fix azure storage dashboards. {pull}17590[17590]
- Metricbeat no longer needs to be started strictly after Logstash for `logstash-xpack` module to report correct data. {issue}17261[17261] {pull}17497[17497]
- Fix pubsub metricset to collect all GA stage metrics from gcp stackdriver. {issue}17154[17154] {pull}17600[17600]
- Add privileged option so as mb to access data dir in Openshift. {pull}17606[17606]
- Fix "ID" event generator of Google Cloud module {issue}17160[17160] {pull}17608[17608]
- Add privileged option for Auditbeat in Openshift {pull}17637[17637]
- Fix storage metricset to allow config without region/zone. {issue}17623[17623] {pull}17624[17624]
- Fix overflow on Prometheus rates when new buckets are added on the go. {pull}17753[17753]
- Add a switch to the driver definition on SQL module to use pretty names {pull}17378[17378]
- Remove specific win32 api errors from events in perfmon. {issue}18292[18292] {pull}18361[18361]
- Fix application_pool metricset after pdh changes. {pull}18477[18477]
- Fix tags_filter for cloudwatch metricset in aws. {pull}18524[18524]
- Fix getting gcp compute instance metadata with partial zone/region in config. {pull}18757[18757]
- Add missing network.sent_packets_count metric into compute metricset in googlecloud module. {pull}18802[18802]

*Packetbeat*


*Winlogbeat*

- Fix invalid IP addresses in DNS query results from Sysmon data. {issue}18432[18432] {pull}18436{18436}

*Functionbeat*


==== Added

*Affecting all Beats*

- Decouple Debug logging from fail_on_error logic for rename, copy, truncate processors {pull}12451[12451]
- Allow a beat to ship monitoring data directly to an Elasticsearch monitoring cluster. {pull}9260[9260]
- Updated go-seccomp-bpf library to v1.1.0 which updates syscall lists for Linux v5.0. {pull}11394[11394]
- add_host_metadata is no GA. {pull}13148[13148]
- Add `providers` setting to `add_cloud_metadata` processor. {pull}13812[13812]
- Ensure that init containers are no longer tailed after they stop {pull}14394[14394]
- Fingerprint processor adds a new xxhash hashing algorithm {pull}15418[15418]
- Include network information by default on add_host_metadata and add_observer_metadata. {issue}15347[15347] {pull}16077[16077]
- Add `aws_ec2` provider for autodiscover. {issue}12518[12518] {pull}14823[14823]
- Add support for multiple password in redis output. {issue}16058[16058] {pull}16206[16206]
- Add support for Histogram type in fields.yml {pull}16570[16570]
- Remove experimental flag from `setup.template.append_fields` {pull}16576[16576]
- Add support for kubernetes provider to recognize namespace level defaults {pull}16321[16321]
- Add capability of enrich `container.id` with process id in `add_process_metadata` processor {pull}15947[15947]
- Update RPM packages contained in Beat Docker images. {issue}17035[17035]
- Add Kerberos support to Kafka input and output. {pull}16781[16781]
- Update supported versions of `redis` output. {pull}17198[17198]
- Update documentation for system.process.memory fields to include clarification on Windows os's. {pull}17268[17268]
- Add `replace` processor for replacing string values of fields. {pull}17342[17342]
- Add `urldecode` processor to for decoding URL-encoded fields. {pull}17505[17505]
- Add support for AWS IAM `role_arn` in credentials config. {pull}17658[17658] {issue}12464[12464]
- Add Kerberos support to Elasticsearch output. {pull}17927[17927]
- Set `agent.name` to the hostname by default. {issue}16377[16377] {pull}18000[18000]
- Add keystore support for autodiscover static configurations. {pull]16306[16306]
- Add support for basic ECS logging. {pull}17974[17974]
- Add config example of how to skip the `add_host_metadata` processor when forwarding logs. {issue}13920[13920] {pull}18153[18153]
- When using the `decode_json_fields` processor, decoded fields are now deep-merged into existing event. {pull}17958[17958]
- Add backoff configuration options for the Kafka output. {issue}16777[16777] {pull}17808[17808]
- Add keystore support for autodiscover static configurations. {pull]16306[16306]
- Add Kerberos support to Elasticsearch output. {pull}17927[17927]
- Add support for fixed length extraction in `dissect` processor. {pull}17191[17191]
- Update RPM packages contained in Beat Docker images. {issue}17035[17035]
- Add TLS support to Kerberos authentication in Elasticsearch. {pull}18607[18607]

*Auditbeat*


*Filebeat*


- `container` and `docker` inputs now support reading of labels and env vars written by docker JSON file logging driver. {issue}8358[8358]
- Add `index` option to all inputs to directly set a per-input index value. {pull}14010[14010]
- Add ECS tls fields to zeek:smtp,rdp,ssl and aws:s3access,elb {issue}15757[15757] {pull}15935[15936]
- Add ingress nginx controller fileset {pull}16197[16197]
- move create-[module,fileset,fields] to mage and enable in x-pack/filebeat {pull}15836[15836]
- Work on e2e ACK's for the azure-eventhub input {issue}15671[15671] {pull}16215[16215]
- Add a TLS test and more debug output to httpjson input {pull}16315[16315]
- Add an SSL config example in config.yml for filebeat MISP module. {pull}16320[16320]
- Improve ECS categorization, container & process field mappings in auditd module. {issue}16153[16153] {pull}16280[16280]
- Add cloudwatch fileset and ec2 fileset in aws module. {issue}13716[13716] {pull}16579[16579]
- Improve the decode_cef processor by reducing the number of memory allocations. {pull}16587[16587]
- Add custom string mapping to CEF module to support Forcepoint NGFW {issue}14663[14663] {pull}15910[15910]
- Add ECS related fields to CEF module {issue}16157[16157] {pull}16338[16338]
- Improve ECS categorization, host field mappings in elasticsearch module. {issue}16160[16160] {pull}16469[16469]
- Add pattern for Cisco ASA / FTD Message 734001 {issue}16212[16212] {pull}16612[16612]
- Added new module `o365` for ingesting Office 365 management activity API events. {issue}16196[16196] {pull}16386[16386]
- Add Filebeat Okta module. {pull}16362[16362]
- Improve AWS cloudtrail field mappings {issue}16086[16086] {issue}16110[16110] {pull}17155[17155]
- Added new module `crowdstrike` for ingesting Crowdstrike Falcon streaming API endpoint event data. {pull}16988[16988]
- Move azure-eventhub input to GA. {issue}15671[15671] {pull}17313[17313]
- Improve ECS categorization field mappings in mongodb module. {issue}16170[16170] {pull}17371[17371]
- Improve ECS categorization field mappings for mssql module. {issue}16171[16171] {pull}17376[17376]
- Added documentation for running Filebeat in Cloud Foundry. {pull}17275[17275]
- Added access_key_id, secret_access_key and session_token into aws module config. {pull}17456[17456]
- Improve ECS categorization field mappings for mysql module. {issue}16172[16172] {pull}17491[17491]
- Release Google Cloud module as GA. {pull}17511[17511]
- Update filebeat httpjson input to support pagination via Header and Okta module. {pull}16354[16354]
- Added new Checkpoint Syslog filebeat module. {pull}17682[17682]
- Add config option to select a different azure cloud env in the azure-eventhub input and azure module. {issue}17649[17649] {pull}17659[17659]
- Enhance `elasticsearch/server` fileset to handle ECS-compatible logs emitted by Elasticsearch. {issue}17715[17715] {pull}17714[17714]
- Added Unix stream socket support as an input source and a syslog input source. {pull}17492[17492]
- Improve ECS categorization field mappings in misp module. {issue}16026[16026] {pull}17344[17344]
- Enhance `elasticsearch/deprecation` fileset to handle ECS-compatible logs emitted by Elasticsearch. {issue}17715[17715] {pull}17728[17728]
- Make `decode_cef` processor GA. {pull}17944[17944]
- Added new Fortigate Syslog filebeat module. {pull}17890[17890]
- Improve ECS categorization field mappings in redis module. {issue}16179[16179] {pull}17918[17918]
- Improve ECS categorization field mappings in rabbitmq module. {issue}16178[16178] {pull}17916[17916]
- Improve ECS categorization field mappings in postgresql module. {issue}16177[16177] {pull}17914[17914]
- Improve ECS categorization field mappings for nginx module. {issue}16174[16174] {pull}17844[17844]
- Add support for Google Application Default Credentials to the Google Pub/Sub input and Google Cloud modules. {pull}15668[15668]
- Improve ECS categorization field mappings for zeek module. {issue}16029[16029] {pull}17738[17738]
- Improve ECS categorization field mappings for netflow module. {issue}16135[16135] {pull}18108[18108]
- Added an input option `publisher_pipeline.disable_host` to disable `host.name`
  from being added to events by default. {pull}18159[18159]
- Improve ECS categorization field mappings in system module. {issue}16031[16031] {pull}18065[18065]
- Change the `json.*` input settings implementation to merge parsed json objects with existing objects in the event instead of fully replacing them. {pull}17958[17958]
- Improve ECS categorization field mappings in osquery module. {issue}16176[16176] {pull}17881[17881]
- Add support for v10, v11 and v12 logs on Postgres {issue}13810[13810] {pull}17732[17732]
- Add dashboard for Google Cloud Audit and AWS CloudTrail. {pull}17379[17379]
- Add support for array parsing in azure-eventhub input. {pull}18585[18585]
from being added to events by default. {pull}18159[18159]

*Heartbeat*


*Heartbeat*

*Journalbeat*

*Metricbeat*

- Move the windows pdh implementation from perfmon to a shared location in order for future modules/metricsets to make use of. {pull}15503[15503]
- Add DynamoDB AWS Metricbeat light module {pull}15097[15097]
- Add IBM MQ light-weight Metricbeat module {pull}15301[15301]
- Add mixer metricset for Istio Metricbeat module {pull}15696[15696]
- Add mesh metricset for Istio Metricbeat module{pull}15535[15535]
- Add pilot metricset for Istio Metricbeat module {pull}15761[15761]
- Add galley metricset for Istio Metricbeat module {pull}15857[15857]
- Add `key/value` mode for SQL module. {issue}15770[15770] {pull]15845[15845]
- Add support for Unix socket in Memcached metricbeat module. {issue}13685[13685] {pull}15822[15822]
- Add `up` metric to prometheus metrics collected from host {pull}15948[15948]
- Add citadel metricset for Istio Metricbeat module {pull}15990[15990]
- Add collecting AuroraDB metrics in rds metricset. {issue}14142[14142] {pull}16004[16004]
- Add database_account azure metricset. {issue}15758[15758]
- Add Load Balancing metricset to GCP {pull}15559[15559]
- Add OpenMetrics Metricbeat module {pull}16596[16596]
- Add system/users metricset as beta {pull}16569[16569]
- Add additional cgroup fields to docker/diskio{pull}16638[16638]
- Add Prometheus remote write endpoint {pull}16609[16609]
- Add support for CouchDB v2 {issue}16352[16352] {pull}16455[16455]
- Release Zookeeper/connection module as GA. {issue}14281[14281] {pull}17043[17043]
- Replace vpc metricset into vpn, transitgateway and natgateway metricsets. {pull}16892[16892]
- Use Elasticsearch histogram type to store Prometheus histograms {pull}17061[17061]
- Allow to rate Prometheus counters when scraping them {pull}17061[17061]
- Release Oracle module as GA. {issue}14279[14279] {pull}16833[16833]
- Add Storage metricsets to GCP module {pull}15598[15598]
- Release vsphere module as GA. {issue}15798[15798] {pull}17119[17119]
- Remove required for region/zone and make stackdriver a metricset in googlecloud. {issue}16785[16785] {pull}18398[18398]
- Add memory metrics into compute googlecloud. {pull}18802[18802]

*Packetbeat*


*Functionbeat*


*Winlogbeat*


==== Deprecated

*Affecting all Beats*

*Filebeat*


*Heartbeat*

*Journalbeat*

*Metricbeat*


*Packetbeat*

*Winlogbeat*

*Functionbeat*

==== Known Issue

*Journalbeat*<|MERGE_RESOLUTION|>--- conflicted
+++ resolved
@@ -18,11 +18,8 @@
 - Variable substitution from environment variables is not longer supported. {pull}15937{15937}
 - Change aws_elb autodiscover provider field name from elb_listener.* to aws.elb.*. {issue}16219[16219] {pull}16402{16402}
 - Remove `AddDockerMetadata` and `AddKubernetesMetadata` processors from the `script` processor. They can still be used as normal processors in the configuration. {issue}16349[16349] {pull}16514[16514]
-<<<<<<< HEAD
 - Introduce APM libbeat instrumentation, active when running the beat with ELASTIC_APM_ACTIVE=true. {pull}17938[17938]
 - Make error message about locked data path actionable. {pull}18667[18667]
-=======
->>>>>>> 9a93e9d1
 
 *Auditbeat*
 
@@ -30,14 +27,11 @@
 *Filebeat*
 
 - Fix parsing of Elasticsearch node name by `elasticsearch/slowlog` fileset. {pull}14547[14547]
-<<<<<<< HEAD
 - CEF extensions are now mapped to the data types defined in the CEF guide. {pull}14342[14342]
 - Improve ECS field mappings in panw module.  event.outcome now only contains success/failure per ECS specification. {issue}16025[16025] {pull}17910[17910]
 - Improve ECS categorization field mappings for nginx module. http.request.referrer only populated when nginx sets a value {issue}16174[16174] {pull}17844[17844]
 - Improve ECS field mappings in santa module. move hash.sha256 to process.hash.sha256 & move certificate fields to santa.certificate . {issue}16180[16180] {pull}17982[17982]
 - Preserve case of http.request.method.  ECS prior to 1.6 specified normalizing to lowercase, which lost information. Affects filesets: apache/access, elasticsearch/audit, iis/access, iis/error, nginx/access, nginx/ingress_controller, aws/elb, suricata/eve, zeek/http. {issue}18154[18154] {pull}18359[18359]
-=======
->>>>>>> 9a93e9d1
 
 *Heartbeat*
 
