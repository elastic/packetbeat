--- conflicted
+++ resolved
@@ -160,12 +160,9 @@
 - Add FIPS configuration option for all AWS API calls. {pull}28899[28899]
 - Add `default_region` config to AWS common module. {pull}29415[29415]
 - Add support for latest k8s versions v1.23 and v1.22 {pull}29575[29575]
-<<<<<<< HEAD
 - Add `script` processor to all beats {issue}29269[29269] {pull}29752[29752]
-=======
 - Only connect to Elasticsearch instances with the same version or newer. {pull}29683[29683]
 - Move umask from code to service files. {pull}29708[29708]
->>>>>>> 8cc07dda
 
 *Auditbeat*
 
