// Use these for links to issue and pulls. Note issues and pulls redirect one to
// each other on Github, so don't worry too much on using the right prefix.
:issue: https://github.com/elastic/beats/issues/
:pull: https://github.com/elastic/beats/pull/

=== Beats version HEAD
https://github.com/elastic/beats/compare/v8.8.1\...main[Check the HEAD diff]

==== Breaking changes

*Affecting all Beats*

- Fix FQDN being lowercased when used as `host.hostname` {issue}39993[39993]
- Beats won't log start up information when running under the Elastic Agent {40390}40390[40390]
- Filebeat now needs `dup3`, `faccessat2`, `prctl` and `setrlimit` syscalls to run the journald input. If this input is not being used, the syscalls are not needed. All Beats have those syscalls allowed now because the default seccomp policy is global to all Beats. {pull}40061[40061]
- Beats will rate limit the logs about errors when indexing events on Elasticsearch, logging a summary every 10s. The logs sent to the event log is unchanged. {issue}40157[40157]

*Auditbeat*


*Filebeat*

- Convert netflow input to API v2 and disable event normalisation {pull}37901[37901]
- Removed deprecated Squid from Beats. See <<migrate-from-deprecated-module>> for migration options. {pull}38037[38037]
- Removed deprecated Sonicwall from Beats. Use the https://docs.elastic.co/integrations/sonicwall[SonicWall Firewall] Elastic integration instead. {pull}38037[38037]
- Removed deprecated Radware from Beats. See <<migrate-from-deprecated-module>> for migration options. {pull}38037[38037]
- Removed deprecated Netscout from Beats. See <<migrate-from-deprecated-module>> for migration options. {pull}38037[38037]
- Removed deprecated Juniper Netscreen from Beats. See <<migrate-from-deprecated-module>> for migration options. {pull}38037[38037]
- Removed deprecated Impreva from Beats. See <<migrate-from-deprecated-module>> for migration options. {pull}38037[38037]
- Removed deprecated Cylance from Beats. See <<migrate-from-deprecated-module>> for migration options. {pull}38037[38037]
- Removed deprecated Bluecoat from Beats. See <<migrate-from-deprecated-module>> for migration options. {pull}38037[38037]
- Introduce input/netmetrics and refactor netflow input metrics {pull}38055[38055]
- Update Salesforce module to use new Salesforce input. {pull}37509[37509]
- Tag events that come from a filestream in "take over" mode. {pull}39828[39828]
- Fix high IO and handling of a corrupted registry log file. {pull}35893[35893]
- Enable file ingestion to report detailed status to Elastic Agent {pull}40075[40075]
- Filebeat, when running with Elastic-Agent, reports status for Filestream input. {pull}40121[40121]
- Implement Elastic Agent status and health reporting for Winlog Filebeat input. {pull}40163[40163]
- Fix filestream's registry GC: registry entries will never be removed if clean_inactive is set to "-1". {pull}40258[40258]
- Added `ignore_empty_values` flag in `decode_cef` Filebeat processor. {pull}40268[40268]
- Added support for hyphens in extension keys in `decode_cef` Filebeat processor. {pull}40427[40427]
- Journald: removed configuration options `include_matches.or`, `include_matches.and`, `backoff`, `max_backoff`, `cursor_seek_fallback`. {pull}40061[40061]
- Journald: `include_matches.match` now behaves in the same way as matchers in `journalctl`. Users should carefully update their input configuration. {pull}40061[40061]
- Journald: `seek` and `since` behaviour have been simplified, if there is a cursor (state) `seek` and `since` are ignored and the cursor is used. {pull}40061[40061]
- Redis: Added replication role as a field to submitted slowlogs
- Added `container.image.name` to `journald` Filebeat input's Docker-specific translated fields. {pull}40450[40450]
- Change log.file.path field in awscloudwatch input to nested object. {pull}41099[41099]
- Remove deprecated awscloudwatch field from Filebeat. {pull}41089[41089]
- The performance of ingesting SQS data with the S3 input has improved by up to 60x for queues with many small events. `max_number_of_messages` config for SQS mode is now ignored, as the new design no longer needs a manual cap on messages. Instead, use `number_of_workers` to scale ingestion rate in both S3 and SQS modes. The increased efficiency may increase network bandwidth consumption, which can be throttled by lowering `number_of_workers`. It may also increase number of events stored in memory, which can be throttled by lowering the configured size of the internal queue. {pull}40699[40699]
- System module events now contain `input.type: systemlogs` instead of `input.type: log` when harvesting log files. {pull}41061[41061]

- Add kafka compression support for ZSTD.

*Heartbeat*


*Metricbeat*

- Setting period for counter cache for Prometheus remote_write at least to 60sec {pull}38553[38553]
- Add support of Graphite series 1.1.0+ tagging extension for statsd module. {pull}39619[39619]
- Allow metricsets to report their status via control v2 protocol. {pull}40025[40025]
- Remove fallback to the node limit for the `kubernetes.pod.cpu.usage.limit.pct` and `kubernetes.pod.memory.usage.limit.pct` metrics calculation
- Add support for Kibana status metricset in v8 format {pull}40275[40275]
- Mark system process metricsets as running if metrics are partially available {pull}40565[40565]
- Added back `elasticsearch.node.stats.jvm.mem.pools.*` to the `node_stats` metricset {pull}40571[40571]
- Add GCP organization and project details to ECS cloud fields. {pull}40461[40461]
- Add support for specifying a custom endpoint for GCP service clients. {issue}40848[40848] {pull}40918[40918]

*Osquerybeat*

- Add action responses data stream, allowing osquerybeat to post action results directly to elasticsearch. {pull}39143[39143]
- Disable allow_unsafe osquery configuration. {pull}40130[40130]
- Upgrade to osquery 5.12.1. {pull}40368[40368]
- Upgrade to osquery 5.13.1. {pull}40849[40849]

*Osquerybeat*


*Packetbeat*


*Winlogbeat*

- Add "event.category" and "event.type" to Sysmon module for EventIDs 8, 9, 19, 20, 27, 28, 255 {pull}35193[35193]
- Fix truncated windows event log message {pull}41327[41327]

*Functionbeat*


*Elastic Logging Plugin*


==== Bugfixes

*Affecting all Beats*

- Support for multiline zookeeper logs {issue}2496[2496]
- Add checks to ensure reloading of units if the configuration actually changed. {pull}34346[34346]
- Fix namespacing on self-monitoring {pull}32336[32336]
- Fix namespacing on self-monitoring {pull}32336[32336]
- Fix Beats started by agent do not respect the allow_older_versions: true configuration flag {issue}34227[34227] {pull}34964[34964]
- Fix performance issues when we have a lot of inputs starting and stopping by allowing to disable global processors under fleet. {issue}35000[35000] {pull}35031[35031]
- 'add_cloud_metadata' processor - add cloud.region field for GCE cloud provider
- 'add_cloud_metadata' processor - update azure metadata api version to get missing `cloud.account.id` field
- Upgraded apache arrow library used in x-pack/libbeat/reader/parquet from v11 to v12.0.1 in order to fix cross-compilation issues {pull}35640[35640]
- Fix panic when MaxRetryInterval is specified, but RetryInterval is not {pull}35820[35820]
- Support build of projects outside of beats directory {pull}36126[36126]
- Support Elastic Agent control protocol chunking support {pull}37343[37343]
- Lower logging level to debug when attempting to configure beats with unknown fields from autodiscovered events/environments {pull}[37816][37816]
- Set timeout of 1 minute for FQDN requests {pull}37756[37756]
- Fix issue where old data could be saved in the memory queue after acknowledgment, increasing memory use {pull}41356[41356]

*Auditbeat*

- Request status from a separate socket to avoid data congestion {pull}41207[41207]

*Filebeat*

- [Gcs Input] - Added missing locks for safe concurrency {pull}34914[34914]
- Fix the ignore_inactive option being ignored in Filebeat's filestream input {pull}34770[34770]
- Fix TestMultiEventForEOFRetryHandlerInput unit test of CometD input {pull}34903[34903]
- Add input instance id to request trace filename for httpjson and cel inputs {pull}35024[35024]
- Fixes "Can only start an input when all related states are finished" error when running under Elastic-Agent {pull}35250[35250] {issue}33653[33653]
- [system] sync system/auth dataset with system integration 1.29.0. {pull}35581[35581]
- [GCS Input] - Fixed an issue where bucket_timeout was being applied to the entire bucket poll interval and not individual bucket object read operations. Fixed a map write concurrency issue arising from data races when using a high number of workers. Fixed the flaky tests that were present in the GCS test suit. {pull}35605[35605]
- Fixed concurrency and flakey tests issue in azure blob storage input. {issue}35983[35983] {pull}36124[36124]
- Fix panic when sqs input metrics getter is invoked {pull}36101[36101] {issue}36077[36077]
- Fix handling of Juniper SRX structured data when there is no leading junos element. {issue}36270[36270] {pull}36308[36308]
- Fix Filebeat Cisco module with missing escape character {issue}36325[36325] {pull}36326[36326]
- Added a fix for Crowdstrike pipeline handling process arrays {pull}36496[36496]
- [threatintel] MISP pagination fixes {pull}37898[37898]
- Fix file handle leak when handling errors in filestream {pull}37973[37973]
- Fix a race condition that could crash Filebeat with a "negative WaitGroup counter" error {pull}38094[38094]
- Fix "failed processing S3 event for object key" error on aws-s3 input when key contains the "+" character {issue}38012[38012] {pull}38125[38125]
- Fix filebeat gcs input panic {pull}38407[38407]
- Fix filestream's registry GC: registry entries are now removed from the in-memory and disk store when they're older than the set TTL {issue}36761[36761] {pull}38488[38488]
- Fix filestream's registry GC: registry entries are now removed from the in-memory and disk store when they're older than the set TTL {issue}36761[36761] {pull}38488[38488]
- [threatintel] MISP splitting fix for empty responses {issue}38739[38739] {pull}38917[38917]
- Prevent GCP Pub/Sub input blockage by increasing default value of `max_outstanding_messages` {issue}35029[35029] {pull}38985[38985]
- Updated Websocket input title to align with existing inputs {pull}39006[39006]
- Restore netflow input on Windows {pull}39024[39024]
- Upgrade azure-event-hubs-go and azure-storage-blob-go dependencies. {pull}38861[38861]
- Fix concurrency/error handling bugs in the AWS S3 input that could drop data and prevent ingestion of large buckets. {pull}39131[39131]
- Fix EntraID query handling. {issue}39419[39419] {pull}39420[39420]
- Fix request trace filename handling in http_endpoint input. {pull}39410[39410]
- Fix filestream not correctly tracking the offset of a file when using the `include_message` parser. {pull}39873[39873] {issue}39653[39653]
- Upgrade github.com/hashicorp/go-retryablehttp to mitigate CVE-2024-6104 {pull}40036[40036]
- Fix for Google Workspace duplicate events issue by adding canonical sorting over fingerprint keys array to maintain key order. {pull}40055[40055] {issue}39859[39859]
- Fix handling of deeply nested numeric values in HTTP Endpoint CEL programs. {pull}40115[40115]
- Prevent panic in CEL and salesforce inputs when github.com/hashicorp/go-retryablehttp exceeds maximum retries. {pull}40144[40144]
- Fix bug in CEL input rate limit logic. {issue}40106[40106] {pull}40270[40270]
- Relax requirements in Okta entity analytics provider user and device profile data shape. {pull}40359[40359]
- Fix bug in Okta entity analytics rate limit logic. {issue}40106[40106] {pull}40267[40267]
- Fix crashes in the journald input. {pull}40061[40061]
- Fix order of configuration for EntraID entity analytics provider. {pull}40487[40487]
- Ensure Entra ID request bodies are not truncated and trace logs are rotated before 100MB. {pull}40494[40494]
- The Elasticsearch output now correctly logs the event fields to the event log file {issue}40509[40509] {pull}40512[40512]
- Fix the "No such input type exist: 'azure-eventhub'" error on the Windows platform {issue}40608[40608] {pull}40609[40609]
- awss3 input: Fix handling of SQS notifications that don't contain a region. {pull}40628[40628]
- Fix credential handling when workload identity is being used in GCS input. {issue}39977[39977] {pull}40663[40663]
- Fix publication of group data from the Okta entity analytics provider. {pull}40681[40681]
- Ensure netflow custom field configuration is applied. {issue}40735[40735] {pull}40730[40730]
- Fix replace processor handling of zero string replacement validation. {pull}40751[40751]
- Fix long filepaths in diagnostics exceeding max path limits on Windows. {pull}40909[40909]
- Add backup and delete for AWS S3 polling mode feature back. {pull}41071[41071]
- Fix a bug in Salesforce input to only handle responses with 200 status code {pull}41015[41015]
- Fixed failed job handling and removed false-positive error logs in the GCS input. {pull}41142[41142]
- Bump github.com/elastic/go-sfdc dependency used by x-pack/filebeat/input/salesforce. {pull}41192[41192]
- Log bad handshake details when websocket connection fails {pull}41300[41300]
- Improve modification time handling for entities and entity deletion logic in the Active Directory entityanalytics input. {pull}41179[41179]
<<<<<<< HEAD
- Fix double encoding of client_secret in the Entity Analytics input's Azure Active Directory provider {pull}41393[41393]
=======
- Journald input now can read events from all boots {issue}41083[41083] {pull}41244[41244]
>>>>>>> 794b8329

*Heartbeat*



*Metricbeat*

- Fix Azure Monitor 429 error by causing metricbeat to retry the request again. {pull}38294[38294]
- Fix fields not being parsed correctly in postgresql/database {issue}25301[25301] {pull}37720[37720]
- rabbitmq/queue - Change the mapping type of `rabbitmq.queue.consumers.utilisation.pct` to `scaled_float` from `long` because the values fall within the range of `[0.0, 1.0]`. Previously, conversion to integer resulted in reporting either `0` or `1`.
- Fix timeout caused by the retrival of which indices are hidden {pull}39165[39165]
- Fix Azure Monitor support for multiple aggregation types {issue}39192[39192] {pull}39204[39204]
- Fix handling of access errors when reading process metrics {pull}39627[39627]
- Fix behavior of cgroups path discovery when monitoring the host system from within a container {pull}39627[39627]
- Fix issue where beats may report incorrect metrics for its own process when running inside a container {pull}39627[39627]
- Fix for MySQL/Performance - Query failure for MySQL versions below v8.0.1, for performance metric `quantile_95`. {pull}38710[38710]
- Fix Prometheus helper text parser to store each metric family type. {pull}39743[39743]
- Normalize AWS RDS CPU Utilization values before making the metadata API call. {pull}39664[39664]
- Fix behavior of pagetypeinfo metrics {pull}39985[39985]
- Fix query logic for temp and non-temp tablespaces in Oracle module. {issue}38051[38051] {pull}39787[39787]
- Set GCP metrics config period to the default (60s) when the value is below the minimum allowed period. {issue}30434[30434] {pull}40020[40020]
- Fix statistic methods for metrics collected for SQS. {pull}40207[40207]
- Add GCP 'instance_id' resource label in ECS cloud fields. {issue}40033[40033] {pull}40062[40062]
- Fix missing metrics from CloudWatch when include_linked_accounts set to false. {issue}40071[40071] {pull}40135[40135]
- Update beat module with apm-server monitoring metrics fields {pull}40127[40127]
- Fix Azure Monitor metric timespan to restore Storage Account PT1H metrics {issue}40376[40376] {pull}40367[40367]
- Remove excessive info-level logs in cgroups setup {pull}40491[40491]
- Add missing ECS Cloud fields in GCP `metrics` metricset when using `exclude_labels: true` {issue}40437[40437] {pull}40467[40467]
- Add AWS OwningAccount support for cross account monitoring {issue}40570[40570] {pull}40691[40691]
- Use namespace for GetListMetrics when exists in AWS {pull}41022[41022]
- Fix http server helper SSL config. {pull}39405[39405]
- Fix Kubernetes metadata sometimes not being present after startup {pull}41216[41216]

*Osquerybeat*


*Packetbeat*


*Winlogbeat*


*Elastic Logging Plugin*


==== Added

*Affecting all Beats*

- Added append Processor which will append concrete values or values from a field to target. {issue}29934[29934] {pull}33364[33364]
- dns processor: Add support for forward lookups (`A`, `AAAA`, and `TXT`). {issue}11416[11416] {pull}36394[36394]
- [Enhanncement for host.ip and host.mac] Disabling netinfo.enabled option of add-host-metadata processor {pull}36506[36506]
- allow `queue` configuration settings to be set under the output. {issue}35615[35615] {pull}36788[36788]
- Beats will now connect to older Elasticsearch instances by default {pull}36884[36884]
- Raise up logging level to warning when attempting to configure beats with unknown fields from autodiscovered events/environments
- elasticsearch output now supports `idle_connection_timeout`. {issue}35616[35615] {pull}36843[36843]
- Enable early event encoding in the Elasticsearch output, improving cpu and memory use {pull}38572[38572]
- The environment variable `BEATS_ADD_CLOUD_METADATA_PROVIDERS` overrides configured/default `add_cloud_metadata` providers {pull}38669[38669]
- When running under Elastic-Agent Kafka output allows dynamic topic in `topic` field {pull}40415[40415]
- The script processor has a new configuration option that only uses the cached javascript sessions and prevents the creation of new javascript sessions.
- Update to Go 1.22.7. {pull}41018[41018]
- Replace Ubuntu 20.04 with 24.04 for Docker base images {issue}40743[40743] {pull}40942[40942]
- Reduce memory consumption of k8s autodiscovery and the add_kubernetes_metadata processor when Deployment metadata is enabled

*Auditbeat*

- Added `add_session_metadata` processor, which enables session viewer on Auditbeat data. {pull}37640[37640]
- Add linux capabilities to processes in the system/process. {pull}37453[37453]
- Add linux capabilities to processes in the system/process. {pull}37453[37453]
- Add process.entity_id, process.group.name and process.group.id in add_process_metadata processor. Make fim module with kprobes backend to always add an appropriately configured add_process_metadata processor to enrich file events {pull}38776[38776]

*Auditbeat*


*Auditbeat*


*Filebeat*

- add documentation for decode_xml_wineventlog processor field mappings.  {pull}32456[32456]
- httpjson input: Add request tracing logger. {issue}32402[32402] {pull}32412[32412]
- Add cloudflare R2 to provider list in AWS S3 input. {pull}32620[32620]
- Add support for single string containing multiple relation-types in getRFC5988Link. {pull}32811[32811]
- Added separation of transform context object inside httpjson. Introduced new clause `.parent_last_response.*` {pull}33499[33499]
- Added metric `sqs_messages_waiting_gauge` for aws-s3 input. {pull}34488[34488]
- Add nginx.ingress_controller.upstream.ip to related.ip {issue}34645[34645] {pull}34672[34672]
- Add unix socket log parsing for nginx ingress_controller {pull}34732[34732]
- Added metric `sqs_worker_utilization` for aws-s3 input. {pull}34793[34793]
- Add MySQL authentication message parsing and `related.ip` and `related.user` fields {pull}34810[34810]
- Add nginx ingress_controller parsing if one of upstreams fails to return response {pull}34787[34787]
- Add oracle authentication messages parsing {pull}35127[35127]
- Add `clean_session` configuration setting for MQTT input.  {pull}35806[16204]
- Add support for a simplified input configuraton when running under Elastic-Agent {pull}36390[36390]
- Added support for Okta OAuth2 provider in the CEL input. {issue}36336[36336] {pull}36521[36521]
- Added support for new features & removed partial save mechanism in the Azure Blob Storage input. {issue}35126[35126] {pull}36690[36690]
- Added support for new features and removed partial save mechanism in the GCS input. {issue}35847[35847] {pull}36713[36713]
- Use filestream input with file_identity.fingerprint as default for hints autodiscover. {issue}35984[35984] {pull}36950[36950]
- Add setup option `--force-enable-module-filesets`, that will act as if all filesets have been enabled in a module during setup. {issue}30915[30915] {pull}99999[99999]
- Made Azure Blob Storage input GA and updated docs accordingly. {pull}37128[37128]
- Made GCS input GA and updated docs accordingly. {pull}37127[37127]
- Add parseDateInTZ value template for the HTTPJSON input {pull}37738[37738]
- Improve rate limit handling by HTTPJSON {issue}36207[36207] {pull}38161[38161] {pull}38237[38237]
- Parse more fields from Elasticsearch slowlogs {pull}38295[38295]
- added benchmark input {pull}37437[37437]
- added benchmark input and discard output {pull}37437[37437]
- Ensure all responses sent by HTTP Endpoint are HTML-escaped. {pull}39329[39329]
- Update CEL mito extensions to v1.11.0 to improve type checking. {pull}39460[39460]
- Improve logging of request and response with request trace logging in error conditions. {pull}39455[39455]
- Implement Elastic Agent status and health reporting for CEL Filebeat input. {pull}39209[39209]
- Add HTTP metrics to CEL input. {issue}39501[39501] {pull}39503[39503]
- Add default user-agent to CEL HTTP requests. {issue}39502[39502] {pull}39587[39587]
- Improve reindexing support in security module pipelines. {issue}38224[38224] {pull}39588[39588]
- Make HTTP Endpoint input GA. {issue}38979[38979] {pull}39410[39410]
- Update CEL mito extensions to v1.12.2. {pull}39755[39755]
- Add support for base64-encoded HMAC headers to HTTP Endpoint. {pull}39655[39655]
- Add user group membership support to Okta entity analytics provider. {issue}39814[39814] {pull}39815[39815]
- Add request trace support for Okta and EntraID entity analytics providers. {pull}39821[39821]
- Fix handling of infinite rate values in CEL rate limit handling logic. {pull}39940[39940]
- Allow elision of set and append failure logging. {issue}34544[34544] {pull}39929[39929]
- Add ability to remove request trace logs from CEL input. {pull}39969[39969]
- Add ability to remove request trace logs from HTTPJSON input. {pull}40003[40003]
- Added out of the box support for Amazon EventBridge notifications over SQS to S3 input {pull}40006[40006]
- Update CEL mito extensions to v1.13.0 {pull}40035[40035]
- Add Jamf entity analytics provider. {pull}39996[39996]
- Add ability to remove request trace logs from http_endpoint input. {pull}40005[40005]
- Add ability to remove request trace logs from entityanalytics input. {pull}40004[40004]
- Relax constraint on Base DN in entity analytics Active Directory provider. {pull}40054[40054]
- Implement Elastic Agent status and health reporting for Netflow Filebeat input. {pull}40080[40080]
- Enhance input state reporting for CEL evaluations that return a single error object in events. {pull}40083[40083]
- Allow absent credentials when using GCS with Application Default Credentials. {issue}39977[39977] {pull}40072[40072]
- Add SSL and username support for Redis input, now the input includes support for Redis 6.0+. {pull}40111[40111]
- Add scaling up support for Netflow input. {issue}37761[37761] {pull}40122[40122]
- Update CEL mito extensions to v1.15.0. {pull}40294[40294]
- Allow cross-region bucket configuration in s3 input. {issue}22161[22161] {pull}40309[40309]
- Improve logging in Okta Entity Analytics provider. {issue}40106[40106] {pull}40347[40347]
- Document `winlog` input. {issue}40074[40074] {pull}40462[40462]
- Added retry logic to websocket connections in the streaming input. {issue}40271[40271] {pull}40601[40601]
- Disable event normalization for netflow input {pull}40635[40635]
- Allow attribute selection in the Active Directory entity analytics provider. {issue}40482[40482] {pull}40662[40662]
- Improve error quality when CEL program does not correctly return an events array. {pull}40580[40580]
- Added support for Microsoft Entra ID RBAC authentication. {issue}40434[40434] {pull}40879[40879]
- Add `use_kubeadm` config option for filebeat (both filbeat.input and autodiscovery) in order to toggle kubeadm-config api requests {pull}40301[40301]
- Make HTTP library function inclusion non-conditional in CEL input. {pull}40912[40912]
- Add support for Crowdstrike streaming API to the streaming input. {issue}40264[40264] {pull}40838[40838]
- Add support to CEL for reading host environment variables. {issue}40762[40762] {pull}40779[40779]
- Add CSV decoder to awss3 input. {pull}40896[40896]
- Change request trace logging to include headers instead of complete request. {pull}41072[41072]
- Improved GCS input documentation. {pull}41143[41143]
- Add CSV decoding capacity to azureblobstorage input {pull}40978[40978]
- Add CSV decoding capacity to gcs input {pull}40979[40979]
- Add support to source AWS cloudwatch logs from linked accounts. {pull}41188[41188]
- Jounrald input now supports filtering by facilities {pull}41061[41061]
- System module now supports reading from jounrald. {pull}41061[41061]
- Add support to include AWS cloudwatch linked accounts when using log_group_name_prefix to define log group names. {pull}41206[41206]
- Improved Azure Blob Storage input documentation. {pull}41252[41252]

*Auditbeat*


*Libbeat*



*Heartbeat*

- Added status to monitor run log report.
- Upgrade node to latest LTS v18.20.3. {pull}40038[40038]
- Add journey duration to synthetics browser events. {pull}40230[40230]
- Add monitor status reporter under managed mode. {pull}41077[41077]

*Metricbeat*

- Add per-thread metrics to system_summary {pull}33614[33614]
- Add GCP CloudSQL metadata {pull}33066[33066]
- Add GCP Carbon Footprint metricbeat data {pull}34820[34820]
- Add event loop utilization metric to Kibana module {pull}35020[35020]
- Add metrics grouping by dimensions and time to Azure app insights {pull}36634[36634]
- Align on the algorithm used to transform Prometheus histograms into Elasticsearch histograms {pull}36647[36647]
- Add linux IO metrics to system/process {pull}37213[37213]
- Add new memory/cgroup metrics to Kibana module {pull}37232[37232]
- Add SSL support to mysql module {pull}37997[37997]
- Add SSL support for aerospike module {pull}38126[38126]
- Add `use_kubeadm` config option in kubernetes module in order to toggle kubeadm-config api requests {pull}40086[40086]
- Log the total time taken for GCP `ListTimeSeries` and `AggregatedList` requests {pull}40661[40661]
- Add new metrics for the vSphere Host metricset. {pull}40429[40429]
- Add new metrics for the vSphere Datastore metricset. {pull}40441[40441]
- Add new metricset cluster for the vSphere module. {pull}40536[40536]
- Add new metricset network for the vSphere module. {pull}40559[40559]
- Add new metricset resourcepool for the vSphere module. {pull}40456[40456]
- Add new metricset datastorecluster for vSphere module. {pull}40634[40634]
- Add support for new metrics in datastorecluster metricset. {pull}40694[40694]
- Add new metrics for the vSphere Virtualmachine metricset. {pull}40485[40485]
- Add support for snapshot in vSphere virtualmachine metricset {pull}40683[40683]
- Update fields to use mapstr in vSphere virtualmachine metricset  {pull}40707[40707]
- Add metrics related to triggered alarms in all the vSphere metricsets. {pull}40714[40714] {pull}40876[40876]
- Add support for period based intervalID in vSphere host and datastore metricsets {pull}40678[40678]
- Add new metrics fot datastore and minor changes to overall vSphere metrics {pull}40766[40766]
- Add `metrics_count` to Prometheus module if `metrics_count: true` is set. {pull}40411[40411]
- Added Cisco Meraki module {pull}40836[40836]
- Added Palo Alto Networks module {pull}40686[40686]
- Restore docker.network.in.* and docker.network.out.* fields in docker module {pull}40968[40968]
- Add `id` field to all the vSphere metricsets. {pull}41097[41097]
- Only watch metadata for ReplicaSets in metricbeat k8s module {pull}41289[41289]

*Metricbeat*


*Osquerybeat*


*Packetbeat*


*Winlogbeat*


*Functionbeat*

*Elastic Log Driver*
*Elastic Logging Plugin*


==== Deprecated

*Auditbeat*


*Filebeat*


*Heartbeat*



*Metricbeat*


*Osquerybeat*


*Packetbeat*


*Winlogbeat*


*Functionbeat*


*Elastic Logging Plugin*


==== Known Issues








<|MERGE_RESOLUTION|>--- conflicted
+++ resolved
@@ -168,11 +168,8 @@
 - Bump github.com/elastic/go-sfdc dependency used by x-pack/filebeat/input/salesforce. {pull}41192[41192]
 - Log bad handshake details when websocket connection fails {pull}41300[41300]
 - Improve modification time handling for entities and entity deletion logic in the Active Directory entityanalytics input. {pull}41179[41179]
-<<<<<<< HEAD
+- Journald input now can read events from all boots {issue}41083[41083] {pull}41244[41244]
 - Fix double encoding of client_secret in the Entity Analytics input's Azure Active Directory provider {pull}41393[41393]
-=======
-- Journald input now can read events from all boots {issue}41083[41083] {pull}41244[41244]
->>>>>>> 794b8329
 
 *Heartbeat*
 
