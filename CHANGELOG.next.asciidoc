// Use these for links to issue and pulls. Note issues and pulls redirect one to
// each other on Github, so don't worry too much on using the right prefix.
:issue: https://github.com/elastic/beats/issues/
:pull: https://github.com/elastic/beats/pull/

=== Beats version HEAD
https://github.com/elastic/beats/compare/v7.0.0-alpha2...master[Check the HEAD diff]

==== Breaking changes

*Affecting all Beats*

- The document id fields has been renamed from @metadata.id to @metadata._id {pull}15859[15859]
- Variable substitution from environment variables is not longer supported. {pull}15937{15937}
- Change aws_elb autodiscover provider field name from elb_listener.* to aws.elb.*. {issue}16219[16219] {pull}16402{16402}
- Remove `AddDockerMetadata` and `AddKubernetesMetadata` processors from the `script` processor. They can still be used as normal processors in the configuration. {issue}16349[16349] {pull}16514[16514]

*Auditbeat*

- File integrity dataset (macOS): Replace unnecessary `file.origin.raw` (type keyword) with `file.origin.text` (type `text`). {issue}12423[12423] {pull}15630[15630]

*Filebeat*


*Heartbeat*


*Journalbeat*

- Improve parsing of syslog.pid in journalbeat to strip the username when present {pull}16116[16116]


*Metricbeat*

- Make use of secure port when accessing Kubelet API {pull}16063[16063]
- Add Tomcat overview dashboard {pull}14026[14026]

*Packetbeat*

- Redis: fix incorrectly handle with two-words redis command. {issue}14872[14872] {pull}14873[14873]

*Winlogbeat*

*Functionbeat*


==== Bugfixes

*Affecting all Beats*

- Fix `add_cloud_metadata` to better support modifying sub-fields with other processors. {pull}13808[13808]
- TLS or Beats that accept connections over TLS and validate client certificates. {pull}14146[14146]
- Fix panics that could result from invalid TLS certificates. This can affect Beats that connect over TLS, or Beats that accept connections over TLS and validate client certificates. {pull}14146[14146]
- Fix panic in the Logstash output when trying to send events to closed connection. {pull}15568[15568]
- Fix missing output in dockerlogbeat {pull}15719[15719]
- Fix logging target settings being ignored when Beats are started via systemd or docker. {issue}12024[12024] {pull}15422[15442]
- Do not load dashboards where not available. {pull}15802[15802]
- Fix issue where TLS settings would be ignored when a forward proxy was in use. {pull}15516{15516}
- Update replicaset group to apps/v1 {pull}15854[15802]
- Fix issue where default go logger is not discarded when either * or stdout is selected. {issue}10251[10251] {pull}15708[15708]
- Upgrade go-ucfg to latest v0.8.1. {pull}15937{15937}
- Fix index names for indexing not always guaranteed to be lower case. {pull}16081[16081]
- Add `ssl.ca_sha256` option to the supported TLS option, this allow to check that a specific certificate is used as part of the verified chain. {issue}15717[15717]
- Fix loading processors from annotation hints. {pull}16348[16348]
- Fix an issue that could cause redundant configuration reloads. {pull}16440[16440]
- Fix k8s pods labels broken schema. {pull}16480[16480]
- Fix k8s pods annotations broken schema. {pull}16554[16554]
- Upgrade go-ucfg to latest v0.8.3. {pull}16450{16450}
- Fix `NewContainerMetadataEnricher` to use default config for kubernetes module. {pull}16857[16857]
- Improve some logging messages for add_kubernetes_metadata processor {pull}16866[16866]
- Fix k8s metadata issue regarding node labels not shown up on root level of metadata. {pull}16834[16834]
- Fail to start if httpprof is used and it cannot be initialized. {pull}17028[17028]
- Fix concurrency issues in convert processor when used in the global context. {pull}17032[17032]

*Auditbeat*

- system/socket: Fixed compatibility issue with kernel 5.x. {pull}15771[15771]
- system/package: Fix parsing of Installed-Size field of DEB packages. {issue}16661[16661] {pull}17188[17188]

*Filebeat*

- Ensure all zeek timestamps include millisecond precision. {issue}14599[14599] {pull}16766[16766]
- Fix s3 input hanging with GetObjectRequest API call by adding context_timeout config. {issue}15502[15502] {pull}15590[15590]
- Add shared_credential_file to cloudtrail config {issue}15652[15652] {pull}15656[15656]
- Fix typos in zeek notice fileset config file. {issue}15764[15764] {pull}15765[15765]
- Fix mapping error when zeek weird logs do not contain IP addresses. {pull}15906[15906]
- Improve `elasticsearch/audit` fileset to handle timestamps correctly. {pull}15942[15942]
- Prevent Elasticsearch from spewing log warnings about redundant wildcards when setting up ingest pipelines for the `elasticsearch` module. {issue}15840[15840] {pull}15900[15900]
- Fix mapping error for cloudtrail additionalEventData field {pull}16088[16088]
- Fix a connection error in httpjson input. {pull}16123[16123]
- Fix s3 input with cloudtrail fileset reading json file. {issue}16374[16374] {pull}16441[16441]
- Rewrite azure filebeat dashboards, due to changes in kibana. {pull}16466[16466]
- Adding the var definitions in azure manifest files, fix for errors when executing command setup. {issue}16270[16270] {pull}16468[16468]
- Fix merging of fileset inputs to replace paths and append processors. {pull}16450{16450}
- Add queue_url definition in manifest file for aws module. {pull}16640{16640}
- Fix issue where autodiscover hints default configuration was not being copied. {pull}16987[16987]
- Fix Elasticsearch `_id` field set by S3 and Google Pub/Sub inputs. {pull}17026[17026]
- Fixed various Cisco FTD parsing issues. {issue}16863[16863] {pull}16889[16889]
- Fix default index pattern in IBM MQ filebeat dashboard. {pull}17146[17146]

*Heartbeat*

- Fixed excessive memory usage introduced in 7.5 due to over-allocating memory for HTTP checks. {pull}15639[15639]

*Journalbeat*


*Metricbeat*

- Add dedot for tags in ec2 metricset and cloudwatch metricset. {issue}15843[15843] {pull}15844[15844]
- Use RFC3339 format for timestamps collected using the SQL module. {pull}15847[15847]
- Avoid parsing errors returned from prometheus endpoints. {pull}15712[15712]
- Change lookup_fields from metricset.host to service.address {pull}15883[15883]
- Add dedot for cloudwatch metric name. {issue}15916[15916] {pull}15917[15917]
- Fixed issue `logstash-xpack` module suddenly ceasing to monitor Logstash. {issue}15974[15974] {pull}16044[16044]
- Fix skipping protocol scheme by light modules. {pull}16205[pull]
- Made `logstash-xpack` module once again have parity with internally-collected Logstash monitoring data. {pull}16198[16198]
- Change sqs metricset to use average as statistic method. {pull}16438[16438]
- Revert changes in `docker` module: add size flag to docker.container. {pull}16600[16600]
- Fix diskio issue for windows 32 bit on disk_performance struct alignment. {issue}16680[16680]
- Fix detection and logging of some error cases with light modules. {pull}14706[14706]
- Fix imports after PR was merged before rebase. {pull}16756[16756]
- Add dashboard for `redisenterprise` module. {pull}16752[16752]
- Dynamically choose a method for the system/service metricset to support older linux distros. {pull}16902[16902]
- Use max in k8s apiserver dashboard aggregations. {pull}17018[17018]
- Reduce memory usage in `elasticsearch/index` metricset. {issue}16503[16503] {pull}16538[16538]
- Check if CCR feature is available on Elasticsearch cluster before attempting to call CCR APIs from `elasticsearch/ccr` metricset. {issue}16511[16511] {pull}17073[17073]
- Use max in k8s overview dashboard aggregations. {pull}17015[17015]

*Packetbeat*

- Enable setting promiscuous mode automatically. {pull}11366[11366]

*Winlogbeat*


*Functionbeat*

- Fix timeout option of GCP functions. {issue}16282[16282] {pull}16287[16287]

==== Added

*Affecting all Beats*

- Add document_id setting to decode_json_fields processor. {pull}15859[15859]
- Include network information by default on add_host_metadata and add_observer_metadata. {issue}15347[15347] {pull}16077[16077]
- Add `aws_ec2` provider for autodiscover. {issue}12518[12518] {pull}14823[14823]
- Add monitoring variable `libbeat.config.scans` to distinguish scans of the configuration directory from actual reloads of its contents. {pull}16440[16440]
- Add support for multiple password in redis output. {issue}16058[16058] {pull}16206[16206]
- Add support for Histogram type in fields.yml {pull}16570[16570]
- Windows .exe files now have embedded file version info. {issue}15232[15232]t
- Remove experimental flag from `setup.template.append_fields` {pull}16576[16576]
- Add `add_cloudfoundry_metadata` processor to annotate events with Cloud Foundry application data. {pull}16621[16621]
- Add Kerberos support to Kafka input and output. {pull}16781[16781]
- Add `add_cloudfoundry_metadata` processor to annotate events with Cloud Foundry application data. {pull}16621[16621
- Add support for kubernetes provider to recognize namespace level defaults {pull}16321[16321]
- Add `translate_sid` processor on Windows for converting Windows security identifier (SID) values to names. {issue}7451[7451] {pull}16013[16013]
- Update RPM packages contained in Beat Docker images. {issue}17035[17035]

*Auditbeat*


*Filebeat*

- Set event.outcome field based on googlecloud audit log output. {pull}15731[15731]
- Add dashboard for AWS ELB fileset. {pull}15804[15804]
- Add dashboard for AWS vpcflow fileset. {pull}16007[16007]
- Add ECS tls fields to zeek:smtp,rdp,ssl and aws:s3access,elb {issue}15757[15757] {pull}15935[15936]
- Add custom string mapping to CEF module to support Forcepoint NGFW {issue}14663[14663] {pull}15910[15910]
- Add ingress nginx controller fileset {pull}16197[16197]
- move create-[module,fileset,fields] to mage and enable in x-pack/filebeat {pull}15836[15836]
- Add ECS tls and categorization fields to apache module. {issue}16032[16032] {pull}16121[16121]
- Work on e2e ACK's for the azure-eventhub input {issue}15671[15671] {pull}16215[16215]
- Add MQTT input. {issue}15602[15602] {pull}16204[16204]
- Add ECS categorization fields to activemq module. {issue}16151[16151] {pull}16201[16201]
- Add a TLS test and more debug output to httpjson input {pull}16315[16315]
- Add an SSL config example in config.yml for filebeat MISP module. {pull}16320[16320]
- Improve ECS categorization, container & process field mappings in auditd module. {issue}16153[16153] {pull}16280[16280]
- Improve ECS field mappings in aws module. {issue}16154[16154] {pull}16307[16307]
- Improve ECS categorization field mappings in googlecloud module. {issue}16030[16030] {pull}16500[16500]
- Improve ECS field mappings in haproxy module. {issue}16162[16162] {pull}16529[16529]
- Add cloudwatch fileset and ec2 fileset in aws module. {issue}13716[13716] {pull}16579[16579]
- Improve ECS categorization field mappings in kibana module. {issue}16168[16168] {pull}16652[16652]
- Improve the decode_cef processor by reducing the number of memory allocations. {pull}16587[16587]
- Add `cloudfoundry` input to send events from Cloud Foundry. {pull}16586[16586]
- Improve ECS categorization field mappings in iis module. {issue}16165[16165] {pull}16618[16618]
- Improve ECS categorization field mapping in kafka module. {issue}16167[16167] {pull}16645[16645]
- Allow users to override pipeline ID in fileset input config. {issue}9531[9531] {pull}16561[16561]
- Add `o365audit` input type for consuming events from Office 365 Management Activity API. {issue}16196[16196] {pull}16244[16244]
- Improve ECS categorization field mappings in logstash module. {issue}16169[16169] {pull}16668[16668]
- Update filebeat httpjson input to support pagination via Header and Okta module. {pull}16354[16354]
- Improve ECS categorization field mapping in icinga module. {issue}16164[16164] {pull}16533[16533]
- Improve ECS categorization field mappings in ibmmq module. {issue}16163[16163] {pull}16532[16532]
- Improve ECS categorization, host field mappings in elasticsearch module. {issue}16160[16160] {pull}16469[16469]
- Add ECS related fields to CEF module {issue}16157[16157] {pull}16338[16338]
- Improve ECS categorization field mappings in suricata module. {issue}16181[16181] {pull}16843[16843]
- Release ActiveMQ module as GA. {issue}17047[17047] {pull}17049[17049]
- Improve ECS categorization field mappings in iptables module. {issue}16166[16166] {pull}16637[16637]
- Add Filebeat Okta module. {pull}16362[16362]
- Add custom string mapping to CEF module to support Check Point devices. {issue}16041[16041] {pull}16907[16907]
- Add pattern for Cisco ASA / FTD Message 734001 {issue}16212[16212] {pull}16612[16612]
- Added new module `o365` for ingesting Office 365 management activity API events. {issue}16196[16196] {pull}16386[16386]
- Improve AWS cloudtrail field mappings {issue}16086[16086] {issue}16110[16110] {pull}17155[17155]

*Heartbeat*

- Allow a list of status codes for HTTP checks. {pull}15587[15587]


*Journalbeat*

*Metricbeat*

- Move the windows pdh implementation from perfmon to a shared location in order for future modules/metricsets to make use of. {pull}15503[15503]
- Add lambda metricset in aws module. {pull}15260[15260]
- Expand data for the `system/memory` metricset {pull}15492[15492]
- Add azure `storage` metricset in order to retrieve metric values for storage accounts. {issue}14548[14548] {pull}15342[15342]
- Add cost warnings for the azure module. {pull}15356[15356]
- Add DynamoDB AWS Metricbeat light module {pull}15097[15097]
- Release elb module as GA. {pull}15485[15485]
- Add a `system/network_summary` metricset {pull}15196[15196]
- Add mesh metricset for Istio Metricbeat module {pull}15535[15535]
- Add mixer metricset for Istio Metricbeat module {pull}15696[15696]
- Add pilot metricset for Istio Metricbeat module {pull}15761[15761]
- Make the `system/cpu` metricset collect normalized CPU metrics by default. {issue}15618[15618] {pull}15729[15729]
- Add galley metricset for Istio Metricbeat module {pull}15857[15857]
- Add `key/value` mode for SQL module. {issue}15770[15770] {pull]15845[15845]
- Add STAN dashboard {pull}15654[15654]
- Add support for Unix socket in Memcached metricbeat module. {issue}13685[13685] {pull}15822[15822]
- Add `up` metric to prometheus metrics collected from host {pull}15948[15948]
- Add citadel metricset for Istio Metricbeat module {pull}15990[15990]
- Add support for processors in light modules. {issue}14740[14740] {pull}15923[15923]
- Add collecting AuroraDB metrics in rds metricset. {issue}14142[14142] {pull}16004[16004]
- Reuse connections in SQL module. {pull}16001[16001]
- Improve the `logstash` module (when `xpack.enabled` is set to `true`) to use the override `cluster_uuid` returned by Logstash APIs. {issue}15772[15772] {pull}15795[15795]
- Add region parameter in googlecloud module. {issue}15780[15780] {pull}16203[16203]
- Add kubernetes storage class support via kube-state-metrics. {pull}16145[16145]
- Add database_account azure metricset. {issue}15758[15758]
- Add support for NATS 2.1. {pull}16317[16317]
- Add Load Balancing metricset to GCP {pull}15559[15559]
- Add support for Dropwizard metrics 4.1. {pull}16332[16332]
- Add azure container metricset in order to monitor containers. {issue}15751[15751] {pull}16421[16421]
- Improve the `haproxy` module to support metrics exposed via HTTPS. {issue}14579[14579] {pull}16333[16333]
- Add filtering option for prometheus collector. {pull}16420[16420]
- Add metricsets based on Ceph Manager Daemon to the `ceph` module. {issue}7723[7723] {pull}16254[16254]
- Release `statsd` module as GA. {pull}16447[16447] {issue}14280[14280]
- Add collecting tags and tags_filter for rds metricset in aws module. {pull}16605[16605] {issue}16358[16358]
- Add OpenMetrics Metricbeat module {pull}16596[16596]
- Add `cloudfoundry` module to send events from Cloud Foundry. {pull}16671[16671]
- Add `redisenterprise` module. {pull}16482[16482] {issue}15269[15269]
- Add system/users metricset as beta {pull}16569[16569]
- Align fields to ECS and add more tests for the azure module. {issue}16024[16024] {pull}16754[16754]
- Add additional cgroup fields to docker/diskio{pull}16638[16638]
- Add PubSub metricset to Google Cloud Platform module {pull}15536[15536]
- Add overview dashboard for googlecloud compute metricset. {issue}16534[16534] {pull}16819[16819]
- Add Prometheus remote write endpoint {pull}16609[16609]
- Release STAN module as GA. {pull}16980[16980]
- Add query metricset for prometheus module. {pull}17104[17104]
- Release ActiveMQ module as GA. {issue}17047[17047] {pull}17049[17049]
- Release Zookeeper/connection module as GA. {issue}14281[14281] {pull}17043[17043]
- Add support for CouchDB v2 {issue}16352[16352] {pull}16455[16455]
- Replace vpc metricset into vpn, transitgateway and natgateway metricsets. {pull}16892[16892]
<<<<<<< HEAD
- Use Elasticsearch histogram type to store Prometheus histograms {pull}17061[17061]
- Allow to rate Prometheus counters when scraping them {pull}17061[17061]
=======
- Release Oracle module as GA. {issue}14279[14279] {pull}16833[16833]
>>>>>>> 8a2ed766

*Packetbeat*

*Functionbeat*


*Winlogbeat*

- Add more DNS error codes to the Sysmon module. {issue}15685[15685]
- Add experimental event log reader implementation that should be faster in most cases. {issue}6585[6585] {pull}16849[16849]

==== Deprecated

*Affecting all Beats*

*Filebeat*


*Heartbeat*

*Journalbeat*

*Metricbeat*


*Packetbeat*

*Winlogbeat*

*Functionbeat*

==== Known Issue

*Journalbeat*<|MERGE_RESOLUTION|>--- conflicted
+++ resolved
@@ -260,12 +260,9 @@
 - Release Zookeeper/connection module as GA. {issue}14281[14281] {pull}17043[17043]
 - Add support for CouchDB v2 {issue}16352[16352] {pull}16455[16455]
 - Replace vpc metricset into vpn, transitgateway and natgateway metricsets. {pull}16892[16892]
-<<<<<<< HEAD
 - Use Elasticsearch histogram type to store Prometheus histograms {pull}17061[17061]
 - Allow to rate Prometheus counters when scraping them {pull}17061[17061]
-=======
 - Release Oracle module as GA. {issue}14279[14279] {pull}16833[16833]
->>>>>>> 8a2ed766
 
 *Packetbeat*
 
