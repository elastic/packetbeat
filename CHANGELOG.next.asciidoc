--- conflicted
+++ resolved
@@ -315,13 +315,10 @@
 - Implement Elastic Agent status and health reporting for Netflow Filebeat input. {pull}40080[40080]
 - Enhance input state reporting for CEL evaluations that return a single error object in events. {pull}40083[40083]
 - Allow absent credentials when using GCS with Application Default Credentials. {issue}39977[39977] {pull}40072[40072]
-<<<<<<< HEAD
 - Add SSL and username support for Redis input, now the input includes support for Redis 6.0+. {pull}40111[40111]
-=======
 - Add scaling up support for Netflow input. {issue}37761[37761] {pull}40122[40122]
 - Update CEL mito extensions to v1.15.0. {pull}40294[40294]
 - Allow cross-region bucket configuration in s3 input. {issue}22161[22161] {pull}40309[40309]
->>>>>>> 85ffd34a
 
 *Auditbeat*
 
