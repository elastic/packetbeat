--- conflicted
+++ resolved
@@ -10,11 +10,7 @@
 
 *Affecting all Beats*
 
-<<<<<<< HEAD
 - Fix metrics not being ingested, due to "Limit of total fields [10000] has been exceeded while adding new fields [...]". The total fields limit has been increased to 12500. No significant performance impact on Elasticsearch is anticipated. {pull}41640[41640]
-=======
-- Fixes filestream logging the error "filestream input with ID 'ID' already exists, this will lead to data duplication[...]" on Kubernetes when using autodiscover. {pull}41585[41585]
->>>>>>> 3242411f
 
 *Auditbeat*
 
@@ -31,6 +27,7 @@
 - Removed deprecated Cylance from Beats. See <<migrate-from-deprecated-module>> for migration options. {pull}38037[38037]
 - Removed deprecated Bluecoat from Beats. See <<migrate-from-deprecated-module>> for migration options. {pull}38037[38037]
 - Introduce input/netmetrics and refactor netflow input metrics {pull}38055[38055]
+- Fixes filestream logging the error "filestream input with ID 'ID' already exists, this will lead to data duplication[...]" on Kubernetes when using autodiscover. {pull}41585[41585]
 
 
 *Heartbeat*
