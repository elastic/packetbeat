--- conflicted
+++ resolved
@@ -339,7 +339,6 @@
 - Add new metricset resourcepool for the vSphere module. {pull}40456[40456]
 - Add metrics for the vSphere Virtualmachine metricset. {pull}40485[40485]
 - Log the total time taken for GCP `ListTimeSeries` and `AggregatedList` requests {pull}40661[40661]
-<<<<<<< HEAD
 - Add new metricset datastorecluster for vSphere module. {pull}40634[40634] {pull}40694[40694]
 - Add new metrics for the vSphere Virtualmachine metricset. {pull}40485[40485]
 - Add support for snapshot in vSphere virtualmachine metricset {pull}40683[40683]
@@ -347,7 +346,6 @@
 - Add support for period based intervalID in vSphere host and datastore metricsets {pull}40678[40678]
 - Add new metrics fot datastore and minor changes to overall vSphere metrics {pull}40766[40766]
 - Add `metrics_count` to Prometheus module if `metrics_count: true` is set. {pull}40411[40411]
-=======
 - Add new metrics for the vSphere Host metricset. {pull}40429[40429]
 - Add new metrics for the vSphere Datastore metricset. {pull}40441[40441]
 - Add new metricset cluster for the vSphere module. {pull}40536[40536]
@@ -358,7 +356,6 @@
 - Added Cisco Meraki module {pull}40836[40836]
 - Added Palo Alto Networks module {pull}40686[40686]
 - Restore docker.network.in.* and docker.network.out.* fields in docker module {pull}40968[40968]
->>>>>>> ffd7f251
 
 *Metricbeat*
 
