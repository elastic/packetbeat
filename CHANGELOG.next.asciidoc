// Use these for links to issue and pulls. Note issues and pulls redirect one to
// each other on Github, so don't worry too much on using the right prefix.
:issue: https://github.com/elastic/beats/issues/
:pull: https://github.com/elastic/beats/pull/

=== Beats version HEAD
https://github.com/elastic/beats/compare/v7.0.0-alpha2...master[Check the HEAD diff]

==== Breaking changes

*Affecting all Beats*

- The document id fields has been renamed from @metadata.id to @metadata._id {pull}15859[15859]
- Variable substitution from environment variables is not longer supported. {pull}15937{15937}
- Change aws_elb autodiscover provider field name from elb_listener.* to aws.elb.*. {issue}16219[16219] {pull}16402{16402}
- Remove `AddDockerMetadata` and `AddKubernetesMetadata` processors from the `script` processor. They can still be used as normal processors in the configuration. {issue}16349[16349] {pull}16514[16514]

*Auditbeat*


*Filebeat*


*Heartbeat*


*Journalbeat*

- Improve parsing of syslog.pid in journalbeat to strip the username when present {pull}16116[16116]


*Metricbeat*

- Make use of secure port when accessing Kubelet API {pull}16063[16063]
- Add Tomcat overview dashboard {pull}14026[14026]

*Packetbeat*


*Winlogbeat*

*Functionbeat*


==== Bugfixes

*Affecting all Beats*

- TLS or Beats that accept connections over TLS and validate client certificates. {pull}14146[14146]
- Fix panics that could result from invalid TLS certificates. This can affect Beats that connect over TLS, or Beats that accept connections over TLS and validate client certificates. {pull}14146[14146]
- Fix panic in the Logstash output when trying to send events to closed connection. {pull}15568[15568]
- Fix missing output in dockerlogbeat {pull}15719[15719]
- Fix logging target settings being ignored when Beats are started via systemd or docker. {issue}12024[12024] {pull}15422[15442]
- Do not load dashboards where not available. {pull}15802[15802]
- Fix issue where TLS settings would be ignored when a forward proxy was in use. {pull}15516{15516}
- Update replicaset group to apps/v1 {pull}15854[15802]
- Fix issue where default go logger is not discarded when either * or stdout is selected. {issue}10251[10251] {pull}15708[15708]
- Upgrade go-ucfg to latest v0.8.1. {pull}15937{15937}
- Fix index names for indexing not always guaranteed to be lower case. {pull}16081[16081]
- Add `ssl.ca_sha256` option to the supported TLS option, this allow to check that a specific certificate is used as part of the verified chain. {issue}15717[15717]
- Fix loading processors from annotation hints. {pull}16348[16348]
- Fix k8s pods labels broken schema. {pull}16480[16480]
- Upgrade go-ucfg to latest v0.8.3. {pull}16450{16450}

*Auditbeat*

- system/socket: Fixed compatibility issue with kernel 5.x. {pull}15771[15771]

*Filebeat*

- Fix s3 input hanging with GetObjectRequest API call by adding context_timeout config. {issue}15502[15502] {pull}15590[15590]
- Add shared_credential_file to cloudtrail config {issue}15652[15652] {pull}15656[15656]
- Fix typos in zeek notice fileset config file. {issue}15764[15764] {pull}15765[15765]
- Fix mapping error when zeek weird logs do not contain IP addresses. {pull}15906[15906]
- Improve `elasticsearch/audit` fileset to handle timestamps correctly. {pull}15942[15942]
- Prevent Elasticsearch from spewing log warnings about redundant wildcards when setting up ingest pipelines for the `elasticsearch` module. {issue}15840[15840] {pull}15900[15900]
- Fix mapping error for cloudtrail additionalEventData field {pull}16088[16088]
- Fix a connection error in httpjson input. {pull}16123[16123]
<<<<<<< HEAD
- Rewrite azure filebeat dashboards, due to changes in kibana. {pull}16466[16466]
=======
- Fix merging of fileset inputs to replace paths and append processors. {pull}16450{16450}
>>>>>>> c4671ebd

*Heartbeat*

- Fixed excessive memory usage introduced in 7.5 due to over-allocating memory for HTTP checks. {pull}15639[15639]

*Journalbeat*


*Metricbeat*

- Add dedot for tags in ec2 metricset and cloudwatch metricset. {issue}15843[15843] {pull}15844[15844]
- Use RFC3339 format for timestamps collected using the SQL module. {pull}15847[15847]
- Avoid parsing errors returned from prometheus endpoints. {pull}15712[15712]
- Change lookup_fields from metricset.host to service.address {pull}15883[15883]
- Add dedot for cloudwatch metric name. {issue}15916[15916] {pull}15917[15917]
- Fixed issue `logstash-xpack` module suddenly ceasing to monitor Logstash. {issue}15974[15974] {pull}16044[16044]
- Fix skipping protocol scheme by light modules. {pull}16205[pull]
- Made `logstash-xpack` module once again have parity with internally-collected Logstash monitoring data. {pull}16198[16198]
- Change sqs metricset to use average as statistic method. {pull}16438[16438]

*Packetbeat*

- Enable setting promiscuous mode automatically. {pull}11366[11366]

*Winlogbeat*


*Functionbeat*


==== Added

*Affecting all Beats*

- Add document_id setting to decode_json_fields processor. {pull}15859[15859]
- Include network information by default on add_host_metadata and add_observer_metadata. {issue}15347[15347] {pull}16077[16077]
- Add `aws_ec2` provider for autodiscover. {issue}12518[12518] {pull}14823[14823]
- Add support for multiple password in redis output. {issue}16058[16058] {pull}16206[16206]

*Auditbeat*


*Filebeat*

- Set event.outcome field based on googlecloud audit log output. {pull}15731[15731]
- Add dashboard for AWS ELB fileset. {pull}15804[15804]
- Add dashboard for AWS vpcflow fileset. {pull}16007[16007]
- Add ECS tls fields to zeek:smtp,rdp,ssl and aws:s3access,elb {issue}15757[15757] {pull}15935[15936]
- Add custom string mapping to CEF module to support Forcepoint NGFW {issue}14663[14663] {pull}15910[15910]
- Add ingress nginx controller fileset {pull}16197[16197]
- move create-[module,fileset,fields] to mage and enable in x-pack/filebeat {pull}15836[15836]
- Add ECS tls and categorization fields to apache module. {issue}16032[16032] {pull}16121[16121]
- Add MQTT input. {issue}15602[15602] {pull}16204[16204]
- Add ECS categorization fields to activemq module. {issue}16151[16151] {pull}16201[16201]
- Add a TLS test and more debug output to httpjson input {pull}16315[16315]
- Add an SSL config example in config.yml for filebeat MISP module. {pull}16320[16320]
- Improve ECS categorization, container & process field mappings in auditd module. {issue}16153[16153] {pull}16280[16280]
- Improve ECS field mappings in aws module. {issue}16154[16154] {pull}16307[16307]
- Improve ECS categorization field mappings in googlecloud module. {issue}16030[16030] {pull}16500[16500]

*Heartbeat*

- Allow a list of status codes for HTTP checks. {pull}15587[15587]


*Journalbeat*

*Metricbeat*

- Move the windows pdh implementation from perfmon to a shared location in order for future modules/metricsets to make use of. {pull}15503[15503]
- Add lambda metricset in aws module. {pull}15260[15260]
- Expand data for the `system/memory` metricset {pull}15492[15492]
- Add azure `storage` metricset in order to retrieve metric values for storage accounts. {issue}14548[14548] {pull}15342[15342]
- Add cost warnings for the azure module. {pull}15356[15356]
- Add DynamoDB AWS Metricbeat light module {pull}15097[15097]
- Release elb module as GA. {pull}15485[15485]
- Add a `system/network_summary` metricset {pull}15196[15196]
- Add mesh metricset for Istio Metricbeat module {pull}15535[15535]
- Add mixer metricset for Istio Metricbeat module {pull}15696[15696]
- Add pilot metricset for Istio Metricbeat module {pull}15761[15761]
- Make the `system/cpu` metricset collect normalized CPU metrics by default. {issue}15618[15618] {pull}15729[15729]
- Add galley metricset for Istio Metricbeat module {pull}15857[15857]
- Add `key/value` mode for SQL module. {issue}15770[15770] {pull]15845[15845]
- Add STAN dashboard {pull}15654[15654]
- Add support for Unix socket in Memcached metricbeat module. {issue}13685[13685] {pull}15822[15822]
- Add `up` metric to prometheus metrics collected from host {pull}15948[15948]
- Add citadel metricset for Istio Metricbeat module {pull}15990[15990]
- Add support for processors in light modules. {issue}14740[14740] {pull}15923[15923]
- Add collecting AuroraDB metrics in rds metricset. {issue}14142[14142] {pull}16004[16004]
- Reuse connections in SQL module. {pull}16001[16001]
- Improve the `logstash` module (when `xpack.enabled` is set to `true`) to use the override `cluster_uuid` returned by Logstash APIs. {issue}15772[15772] {pull}15795[15795]
- Add region parameter in googlecloud module. {issue}15780[15780] {pull}16203[16203]
- Add kubernetes storage class support via kube-state-metrics. {pull}16145[16145]
- Add support for NATS 2.1. {pull}16317[16317]
- Add Load Balancing metricset to GCP {pull}15559[15559]
- Add support for Dropwizard metrics 4.1. {pull}16332[16332]
- Improve the `haproxy` module to support metrics exposed via HTTPS. {issue}14579[14579] {pull}16333[16333]
- Add filtering option for prometheus collector. {pull}16420[16420]
- Add metricsets based on Ceph Manager Daemon to the `ceph` module. {issue}7723[7723] {pull}16254[16254]
- Release `statsd` module as GA. {pull}16447[16447] {issue}14280[14280]

*Packetbeat*

*Functionbeat*


*Winlogbeat*


==== Deprecated

*Affecting all Beats*

*Filebeat*


*Heartbeat*

*Journalbeat*

*Metricbeat*


*Packetbeat*

*Winlogbeat*

*Functionbeat*

==== Known Issue

*Journalbeat*<|MERGE_RESOLUTION|>--- conflicted
+++ resolved
@@ -76,11 +76,8 @@
 - Prevent Elasticsearch from spewing log warnings about redundant wildcards when setting up ingest pipelines for the `elasticsearch` module. {issue}15840[15840] {pull}15900[15900]
 - Fix mapping error for cloudtrail additionalEventData field {pull}16088[16088]
 - Fix a connection error in httpjson input. {pull}16123[16123]
-<<<<<<< HEAD
 - Rewrite azure filebeat dashboards, due to changes in kibana. {pull}16466[16466]
-=======
 - Fix merging of fileset inputs to replace paths and append processors. {pull}16450{16450}
->>>>>>> c4671ebd
 
 *Heartbeat*
 
