--- conflicted
+++ resolved
@@ -112,11 +112,8 @@
 - Revert error introduced in {pull}35734[35734] when symlinks can't be resolved in filestream. {pull}36557[36557]
 - Fix ignoring external input configuration in `take_over: true` mode {issue}36378[36378] {pull}36395[36395]
 - Add validation to http_endpoint config for empty URL {pull}36816[36816] {issue}36772[36772]
-<<<<<<< HEAD
 - Support partitionID to azureeventhub input {pull}36948[36948] {issue}36907[36907]
-=======
 - Fix merging of array fields(processors, paths, parsers) in configurations generated from hints and default config. {issue}36838[36838] {pull}36857[36857]
->>>>>>> 670b682e
 
 *Heartbeat*
 
