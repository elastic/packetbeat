--- conflicted
+++ resolved
@@ -174,14 +174,11 @@
 - Update CEL extensions library to v1.7.0. {pull}37172[37172]
 - Add support for complete URL replacement in HTTPJSON chain steps. {pull}37486[37486]
 - Add support for user-defined query selection in EntraID entity analytics provider. {pull}37653[37653]
-<<<<<<< HEAD
 - Update CEL extensions library to v1.8.0 to provide runtime error location reporting. {issue}37304[37304] {pull}37718[37718]
 - Add request trace logging for chained API requests. {issue}37551[36551] {pull}37682[37682]
 - Relax TCP/UDP metric polling expectations to improve metric collection. {pull}37714[37714]
 - Add support for PEM-based Okta auth in HTTPJSON. {pull}37772[37772]
-=======
 - Add Salesforce input. {pull}37331[37331]
->>>>>>> b431987e
 
 *Auditbeat*
 
