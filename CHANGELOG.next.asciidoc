// Use these for links to issue and pulls. Note issues and pulls redirect one to
// each other on Github, so don't worry too much on using the right prefix.
:issue: https://github.com/elastic/beats/issues/
:pull: https://github.com/elastic/beats/pull/

=== Beats version HEAD
https://github.com/elastic/beats/compare/v7.0.0...7.0[Check the HEAD diff]

==== Breaking changes

*Affecting all Beats*

*Auditbeat*

*Filebeat*

*Heartbeat*

*Journalbeat*

*Metricbeat*

*Packetbeat*

*Winlogbeat*

*Functionbeat*

==== Bugfixes

*Affecting all Beats*

*Auditbeat*

- Package dataset: Log error when Homebrew is not installed. {pull}11667[11667]

*Filebeat*

*Heartbeat*

*Journalbeat*

*Metricbeat*

<<<<<<< HEAD
- Change `add_cloud_metadata` processor to not overwrite `cloud` field when it already exist in the event. {pull}11612[11612] {issue}11305[11305]
- Update documentation with cloudwatch:ListMetrics permission. {pull}11987[11987]

=======
>>>>>>> dbd1770e
*Packetbeat*

*Winlogbeat*

*Functionbeat*

==== Added

*Affecting all Beats*

*Auditbeat*

*Filebeat*

*Heartbeat*

*Journalbeat*

*Metricbeat*

*Packetbeat*

*Functionbeat*

==== Deprecated

*Affecting all Beats*

*Filebeat*

*Heartbeat*

*Journalbeat*

*Metricbeat*

*Packetbeat*

*Winlogbeat*

*Functionbeat*

==== Known Issue

*Affecting all Beats*

*Filebeat*

*Heartbeat*

*Journalbeat*

*Metricbeat*

*Packetbeat*

*Winlogbeat*

*Functionbeat*

*Journalbeat*
<|MERGE_RESOLUTION|>--- conflicted
+++ resolved
@@ -42,12 +42,8 @@
 
 *Metricbeat*
 
-<<<<<<< HEAD
-- Change `add_cloud_metadata` processor to not overwrite `cloud` field when it already exist in the event. {pull}11612[11612] {issue}11305[11305]
 - Update documentation with cloudwatch:ListMetrics permission. {pull}11987[11987]
 
-=======
->>>>>>> dbd1770e
 *Packetbeat*
 
 *Winlogbeat*
