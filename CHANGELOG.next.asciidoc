--- conflicted
+++ resolved
@@ -264,11 +264,8 @@
 - Add `replace` processor for replacing string values of fields. {pull}17342[17342]
 - Add `urldecode` processor to for decoding URL-encoded fields. {pull}17505[17505]
 - Add support for AWS IAM `role_arn` in credentials config. {pull}17658[17658] {issue}12464[12464]
-<<<<<<< HEAD
 - Add keystore support for autodiscover static configurations. {pull]16306[16306]
-=======
-- Add Kerberos support to Elasticsearch output. {pull}17927[17927]
->>>>>>> 360c14cd
+
 
 *Auditbeat*
 
