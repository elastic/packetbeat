// Use these for links to issue and pulls. Note issues and pulls redirect one to
// each other on Github, so don't worry too much on using the right prefix.
:issue: https://github.com/elastic/beats/issues/
:pull: https://github.com/elastic/beats/pull/

=== Beats version HEAD
https://github.com/elastic/beats/compare/v7.0.0-alpha2...master[Check the HEAD diff]

==== Breaking changes

*Affecting all Beats*

- Update to Golang 1.12.1. {pull}11330[11330]
- Update to Golang 1.12.4. {pull}11782[11782]
- Update to ECS 1.0.1. {pull}12284[12284] {pull}12317[12317]
- Default of output.kafka.metadata.full is set to false by now. This reduced the amount of metadata to be queried from a kafka cluster. {pull}12738[12738]
- Fixed a crash under Windows when fetching processes information. {pull}12833[12833]
- Update to Golang 1.12.7. {pull}12931[12931]

*Auditbeat*

- Auditd module: Normalized value of `event.category` field from `user-login` to `authentication`. {pull}11432[11432]
- Auditd module: Unset `auditd.session` and `user.audit.id` fields are removed from audit events. {issue}11431[11431] {pull}11815[11815]
- Socket dataset: Exclude localhost by default {pull}11993[11993]
- Socket dataset: New implementation using Kprobes for finer-grained monitoring and UDP support. {pull}13058[13058]

*Filebeat*

- Add read_buffer configuration option. {pull}11739[11739]
- `convert_timezone` option is removed and locale is always added to the event so timezone is used when parsing the timestamp, this behaviour can be overriden with processors. {pull}12410[12410]
- Fix a race condition in the TCP input when close the client socket. {pull}13038[13038]
- cisco/asa fileset: Renamed log.original to event.original and cisco.asa.list_id to cisco.asa.rule_name. {pull}13286[13286]

*Heartbeat*

- Removed the `add_host_metadata` and `add_cloud_metadata` processors from the default config. These don't fit well with ECS for Heartbeat and were rarely used.

*Journalbeat*

*Metricbeat*

- Add new Dashboard for PostgreSQL database stats {pull}13187[13187]
- Add new dashboard for CouchDB database {pull}13198[13198]
- Add new dashboard for Ceph cluster stats {pull}13216[13216]
- Add new dashboard for Aerospike database stats {pull}13217[13217]
- Add new dashboard for Couchbase cluster stats {pull}13212[13212]
- Add new dashboard for Prometheus server stats {pull}13126[13126]
- Add new option `OpMultiplyBuckets` to scale histogram buckets to avoid decimal points in final events {pull}10994[10994]
- system/raid metricset now uses /sys/block instead of /proc/mdstat for data. {pull}11613[11613]
- kubernetes.container.cpu.limit.cores and kubernetes.container.cpu.requests.cores are now floats. {issue}11975[11975]
- Add statistic option into cloudwatch metricset. If there is no statistic method specified, default is to collect Average, Sum, Maximum, Minimum and SampleCount. {issue}12370[12370] {pull}12840[12840]

*Packetbeat*

- Add support for mongodb opcode 2013 (OP_MSG). {issue}6191[6191] {pull}8594[8594]
- NFSv4: Always use opname `ILLEGAL` when failed to match request to a valid nfs operation. {pull}11503[11503]

*Winlogbeat*

*Functionbeat*

- Separate management and functions in Functionbeat. {pull}12939[12939]

==== Bugfixes

*Affecting all Beats*

- Fix typo in TLS renegotiation configuration and setting the option correctly {issue}10871[10871], {pull}12354[12354]
- Ensure all beat commands respect configured settings. {pull}10721[10721]
- Add missing fields and test cases for libbeat add_kubernetes_metadata processor. {issue}11133[11133], {pull}11134[11134]
- decode_json_field: process objects and arrays only {pull}11312[11312]
- decode_json_field: do not process arrays when flag not set. {pull}11318[11318]
- Report faulting file when config reload fails. {pull}11304[11304]
- Fix a typo in libbeat/outputs/transport/client.go by updating `c.conn.LocalAddr()` to `c.conn.RemoteAddr()`. {pull}11242[11242]
- Management configuration backup file will now have a timestamps in their name. {pull}11034[11034]
- [CM] Parse enrollment_token response correctly {pull}11648[11648]
- Not hiding error in case of http failure using elastic fetcher {pull}11604[11604]
- Escape BOM on JsonReader before trying to decode line {pull}11661[11661]
- Fix matching of string arrays in contains condition. {pull}11691[11691]
- Replace wmi queries with win32 api calls as they were consuming CPU resources {issue}3249[3249] and {issue}11840[11840]
- Fix a race condition with the Kafka pipeline client, it is possible that `Close()` get called before `Connect()` . {issue}11945[11945]
- Fix queue.spool.write.flush.events config type. {pull}12080[12080]
- Fixed a memory leak when using the add_process_metadata processor under Windows. {pull}12100[12100]
- Fix of docker json parser for missing "log" jsonkey in docker container's log {issue}11464[11464]
- Fixed Beat ID being reported by GET / API. {pull}12180[12180]
- Fixed setting bulk max size in kafka output. {pull}12254[12254]
- Add host.os.codename to fields.yml. {pull}12261[12261]
- Fix `@timestamp` being duplicated in events if `@timestamp` is set in a
  processor (or by any code utilizing `PutValue()` on a `beat.Event`).
- Fix leak in script processor when using Javascript functions in a processor chain. {pull}12600[12600]
- Add additional nil pointer checks to Docker client code to deal with vSphere Integrated Containers {pull}12628[12628]
- Fixed `json.add_error_key` property setting for delivering error messages from beat events  {pull}11298[11298]
- Fix Central Management enroll under Windows {issue}12797[12797] {pull}12799[12799]
- ILM: Use GET instead of HEAD when checking for alias to expose detailed error message. {pull}12886[12886]
- Fix seccomp policy preventing some features to function properly on 32bit Linux systems. {issue}12990[12990] {pull}13008[13008]
- Fix unexpected stops on docker autodiscover when a container is restarted before `cleanup_timeout`. {issue}12962[12962] {pull}13127[13127]
- Fix install-service.ps1's ability to set Windows service's delay start configuration. {pull}13173[13173]
- Fix some incorrect types and formats in field.yml files. {pull}13188[13188]
- Load DLLs only from Windows system directory. {pull}13234[13234] {pull}13384[13384]
- Fix mapping for kubernetes.labels and kubernetes.annotations in add_kubernetes_metadata. {issue}12638[12638] {pull}13226[13226]
- Fix case insensitive regular expressions not working correctly. {pull}13250[13250]

*Auditbeat*

- Process dataset: Fixed a memory leak under Windows. {pull}12100[12100]
- Login dataset: Fix re-read of utmp files. {pull}12028[12028]
- Package dataset: Fixed a crash inside librpm after Auditbeat has been running for a while. {issue}12147[12147] {pull}12168[12168]
- Fix formatting of config files on macOS and Windows. {pull}12148[12148]
- Fix direction of incoming IPv6 sockets. {pull}12248[12248]
- Package dataset: Close librpm handle. {pull}12215[12215]
- Package dataset: Auto-detect package directories. {pull}12289[12289]
- Package dataset: Improve dpkg parsing. {pull}12325[12325]
- System module: Start system module without host ID. {pull}12373[12373]
- Host dataset: Fix reboot detection logic. {pull}12591[12591]
- Add syscalls used by librpm for the system/package dataset to the default Auditbeat seccomp policy. {issue}12578[12578] {pull}12617[12617]
- Process dataset: Do not show non-root warning on Windows. {pull}12740[12740]
- Host dataset: Export Host fields to gob encoder. {pull}12940[12940]

*Filebeat*

- Add support for Cisco syslog format used by their switch. {pull}10760[10760]
- Cover empty request data, url and version in Apache2 module{pull}10730[10730]
- Fix registry entries not being cleaned due to race conditions. {pull}10747[10747]
- Improve detection of file deletion on Windows. {pull}10747[10747]
- Add missing Kubernetes metadata fields to Filebeat CoreDNS module, and fix a documentation error. {pull}11591[11591]
- Reduce memory usage if long lines are truncated to fit `max_bytes` limit. The line buffer is copied into a smaller buffer now. This allows the runtime to release unused memory earlier. {pull}11524[11524]
- Fix memory leak in Filebeat pipeline acker. {pull}12063[12063]
- Fix goroutine leak caused on initialization failures of log input. {pull}12125[12125]
- Fix goroutine leak on non-explicit finalization of log input. {pull}12164[12164]
- Skipping unparsable log entries from docker json reader {pull}12268[12268]
- Parse timezone in PostgreSQL logs as part of the timestamp {pull}12338[12338]
- Load correct pipelines when system module is configured in modules.d. {pull}12340[12340]
- Fix timezone offset parsing in system/syslog. {pull}12529[12529]
- When TLS is configured for the TCP input and a `certificate_authorities` is configured we now default to `required` for the `client_authentication`. {pull}12584[12584]
- Apply `max_message_size` to incoming message buffer. {pull}11966[11966]
- Syslog input will now omit the `process` object from events if it is empty. {pull}12700[12700]
- Fix multiline pattern in Postgres which was too permissive {issue}12078[12078] {pull}13069[13069]
- Allow path variables to be used in files loaded from modules.d. {issue}13184[13184]
- Fix filebeat autodiscover fileset hint for container input. {pull}13296[13296]
- Fix incorrect references to index patterns in AWS and CoreDNS dashboards. {pull}13303[13303]
- Fix timezone parsing of system module ingest pipelines. {pull}13308[13308]
- Fix timezone parsing of elasticsearch module ingest pipelines. {pull}13367[13367]
- Change iis url path grok pattern from URIPATH to NOTSPACE. {issue}12710[12710] {pull}13225[13225] {issue}7951[7951] {pull}13378[13378]
<<<<<<< HEAD
=======
- Add timezone information to apache error fileset. {issue}12772[12772] {pull}13304[13304]
- Fix timezone parsing of nginx module ingest pipelines. {pull}13369[13369]
>>>>>>> 90756b66
- Fix incorrect field references in envoyproxy dashboard {issue}13420[13420] {pull}13421[13421]

*Heartbeat*

- Fix NPEs / resource leaks when executing config checks. {pull}11165[11165]
- Fix duplicated IPs on `mode: all` monitors. {pull}12458[12458]
- Fix integer comparison on JSON responses. {pull}13348[13348]

*Journalbeat*

- Use backoff when no new events are found. {pull}11861[11861]
- Iterate over journal correctly, so no duplicate entries are sent. {pull}12716[12716]
- Preserve host name when reading from remote journal. {pull}12714[12714]

*Metricbeat*

- Change diskio metrics retrieval method (only for Windows) from wmi query to DeviceIOControl function using the IOCTL_DISK_PERFORMANCE control code {pull}11635[11635]
- Call GetMetricData api per region instead of per instance. {issue}11820[11820] {pull}11882[11882]
- Update documentation with cloudwatch:ListMetrics permission. {pull}11987[11987]
- Check permissions in system socket metricset based on capabilities. {pull}12039[12039]
- Get process information from sockets owned by current user when system socket metricset is run without privileges. {pull}12039[12039]
- Avoid generating hints-based configuration with empty hosts when no exposed port is suitable for the hosts hint. {issue}8264[8264] {pull}12086[12086]
- Fixed a socket leak in the postgresql module under Windows when SSL is disabled on the server. {pull}11393[11393]
- Change some field type from scaled_float to long in aws module. {pull}11982[11982]
- Fixed RabbitMQ `queue` metricset gathering when `consumer_utilisation` is set empty at the metrics source {pull}12089[12089]
- Fix direction of incoming IPv6 sockets. {pull}12248[12248]
- Refactored Windows perfmon metricset: replaced method to retrieve counter paths with PdhExpandWildCardPathW, separated code by responsibility, removed unused functions {pull}12212[12212]
- Validate that kibana/status metricset cannot be used when xpack is enabled. {pull}12264[12264]
- Ignore prometheus metrics when their values are NaN or Inf. {pull}12084[12084] {issue}10849[10849]
- In the kibana/stats metricset, only log error (don't also index it) if xpack is enabled. {pull}12265[12265]
- Fix an issue listing all processes when run under Windows as a non-privileged user. {issue}12301[12301] {pull}12475[12475]
- The `elasticsearch/index_summary` metricset gracefully handles an empty Elasticsearch cluster when `xpack.enabled: true` is set. {pull}12489[12489] {issue}12487[12487]
- When TLS is configured for the http metricset and a `certificate_authorities` is configured we now default to `required` for the `client_authentication`. {pull}12584[12584]
- Reuse connections in PostgreSQL metricsets. {issue}12504[12504] {pull}12603[12603]
- PdhExpandWildCardPathW will not expand counter paths in 32 bit windows systems, workaround will use a different function.{issue}12590[12590]{pull}12622[12622]
- In the elasticsearch/node_stats metricset, if xpack is enabled, make parsing of ES node load average optional as ES on Windows doesn't report load average. {pull}12866[12866]
- Ramdisk is not filtered out when collecting disk performance counters in diskio metricset {issue}12814[12814] {pull}12829[12829]
- Fix incoherent behaviour in redis key metricset when keyspace is specified both in host URL and key pattern {pull}12913[12913]
- Fix connections leak in redis module {pull}12914[12914] {pull}12950[12950]
- Fix wrong uptime reporting by system/uptime metricset under Windows. {pull}12915[12915]
- Print errors that were being omitted in vSphere metricsets. {pull}12816[12816]
- Fix redis key metricset dashboard references to index pattern. {pull}13303[13303]
- Check if fields in DBInstance is nil in rds metricset. {pull}13294[13294] {issue}13037[13037]
- Fix silent failures in kafka and prometheus module. {pull}13353[13353] {issue}13252[13252]
- Fix issue with aws cloudwatch module where dimensions and/or namespaces that contain space are not being parsed correctly {pull}13389[13389]
- Fix module-level fields in Kubernetes metricsets. {pull}13433[13433]
- Fix panic in Redis Key metricset when collecting information from a removed key. {pull}13426[13426]
- Fix reporting empty events in cloudwatch metricset. {pull}13458[13458]

*Packetbeat*

- Prevent duplicate packet loss error messages in HTTP events. {pull}10709[10709]
- Fixed a memory leak when using process monitoring under Windows. {pull}12100[12100]
- Improved debug logging efficiency in PGQSL module. {issue}12150[12150]
- Limit memory usage of Redis replication sessions. {issue}12657[12657]
- Fix parsing the extended RCODE in the DNS parser. {pull}12805[12805]

*Winlogbeat*

- Fix data race affecting config validation at startup. {issue}13005[13005]

*Functionbeat*

- Fix function name reference for Kinesis streams in CloudFormation templates {pull}11646[11646]
- Fix Cloudwatch logs timestamp to use timestamp of the log record instead of when the record was processed {pull}13291[13291]
- Look for the keystore under the correct path. {pull}13332[13332]

==== Added

*Affecting all Beats*

- Decouple Debug logging from fail_on_error logic for rename, copy, truncate processors {pull}12451[12451]
- Add an option to append to existing logs rather than always rotate on start. {pull}11953[11953]
- Add `network` condition to processors for matching IP addresses against CIDRs. {pull}10743[10743]
- Add if/then/else support to processors. {pull}10744[10744]
- Add `community_id` processor for computing network flow hashes. {pull}10745[10745]
- Add output test to kafka output {pull}10834[10834]
- Gracefully shut down on SIGHUP {pull}10704[10704]
- New processor: `copy_fields`. {pull}11303[11303]
- Add `error.message` to events when `fail_on_error` is set in `rename` and `copy_fields` processors. {pull}11303[11303]
- New processor: `truncate_fields`. {pull}11297[11297]
- Allow a beat to ship monitoring data directly to an Elasticsearch monitoring cluster. {pull}9260[9260]
- Updated go-seccomp-bpf library to v1.1.0 which updates syscall lists for Linux v5.0. {pull}11394[11394]
- Add `add_observer_metadata` processor. {pull}11394[11394]
- Add `decode_csv_fields` processor. {pull}11753[11753]
- Add `convert` processor for converting data types of fields. {issue}8124[8124] {pull}11686[11686]
- New `extract_array` processor. {pull}11761[11761]
- Add number of goroutines to reported metrics. {pull}12135[12135]
- Add `proxy_disable` output flag to explicitly ignore proxy environment variables. {issue}11713[11713] {pull}12243[12243]
- Processor `add_cloud_metadata` adds fields `cloud.account.id` and `cloud.image.id` for AWS EC2. {pull}12307[12307]
- Add configurable bulk_flush_frequency in kafka output. {pull}12254[12254]
- Add `decode_base64_field` processor for decoding base64 field. {pull}11914[11914]
- Add support for reading the `network.iana_number` field by default to the community_id processor. {pull}12701[12701]
- Add aws overview dashboard. {issue}11007[11007] {pull}12175[12175]
- Add `decompress_gzip_field` processor. {pull}12733[12733]
- Add `timestamp` processor for parsing time fields. {pull}12699[12699]
- Add a check so alias creation explicitely fails if there is an index with the same name. {pull}13070[13070]
- Update kubernetes watcher to use official client-go libraries. {pull}13051[13051]
- Add support for unix epoch time values in the `timestamp` processor. {pull}13319[13319]
- add_host_metadata is now GA. {pull}13148[13148]
- Add an `ignore_missing` configuration option the `drop_fields` processor. {pull}13318[13318]
- add_host_metadata is no GA. {pull}13148[13148]
- Add `registered_domain` processor for deriving the registered domain from a given FQDN. {pull}13326[13326]
- Add support for RFC3339 time zone offsets in JSON output. {pull}13227[13227]

*Auditbeat*

- Auditd module: Add `event.outcome` and `event.type` for ECS. {pull}11432[11432]
- Process: Add file hash of process executable. {pull}11722[11722]
- Socket: Add network.transport and network.community_id. {pull}12231[12231]
- Host: Fill top-level host fields. {pull}12259[12259]

*Filebeat*

- Add more info to message logged when a duplicated symlink file is found {pull}10845[10845]
- Add option to configure docker input with paths {pull}10687[10687]
- Add Netflow module to enrich flow events with geoip data. {pull}10877[10877]
- Set `event.category: network_traffic` for Suricata. {pull}10882[10882]
- Allow custom default settings with autodiscover (for example, use of CRI paths for logs). {pull}12193[12193]
- Allow to disable hints based autodiscover default behavior (fetching all logs). {pull}12193[12193]
- Change Suricata module pipeline to handle `destination.domain` being set if a reverse DNS processor is used. {issue}10510[10510]
- Add the `network.community_id` flow identifier to field to the IPTables, Suricata, and Zeek modules. {pull}11005[11005]
- New Filebeat coredns module to ingest coredns logs. It supports both native coredns deployment and coredns deployment in kubernetes. {pull}11200[11200]
- New module for Cisco ASA logs. {issue}9200[9200] {pull}11171[11171]
- Added support for Cisco ASA fields to the netflow input. {pull}11201[11201]
- Configurable line terminator. {pull}11015[11015]
- Add Filebeat envoyproxy module. {pull}11700[11700]
- Add apache2(httpd) log path (`/var/log/httpd`) to make apache2 module work out of the box on Redhat-family OSes. {issue}11887[11887] {pull}11888[11888]
- Add support to new MongoDB additional diagnostic information {pull}11952[11952]
- New module `panw` for Palo Alto Networks PAN-OS logs. {pull}11999[11999]
- Add RabbitMQ module. {pull}12032[12032]
- Add new `container` input. {pull}12162[12162]
- Add timeouts on communication with docker daemon. {pull}12310[12310]
- `container` and `docker` inputs now support reading of labels and env vars written by docker JSON file logging driver. {issue}8358[8358]
- Add specific date processor to convert timezones so same pipeline can be used when convert_timezone is enabled or disabled. {pull}12253[12253]
- Add MSSQL module {pull}12079[12079]
- Add ISO8601 date parsing support for system module. {pull}12568[12568] {pull}12578[12579]
- Update Kubernetes deployment manifest to use `container` input. {pull}12632[12632]
- Use correct OS path separator in `add_kubernetes_metadata` to support Windows nodes. {pull}9205[9205]
- Add support for client addresses with port in Apache error logs {pull}12695[12695]
- Add `google-pubsub` input type for consuming messages from a Google Cloud Pub/Sub topic subscription. {pull}12746[12746]
- Add module for ingesting Cisco IOS logs over syslog. {pull}12748[12748]
- Add module for ingesting Google Cloud VPC flow logs. {pull}12747[12747]
- Report host metadata for Filebeat logs in Kubernetes. {pull}12790[12790]
- Add netflow dashboards based on Logstash netflow. {pull}12857[12857]
- Parse more fields from Elasticsearch slowlogs. {pull}11939[11939]
- Update module pipelines to enrich events with autonomous system fields. {pull}13036[13036]
- Add module for ingesting IBM MQ logs. {pull}8782[8782]
- Add S3 input to retrieve logs from AWS S3 buckets. {pull}12640[12640] {issue}12582[12582]
- Add aws module s3access metricset. {pull}13170[13170] {issue}12880[12880]
- Update Suricata module to populate ECS DNS fields and handle EVE DNS version 2. {issue}13320[13320] {pull}13329[13329]
- Update PAN-OS fileset to use the ECS NAT fields. {issue}13320[13320] {pull}13330[13330]
- Add fields to the Zeek DNS fileset for ECS DNS. {issue}13320[13320] {pull}13324[13324]
- Add container image in Kubernetes metadata {pull}13356[13356] {issue}12688[12688]
- Add timezone information to apache error fileset. {issue}12772[12772] {pull}13304[13304]
- Add module for ingesting Cisco FTD logs over syslog. {pull}13286[13286]

*Heartbeat*

- Enable `add_observer_metadata` processor in default config. {pull}11394[11394]
- Record HTTP body metadata and optionally contents in `http.response.body.*` fields. {pull}13022[13022]

*Journalbeat*

*Metricbeat*

- Add AWS SQS metricset. {pull}10684[10684] {issue}10053[10053]
- Add AWS s3_request metricset. {pull}10949[10949] {issue}10055[10055]
- Add s3_daily_storage metricset. {pull}10940[10940] {issue}10055[10055]
- Add `coredns` metricbeat module. {pull}10585[10585]
- Add SSL support for Metricbeat HTTP server. {pull}11482[11482] {issue}11457[11457]
- The `elasticsearch.index` metricset (with `xpack.enabled: true`) now collects `refresh.external_total_time_in_millis` fields from Elasticsearch. {pull}11616[11616]
- Allow module configurations to have variants {pull}9118[9118]
- Add `timeseries.instance` field calculation. {pull}10293[10293]
- Added new disk states and raid level to the system/raid metricset. {pull}11613[11613]
- Added `path_name` and `start_name` to service metricset on windows module {issue}8364[8364] {pull}11877[11877]
- Add check on object name in the counter path if the instance name is missing {issue}6528[6528] {pull}11878[11878]
- Add AWS cloudwatch metricset. {pull}11798[11798] {issue}11734[11734]
- Add `regions` in aws module config to specify target regions for querying cloudwatch metrics. {issue}11932[11932] {pull}11956[11956]
- Keep `etcd` followers members from reporting `leader` metricset events {pull}12004[12004]
- Add overview dashboard to Consul module {pull}10665[10665]
- New fields were added in the mysql/status metricset. {pull}12227[12227]
- Add Kubernetes metricset `proxy`. {pull}12312[12312]
- Add Kubernetes proxy dashboard to Kubernetes module {pull}12734[12734]
- Always report Pod UID in the `pod` metricset. {pull}12345[12345]
- Add Vsphere Virtual Machine operating system to `os` field in Vsphere virtualmachine module. {pull}12391[12391]
- Add validation for elasticsearch and kibana modules' metricsets when xpack.enabled is set to true. {pull}12386[12386]
- Add CockroachDB module. {pull}12467[12467]
- Add support for metricbeat modules based on existing modules (a.k.a. light modules) {issue}12270[12270] {pull}12465[12465]
- Add a system/entropy metricset {pull}12450[12450]
- Add kubernetes metricset `controllermanager` {pull}12409[12409]
- Add Kubernetes controller manager dashboard to Kubernetes module {pull}12744[12744]
- Allow redis URL format in redis hosts config. {pull}12408[12408]
- Add tags into ec2 metricset. {issue}[12263]12263 {pull}12372[12372]
- Add metrics to kubernetes apiserver metricset. {pull}12922[12922]
- Add kubernetes metricset `scheduler` {pull}12521[12521]
- Add Kubernetes scheduler dashboard to Kubernetes module {pull}12749[12749]
- Add `beat` module. {pull}12181[12181] {pull}12615[12615]
- Collect tags for cloudwatch metricset in aws module. {issue}[12263]12263 {pull}12480[12480]
- Add AWS RDS metricset. {pull}11620[11620] {issue}10054[10054]
- Add Oracle Module {pull}11890[11890]
- Add Oracle Tablespaces Dashboard {pull}12736[12736]
- Collect client provided name for rabbitmq connection. {issue}12851[12851] {pull}12852[12852]
- Add support to load default aws config file to get credentials. {pull}12727[12727] {issue}12708[12708]
- Add statistic option into cloudwatch metricset. {issue}12370[12370] {pull}12840[12840]
- Add support for kubernetes cronjobs {pull}13001[13001]
- Add cgroup memory stats to docker/memory metricset {pull}12916[12916]
- Add AWS elb metricset. {pull}12952[12952] {issue}11701[11701]
- Add AWS ebs metricset. {pull}13167[13167] {issue}11699[11699]
- Add `metricset.period` field with the configured fetching period. {pull}13242[13242] {issue}12616[12616]
- Add rate metrics for ec2 metricset. {pull}13203[13203]
- Add Performance metricset to Oracle module {pull}12547[12547]
- Use DefaultMetaGeneratorConfig in MetadataEnrichers to initialize configurations {pull}13414 [13414]
- Add module for statsd. {pull}13109[13109]

*Packetbeat*

- Update DNS protocol plugin to produce events with ECS fields for DNS. {issue}13320[13320] {pull}13354[13354]

*Functionbeat*

- New options to configure roles and VPC. {pull}11779[11779]
- Export automation templates used to create functions. {pull}11923[11923]
- Configurable Amazon endpoint. {pull}12369[12369]
- Add timeout option to reference configuration. {pull}13351[13351]
- Configurable tags for Lambda functions. {pull}13352[13352]
- Add input for Cloudwatch logs through Kinesis. {pull}13317[13317]
- Enable Logstash output. {pull}13345[13345]

*Winlogbeat*

- Add support for reading from .evtx files. {issue}4450[4450]
- Add support for event ID 4634 and 4647 to the Security module. {pull}12906[12906]
- Add `network.community_id` to Sysmon network events (event ID 3). {pull}13034[13034]
- Add `event.module` to Winlogbeat modules. {pull}13047[13047]
- Add `event.category: process` and `event.type: process_start/process_end` to Sysmon process events (event ID 1 and 5). {pull}13047[13047]
- Add support for event ID 4672 to the Security module. {pull}12975[12975]
- Add support for event ID 22 (DNS query) to the Sysmon module. {pull}12960[12960]

==== Deprecated

*Affecting all Beats*

*Filebeat*

- `docker` input is deprecated in favour `container`. {pull}12162[12162]
- `postgresql.log.timestamp` field is deprecated in favour of `@timestamp`. {pull}12338[12338]

*Heartbeat*

*Journalbeat*

*Metricbeat*

*Packetbeat*

*Winlogbeat*

*Functionbeat*

==== Known Issue

*Journalbeat*<|MERGE_RESOLUTION|>--- conflicted
+++ resolved
@@ -141,11 +141,8 @@
 - Fix timezone parsing of system module ingest pipelines. {pull}13308[13308]
 - Fix timezone parsing of elasticsearch module ingest pipelines. {pull}13367[13367]
 - Change iis url path grok pattern from URIPATH to NOTSPACE. {issue}12710[12710] {pull}13225[13225] {issue}7951[7951] {pull}13378[13378]
-<<<<<<< HEAD
-=======
 - Add timezone information to apache error fileset. {issue}12772[12772] {pull}13304[13304]
 - Fix timezone parsing of nginx module ingest pipelines. {pull}13369[13369]
->>>>>>> 90756b66
 - Fix incorrect field references in envoyproxy dashboard {issue}13420[13420] {pull}13421[13421]
 
 *Heartbeat*
@@ -300,7 +297,6 @@
 - Update PAN-OS fileset to use the ECS NAT fields. {issue}13320[13320] {pull}13330[13330]
 - Add fields to the Zeek DNS fileset for ECS DNS. {issue}13320[13320] {pull}13324[13324]
 - Add container image in Kubernetes metadata {pull}13356[13356] {issue}12688[12688]
-- Add timezone information to apache error fileset. {issue}12772[12772] {pull}13304[13304]
 - Add module for ingesting Cisco FTD logs over syslog. {pull}13286[13286]
 
 *Heartbeat*
