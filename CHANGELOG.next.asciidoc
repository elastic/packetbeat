--- conflicted
+++ resolved
@@ -224,11 +224,8 @@
 - Fix Filebeat OOMs on very long lines {issue}19500[19500], {pull}19552[19552]
 - Fix s3 input parsing json file without expand_event_list_from_field. {issue}19902[19902] {pull}19962[19962]
 - Fix millisecond timestamp normalization issues in CrowdStrike module {issue}20035[20035], {pull}20138[20138]
-<<<<<<< HEAD
+- Fix support for message code 106100 in Cisco ASA and FTD. {issue}19350[19350] {pull}20245[20245]
 - Fix event.outcome logic for azure/siginlogs fileset {pull}20254[20254]
-=======
-- Fix support for message code 106100 in Cisco ASA and FTD. {issue}19350[19350] {pull}20245[20245]
->>>>>>> e9f8f177
 
 *Heartbeat*
 
