--- conflicted
+++ resolved
@@ -505,11 +505,8 @@
 - Add `observer.egress.zone` and `observer.ingress.zone` for cisco/asa and cisco/ftd filesets. {pull}23068[23068]
 - Allow cisco/asa and cisco/ftd filesets to override network directionality based off of zones. {pull}23068[23068]
 - Allow cef and checkpoint modules to override network directionality based off of zones {pull}23066[23066]
-<<<<<<< HEAD
+- Add `network.direction` to netflow/log fileset. {pull}23052[23052]
 - Add the ability to override `network.direction` based on interfaces in Fortinet/firewall fileset. {pull}23072[23072]
-=======
-- Add `network.direction` to netflow/log fileset. {pull}23052[23052]
->>>>>>> 73cc6a02
 
 *Heartbeat*
 
