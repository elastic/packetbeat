// Use these for links to issue and pulls. Note issues and pulls redirect one to
// each other on Github, so don't worry too much on using the right prefix.
:issue: https://github.com/elastic/beats/issues/
:pull: https://github.com/elastic/beats/pull/

=== Beats version HEAD
https://github.com/elastic/beats/compare/v7.0.0-alpha2...master[Check the HEAD diff]

==== Breaking changes

*Affecting all Beats*

- The document id fields has been renamed from @metadata.id to @metadata._id {pull}15859[15859]
- Variable substitution from environment variables is not longer supported. {pull}15937{15937}
- Change aws_elb autodiscover provider field name from elb_listener.* to aws.elb.*. {issue}16219[16219] {pull}16402{16402}
- Remove `AddDockerMetadata` and `AddKubernetesMetadata` processors from the `script` processor. They can still be used as normal processors in the configuration. {issue}16349[16349] {pull}16514[16514]
- Introduce APM libbeat instrumentation, active when running the beat with ELASTIC_APM_ACTIVE=true. {pull}17938[17938]
- Remove the non-ECS `agent.hostname` field. Use the `agent.name` or `agent.id` fields for an identifier. {issue}16377[16377] {pull}18328[18328]
- Make error message about locked data path actionable. {pull}18667[18667]
- Ensure dynamic template names are unique for the same field. {pull}18849[18849]

*Auditbeat*

- File integrity dataset (macOS): Replace unnecessary `file.origin.raw` (type keyword) with `file.origin.text` (type `text`). {issue}12423[12423] {pull}15630[15630]

*Filebeat*

- Improve ECS field mappings in panw module.  event.outcome now only contains success/failure per ECS specification. {issue}16025[16025] {pull}17910[17910]
- Improve ECS categorization field mappings for nginx module. http.request.referrer only populated when nginx sets a value {issue}16174[16174] {pull}17844[17844]
- Improve ECS field mappings in santa module. move hash.sha256 to process.hash.sha256 & move certificate fields to santa.certificate . {issue}16180[16180] {pull}17982[17982]
- With the default configuration the cloud modules (aws, azure, googlecloud, o365, okta)
  will no longer send the `host` field that contains information about the host Filebeat is
  running on. This is because the `host` field specifies the host on which the event
  happened. {issue}13920[13920] {pull}18223[18223]
- With the default configuration the following modules will no longer send the `host`
  field that contains information about the host on which Filebeat is running.
  You can revert this change by configuring tags for the module and omitting
  `forwarded` from the list. {issue}13920[13920]
* CEF {pull}18223[18223]
* PANW {pull}18223[18223]
* Cisco {pull}18753[18753]
* CrowdStrike {pull}19132[19132]
* Fortinet {pull}19133[19133]
* iptables {pull}18756[18756]
* Checkpoint {pull}18754[18754]
* Netflow {pull}19087[19087]
* Zeek {pull}19113[19113] (`forwarded` tag is not included by default)
* Suricata {pull}19107[19107] (`forwarded` tag is not included by default)
* CoreDNS {pull}19134[19134] (`forwarded` tag is not included by default)
* Envoy Proxy {pull}19134[19134] (`forwarded` tag is not included by default)
- Preserve case of http.request.method.  ECS prior to 1.6 specified normalizing to lowercase, which lost information. Affects filesets: apache/access, elasticsearch/audit, iis/access, iis/error, nginx/access, nginx/ingress_controller, aws/elb, suricata/eve, zeek/http. {issue}18154[18154] {pull}18359[18359]
- Adds check on `<no value>` config option value for the azure input `resource_manager_endpoint`. {pull}18890[18890]
- Okta module now requires objects instead of JSON strings for the `http_headers`, `http_request_body`, `pagination`, `rate_limit`, and `ssl` variables. {pull}18953[18953]
- Adds oauth support for httpjson input. {issue}18415[18415] {pull}18892[18892]
- Adds `split_events_by` option to httpjson input. {pull}19246[19246]
- Adds `date_cursor` option to httpjson input. {pull}19483[19483]

*Heartbeat*


*Journalbeat*

- Improve parsing of syslog.pid in journalbeat to strip the username when present {pull}16116[16116]


*Metricbeat*

- Make use of secure port when accessing Kubelet API {pull}16063[16063]
- Add Tomcat overview dashboard {pull}14026[14026]
- Move service config under metrics and simplify metric types. {pull}18691[18691]
- Fix ECS compliance of user.id field in system/users  metricset {pull}19019[19019]

*Packetbeat*

- Redis: fix incorrectly handle with two-words redis command. {issue}14872[14872] {pull}14873[14873]

*Winlogbeat*

- Add support to Sysmon file delete events (event ID 23). {issue}18094[18094]
- Improve ECS field mappings in Sysmon module. `related.hash`, `related.ip`, and `related.user` are now populated. {issue}18364[18364]
- Improve ECS field mappings in Sysmon module. Hashes are now also populated to the corresponding `process.hash`, `process.pe.imphash`, `file.hash`, or `file.pe.imphash`. {issue}18364[18364]
- Improve ECS field mappings in Sysmon module. `file.name`, `file.directory`, and `file.extension` are now populated. {issue}18364[18364]
- Improve ECS field mappings in Sysmon module. `rule.name` is populated for all events when present. {issue}18364[18364]
- Add Powershell module. Support for event ID's: `400`, `403`, `600`, `800`, `4103`, `4014`, `4105`, `4106`. {issue}16262[16262] {pull}18526[18526]
- Fix Powershell processing of downgraded engine events. {pull}18966[18966]
- Fix unprefixed fields in `fields.yml` for Powershell module {issue}18984[18984]

*Functionbeat*


==== Bugfixes

*Affecting all Beats*

- Fix Kubernetes autodiscovery provider to correctly handle pod states and avoid missing event data {pull}17223[17223]
- Fix `add_cloud_metadata` to better support modifying sub-fields with other processors. {pull}13808[13808]
- TLS or Beats that accept connections over TLS and validate client certificates. {pull}14146[14146]
- Fix panics that could result from invalid TLS certificates. This can affect Beats that connect over TLS, or Beats that accept connections over TLS and validate client certificates. {pull}14146[14146]
- Fix panic in the Logstash output when trying to send events to closed connection. {pull}15568[15568]
- Fix missing output in dockerlogbeat {pull}15719[15719]
- Fix logging target settings being ignored when Beats are started via systemd or docker. {issue}12024[12024] {pull}15422[15442]
- Do not load dashboards where not available. {pull}15802[15802]
- Fix issue where TLS settings would be ignored when a forward proxy was in use. {pull}15516{15516}
- Update replicaset group to apps/v1 {pull}15854[15802]
- Fix issue where default go logger is not discarded when either * or stdout is selected. {issue}10251[10251] {pull}15708[15708]
- Upgrade go-ucfg to latest v0.8.1. {pull}15937{15937}
- Fix index names for indexing not always guaranteed to be lower case. {pull}16081[16081]
- Add `ssl.ca_sha256` option to the supported TLS option, this allow to check that a specific certificate is used as part of the verified chain. {issue}15717[15717]
- Fix loading processors from annotation hints. {pull}16348[16348]
- Fix an issue that could cause redundant configuration reloads. {pull}16440[16440]
- Fix k8s pods labels broken schema. {pull}16480[16480]
- Fix k8s pods annotations broken schema. {pull}16554[16554]
- Upgrade go-ucfg to latest v0.8.3. {pull}16450{16450}
- Fix `NewContainerMetadataEnricher` to use default config for kubernetes module. {pull}16857[16857]
- Improve some logging messages for add_kubernetes_metadata processor {pull}16866[16866]
- Fix k8s metadata issue regarding node labels not shown up on root level of metadata. {pull}16834[16834]
- Fail to start if httpprof is used and it cannot be initialized. {pull}17028[17028]
- Fix concurrency issues in convert processor when used in the global context. {pull}17032[17032]
- Fix bug with `monitoring.cluster_uuid` setting not always being exposed via GET /state Beats API. {issue}16732[16732] {pull}17420[17420]
- Fix building on FreeBSD by removing build flags from `add_cloudfoundry_metadata` processor. {pull}17486[17486]
- Do not rotate log files on startup when interval is configured and rotateonstartup is disabled. {pull}17613[17613]
- Fix goroutine leak and Elasticsearch output file descriptor leak when output reloading is in use. {issue}10491[10491] {pull}17381[17381]
- Fix `setup.dashboards.index` setting not working. {pull}17749[17749]
- Fix Elasticsearch license endpoint URL referenced in error message. {issue}17880[17880] {pull}18030[18030]
- Fix panic when assigning a key to a `nil` value in an event. {pull}18143[18143]
- Gives monitoring reporter hosts, if configured, total precedence over corresponding output hosts. {issue}17937[17937] {pull}17991[17991]
- Change `decode_json_fields` processor, to merge parsed json objects with existing objects in the event instead of fully replacing them. {pull}17958[17958]
- [Autodiscover] Check if runner is already running before starting again. {pull}18564[18564]
- Fix `keystore add` hanging under Windows. {issue}18649[18649] {pull}18654[18654]
- Fix an issue where error messages are not accurate in mapstriface. {issue}18662[18662] {pull}18663[18663]
- Fix regression in `add_kubernetes_metadata`, so configured `indexers` and `matchers` are used if defaults are not disabled. {issue}18481[18481] {pull}18818[18818]
- Fix potential race condition in fingerprint processor. {pull}18738[18738]
- Add better handling for Kubernetes Update and Delete watcher events. {pull}18882[18882]
- Fix the `translate_sid` processor's handling of unconfigured target fields. {issue}18990[18990] {pull}18991[18991]
- Fixed a service restart failure under Windows. {issue}18914[18914] {pull}18916[18916]
- The `monitoring.elasticsearch.api_key` value is correctly base64-encoded before being sent to the monitoring Elasticsearch cluster. {issue}18939[18939] {pull}18945[18945]
- Fix kafka topic setting not allowing upper case characters. {pull}18854[18854] {issue}18640[18640]
- Fix redis key setting not allowing upper case characters. {pull}18854[18854] {issue}18640[18640]
- Fix config reload metrics (`libbeat.config.module.start/stops/running`). {pull}19168[19168]
- Fix metrics hints builder to avoid wrong container metadata usage when port is not exposed {pull}18979[18979]

*Auditbeat*

- system/socket: Fixed compatibility issue with kernel 5.x. {pull}15771[15771]
- system/package: Fix parsing of Installed-Size field of DEB packages. {issue}16661[16661] {pull}17188[17188]
- system module: Fix panic during initialisation when /proc/stat can't be read. {pull}17569[17569]
- system/package: Fix an error that can occur while trying to persist package metadata. {issue}18536[18536] {pull}18887[18887]
- system/socket: Fix dataset using 100% CPU and becoming unresponsive in some scenarios. {pull}19033[19033]
- system/socket: Fixed tracking of long-running connections. {pull}19033[19033]
- system/package: Fix librpm loading on Fedora 31/32. {pull}NNNN[NNNN]

*Filebeat*

- Ensure all zeek timestamps include millisecond precision. {issue}14599[14599] {pull}16766[16766]
- Fix s3 input hanging with GetObjectRequest API call by adding context_timeout config. {issue}15502[15502] {pull}15590[15590]
- Add shared_credential_file to cloudtrail config {issue}15652[15652] {pull}15656[15656]
- Fix typos in zeek notice fileset config file. {issue}15764[15764] {pull}15765[15765]
- Fix mapping error when zeek weird logs do not contain IP addresses. {pull}15906[15906]
- Improve `elasticsearch/audit` fileset to handle timestamps correctly. {pull}15942[15942]
- Prevent Elasticsearch from spewing log warnings about redundant wildcards when setting up ingest pipelines for the `elasticsearch` module. {issue}15840[15840] {pull}15900[15900]
- Fix mapping error for cloudtrail additionalEventData field {pull}16088[16088]
- Fix a connection error in httpjson input. {pull}16123[16123]
- Fix s3 input with cloudtrail fileset reading json file. {issue}16374[16374] {pull}16441[16441]
- Rewrite azure filebeat dashboards, due to changes in kibana. {pull}16466[16466]
- Adding the var definitions in azure manifest files, fix for errors when executing command setup. {issue}16270[16270] {pull}16468[16468]
- Fix merging of fileset inputs to replace paths and append processors. {pull}16450{16450}
- Add queue_url definition in manifest file for aws module. {pull}16640{16640}
- Fix issue where autodiscover hints default configuration was not being copied. {pull}16987[16987]
- Fix Elasticsearch `_id` field set by S3 and Google Pub/Sub inputs. {pull}17026[17026]
- Fixed various Cisco FTD parsing issues. {issue}16863[16863] {pull}16889[16889]
- Fix default index pattern in IBM MQ filebeat dashboard. {pull}17146[17146]
- Fix `elasticsearch.gc` fileset to not collect _all_ logs when Elasticsearch is running in Docker. {issue}13164[13164] {issue}16583[16583] {pull}17164[17164]
- Fixed a mapping exception when ingesting CEF logs that used the spriv or dpriv extensions. {issue}17216[17216] {pull}17220[17220]
- CEF: Fixed decoding errors caused by trailing spaces in messages. {pull}17253[17253]
- Fixed a mapping exception when ingesting Logstash plain logs (7.4+) with pipeline ids containing non alphanumeric chars. {issue}17242[17242] {pull}17243[17243]
- Fixed MySQL slowlog module causing "regular expression has redundant nested repeat operator" warning in Elasticsearch. {issue}17086[17086] {pull}17156[17156]
- Fix `elasticsearch.audit` data ingest pipeline to be more forgiving with date formats found in Elasticsearch audit logs. {pull}17406[17406]
- Fixed activemq module causing "regular expression has redundant nested repeat operator" warning in Elasticsearch. {pull}17428[17428]
- Remove migrationVersion map 7.7.0 reference from Kibana dashboard file to fix backward compatibility issues. {pull}17425[17425]
- Fix issue 17734 to retry on rate-limit error in the Filebeat httpjson input. {issue}17734[17734] {pull}17735[17735]
- Fixed `cloudfoundry.access` to have the correct `cloudfoundry.app.id` contents. {pull}17847[17847]
- Fixing `ingress_controller.` fields to be of type keyword instead of text. {issue}17834[17834]
- Fixed typo in log message. {pull}17897[17897]
- Fix Cisco ASA ASA 3020** and 106023 messages {pull}17964[17964]
- Unescape file name from SQS message. {pull}18370[18370]
- Improve cisco asa and ftd pipelines' failure handler to avoid mapping temporary fields. {issue}18391[18391] {pull}18392[18392]
- Fix source.address not being set for nginx ingress_controller {pull}18511[18511]
- Fix PANW module wrong mappings for bytes and packets counters. {issue}18522[18522] {pull}18525[18525]
- Fixed ingestion of some Cisco ASA and FTD messages when a hostname was used instead of an IP for NAT fields. {issue}14034[14034] {pull}18376[18376]
- Fix a rate limit related issue in httpjson input for Okta module. {issue}18530[18530] {pull}18534[18534]
- Fix `googlecloud.audit` pipeline to only take in fields that are explicitly defined by the dataset. {issue}18465[18465] {pull}18472[18472]
- Fix `o365.audit` failing to ingest events when ip address is surrounded by square brackets. {issue}18587[18587] {pull}18591[18591]
- Fix Kubernetes Watcher goroutine leaks when input config is invalid and `input.reload` is enabled. {issue}18629[18629] {pull}18630[18630]
- Okta module now sets the Elasticsearch `_id` field to the Okta UUID value contained in each system log to minimize the possibility of duplicating events. {pull}18953[18953]
- Fix improper nesting of session_issuer object in aws cloudtrail fileset. {issue}18894[18894] {pull}18915[18915]
- Fix `o365` module ignoring `var.api` settings. {pull}18948[18948]
- Fix `netflow` module to support 7 bytepad for IPFIX template. {issue}18098[18098]
- Fix Cisco ASA dissect pattern for 313008 & 313009 messages. {pull}19149[19149]
- Fix date and timestamp formats for fortigate module {pull}19316[19316]
- Fix memory leak in tcp and unix input sources. {pull}19459[19459]
- Add missing `default_field: false` to aws filesets fields.yml. {pull}19568[19568]

*Heartbeat*

- Fixed excessive memory usage introduced in 7.5 due to over-allocating memory for HTTP checks. {pull}15639[15639]
- Fixed TCP TLS checks to properly validate hostnames, this broke in 7.x and only worked for IP SANs. {pull}17549[17549]

*Journalbeat*


*Metricbeat*

- Add dedot for tags in ec2 metricset and cloudwatch metricset. {issue}15843[15843] {pull}15844[15844]
- Use RFC3339 format for timestamps collected using the SQL module. {pull}15847[15847]
- Avoid parsing errors returned from prometheus endpoints. {pull}15712[15712]
- Change lookup_fields from metricset.host to service.address {pull}15883[15883]
- Add dedot for cloudwatch metric name. {issue}15916[15916] {pull}15917[15917]
- Fixed issue `logstash-xpack` module suddenly ceasing to monitor Logstash. {issue}15974[15974] {pull}16044[16044]
- Fix skipping protocol scheme by light modules. {pull}16205[pull]
- Made `logstash-xpack` module once again have parity with internally-collected Logstash monitoring data. {pull}16198[16198]
- Change sqs metricset to use average as statistic method. {pull}16438[16438]
- Revert changes in `docker` module: add size flag to docker.container. {pull}16600[16600]
- Fix diskio issue for windows 32 bit on disk_performance struct alignment. {issue}16680[16680]
- Fix detection and logging of some error cases with light modules. {pull}14706[14706]
- Fix imports after PR was merged before rebase. {pull}16756[16756]
- Add dashboard for `redisenterprise` module. {pull}16752[16752]
- Dynamically choose a method for the system/service metricset to support older linux distros. {pull}16902[16902]
- Use max in k8s apiserver dashboard aggregations. {pull}17018[17018]
- Reduce memory usage in `elasticsearch/index` metricset. {issue}16503[16503] {pull}16538[16538]
- Check if CCR feature is available on Elasticsearch cluster before attempting to call CCR APIs from `elasticsearch/ccr` metricset. {issue}16511[16511] {pull}17073[17073]
- Use max in k8s overview dashboard aggregations. {pull}17015[17015]
- Fix Disk Used and Disk Usage visualizations in the Metricbeat System dashboards. {issue}12435[12435] {pull}17272[17272]
- Fix missing Accept header for Prometheus and OpenMetrics module. {issue}16870[16870] {pull}17291[17291]
- Further revise check for bad data in docker/memory. {pull}17400[17400]
- Fix issue in Jolokia module when mbean contains multiple quoted properties. {issue}17375[17375] {pull}17374[17374]
- Combine cloudwatch aggregated metrics into single event. {pull}17345[17345]
- Fix how we filter services by name in system/service {pull}17400[17400]
- Fix cloudwatch metricset missing tags collection. {issue}17419[17419] {pull}17424[17424]
- check if cpuOptions field is nil in DescribeInstances output in ec2 metricset. {pull}17418[17418]
- Fix aws.s3.bucket.name terms_field in s3 overview dashboard. {pull}17542[17542]
- Fix Unix socket path in memcached. {pull}17512[17512]
- Fix vsphere VM dashboard host aggregation visualizations. {pull}17555[17555]
- Fix azure storage dashboards. {pull}17590[17590]
- Metricbeat no longer needs to be started strictly after Logstash for `logstash-xpack` module to report correct data. {issue}17261[17261] {pull}17497[17497]
- Fix pubsub metricset to collect all GA stage metrics from gcp stackdriver. {issue}17154[17154] {pull}17600[17600]
- Add privileged option so as mb to access data dir in Openshift. {pull}17606[17606]
- Fix "ID" event generator of Google Cloud module {issue}17160[17160] {pull}17608[17608]
- Add privileged option for Auditbeat in Openshift {pull}17637[17637]
- Fix storage metricset to allow config without region/zone. {issue}17623[17623] {pull}17624[17624]
- Add a switch to the driver definition on SQL module to use pretty names. {pull}17378[17378]
- Fix overflow on Prometheus rates when new buckets are added on the go. {pull}17753[17753]
- Remove specific win32 api errors from events in perfmon. {issue}18292[18292] {pull}18361[18361]
- Fix application_pool metricset after pdh changes. {pull}18477[18477]
- Fix tags_filter for cloudwatch metricset in aws. {pull}18524[18524]
- Fix panic on `metricbeat test modules` when modules are configured in `metricbeat.modules`. {issue}18789[18789] {pull}18797[18797]
- Fix getting gcp compute instance metadata with partial zone/region in config. {pull}18757[18757]
- Add missing network.sent_packets_count metric into compute metricset in googlecloud module. {pull}18802[18802]
- Fix compute and pubsub dashboard for googlecloud module. {issue}18962[18962] {pull}18980[18980]
- Fix crash on vsphere module when Host information is not available. {issue}18996[18996] {pull}19078[19078]
- Fix incorrect usage of hints builder when exposed port is a substring of the hint {pull}19052[19052]
- Remove dedot for tag values in aws module. {issue}19112[19112] {pull}19221[19221]
- Stop counterCache only when already started {pull}19103[19103]
<<<<<<< HEAD
- Fix empty field name errors in the application pool metricset. {pull}19537[19537]
- Add param `aws_partition` to support aws-cn, aws-us-gov regions. {issue}18850[18850] {pull}19423[19423]
=======
- Set tags correctly if the dimension value is ARN {issue}19111[19111] {pull}19433[19433]
>>>>>>> 794ed816
- Fix bug incorrect parsing of float numbers as integers in Couchbase module {issue}18949[18949] {pull}19055[19055]

*Packetbeat*

- Enable setting promiscuous mode automatically. {pull}11366[11366]

*Winlogbeat*

- Fix invalid IP addresses in DNS query results from Sysmon data. {issue}18432[18432] {pull}18436[18436]
- Fields from Winlogbeat modules were not being included in index templates and patterns. {pull}18983[18983]

*Functionbeat*

- Fix timeout option of GCP functions. {issue}16282[16282] {pull}16287[16287]

==== Added

*Affecting all Beats*

- Add configuration for APM instrumentation and expose the tracer trough the Beat object. {pull}17938[17938]
- Add document_id setting to decode_json_fields processor. {pull}15859[15859]
- Include network information by default on add_host_metadata and add_observer_metadata. {issue}15347[15347] {pull}16077[16077]
- Add `aws_ec2` provider for autodiscover. {issue}12518[12518] {pull}14823[14823]
- Add monitoring variable `libbeat.config.scans` to distinguish scans of the configuration directory from actual reloads of its contents. {pull}16440[16440]
- Add support for multiple password in redis output. {issue}16058[16058] {pull}16206[16206]
- Add support for Histogram type in fields.yml {pull}16570[16570]
- Windows .exe files now have embedded file version info. {issue}15232[15232]t
- Remove experimental flag from `setup.template.append_fields` {pull}16576[16576]
- Add `add_cloudfoundry_metadata` processor to annotate events with Cloud Foundry application data. {pull}16621[16621]
- Add Kerberos support to Kafka input and output. {pull}16781[16781]
- Add `add_cloudfoundry_metadata` processor to annotate events with Cloud Foundry application data. {pull}16621[16621
- Add support for kubernetes provider to recognize namespace level defaults {pull}16321[16321]
- Add `translate_sid` processor on Windows for converting Windows security identifier (SID) values to names. {issue}7451[7451] {pull}16013[16013]
- Add capability of enrich `container.id` with process id in `add_process_metadata` processor {pull}15947[15947]
- Update RPM packages contained in Beat Docker images. {issue}17035[17035]
- Update supported versions of `redis` output. {pull}17198[17198]
- Update documentation for system.process.memory fields to include clarification on Windows os's. {pull}17268[17268]
- Add `replace` processor for replacing string values of fields. {pull}17342[17342]
- Add optional regex based cid extractor to `add_kubernetes_metadata` processor. {pull}17360[17360]
- Add `urldecode` processor to for decoding URL-encoded fields. {pull}17505[17505]
- Add support for AWS IAM `role_arn` in credentials config. {pull}17658[17658] {issue}12464[12464]
- Add keystore support for autodiscover static configurations. {pull]16306[16306]
- Add Kerberos support to Elasticsearch output. {pull}17927[17927]
- Add k8s keystore backend. {pull}18096[18096]
- Add support for fixed length extraction in `dissect` processor. {pull}17191[17191]
- Set `agent.name` to the hostname by default. {issue}16377[16377] {pull}18000[18000]
- Add support for basic ECS logging. {pull}17974[17974]
- Add config example of how to skip the `add_host_metadata` processor when forwarding logs. {issue}13920[13920] {pull}18153[18153]
- When using the `decode_json_fields` processor, decoded fields are now deep-merged into existing event. {pull}17958[17958]
- Add backoff configuration options for the Kafka output. {issue}16777[16777] {pull}17808[17808]
- Add TLS support to Kerberos authentication in Elasticsearch. {pull}18607[18607]
- Change ownership of files in docker images so they can be used in secured environments. {pull}12905[12905]
- Upgrade k8s.io/client-go and k8s keystore tests. {pull}18817[18817]
- Add support for multiple sets of hints on autodiscover {pull}18883[18883]

*Auditbeat*

- Reference kubernetes manifests include configuration for auditd and enrichment with kubernetes metadata. {pull}17431[17431]
- Reference kubernetes manifests mount data directory from the host, so data persist between executions in the same node. {pull}17429[17429]
- Log to stderr when running using reference kubernetes manifests. {pull}17443[174443]
- Fix syscall kprobe arguments for 32-bit systems in socket module. {pull}17500[17500]
- Fix memory leak on when we miss socket close kprobe events. {pull}17500[17500]
- Add system module process dataset ECS categorization fields. {pull}18032[18032]
- Add system module socket dataset ECS categorization fields. {pull}18036[18036]
- Add ECS categories for system module host dataset. {pull}18031[18031]
- Add system module package dataset ECS categorization fields. {pull}18033[18033]
- Add system module login dataset ECS categorization fields. {pull}18034[18034]
- Add system module user dataset ECS categorization fields. {pull}18035[18035]
- Add file integrity module ECS categorization fields. {pull}18012[18012]
- Add `file.mime_type`, `file.extension`, and `file.drive_letter` for file integrity module. {pull}18012[18012]
- Add ECS categorization info for auditd module {pull}18596[18596]

*Filebeat*

- Set event.outcome field based on googlecloud audit log output. {pull}15731[15731]
- Add dashboard for AWS ELB fileset. {pull}15804[15804]
- Add dashboard for AWS vpcflow fileset. {pull}16007[16007]
- Add ECS tls fields to zeek:smtp,rdp,ssl and aws:s3access,elb {issue}15757[15757] {pull}15935[15936]
- Add custom string mapping to CEF module to support Forcepoint NGFW {issue}14663[14663] {pull}15910[15910]
- Add ingress nginx controller fileset {pull}16197[16197]
- move create-[module,fileset,fields] to mage and enable in x-pack/filebeat {pull}15836[15836]
- Add ECS tls and categorization fields to apache module. {issue}16032[16032] {pull}16121[16121]
- Work on e2e ACK's for the azure-eventhub input {issue}15671[15671] {pull}16215[16215]
- Add MQTT input. {issue}15602[15602] {pull}16204[16204]
- Add ECS categorization fields to activemq module. {issue}16151[16151] {pull}16201[16201]
- Add a TLS test and more debug output to httpjson input {pull}16315[16315]
- Add an SSL config example in config.yml for filebeat MISP module. {pull}16320[16320]
- Improve ECS categorization, container & process field mappings in auditd module. {issue}16153[16153] {pull}16280[16280]
- Improve ECS field mappings in aws module. {issue}16154[16154] {pull}16307[16307]
- Improve ECS categorization field mappings in googlecloud module. {issue}16030[16030] {pull}16500[16500]
- Improve ECS field mappings in haproxy module. {issue}16162[16162] {pull}16529[16529]
- Add cloudwatch fileset and ec2 fileset in aws module. {issue}13716[13716] {pull}16579[16579]
- Improve ECS categorization field mappings in kibana module. {issue}16168[16168] {pull}16652[16652]
- Improve the decode_cef processor by reducing the number of memory allocations. {pull}16587[16587]
- Add `cloudfoundry` input to send events from Cloud Foundry. {pull}16586[16586]
- Improve ECS categorization field mappings in iis module. {issue}16165[16165] {pull}16618[16618]
- Improve ECS categorization field mapping in kafka module. {issue}16167[16167] {pull}16645[16645]
- Allow users to override pipeline ID in fileset input config. {issue}9531[9531] {pull}16561[16561]
- Add `o365audit` input type for consuming events from Office 365 Management Activity API. {issue}16196[16196] {pull}16244[16244]
- Improve ECS categorization field mappings in logstash module. {issue}16169[16169] {pull}16668[16668]
- Update filebeat httpjson input to support pagination via Header and Okta module. {pull}16354[16354]
- Improve ECS categorization field mapping in icinga module. {issue}16164[16164] {pull}16533[16533]
- Improve ECS categorization field mappings in ibmmq module. {issue}16163[16163] {pull}16532[16532]
- Improve ECS categorization, host field mappings in elasticsearch module. {issue}16160[16160] {pull}16469[16469]
- Add ECS related fields to CEF module {issue}16157[16157] {pull}16338[16338]
- Improve ECS categorization field mappings in suricata module. {issue}16181[16181] {pull}16843[16843]
- Release ActiveMQ module as GA. {issue}17047[17047] {pull}17049[17049]
- Improve ECS categorization field mappings in iptables module. {issue}16166[16166] {pull}16637[16637]
- Add Filebeat Okta module. {pull}16362[16362]
- Add custom string mapping to CEF module to support Check Point devices. {issue}16041[16041] {pull}16907[16907]
- Add pattern for Cisco ASA / FTD Message 734001 {issue}16212[16212] {pull}16612[16612]
- Added new module `o365` for ingesting Office 365 management activity API events. {issue}16196[16196] {pull}16386[16386]
- Add source field in k8s events {pull}17209[17209]
- Improve AWS cloudtrail field mappings {issue}16086[16086] {issue}16110[16110] {pull}17155[17155]
- Added new module `crowdstrike` for ingesting Crowdstrike Falcon streaming API endpoint event data. {pull}16988[16988]
- Added documentation for running Filebeat in Cloud Foundry. {pull}17275[17275]
- Move azure-eventhub input to GA. {issue}15671[15671] {pull}17313[17313]
- Improve ECS categorization field mappings in mongodb module. {issue}16170[16170] {pull}17371[17371]
- Improve ECS categorization field mappings for mssql module. {issue}16171[16171] {pull}17376[17376]
- Added access_key_id, secret_access_key and session_token into aws module config. {pull}17456[17456]
- Add dashboard for Google Cloud Audit and AWS CloudTrail. {pull}17379[17379]
- Improve ECS categorization field mappings for mysql module. {issue}16172[16172] {pull}17491[17491]
- Release Google Cloud module as GA. {pull}17511[17511]
- Add config option to select a different azure cloud env in the azure-eventhub input and azure module. {issue}17649[17649] {pull}17659[17659]
- Added new Checkpoint Syslog filebeat module. {pull}17682[17682]
- Improve ECS categorization field mappings for nats module. {issue}16173[16173] {pull}17550[17550]
- Add support for v10, v11 and v12 logs on Postgres {issue}13810[13810] {pull}17732[17732]
- Enhance `elasticsearch/server` fileset to handle ECS-compatible logs emitted by Elasticsearch. {issue}17715[17715] {pull}17714[17714]
- Add support for Google Application Default Credentials to the Google Pub/Sub input and Google Cloud modules. {pull}15668[15668]
- Enhance `elasticsearch/deprecation` fileset to handle ECS-compatible logs emitted by Elasticsearch. {issue}17715[17715] {pull}17728[17728]
- Enhance `elasticsearch/slowlog` fileset to handle ECS-compatible logs emitted by Elasticsearch. {issue}17715[17715] {pull}17729[17729]
- Improve ECS categorization field mappings in misp module. {issue}16026[16026] {pull}17344[17344]
- Added Unix stream socket support as an input source and a syslog input source. {pull}17492[17492]
- Added new Fortigate Syslog filebeat module. {pull}17890[17890]
- Improve ECS categorization field mappings in postgresql module. {issue}16177[16177] {pull}17914[17914]
- Improve ECS categorization field mappings in rabbitmq module. {issue}16178[16178] {pull}17916[17916]
- Make `decode_cef` processor GA. {pull}17944[17944]
- Improve ECS categorization field mappings in redis module. {issue}16179[16179] {pull}17918[17918]
- Improve ECS categorization field mappings for zeek module. {issue}16029[16029] {pull}17738[17738]
- Improve ECS categorization field mappings for netflow module. {issue}16135[16135] {pull}18108[18108]
- Added an input option `publisher_pipeline.disable_host` to disable `host.name`
  from being added to events by default. {pull}18159[18159]
- Improve ECS categorization field mappings in system module. {issue}16031[16031] {pull}18065[18065]
- Change the `json.*` input settings implementation to merge parsed json objects with existing objects in the event instead of fully replacing them. {pull}17958[17958]
- Improve ECS categorization field mappings in osquery module. {issue}16176[16176] {pull}17881[17881]
- Added http_endpoint input{pull}18298[18298]
- Add support for array parsing in azure-eventhub input. {pull}18585[18585]
- Added `observer.vendor`, `observer.product`, and `observer.type` to PANW module events. {pull}18223[18223]
- The `logstash` module can now automatically detect the log file format (JSON or plaintext) and process it accordingly. {issue}9964[9964] {pull}18095[18095]
- Improve ECS categorization field mappings in envoyproxy module. {issue}16161[16161] {pull}18395[18395]
- Improve ECS categorization field mappings in coredns module. {issue}16159[16159] {pull}18424[18424]
- Improve ECS categorization field mappings in cisco module. {issue}16028[16028] {pull}18537[18537]
- The s3 input can now automatically detect gzipped objects. {issue}18283[18283] {pull}18764[18764]
- Add geoip AS lookup & improve ECS categorization in aws cloudtrail fileset. {issue}18644[18644] {pull}18958[18958]
- Improved performance of PANW sample dashboards. {issue}19031[19031] {pull}19032[19032]
- Add support for v1 consumer API in Cloud Foundry input, use it by default. {pull}19125[19125]
- Explicitly set ECS version in all Filebeat modules. {pull}19198[19198]
- Add new mode to multiline reader to aggregate constant number of lines {pull}18352[18352]
- Add automatic retries and exponential backoff to httpjson input. {pull}18956[18956]
- Add awscloudwatch input. {pull}19025[19025]
- Changed the panw module to pass through (rather than drop) message types other than threat and traffic. {issue}16815[16815] {pull}19375[19375]
- Add support for timezone offsets and `Z` to decode_cef timestamp parser. {pull}19346[19346]
- Improve ECS categorization field mappings in traefik module. {issue}16183[16183] {pull}19379[19379]

*Heartbeat*

- Allow a list of status codes for HTTP checks. {pull}15587[15587]
- Add additional ECS compatible fields for TLS information. {pull}17687[17687]
- Record HTTP response headers. {pull}18327[18327]

*Journalbeat*

- Added an `id` config option to inputs to allow running multiple inputs on the
  same journal. {pull}18467{18467}
- Add basic ECS categorization and `log.syslog` fields. {pull}19176[19176]

*Metricbeat*

- Move the windows pdh implementation from perfmon to a shared location in order for future modules/metricsets to make use of. {pull}15503[15503]
- Add lambda metricset in aws module. {pull}15260[15260]
- Expand data for the `system/memory` metricset {pull}15492[15492]
- Add azure `storage` metricset in order to retrieve metric values for storage accounts. {issue}14548[14548] {pull}15342[15342]
- Add cost warnings for the azure module. {pull}15356[15356]
- Add DynamoDB AWS Metricbeat light module {pull}15097[15097]
- Release elb module as GA. {pull}15485[15485]
- Add a `system/network_summary` metricset {pull}15196[15196]
- Add mesh metricset for Istio Metricbeat module {pull}15535[15535]
- Add mixer metricset for Istio Metricbeat module {pull}15696[15696]
- Add pilot metricset for Istio Metricbeat module {pull}15761[15761]
- Make the `system/cpu` metricset collect normalized CPU metrics by default. {issue}15618[15618] {pull}15729[15729]
- Add galley metricset for Istio Metricbeat module {pull}15857[15857]
- Add `key/value` mode for SQL module. {issue}15770[15770] {pull]15845[15845]
- Add STAN dashboard {pull}15654[15654]
- Add support for Unix socket in Memcached metricbeat module. {issue}13685[13685] {pull}15822[15822]
- Add `up` metric to prometheus metrics collected from host {pull}15948[15948]
- Add citadel metricset for Istio Metricbeat module {pull}15990[15990]
- Add support for processors in light modules. {issue}14740[14740] {pull}15923[15923]
- Add collecting AuroraDB metrics in rds metricset. {issue}14142[14142] {pull}16004[16004]
- Reuse connections in SQL module. {pull}16001[16001]
- Improve the `logstash` module (when `xpack.enabled` is set to `true`) to use the override `cluster_uuid` returned by Logstash APIs. {issue}15772[15772] {pull}15795[15795]
- Add region parameter in googlecloud module. {issue}15780[15780] {pull}16203[16203]
- Add kubernetes storage class support via kube-state-metrics. {pull}16145[16145]
- Add database_account azure metricset. {issue}15758[15758]
- Add support for NATS 2.1. {pull}16317[16317]
- Add Load Balancing metricset to GCP {pull}15559[15559]
- Add support for Dropwizard metrics 4.1. {pull}16332[16332]
- Add azure container metricset in order to monitor containers. {issue}15751[15751] {pull}16421[16421]
- Improve the `haproxy` module to support metrics exposed via HTTPS. {issue}14579[14579] {pull}16333[16333]
- Add filtering option for prometheus collector. {pull}16420[16420]
- Add metricsets based on Ceph Manager Daemon to the `ceph` module. {issue}7723[7723] {pull}16254[16254]
- Release `statsd` module as GA. {pull}16447[16447] {issue}14280[14280]
- Add collecting tags and tags_filter for rds metricset in aws module. {pull}16605[16605] {issue}16358[16358]
- Add OpenMetrics Metricbeat module {pull}16596[16596]
- Add `cloudfoundry` module to send events from Cloud Foundry. {pull}16671[16671]
- Add `redisenterprise` module. {pull}16482[16482] {issue}15269[15269]
- Add system/users metricset as beta {pull}16569[16569]
- Align fields to ECS and add more tests for the azure module. {issue}16024[16024] {pull}16754[16754]
- Add additional cgroup fields to docker/diskio{pull}16638[16638]
- Add PubSub metricset to Google Cloud Platform module {pull}15536[15536]
- Add overview dashboard for googlecloud compute metricset. {issue}16534[16534] {pull}16819[16819]
- Add Prometheus remote write endpoint {pull}16609[16609]
- Release STAN module as GA. {pull}16980[16980]
- Add query metricset for prometheus module. {pull}17104[17104]
- Release ActiveMQ module as GA. {issue}17047[17047] {pull}17049[17049]
- Release Zookeeper/connection module as GA. {issue}14281[14281] {pull}17043[17043]
- Add support for CouchDB v2 {issue}16352[16352] {pull}16455[16455]
- Add dashboard for pubsub metricset in googlecloud module. {pull}17161[17161]
- Add dashboards for the azure container metricsets. {pull}17194[17194]
- Replace vpc metricset into vpn, transitgateway and natgateway metricsets. {pull}16892[16892]
- Use Elasticsearch histogram type to store Prometheus histograms {pull}17061[17061]
- Allow to rate Prometheus counters when scraping them {pull}17061[17061]
- Release Oracle module as GA. {issue}14279[14279] {pull}16833[16833]
- Release vsphere module as GA. {issue}15798[15798] {pull}17119[17119]
- Add Storage metricsets to GCP module {pull}15598[15598]
- Added documentation for running Metricbeat in Cloud Foundry. {pull}17275[17275]
- Add test for documented fields check for metricsets without a http input. {issue}17315[17315] {pull}17334[17334]
- Add final tests and move label to GA for the azure module in metricbeat. {pull}17319[17319]
- Refactor windows/perfmon metricset configuration options and event output. {pull}17596[17596]
- Reference kubernetes manifests mount data directory from the host when running metricbeat as daemonset, so data persist between executions in the same node. {pull}17429[17429]
- Add more detailed error messages, system tests and small refactoring to the service metricset in windows. {pull}17725[17725]
- Stack Monitoring modules now auto-configure required metricsets when `xpack.enabled: true` is set. {issue}16471[[16471] {pull}17609[17609]
- Add Metricbeat IIS module dashboards. {pull}17966[17966]
- Add dashboard for the azure database account metricset. {pull}17901[17901]
- Allow partial region and zone name in googlecloud module config. {pull}17913[17913]
- Add aggregation aligner as a config parameter for googlecloud stackdriver metricset. {issue}17141[[17141] {pull}17719[17719]
- Move the perfmon metricset to GA. {issue}16608[16608] {pull}17879[17879]
- Add static mapping for metricsets under aws module. {pull}17614[17614] {pull}17650[17650]
- Add dashboard for googlecloud storage metricset. {pull}18172[18172]
- Collect new `bulk` indexing metrics from Elasticsearch when `xpack.enabled:true` is set. {issue} {pull}17992[17992]
- Remove requirement to connect as sysdba in Oracle module {issue}15846[15846] {pull}18182[18182]
- Update MSSQL module to fix some SSPI authentication and add brackets to USE statements {pull}17862[17862]]
- Add client address to events from http server module {pull}18336[18336]
- Remove required for region/zone and make stackdriver a metricset in googlecloud. {issue}16785[16785] {pull}18398[18398]
- Add memory metrics into compute googlecloud. {pull}18802[18802]
- Add new fields to HAProxy module. {issue}18523[18523]
- Add Tomcat overview dashboard {pull}14026[14026]
- Update Couchbase to version 6.5 {issue}18595[18595] {pull}19055[19055]
- Add dashboards for googlecloud load balancing metricset. {pull}18369[18369]
- Add support for v1 consumer API in Cloud Foundry module, use it by default. {pull}19268[19268]
- Add param `aws_partition` to support aws-cn, aws-us-gov regions. {issue}18850[18850] {pull}19423[19423]

*Packetbeat*

- Add an example to packetbeat.yml of using the `forwarded` tag to disable
  `host` metadata fields when processing network data from network tap or mirror
  port. {pull}19209[19209]
- Add ECS fields for x509 certs, event categorization, and related IP info. {pull}19167[19167]

*Functionbeat*
- Add basic ECS categorization and `cloud` fields. {pull}19174[19174]

*Winlogbeat*

- Add more DNS error codes to the Sysmon module. {issue}15685[15685]
- Add experimental event log reader implementation that should be faster in most cases. {issue}6585[6585] {pull}16849[16849]
- Set process.command_line and process.parent.command_line from Sysmon Event ID 1. {pull}17327[17327]
- Add support for event IDs 4673,4674,4697,4698,4699,4700,4701,4702,4768,4769,4770,4771,4776,4778,4779,4964 to the Security module {pull}17517[17517]
- Add registry and code signature information and ECS categorization fields for sysmon module {pull}18058[18058]
- Add new winlogbeat security dashboard {pull}18775[18775]

==== Deprecated

*Affecting all Beats*

*Filebeat*


*Heartbeat*

*Journalbeat*

*Metricbeat*
- Deprecate tags config parameter in cloudwatch metricset. {pull}16733[16733]

*Packetbeat*

*Winlogbeat*

*Functionbeat*

==== Known Issue

*Journalbeat*<|MERGE_RESOLUTION|>--- conflicted
+++ resolved
@@ -260,12 +260,9 @@
 - Fix incorrect usage of hints builder when exposed port is a substring of the hint {pull}19052[19052]
 - Remove dedot for tag values in aws module. {issue}19112[19112] {pull}19221[19221]
 - Stop counterCache only when already started {pull}19103[19103]
-<<<<<<< HEAD
 - Fix empty field name errors in the application pool metricset. {pull}19537[19537]
 - Add param `aws_partition` to support aws-cn, aws-us-gov regions. {issue}18850[18850] {pull}19423[19423]
-=======
 - Set tags correctly if the dimension value is ARN {issue}19111[19111] {pull}19433[19433]
->>>>>>> 794ed816
 - Fix bug incorrect parsing of float numbers as integers in Couchbase module {issue}18949[18949] {pull}19055[19055]
 
 *Packetbeat*
