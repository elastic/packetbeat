--- conflicted
+++ resolved
@@ -56,13 +56,10 @@
 
 *Metricbeat*
 
-<<<<<<< HEAD
 - Fixed missing ZooKeeper metrics due compatibility issues with versions >= 3.6.0 {pull}30068[30068]
-=======
 - Enhance metricbeat on openshift documentation {pull}30054[30054]
 - Fixed missing ZooKeeper metrics due compatibility issues with versions >= 3.6.0 {pull}30068[30068]
 - Fix Docker module: rename fields on dashboards. {pull}30500[30500]
->>>>>>> f12107b8
 
 *Packetbeat*
 
