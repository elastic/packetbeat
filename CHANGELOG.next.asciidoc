// Use these for links to issue and pulls. Note issues and pulls redirect one to
// each other on Github, so don't worry too much on using the right prefix.
:issue: https://github.com/elastic/beats/issues/
:pull: https://github.com/elastic/beats/pull/

=== Beats version HEAD
https://github.com/elastic/beats/compare/v7.0.0-alpha2...master[Check the HEAD diff]

==== Breaking changes

*Affecting all Beats*

- Update to Golang 1.12.1. {pull}11330[11330]
- Disable Alibaba Cloud and Tencent Cloud metadata providers by default. {pull}13812[12812]
- Libbeat: Do not overwrite agent.*, ecs.version, and host.name. {pull}14407[14407]
- Libbeat: Cleanup the x-pack licenser code to use the new license endpoint and the new format. {pull}15091[15091]
- Refactor metadata generator to support adding metadata across resources {pull}14875[14875]
- Variable substitution from environment variables is not longer supported. {pull}15937{15937}
- Change aws_elb autodiscover provider field name from elb_listener.* to aws.elb.*. {issue}16219[16219] {pull}16402{16402}
- Remove `AddDockerMetadata` and `AddKubernetesMetadata` processors from the `script` processor. They can still be used as normal processors in the configuration. {issue}16349[16349] {pull}16514[16514]
- Introduce APM libbeat instrumentation, active when running the beat with ELASTIC_APM_ACTIVE=true. {pull}17938[17938]
- Make error message about locked data path actionable. {pull}18667[18667]
- Ensure dynamic template names are unique for the same field. {pull}18849[18849]
- Autodiscover doesn't generate any configuration when a variable is missing. Previously it generated an incomplete configuration. {pull}20898[20898]
- Added `certificate` TLS verification mode to ignore server name mismatch. {issue}12283[12283] {pull}20293[20293]
- Remove redundant `cloudfoundry.*.timestamp` fields. This value is set in `@timestamp`. {pull}21175[21175]
- Allow embedding of CAs, Certificate of private keys for anything that support TLS in ouputs and inputs https://github.com/elastic/beats/pull/21179
- API address is a required setting in `add_cloudfoundry_metadata`. {pull}21759[21759]
- Update to ECS 1.7.0. {pull}22571[22571]

*Auditbeat*

- Use ECS 1.7 ingress/egress network directions instead of inbound/outbound for system/socket. {pull}22991[22991]
- Use ingress/egress instead of inbound/outbound for ECS 1.7 in auditd module. {pull}23000[23000]

*Filebeat*

- Fix parsing of Elasticsearch node name by `elasticsearch/slowlog` fileset. {pull}14547[14547]
- Improve ECS field mappings in panw module.  event.outcome now only contains success/failure per ECS specification. {issue}16025[16025] {pull}17910[17910]
- Improve ECS categorization field mappings for nginx module. http.request.referrer only populated when nginx sets a value {issue}16174[16174] {pull}17844[17844]
- Improve ECS field mappings in santa module. move hash.sha256 to process.hash.sha256 & move certificate fields to santa.certificate . {issue}16180[16180] {pull}17982[17982]
- Preserve case of http.request.method.  ECS prior to 1.6 specified normalizing to lowercase, which lost information. Affects filesets: apache/access, elasticsearch/audit, iis/access, iis/error, nginx/access, nginx/ingress_controller, aws/elb, suricata/eve, zeek/http. {issue}18154[18154] {pull}18359[18359]
- Adds oauth support for httpjson input. {issue}18415[18415] {pull}18892[18892]
- Adds `split_events_by` option to httpjson input. {pull}19246[19246]
- Adds `date_cursor` option to httpjson input. {pull}19483[19483]
- Adds Gsuite module with SAML support. {pull}19329[19329]
- Adds Gsuite User Accounts support. {pull}19329[19329]
- Adds Gsuite Login audit support. {pull}19702[19702]
- Adds Gsuite Admin support. {pull}19769[19769]
- Adds Gsuite Drive support. {pull}19704[19704]
- Adds Gsuite Groups support. {pull}19725[19725]
- Move file metrics to dataset endpoint {pull}19977[19977]
- Disable the option of running --machine-learning on its own. {pull}20241[20241]
- Fix PANW field spelling "veredict" to "verdict" on event.action {pull}18808[18808]
- Tracking session end reason in panw module. {pull}18705[18705]
- Removed experimental modules `citrix`, `kaspersky`, `rapid7` and `tenable`. {pull}20706[20706]
- Add support for GMT timezone offsets in `decode_cef`. {pull}20993[20993]
- API address and shard ID are required settings in the Cloud Foundry input. {pull}21759[21759]
- Remove `suricata.eve.timestamp` alias field. {issue}10535[10535] {pull}22095[22095]
- Rename bad ECS field name tracing.trace.id to trace.id in aws elb fileset. {pull}22571[22571]
- Fix parsing issues with nested JSON payloads in Elasticsearch audit log fileset. {pull}22975[22975]
- Rename `network.direction` values in crowdstrike/falcon to `ingress`/`egress`. {pull}23041[23041]

*Heartbeat*

*Journalbeat*

- Improve parsing of syslog.pid in journalbeat to strip the username when present {pull}16116[16116]


*Metricbeat*

- Add new dashboard for VSphere host cluster and virtual machine {pull}14135[14135]
- kubernetes.container.cpu.limit.cores and kubernetes.container.cpu.requests.cores are now floats. {issue}11975[11975]
- Fix ECS compliance of user.id field in system/users  metricset {pull}19019[19019]
- Rename googlecloud stackdriver metricset to metrics. {pull}19718[19718]
- Remove "invalid zero" metrics on Windows and Darwin, don't report linux-only memory and diskio metrics when running under agent. {pull}21457[21457]
- Change cloud.provider from googlecloud to gcp. {pull}21775[21775]
- API address and shard ID are required settings in the Cloud Foundry module. {pull}21759[21759]
- Rename googlecloud module to gcp module. {pull}22246[22246]
- Use ingress/egress instead of inbound/outbound for system/socket metricset. {pull}22992[22992]

*Packetbeat*

- Added redact_headers configuration option, to allow HTTP request headers to be redacted whilst keeping the header field included in the beat. {pull}15353[15353]
- Add dns.question.subdomain and dns.question.top_level_domain fields. {pull}14578[14578]
- Update how Packetbeat classifies network directionality to bring it in line with ECS 1.7 {pull}22996[22996]

*Winlogbeat*

- Add support to Sysmon file delete events (event ID 23). {issue}18094[18094]
- Improve ECS field mappings in Sysmon module. `related.hash`, `related.ip`, and `related.user` are now populated. {issue}18364[18364]
- Improve ECS field mappings in Sysmon module. Hashes are now also populated to the corresponding `process.hash`, `process.pe.imphash`, `file.hash`, or `file.pe.imphash`. {issue}18364[18364]
- Improve ECS field mappings in Sysmon module. `file.name`, `file.directory`, and `file.extension` are now populated. {issue}18364[18364]
- Improve ECS field mappings in Sysmon module. `rule.name` is populated for all events when present. {issue}18364[18364]
- Add Powershell module. Support for event ID's: `400`, `403`, `600`, `800`, `4103`, `4014`, `4105`, `4106`. {issue}16262[16262] {pull}18526[18526]
- Fix Powershell processing of downgraded engine events. {pull}18966[18966]
- Fix unprefixed fields in `fields.yml` for Powershell module {issue}18984[18984]
- Use ECS 1.7 ingress/egress instead of inbound/outbound network.direction in sysmon. {pull}22997[22997]

*Functionbeat*


==== Bugfixes

*Affecting all Beats*

- Fix a race condition with the Kafka pipeline client, it is possible that `Close()` get called before `Connect()` . {issue}11945[11945]
- Allow users to configure only `cluster_uuid` setting under `monitoring` namespace. {pull}14338[14338]
- Update replicaset group to apps/v1 {pull}15854[15802]
- Fix Kubernetes autodiscovery provider to correctly handle pod states and avoid missing event data {pull}17223[17223]
- Fix `add_cloud_metadata` to better support modifying sub-fields with other processors. {pull}13808[13808]
- Fix missing output in dockerlogbeat {pull}15719[15719]
- Do not load dashboards where not available. {pull}15802[15802]
- Fix issue where TLS settings would be ignored when a forward proxy was in use. {pull}15516{15516}
- Remove superfluous use of number_of_routing_shards setting from the default template. {pull}16038[16038]
- Fix index names for indexing not always guaranteed to be lower case. {pull}16081[16081]
- Upgrade go-ucfg to latest v0.8.1. {pull}15937{15937}
- Fix loading processors from annotation hints. {pull}16348[16348]
- Upgrade go-ucfg to latest v0.8.3. {pull}16450{16450}
- Add `ssl.ca_sha256` option to the supported TLS option, this allow to check that a specific certificate is used as part of the verified chain. {issue}15717[15717]
- Fix `NewContainerMetadataEnricher` to use default config for kubernetes module. {pull}16857[16857]
- Improve some logging messages for add_kubernetes_metadata processor {pull}16866{16866}
- Do not rotate log files on startup when interval is configured and rotateonstartup is disabled. {pull}17613[17613]
- Fix `setup.dashboards.index` setting not working. {pull}17749[17749]
- Fix goroutine leak and Elasticsearch output file descriptor leak when output reloading is in use. {issue}10491[10491] {pull}17381[17381]
- Fix Elasticsearch license endpoint URL referenced in error message. {issue}17880[17880] {pull}18030[18030]
- Change `decode_json_fields` processor, to merge parsed json objects with existing objects in the event instead of fully replacing them. {pull}17958[17958]
- Gives monitoring reporter hosts, if configured, total precedence over corresponding output hosts. {issue}17937[17937] {pull}17991[17991]
- [Autodiscover] Check if runner is already running before starting again. {pull}18564[18564]
- Fix `keystore add` hanging under Windows. {issue}18649[18649] {pull}18654[18654]
- Fix regression in `add_kubernetes_metadata`, so configured `indexers` and `matchers` are used if defaults are not disabled. {issue}18481[18481] {pull}18818[18818]
- Fix the `translate_sid` processor's handling of unconfigured target fields. {issue}18990[18990] {pull}18991[18991]
- Fixed a service restart failure under Windows. {issue}18914[18914] {pull}18916[18916]
- Fix metrics hints builder to avoid wrong container metadata usage when port is not exposed {pull}18979[18979]
- Server-side TLS config now validates certificate and key are both specified {pull}19584[19584]
- Fix terminating pod autodiscover issue. {pull}20084[20084]
- Fix seccomp policy for calls to `chmod` and `chown`. {pull}20054[20054]
- Remove unnecessary restarts of metricsets while using Node autodiscover {pull}19974[19974]
- Output errors when Kibana index pattern setup fails. {pull}20121[20121]
- Fix issue in autodiscover that kept inputs stopped after config updates. {pull}20305[20305]
- Add service resource in k8s cluster role. {pull}20546[20546]
- [Metricbeat][Kubernetes] Change cluster_ip field from ip to keyword. {pull}20571[20571]
- Rename cloud.provider `az` value to `azure` inside the add_cloud_metadata processor. {pull}20689[20689]
- Add missing country_name geo field in `add_host_metadata` and `add_observer_metadata` processors. {issue}20796[20796] {pull}20811[20811]
- [Autodiscover] Handle input-not-finished errors in config reload. {pull}20915[20915]
- Explicitly detect missing variables in autodiscover configuration, log them at the debug level. {issue}20568[20568] {pull}20898[20898]
- Fix `libbeat.output.write.bytes` and `libbeat.output.read.bytes` metrics of the Elasticsearch output. {issue}20752[20752] {pull}21197[21197]
- The `o365input` and `o365` module now recover from an authentication problem or other fatal errors, instead of terminating. {pull}21258[21258]
- Orderly close processors when processing pipelines are not needed anymore to release their resources. {pull}16349[16349]
- Fix memory leak and events duplication in docker autodiscover and add_docker_metadata. {pull}21851[21851]
- Fix parsing of expired licences. {issue}21112[21112] {pull}22180[22180]
- Fix duplicated pod events in kubernetes autodiscover for pods with init or ephemeral containers. {pull}22438[22438]
- Fix index template loading when the new index format is selected. {issue}22482[22482] {pull}22682[22682]
- Log debug message if the Kibana dashboard can not be imported from the archive because of the invalid archive directory structure {issue}12211[12211], {pull}13387[13387]

*Auditbeat*

- system/socket: Fixed compatibility issue with kernel 5.x. {pull}15771[15771]
- system/package: Fix parsing of Installed-Size field of DEB packages. {issue}16661[16661] {pull}17188[17188]
- system module: Fix panic during initialisation when /proc/stat can't be read. {pull}17569[17569]
- system/package: Fix an error that can occur while trying to persist package metadata. {issue}18536[18536] {pull}18887[18887]
- system/socket: Fix dataset using 100% CPU and becoming unresponsive in some scenarios. {pull}19033[19033] {pull}19764[19764]
- system/socket: Fixed tracking of long-running connections. {pull}19033[19033]
- auditd: Fix an error condition causing a lot of `audit_send_reply` kernel threads being created. {pull}22673[22673]
- system/socket: Fixed start failure when run under config reloader. {issue}20851[20851] {pull}21693[21693]
- file_integrity: stop monitoring excluded paths {issue}21278[21278] {pull}21282[21282]
- system/socket: Fixed startup error with some 5.x kernels. {issue}18755[18755] {pull}22787[22787]
- system/socket: Having some CPUs unavailable to Auditbeat could cause startup errors or event loss. {pull}22827[22827]

*Filebeat*

- cisco/asa fileset: Fix parsing of 302021 message code. {pull}14519[14519]
- Fix filebeat azure dashboards, event category should be `Alert`. {pull}14668[14668]
- Fixed dashboard for Cisco ASA Firewall. {issue}15420[15420] {pull}15553[15553]
- Add shared_credential_file to cloudtrail config {issue}15652[15652] {pull}15656[15656]
- Fix s3 input with cloudtrail fileset reading json file. {issue}16374[16374] {pull}16441[16441]
- Fix merging of fileset inputs to replace paths and append processors. {pull}16450{16450}
- Add queue_url definition in manifest file for aws module. {pull}16640{16640}
- Fixed various Cisco FTD parsing issues. {issue}16863[16863] {pull}16889[16889]
- Fix default index pattern in IBM MQ filebeat dashboard. {pull}17146[17146]
- Fix `elasticsearch.gc` fileset to not collect _all_ logs when Elasticsearch is running in Docker. {issue}13164[13164] {issue}16583[16583] {pull}17164[17164]
- Fixed a mapping exception when ingesting CEF logs that used the spriv or dpriv extensions. {issue}17216[17216] {pull}17220[17220]
- Fixed a mapping exception when ingesting Logstash plain logs (7.4+) with pipeline ids containing non alphanumeric chars. {issue}17242[17242] {pull}17243[17243]
- Fixed MySQL slowlog module causing "regular expression has redundant nested repeat operator" warning in Elasticsearch. {issue}17086[17086] {pull}17156[17156]
- CEF: Fixed decoding errors caused by trailing spaces in messages. {pull}17253[17253]
- Fixed activemq module causing "regular expression has redundant nested repeat operator" warning in Elasticsearch. {pull}17428[17428]
- Fix issue 17734 to retry on rate-limit error in the Filebeat httpjson input. {issue}17734[17734] {pull}17735[17735]
- Remove migrationVersion map 7.7.0 reference from Kibana dashboard file to fix backward compatibility issues. {pull}17425[17425]
- Fixed `cloudfoundry.access` to have the correct `cloudfoundry.app.id` contents. {pull}17847[17847]
- Fixing `ingress_controller.` fields to be of type keyword instead of text. {issue}17834[17834]
- Fixed typo in log message. {pull}17897[17897]
- Unescape file name from SQS message. {pull}18370[18370]
- Improve cisco asa and ftd pipelines' failure handler to avoid mapping temporary fields. {issue}18391[18391] {pull}18392[18392]
- Fix source.address not being set for nginx ingress_controller {pull}18511[18511]
- Fix PANW module wrong mappings for bytes and packets counters. {issue}18522[18522] {pull}18525[18525]
- Fixed ingestion of some Cisco ASA and FTD messages when a hostname was used instead of an IP for NAT fields. {issue}14034[14034] {pull}18376[18376]
- Fix `o365.audit` failing to ingest events when ip address is surrounded by square brackets. {issue}18587[18587] {pull}18591[18591]
- Fix `o365` module ignoring `var.api` settings. {pull}18948[18948]
- Fix improper nesting of session_issuer object in aws cloudtrail fileset. {issue}18894[18894] {pull}18915[18915]
- Fix Cisco ASA ASA 3020** and 106023 messages {pull}17964[17964]
- Add missing `default_field: false` to aws filesets fields.yml. {pull}19568[19568]
- Fix bug with empty filter values in system/service {pull}19812[19812]
- Fix S3 input to trim delimiter /n from each log line. {pull}19972[19972]
- Fix s3 input parsing json file without expand_event_list_from_field. {issue}19902[19902] {pull}19962[19962]
- Fix s3 input parsing json file without expand_event_list_from_field. {issue}19902[19902] {pull}19962[19962] {pull}20370[20370]
- Fix millisecond timestamp normalization issues in CrowdStrike module {issue}20035[20035], {pull}20138[20138]
- Fix support for message code 106100 in Cisco ASA and FTD. {issue}19350[19350] {pull}20245[20245]
- Fix event.outcome logic for azure/siginlogs fileset {pull}20254[20254]
- Fix `fortinet` setting `event.timezone` to the system one when no `tz` field present {pull}20273[20273]
- Fix `okta` geoip lookup in pipeline for `destination.ip` {pull}20454[20454]
- Fix mapping exception in the `googlecloud/audit` dataset pipeline. {issue}18465[18465] {pull}20465[20465]
- Fix `cisco` asa and ftd parsing of messages 106102 and 106103. {pull}20469[20469]
- Fix event.kind for system/syslog pipeline {issue}20365[20365] {pull}20390[20390]
- Fix event.type for zeek/ssl and duplicate event.category for zeek/connection {pull}20696[20696]
- Fix long registry migration times. {pull}20717[20717] {issue}20705[20705]
- Fix event types and categories in auditd module to comply with ECS {pull}20652[20652]
- Update documentation in the azure module filebeat. {pull}20815[20815]
- Remove wrongly mapped `tls.client.server_name` from `fortinet/firewall` fileset. {pull}20983[20983]
- Fix an error updating file size being logged when EOF is reached. {pull}21048[21048]
- Fix error when processing AWS Cloudtrail Digest logs. {pull}21086[21086] {issue}20943[20943]
- Provide backwards compatibility for the `set` processor when Elasticsearch is less than 7.9.0. {pull}20908[20908]
- Handle multiple upstreams in ingress-controller. {pull}21215[21215]
- Provide backwards compatibility for the `append` processor when Elasticsearch is less than 7.10.0. {pull}21159[21159]
- Fix checkpoint module when logs contain time field. {pull}20567[20567]
- Add field limit check for AWS Cloudtrail flattened fields. {pull}21388[21388] {issue}21382[21382]
- Fix syslog RFC 5424 parsing in the CheckPoint module. {pull}21854[21854]
- Add json body check for sqs message. {pull}21727[21727]
- Fix incorrect connection state mapping in zeek connection pipeline. {pull}22151[22151] {issue}22149[22149]
- Fix Zeek dashboard reference to `zeek.ssl.server.name` field. {pull}21696[21696]
- Fix handing missing eventtime and assignip field being set to N/A for fortinet module. {pull}22361[22361]
- Fix for `field [source] not present as part of path [source.ip]` error in azure pipelines. {pull}22377[22377]
- Drop aws.vpcflow.pkt_srcaddr and aws.vpcflow.pkt_dstaddr when equal to "-". {pull}22721[22721] {issue}22716[22716]
- Fix cisco umbrella module config by adding input variable. {pull}22892[22892]

*Heartbeat*

- Fixed excessive memory usage introduced in 7.5 due to over-allocating memory for HTTP checks. {pull}15639[15639]
- Fixed scheduler shutdown issues which would in rare situations cause a panic due to semaphore misuse. {pull}16397[16397]
- Fixed TCP TLS checks to properly validate hostnames, this broke in 7.x and only worked for IP SANs. {pull}17549[17549]
- Fixed missing `tls` fields when connecting to https via proxy. {issue}15797[15797] {pull}22190[22190]

*Heartbeat*


*Journalbeat*


*Metricbeat*

- Fix checking tagsFilter using length in cloudwatch metricset. {pull}14525[14525]
- Fixed bug with `elasticsearch/cluster_stats` metricset not recording license expiration date correctly. {issue}14541[14541] {pull}14591[14591]
- Log bulk failures from bulk API requests to monitoring cluster. {issue}14303[14303] {pull}14356[14356]
- Fixed bug with `elasticsearch/cluster_stats` metricset not recording license ID in the correct field. {pull}14592[14592]
- Change lookup_fields from metricset.host to service.address {pull}15883[15883]
- Fix skipping protocol scheme by light modules. {pull}16205[pull]
- Made `logstash-xpack` module once again have parity with internally-collected Logstash monitoring data. {pull}16198[16198]
- Revert changes in `docker` module: add size flag to docker.container. {pull}16600[16600]
- Fix detection and logging of some error cases with light modules. {pull}14706[14706]
- Dynamically choose a method for the system/service metricset to support older linux distros. {pull}16902[16902]
- Reduce memory usage in `elasticsearch/index` metricset. {issue}16503[16503] {pull}16538[16538]
- Fix issue in Jolokia module when mbean contains multiple quoted properties. {issue}17375[17375] {pull}17374[17374]
- Further revise check for bad data in docker/memory. {pull}17400[17400]
- Fix how we filter services by name in system/service {pull}17400[17400]
- Fix cloudwatch metricset missing tags collection. {issue}17419[17419] {pull}17424[17424]
- check if cpuOptions field is nil in DescribeInstances output in ec2 metricset. {pull}17418[17418]
- Fix aws.s3.bucket.name terms_field in s3 overview dashboard. {pull}17542[17542]
- Fix Unix socket path in memcached. {pull}17512[17512]
- Fix azure storage dashboards. {pull}17590[17590]
- Metricbeat no longer needs to be started strictly after Logstash for `logstash-xpack` module to report correct data. {issue}17261[17261] {pull}17497[17497]
- Fix pubsub metricset to collect all GA stage metrics from gcp stackdriver. {issue}17154[17154] {pull}17600[17600]
- Add privileged option so as mb to access data dir in Openshift. {pull}17606[17606]
- Fix "ID" event generator of Google Cloud module {issue}17160[17160] {pull}17608[17608]
- Add privileged option for Auditbeat in Openshift {pull}17637[17637]
- Fix storage metricset to allow config without region/zone. {issue}17623[17623] {pull}17624[17624]
- Fix overflow on Prometheus rates when new buckets are added on the go. {pull}17753[17753]
- Add a switch to the driver definition on SQL module to use pretty names {pull}17378[17378]
- Remove specific win32 api errors from events in perfmon. {issue}18292[18292] {pull}18361[18361]
- Remove required for region/zone and make stackdriver a metricset in googlecloud. {issue}16785[16785] {pull}18398[18398]
- Fix application_pool metricset after pdh changes. {pull}18477[18477]
- Fix tags_filter for cloudwatch metricset in aws. {pull}18524[18524]
- Fix panic on `metricbeat test modules` when modules are configured in `metricbeat.modules`. {issue}18789[18789] {pull}18797[18797]
- Fix getting gcp compute instance metadata with partial zone/region in config. {pull}18757[18757]
- Add missing network.sent_packets_count metric into compute metricset in googlecloud module. {pull}18802[18802]
- Fix compute and pubsub dashboard for googlecloud module. {issue}18962[18962] {pull}18980[18980]
- Fix crash on vsphere module when Host information is not available. {issue}18996[18996] {pull}19078[19078]
- Fix incorrect usage of hints builder when exposed port is a substring of the hint {pull}19052[19052]
- Stop counterCache only when already started {pull}19103[19103]
- Remove dedot for tag values in aws module. {issue}19112[19112] {pull}19221[19221]
- Fix mapping of service start type in the service metricset, windows module. {pull}19551[19551]
- Fix SQL module mapping NULL values as string {pull}18955[18955] {issue}18898[18898
- Modify doc for app_insights metricset to contain example of config. {pull}20185[20185]
- Add required option for `metrics` in app_insights. {pull}20406[20406]
- Groups same timestamp metric values to one event in the app_insights metricset. {pull}20403[20403]
- Add support for azure light metricset app_stats. {pull}20639[20639]
- Fix remote_write flaky test. {pull}21173[21173]
- Remove io.time from windows {pull}22237[22237]
- Change Session ID type from int to string {pull}22359[22359]
- Fix filesystem types on Windows in filesystem metricset. {pull}22531[22531]
- Fix failiures caused by custom beat names with more than 15 characters {pull}22550[22550]
- Stop generating NaN values from Cloud Foundry module to avoid errors in outputs. {pull}22634[22634]
- Update NATS dashboards to leverage connection and route metricsets {pull}22646[22646]
- Fix rate metrics in Kafka broker metricset by using last minute rate instead of mean rate. {pull}22733[22733]
- Fix `logstash` module when `xpack.enabled: true` is set from emitting redundant events. {pull}22808[22808]

*Packetbeat*


*Winlogbeat*

- Protect against accessing an undefined variable in Security module. {pull}22937[22937]

*Functionbeat*


==== Added

*Affecting all Beats*

- Decouple Debug logging from fail_on_error logic for rename, copy, truncate processors {pull}12451[12451]
- Allow a beat to ship monitoring data directly to an Elasticsearch monitoring cluster. {pull}9260[9260]
- Updated go-seccomp-bpf library to v1.1.0 which updates syscall lists for Linux v5.0. {pull}11394[11394]
- add_host_metadata is no GA. {pull}13148[13148]
- Add `providers` setting to `add_cloud_metadata` processor. {pull}13812[13812]
- Ensure that init containers are no longer tailed after they stop {pull}14394[14394]
- Fingerprint processor adds a new xxhash hashing algorithm {pull}15418[15418]
- Add configuration for APM instrumentation and expose the tracer trough the Beat object. {pull}17938[17938]
- Include network information by default on add_host_metadata and add_observer_metadata. {issue}15347[15347] {pull}16077[16077]
- Add `aws_ec2` provider for autodiscover. {issue}12518[12518] {pull}14823[14823]
- Add support for multiple password in redis output. {issue}16058[16058] {pull}16206[16206]
- Add support for Histogram type in fields.yml {pull}16570[16570]
- Remove experimental flag from `setup.template.append_fields` {pull}16576[16576]
- Add support for kubernetes provider to recognize namespace level defaults {pull}16321[16321]
- Add capability of enrich `container.id` with process id in `add_process_metadata` processor {pull}15947[15947]
- Update documentation for system.process.memory fields to include clarification on Windows os's. {pull}17268[17268]
- Add `urldecode` processor to for decoding URL-encoded fields. {pull}17505[17505]
- Add keystore support for autodiscover static configurations. {pull]16306[16306]
- When using the `decode_json_fields` processor, decoded fields are now deep-merged into existing event. {pull}17958[17958]
- Add keystore support for autodiscover static configurations. {pull]16306[16306]
- Add TLS support to Kerberos authentication in Elasticsearch. {pull}18607[18607]
- Add support for multiple sets of hints on autodiscover {pull}18883[18883]
- Add a configurable delay between retries when an app metadata cannot be retrieved by `add_cloudfoundry_metadata`. {pull}19181[19181]
- Added the `max_cached_sessions` option to the script processor. {pull}19562[19562]
- Set index.max_docvalue_fields_search in index template to increase value to 200 fields. {issue}20215[20215]
- Add capability of enriching process metadata with contianer id also for non-privileged containers in `add_process_metadata` processor. {pull}19767[19767]
- Add replace_fields config option in add_host_metadata for replacing host fields. {pull}20490[20490] {issue}20464[20464]
- Add option to select the type of index template to load: legacy, component, index. {pull}21212[21212]
- Add istiod metricset. {pull}21519[21519]
- Release `add_cloudfoundry_metadata` as GA. {pull}21525[21525]
- Add support for OpenStack SSL metadata APIs in `add_cloud_metadata`. {pull}21590[21590]
- Add cloud.account.id for GCP into add_cloud_metadata processor. {pull}21776[21776]
- Add proxy metricset for istio module. {pull}21751[21751]
- Add kubernetes.node.hostname metadata of Kubernetes node. {pull}22189[22189]
- Enable always add_resource_metadata for Pods and Services of kubernetes autodiscovery. {pull}22189[22189]
- Add add_resource_metadata option setting (always enabled) for add_kubernetes_metadata setting. {pull}22189[22189]
- Added Kafka version 2.2 to the list of supported versions. {pull}22328[22328]
- Add support for ephemeral containers in kubernetes autodiscover and `add_kubernetes_metadata`. {pull}22389[22389] {pull}22439[22439]
- Added support for wildcard fields and keyword fallback in beats setup commands. {pull}22521[22521]
- Fix polling node when it is not ready and monitor by hostname {pull}22666[22666]
- Update k8s client and release k8s leader lock gracefully {pull}22919[22919]
- Add tini as init system in docker images {pull}22137[22137]
- Added "detect_mime_type" processor for detecting mime types {pull}22940[22940]

*Auditbeat*

- Reference kubernetes manifests include configuration for auditd and enrichment with kubernetes metadata. {pull}17431[17431]
- Reference kubernetes manifests mount data directory from the host, so data persist between executions in the same node. {pull}17429[17429]
- Log to stderr when running using reference kubernetes manifests. {pull}17443[174443]
- Fix syscall kprobe arguments for 32-bit systems in socket module. {pull}17500[17500]
- Add ECS categorization info for auditd module {pull}18596[18596]
- Add several improvements for auditd module for improved ECS field mapping {pull}22647[22647]
- Add ECS 1.7 `configuration` categorization in certain events in auditd module. {pull}23000[23000]

*Filebeat*


- `container` and `docker` inputs now support reading of labels and env vars written by docker JSON file logging driver. {issue}8358[8358]
- Add `index` option to all inputs to directly set a per-input index value. {pull}14010[14010]
- Add ECS tls fields to zeek:smtp,rdp,ssl and aws:s3access,elb {issue}15757[15757] {pull}15935[15936]
- Add ingress nginx controller fileset {pull}16197[16197]
- move create-[module,fileset,fields] to mage and enable in x-pack/filebeat {pull}15836[15836]
- Work on e2e ACK's for the azure-eventhub input {issue}15671[15671] {pull}16215[16215]
- Add a TLS test and more debug output to httpjson input {pull}16315[16315]
- Add an SSL config example in config.yml for filebeat MISP module. {pull}16320[16320]
- Improve ECS categorization, container & process field mappings in auditd module. {issue}16153[16153] {pull}16280[16280]
- Add cloudwatch fileset and ec2 fileset in aws module. {issue}13716[13716] {pull}16579[16579]
- Improve the decode_cef processor by reducing the number of memory allocations. {pull}16587[16587]
- Add custom string mapping to CEF module to support Forcepoint NGFW {issue}14663[14663] {pull}15910[15910]
- Add ECS related fields to CEF module {issue}16157[16157] {pull}16338[16338]
- Improve ECS categorization, host field mappings in elasticsearch module. {issue}16160[16160] {pull}16469[16469]
- Add pattern for Cisco ASA / FTD Message 734001 {issue}16212[16212] {pull}16612[16612]
- Added new module `o365` for ingesting Office 365 management activity API events. {issue}16196[16196] {pull}16386[16386]
- Add Filebeat Okta module. {pull}16362[16362]
- Add source field in k8s events {pull}17209[17209]
- Improve AWS cloudtrail field mappings {issue}16086[16086] {issue}16110[16110] {pull}17155[17155]
- Added new module `crowdstrike` for ingesting Crowdstrike Falcon streaming API endpoint event data. {pull}16988[16988]
- Move azure-eventhub input to GA. {issue}15671[15671] {pull}17313[17313]
- Added documentation for running Filebeat in Cloud Foundry. {pull}17275[17275]
- Added access_key_id, secret_access_key and session_token into aws module config. {pull}17456[17456]
- Release Google Cloud module as GA. {pull}17511[17511]
- Update filebeat httpjson input to support pagination via Header and Okta module. {pull}16354[16354]
- Added new Checkpoint Syslog filebeat module. {pull}17682[17682]
- Added Unix stream socket support as an input source and a syslog input source. {pull}17492[17492]
- Added new Fortigate Syslog filebeat module. {pull}17890[17890]
- Change the `json.*` input settings implementation to merge parsed json objects with existing objects in the event instead of fully replacing them. {pull}17958[17958]
- Added http_endpoint input{pull}18298[18298]
- Add support for array parsing in azure-eventhub input. {pull}18585[18585]
- Added `observer.vendor`, `observer.product`, and `observer.type` to PANW module events. {pull}18223[18223]
- Improve ECS categorization field mappings in coredns module. {issue}16159[16159] {pull}18424[18424]
- Improve ECS categorization field mappings in envoyproxy module. {issue}16161[16161] {pull}18395[18395]
- Improve ECS categorization field mappings in cisco module. {issue}16028[16028] {pull}18537[18537]
- Add geoip AS lookup & improve ECS categorization in aws cloudtrail fileset. {issue}18644[18644] {pull}18958[18958]
- Improved performance of PANW sample dashboards. {issue}19031[19031] {pull}19032[19032]
- Add support for v1 consumer API in Cloud Foundry input, use it by default. {pull}19125[19125]
- Add new mode to multiline reader to aggregate constant number of lines {pull}18352[18352]
- Changed the panw module to pass through (rather than drop) message types other than threat and traffic. {issue}16815[16815] {pull}19375[19375]
- Improve ECS categorization field mappings in traefik module. {issue}16183[16183] {pull}19379[19379]
- Improve ECS categorization field mappings in azure module. {issue}16155[16155] {pull}19376[19376]
- Add text & flattened versions of fields with unknown subfields in aws cloudtrail fileset. {issue}18866[18866] {pull}19121[19121]
- Added Microsoft Defender ATP Module. {issue}17997[17997] {pull}19197[19197]
- Add experimental dataset tomcat/log for Apache TomCat logs {pull}19713[19713]
- Add experimental dataset netscout/sightline for Netscout Arbor Sightline logs {pull}19713[19713]
- Add experimental dataset barracuda/waf for Barracuda Web Application Firewall logs {pull}19713[19713]
- Add experimental dataset f5/bigipapm for F5 Big-IP Access Policy Manager logs {pull}19713[19713]
- Add experimental dataset bluecoat/director for Bluecoat Director logs {pull}19713[19713]
- Add experimental dataset cisco/nexus for Cisco Nexus logs {pull}19713[19713]
- Add experimental dataset citrix/virtualapps for Citrix Virtual Apps logs {pull}19713[19713]
- Add experimental dataset cylance/protect for Cylance Protect logs {pull}19713[19713]
- Add experimental dataset fortinet/clientendpoint for Fortinet FortiClient Endpoint Protection logs {pull}19713[19713]
- Add experimental dataset imperva/securesphere for Imperva Secure Sphere logs {pull}19713[19713]
- Add experimental dataset infoblox/nios for Infoblox Network Identity Operating System logs {pull}19713[19713]
- Add experimental dataset juniper/junos for Juniper Junos OS logs {pull}19713[19713]
- Add experimental dataset kaspersky/av for Kaspersky Anti-Virus logs {pull}19713[19713]
- Add experimental dataset microsoft/dhcp for Microsoft DHCP Server logs {pull}19713[19713]
- Add experimental dataset tenable/nessus_security for Tenable Nessus Security Scanner logs {pull}19713[19713]
- Add experimental dataset rapid7/nexpose for Rapid7 Nexpose logs {pull}19713[19713]
- Add experimental dataset radware/defensepro for Radware DefensePro logs {pull}19713[19713]
- Add experimental dataset sonicwall/firewall for Sonicwall Firewalls logs {pull}19713[19713]
- Add experimental dataset squid/log for Squid Proxy Server logs {pull}19713[19713]
- Add experimental dataset zscaler/zia for Zscaler Internet Access logs {pull}19713[19713]
- Add support for reading auditd logs that are prefixed with `node=`. {pull}19659[19659]
- Add event.ingested for CrowdStrike module {pull}20138[20138]
- Add support for additional fields and FirewallMatchEvent type events in CrowdStrike module {pull}20138[20138]
- Add event.ingested to all Filebeat modules. {pull}20386[20386]
- Add event.ingested for Suricata module {pull}20220[20220]
- Add support for custom header and headersecret for filebeat http_endpoint input {pull}20435[20435]
- Convert httpjson to v2 input {pull}20226[20226]
- Add event.ingested to all Filebeat modules. {pull}20386[20386]
- Return error when log harvester tries to open a named pipe. {issue}18682[18682] {pull}20450[20450]
- Avoid goroutine leaks in Filebeat readers. {issue}19193[19193] {pull}20455[20455]
- Improve Zeek x509 module with `x509` ECS mappings {pull}20867[20867]
- Improve Zeek SSL module with `x509` ECS mappings {pull}20927[20927]
- Added new properties field support for event.outcome in azure module {pull}20998[20998]
- Improve Zeek Kerberos module with `x509` ECS mappings {pull}20958[20958]
- Improve Fortinet firewall module with `x509` ECS mappings {pull}20983[20983]
- Improve Santa module with `x509` ECS mappings {pull}20976[20976]
- Improve Suricata Eve module with `x509` ECS mappings {pull}20973[20973]
- Added new module for Zoom webhooks {pull}20414[20414]
- Add type and sub_type to panw panos fileset {pull}20912[20912]
- Always attempt community_id processor on zeek module {pull}21155[21155]
- Add related.hosts ecs field to all modules {pull}21160[21160]
- Keep cursor state between httpjson input restarts {pull}20751[20751]
- Convert aws s3 to v2 input {pull}20005[20005]
- Add support for additional fields from V2 ALB logs. {pull}21540[21540]
- Release Cloud Foundry input as GA. {pull}21525[21525]
- New Cisco Umbrella dataset {pull}21504[21504]
- New juniper.srx dataset for Juniper SRX logs. {pull}20017[20017]
- Adding support for Microsoft 365 Defender (Microsoft Threat Protection) {pull}21446[21446]
- Adding support for FIPS in s3 input {pull}21446[21446]
- Adding support for Oracle Database Audit Logs {pull}21991[21991]
- Add max_number_of_messages config into s3 input. {pull}21993[21993]
- Update Okta documentation for new stateful restarts. {pull}22091[22091]
- Add SSL option to checkpoint module {pull}19560[19560]
- Added support for MySQL Enterprise audit logs. {pull}22273[22273]
- Rename googlecloud module to gcp module. {pull}22214[22214]
- Rename awscloudwatch input to aws-cloudwatch. {pull}22228[22228]
- Rename google-pubsub input to gcp-pubsub. {pull}22213[22213]
- Copy tag names from MISP data into events. {pull}21664[21664]
- Added DNS response IP addresses to `related.ip` in Suricata module. {pull}22291[22291]
- Added TLS JA3 fingerprint, certificate not_before/not_after, certificate SHA1 hash, and certificate subject fields to Zeek SSL dataset. {pull}21696[21696]
- Add platform logs in the azure filebeat module. {pull}22371[22371]
- Added `event.ingested` field to data from the Netflow module. {pull}22412[22412]
- Improve panw ECS url fields mapping. {pull}22481[22481]
- Improve Nats filebeat dashboard. {pull}22726[22726]
- Add support for UNIX datagram sockets in `unix` input. {issues}18632[18632] {pull}22699[22699]
- Add `http.request.mime_type` for Elasticsearch audit log fileset. {pull}22975[22975]
- Add new httpjson input features and mark old config ones for deprecation {pull}22320[22320]
- Add configuration option to set external and internal networks for panw panos fileset {pull}22998[22998]
- Add subdomain enrichment for suricata/eve fileset. {pull}23011[23011]
- Add subdomain enrichment for zeek/dns fileset. {pull}23011[23011]
- Add `event.category` "configuration" to auditd module events. {pull}23010[23010]
- Add `event.category` "configuration" to gsuite module events. {pull}23010[23010]
- Add `event.category` "configuration" to o365 module events. {pull}23010[23010]
- Add `event.category` "configuration" to zoom module events. {pull}23010[23010]
<<<<<<< HEAD
- Add logic for external network.direction in sophos xg fileset {pull}22973[22973]
=======
- Add `network.direction` to auditd/log fileset. {pull}23041[23041]
>>>>>>> 3895e3ae

*Heartbeat*

- Add mime type detection for http responses. {pull}22976[22976]

*Heartbeat*

*Journalbeat*

*Metricbeat*

- Move the windows pdh implementation from perfmon to a shared location in order for future modules/metricsets to make use of. {pull}15503[15503]
- Add DynamoDB AWS Metricbeat light module {pull}15097[15097]
- Add IBM MQ light-weight Metricbeat module {pull}15301[15301]
- Add mixer metricset for Istio Metricbeat module {pull}15696[15696]
- Add mesh metricset for Istio Metricbeat module{pull}15535[15535]
- Add pilot metricset for Istio Metricbeat module {pull}15761[15761]
- Add galley metricset for Istio Metricbeat module {pull}15857[15857]
- Add `key/value` mode for SQL module. {issue}15770[15770] {pull]15845[15845]
- Add support for Unix socket in Memcached metricbeat module. {issue}13685[13685] {pull}15822[15822]
- Add `up` metric to prometheus metrics collected from host {pull}15948[15948]
- Add citadel metricset for Istio Metricbeat module {pull}15990[15990]
- Add collecting AuroraDB metrics in rds metricset. {issue}14142[14142] {pull}16004[16004]
- Add database_account azure metricset. {issue}15758[15758]
- Add Load Balancing metricset to GCP {pull}15559[15559]
- Add OpenMetrics Metricbeat module {pull}16596[16596]
- Add system/users metricset as beta {pull}16569[16569]
- Add additional cgroup fields to docker/diskio{pull}16638[16638]
- Add Prometheus remote write endpoint {pull}16609[16609]
- Add support for CouchDB v2 {issue}16352[16352] {pull}16455[16455]
- Release Zookeeper/connection module as GA. {issue}14281[14281] {pull}17043[17043]
- Add dashboard for pubsub metricset in googlecloud module. {pull}17161[17161]
- Replace vpc metricset into vpn, transitgateway and natgateway metricsets. {pull}16892[16892]
- Use Elasticsearch histogram type to store Prometheus histograms {pull}17061[17061]
- Allow to rate Prometheus counters when scraping them {pull}17061[17061]
- Release Oracle module as GA. {issue}14279[14279] {pull}16833[16833]
- Add Storage metricsets to GCP module {pull}15598[15598]
- Release vsphere module as GA. {issue}15798[15798] {pull}17119[17119]
- Add PubSub metricset to Google Cloud Platform module {pull}15536[15536]
- Add final tests and move label to GA for the azure module in metricbeat. {pull}17319[17319]
- Added documentation for running Metricbeat in Cloud Foundry. {pull}17275[17275]
- Reference kubernetes manifests mount data directory from the host when running metricbeat as daemonset, so data persist between executions in the same node. {pull}17429[17429]
- Stack Monitoring modules now auto-configure required metricsets when `xpack.enabled: true` is set. {issue}16471[[16471] {pull}17609[17609]
- Add aggregation aligner as a config parameter for googlecloud stackdriver metricset. {issue}17141[[17141] {pull}17719[17719]
- Stack Monitoring modules now auto-configure required metricsets when `xpack.enabled: true` is set. {issue}16471[[16471] {pull}17609[17609]
- Collect new `bulk` indexing metrics from Elasticsearch when `xpack.enabled:true` is set. {issue} {pull}17992[17992]
- Remove requirement to connect as sysdba in Oracle module {issue}15846[15846] {pull}18182[18182]
- Update MSSQL module to fix some SSPI authentication and add brackets to USE statements {pull}17862[17862]]
- Add client address to events from http server module {pull}18336[18336]
- Add memory metrics into compute googlecloud. {pull}18802[18802]
- Add Tomcat overview dashboard {pull}14026[14026]
- Add support for v1 consumer API in Cloud Foundry module, use it by default. {pull}19268[19268]
- The `elasticsearch/index` metricset now collects metrics for hidden indices as well. {issue}18639[18639] {pull}18703[18703]
- Adds support for app insights metrics in the azure module. {issue}18570[18570] {pull}18940[18940]
- Added cache and connection_errors metrics to status metricset of MySQL module {issue}16955[16955] {pull}19844[19844]
- Update MySQL dashboard with connection errors and cache metrics {pull}19913[19913] {issue}16955[16955]
- Add cloud.instance.name into aws ec2 metricset. {pull}20077[20077]
- Add host inventory metrics into aws ec2 metricset. {pull}20171[20171]
- Add `scope` setting for elasticsearch module, allowing it to monitor an Elasticsearch cluster behind a load-balancing proxy. {issue}18539[18539] {pull}18547[18547]
- Add state_daemonset metricset for Kubernetes Metricbeat module {pull}20649[20649]
- Add host inventory metrics to googlecloud compute metricset. {pull}20391[20391]
- Add host inventory metrics to azure compute_vm metricset. {pull}20641[20641]
- Add host inventory metrics to system module. {pull}20415[20415]
- Add billing data collection from Cost Explorer into aws billing metricset. {pull}20527[20527] {issue}20103[20103]
- Migrate `compute_vm` metricset to a light one, map `cloud.instance.id` field. {pull}20889[20889]
- Request prometheus endpoints to be gzipped by default {pull}20766[20766]
- Add latency config parameter into aws module. {pull}20875[20875]
- Add billing metricset into googlecloud module. {pull}20812[20812] {issue}20738[20738]
- Release all kubernetes `state` metricsets as GA {pull}20901[20901]
- Move `compute_vm_scaleset` to light metricset. {pull}21038[21038] {issue}20985[20985]
- Sanitize `event.host`. {pull}21022[21022]
- Add support for different Azure Cloud environments in the metricbeat azure module. {pull}21044[21044] {issue}20988[20988]
- Add overview and platform health dashboards to Cloud Foundry module. {pull}21124[21124]
- Release lambda metricset in aws module as GA. {issue}21251[21251] {pull}21255[21255]
- Add dashboard for pubsub metricset in googlecloud module. {pull}21326[21326] {issue}17137[17137]
- Move Prometheus query & remote_write to GA. {pull}21507[21507]
- Map cloud data filed `cloud.account.id` to azure subscription.  {pull}21483[21483] {issue}21381[21381]
- Expand unsupported option from namespace to metrics in the azure module. {pull}21486[21486]
- Move s3_daily_storage and s3_request metricsets to use cloudwatch input. {pull}21703[21703]
- Duplicate system.process.cmdline field with process.command_line ECS field name. {pull}22325[22325]
- Add awsfargate module task_stats metricset to monitor AWS ECS Fargate. {pull}22034[22034]
- Add connection and route metricsets for nats metricbeat module to collect metrics per connection/route. {pull}22445[22445]
- Add unit file states to system/service {pull}22557[22557]
- `kibana` module: `stats` metricset no-longer collects usage-related data. {pull}22732[22732]
- Add more TCP states to Metricbeat system socket_summary. {pull}14347[14347]
- Add io.ops in fields exported by system.diskio. {pull}22066[22066]
- Adjust the Apache status fields in the fleet mode. {pull}22821[22821]
- Add AWS Fargate overview dashboard. {pull}22941[22941]
- Add process.state, process.cpu.pct, process.cpu.start_time and process.memory.pct. {pull}22845[22845]

*Packetbeat*

`host` metadata fields when processing network data from network tap or mirror
port. {pull}19209[19209]
- Add support for overriding the published index on a per-protocol/flow basis. {pull}22134[22134]
- Change build process for x-pack distribution {pull}21979[21979]
- Tuned the internal queue size to reduce the chances of events being dropped. {pull}22650[22650]
- Add support for "http.request.mime_type" and "http.response.mime_type". {pull}22940[22940]


*Functionbeat*


*Winlogbeat*

- Set process.command_line and process.parent.command_line from Sysmon Event ID 1. {pull}17327[17327]
- Add support for event IDs 4673,4674,4697,4698,4699,4700,4701,4702,4768,4769,4770,4771,4776,4778,4779,4964 to the Security module {pull}17517[17517]
- Add registry and code signature information and ECS categorization fields for sysmon module {pull}18058[18058]
- Add file.pe and process.pe fields to ProcessCreate & LoadImage events in Sysmon module. {issue}17335[17335] {pull}22217[22217]
- Add dns.question.subdomain fields for sysmon DNS events. {pull}22999[22999]
- Add additional event categorization for security and sysmon modules. {pull}22988[22988]

*Elastic Log Driver*

- Add support for `docker logs` command {pull}19531[19531]
- Add new winlogbeat security dashboard {pull}18775[18775]

==== Deprecated

*Affecting all Beats*

*Filebeat*


*Heartbeat*

*Journalbeat*

*Metricbeat*


*Packetbeat*

*Winlogbeat*

*Functionbeat*

==== Known Issue

*Journalbeat*




<|MERGE_RESOLUTION|>--- conflicted
+++ resolved
@@ -492,11 +492,8 @@
 - Add `event.category` "configuration" to gsuite module events. {pull}23010[23010]
 - Add `event.category` "configuration" to o365 module events. {pull}23010[23010]
 - Add `event.category` "configuration" to zoom module events. {pull}23010[23010]
-<<<<<<< HEAD
+- Add `network.direction` to auditd/log fileset. {pull}23041[23041]
 - Add logic for external network.direction in sophos xg fileset {pull}22973[22973]
-=======
-- Add `network.direction` to auditd/log fileset. {pull}23041[23041]
->>>>>>> 3895e3ae
 
 *Heartbeat*
 
