// Use these for links to issue and pulls. Note issues and pulls redirect one to
// each other on Github, so don't worry too much on using the right prefix.
:issue: https://github.com/elastic/beats/issues/
:pull: https://github.com/elastic/beats/pull/

=== Beats version HEAD
https://github.com/elastic/beats/compare/v7.0.0-alpha2...master[Check the HEAD diff]

==== Breaking changes

*Affecting all Beats*

- Update to Golang 1.12.1. {pull}11330[11330]
- Disable Alibaba Cloud and Tencent Cloud metadata providers by default. {pull}13812[12812]
- Allow Metricbeat's beat module to read monitoring information over a named pipe or unix domain socket. {pull}14558[14558]
- Remove version information from default ILM policy for improved upgrade experience on custom policies. {pull}14745[14745]
- Running `setup` cmd respects `setup.ilm.overwrite` setting for improved support of custom policies. {pull}14741[14741]
- Libbeat: Do not overwrite agent.*, ecs.version, and host.name. {pull}14407[14407]
- Libbeat: Cleanup the x-pack licenser code to use the new license endpoint and the new format. {pull}15091[15091]
- Users can now specify `monitoring.cloud.*` to override `monitoring.elasticsearch.*` settings. {issue}14399[14399] {pull}15254[15254]
- Refactor metadata generator to support adding metadata across resources {pull}14875[14875]
- Update to ECS 1.4.0. {pull}14844[14844]
- The document id fields has been renamed from @metadata.id to @metadata._id {pull}15859[15859]
- Variable substitution from environment variables is not longer supported. {pull}15937{15937}
- Change aws_elb autodiscover provider field name from elb_listener.* to aws.elb.*. {issue}16219[16219] {pull}16402{16402}
- Remove `AddDockerMetadata` and `AddKubernetesMetadata` processors from the `script` processor. They can still be used as normal processors in the configuration. {issue}16349[16349] {pull}16514[16514]

*Auditbeat*


*Filebeat*

- Fix parsing of Elasticsearch node name by `elasticsearch/slowlog` fileset. {pull}14547[14547]
- CEF extensions are now mapped to the data types defined in the CEF guide. {pull}14342[14342]

*Heartbeat*


*Journalbeat*

- Remove broken dashboard. {pull}15288[15288]
- Improve parsing of syslog.pid in journalbeat to strip the username when present {pull}16116[16116]


*Metricbeat*

- Add new dashboard for VSphere host cluster and virtual machine {pull}14135[14135]
- kubernetes.container.cpu.limit.cores and kubernetes.container.cpu.requests.cores are now floats. {issue}11975[11975]
- Update cloudwatch metricset mapping for both metrics and dimensions. {pull}15245[15245]
- Make use of secure port when accessing Kubelet API {pull}16063[16063]

*Packetbeat*

- TLS: Fields have been changed to adapt to ECS. {pull}15497[15497]
- TLS: The behavior of send_certificates and include_raw_certificates options has changed. {pull}15497[15497]
- Added redact_headers configuration option, to allow HTTP request headers to be redacted whilst keeping the header field included in the beat. {pull}15353[15353]
- Add dns.question.subdomain and dns.question.top_level_domain fields. {pull}14578[14578]

*Winlogbeat*

*Functionbeat*


==== Bugfixes

*Affecting all Beats*

- Fix a race condition with the Kafka pipeline client, it is possible that `Close()` get called before `Connect()` . {issue}11945[11945]
- Allow users to configure only `cluster_uuid` setting under `monitoring` namespace. {pull}14338[14338]
- Fix spooling to disk blocking infinitely if the lock file can not be acquired. {pull}15338[15338]
- Update replicaset group to apps/v1 {pull}15854[15802]
- Fix `metricbeat test output` with an ipv6 ES host in the output.hosts. {pull}15368[15368]
- Fix `convert` processor conversion of string to integer with leading zeros. {issue}15513[15513] {pull}15557[15557]
- Fix Kubernetes autodiscovery provider to correctly handle pod states and avoid missing event data {pull}17223[17223]
- Fix `add_cloud_metadata` to better support modifying sub-fields with other processors. {pull}13808[13808]
- Fix panic in the Logstash output when trying to send events to closed connection. {pull}15568[15568]
- Fix missing output in dockerlogbeat {pull}15719[15719]
- Fix logging target settings being ignored when Beats are started via systemd or docker. {issue}12024[12024] {pull}15422[15442]
- Do not load dashboards where not available. {pull}15802[15802]
- Fix issue where default go logger is not discarded when either * or stdout is selected. {issue}10251[10251] {pull}15708[15708]
- Fix issue where TLS settings would be ignored when a forward proxy was in use. {pull}15516{15516}
- Remove superfluous use of number_of_routing_shards setting from the default template. {pull}16038[16038]
- Fix index names for indexing not always guaranteed to be lower case. {pull}16081[16081]
- Upgrade go-ucfg to latest v0.8.1. {pull}15937{15937}
- Fix loading processors from annotation hints. {pull}16348[16348]
- Fix an issue that could cause redundant configuration reloads. {pull}16440[16440]
- Fix k8s pods labels broken schema. {pull}16480[16480]
- Fix k8s pods annotations broken schema. {pull}16554[16554]
- Upgrade go-ucfg to latest v0.8.3. {pull}16450{16450}
- Add `ssl.ca_sha256` option to the supported TLS option, this allow to check that a specific certificate is used as part of the verified chain. {issue}15717[15717]
- Fix `NewContainerMetadataEnricher` to use default config for kubernetes module. {pull}16857[16857]
- Improve some logging messages for add_kubernetes_metadata processor {pull}16866{16866}
- Fix k8s metadata issue regarding node labels not shown up on root level of metadata. {pull}16834[16834]
- Fail to start if httpprof is used and it cannot be initialized. {pull}17028[17028]
- Fix concurrency issues in convert processor when used in the global context. {pull}17032[17032]

*Auditbeat*

- system/socket: Fixed compatibility issue with kernel 5.x. {pull}15771[15771]
- system/package: Fix parsing of Installed-Size field of DEB packages. {issue}16661[16661] {pull}17188[17188]

*Filebeat*

- cisco/asa fileset: Fix parsing of 302021 message code. {pull}14519[14519]
- Fix filebeat azure dashboards, event category should be `Alert`. {pull}14668[14668]
- Fix a problem in Filebeat input httpjson where interval is not used as time.Duration. {pull}14728[14728]
- Fix SSL config in input.yml for Filebeat httpjson input in the MISP module. {pull}14767[14767]
- Check content-type when creating new reader in s3 input. {pull}15252[15252] {issue}15225[15225]
- Fix session reset detection and a crash in Netflow input. {pull}14904[14904]
- Handle errors in handleS3Objects function and add more debug messages for s3 input. {pull}15545[15545]
- netflow: Allow for options templates without scope fields. {pull}15449[15449]
- netflow: Fix bytes/packets counters on some devices (NSEL and Netstream). {pull}15449[15449]
- netflow: Fix compatibility with some Cisco devices by changing the field `class_id` from short to long. {pull}15449[15449]
- Fixed dashboard for Cisco ASA Firewall. {issue}15420[15420] {pull}15553[15553]
- Ensure all zeek timestamps include millisecond precision. {issue}14599[14599] {pull}16766[16766]
- Fix s3 input hanging with GetObjectRequest API call by adding context_timeout config. {issue}15502[15502] {pull}15590[15590]
- Add shared_credential_file to cloudtrail config {issue}15652[15652] {pull}15656[15656]
- Fix typos in zeek notice fileset config file. {issue}15764[15764] {pull}15765[15765]
- Fix mapping error when zeek weird logs do not contain IP addresses. {pull}15906[15906]
- Prevent Elasticsearch from spewing log warnings about redundant wildcards when setting up ingest pipelines for the `elasticsearch` module. {issue}15840[15840] {pull}15900[15900]
- Fix mapping error for cloudtrail additionalEventData field {pull}16088[16088]
- Fix a connection error in httpjson input. {pull}16123[16123]
- Improve `elasticsearch/audit` fileset to handle timestamps correctly. {pull}15942[15942]
- Fix s3 input with cloudtrail fileset reading json file. {issue}16374[16374] {pull}16441[16441]
- Rewrite azure filebeat dashboards, due to changes in kibana. {pull}16466[16466]
- Adding the var definitions in azure manifest files, fix for errors when executing command setup. {issue}16270[16270] {pull}16468[16468]
- Fix merging of fileset inputs to replace paths and append processors. {pull}16450{16450}
- Add queue_url definition in manifest file for aws module. {pull}16640{16640}
- Fix issue where autodiscover hints default configuration was not being copied. {pull}16987[16987]
- Fix Elasticsearch `_id` field set by S3 and Google Pub/Sub inputs. {pull}17026[17026]
- Fixed various Cisco FTD parsing issues. {issue}16863[16863] {pull}16889[16889]
- Fix default index pattern in IBM MQ filebeat dashboard. {pull}17146[17146]
- Fix `elasticsearch.gc` fileset to not collect _all_ logs when Elasticsearch is running in Docker. {issue}13164[13164] {issue}16583[16583] {pull}17164[17164]
- Fixed a mapping exception when ingesting CEF logs that used the spriv or dpriv extensions. {issue}17216[17216] {pull}17220[17220]
- Fixed a mapping exception when ingesting Logstash plain logs (7.4+) with pipeline ids containing non alphanumeric chars. {issue}17242[17242] {pull}17243[17243]
- Fixed MySQL slowlog module causing "regular expression has redundant nested repeat operator" warning in Elasticsearch. {issue}17086[17086] {pull}17156[17156]

*Heartbeat*

- Fix recording of SSL cert metadata for Expired/Unvalidated x509 certs. {pull}13687[13687]
- Fixed excessive memory usage introduced in 7.5 due to over-allocating memory for HTTP checks. {pull}15639[15639]
- Fixed scheduler shutdown issues which would in rare situations cause a panic due to semaphore misuse. {pull}16397[16397]

*Journalbeat*


*Metricbeat*

- Fix checking tagsFilter using length in cloudwatch metricset. {pull}14525[14525]
- Fixed bug with `elasticsearch/cluster_stats` metricset not recording license expiration date correctly. {issue}14541[14541] {pull}14591[14591]
- Log bulk failures from bulk API requests to monitoring cluster. {issue}14303[14303] {pull}14356[14356]
- Fix regular expression to detect instance name in perfmon metricset. {issue}14273[14273] {pull}14666[14666]
- Fixed bug with `elasticsearch/cluster_stats` metricset not recording license ID in the correct field. {pull}14592[14592]
- Fix `docker.container.size` fields values {issue}14979[14979] {pull}15224[15224]
- Make `kibana` module more resilient to Kibana unavailability. {issue}15258[15258] {pull}15270[15270]
- Fix panic exception with some unicode strings in perfmon metricset. {issue}15264[15264]
- Make `logstash` module more resilient to Logstash unavailability. {issue}15276[15276] {pull}15306[15306]
- Add username/password in Metricbeat autodiscover hints {pull}15349[15349]
- Fix CPU count in docker/cpu in cases where no `online_cpus` are reported {pull}15070[15070]
- Add dedot for tags in ec2 metricset and cloudwatch metricset. {issue}15843[15843] {pull}15844[15844]
- Use RFC3339 format for timestamps collected using the SQL module. {pull}15847[15847]
- Change lookup_fields from metricset.host to service.address {pull}15883[15883]
- Avoid parsing errors returned from prometheus endpoints. {pull}15712[15712]
- Add dedot for cloudwatch metric name. {issue}15916[15916] {pull}15917[15917]
- Fixed issue `logstash-xpack` module suddenly ceasing to monitor Logstash. {issue}15974[15974] {pull}16044[16044]
- Fix skipping protocol scheme by light modules. {pull}16205[pull]
- Made `logstash-xpack` module once again have parity with internally-collected Logstash monitoring data. {pull}16198[16198]
- Change sqs metricset to use average as statistic method. {pull}16438[16438]
- Revert changes in `docker` module: add size flag to docker.container. {pull}16600[16600]
- Fix diskio issue for windows 32 bit on disk_performance struct alignment. {issue}16680[16680]
- Fix detection and logging of some error cases with light modules. {pull}14706[14706]
- Add dashboard for `redisenterprise` module. {pull}16752[16752]
- Convert increments of 100 nanoseconds/ticks to milliseconds for WriteTime and ReadTime in diskio metricset (Windows) for consistency. {issue}14233[14233]
- Dynamically choose a method for the system/service metricset to support older linux distros. {pull}16902[16902]
- Use max in k8s apiserver dashboard aggregations. {pull}17018[17018]
- Reduce memory usage in `elasticsearch/index` metricset. {issue}16503[16503] {pull}16538[16538]
- Check if CCR feature is available on Elasticsearch cluster before attempting to call CCR APIs from `elasticsearch/ccr` metricset. {issue}16511[16511] {pull}17073[17073]
- Use max in k8s overview dashboard aggregations. {pull}17015[17015]
- Fix Disk Used and Disk Usage visualizations in the Metricbeat System dashboards. {issue}12435[12435] {pull}17272[17272]
- Fix missing Accept header for Prometheus and OpenMetrics module. {issue}16870[16870] {pull}17291[17291]
<<<<<<< HEAD
- Fix issue in Jolokia module when mbean contains multiple quoted properties. {issue}17375[17375] {pull}17374[17374]
=======
- Combine cloudwatch aggregated metrics into single event. {pull}17345[17345]
>>>>>>> 8bd29dad

*Packetbeat*

- Enable setting promiscuous mode automatically. {pull}11366[11366]

*Winlogbeat*


*Functionbeat*

- Fix timeout option of GCP functions. {issue}16282[16282] {pull}16287[16287]

==== Added

*Affecting all Beats*

- Add a friendly log message when a request to docker has exceeded the deadline. {pull}15336[15336]
- Decouple Debug logging from fail_on_error logic for rename, copy, truncate processors {pull}12451[12451]
- Allow a beat to ship monitoring data directly to an Elasticsearch monitoring cluster. {pull}9260[9260]
- Updated go-seccomp-bpf library to v1.1.0 which updates syscall lists for Linux v5.0. {pull}11394[11394]
- add_host_metadata is no GA. {pull}13148[13148]
- Add `providers` setting to `add_cloud_metadata` processor. {pull}13812[13812]
- GA the `script` processor. {pull}14325[14325]
- Add `fingerprint` processor. {issue}11173[11173] {pull}14205[14205]
- Add support for API keys in Elasticsearch outputs. {pull}14324[14324]
- Ensure that init containers are no longer tailed after they stop {pull}14394[14394]
- Add consumer_lag in Kafka consumergroup metricset {pull}14822[14822]
- Make use of consumer_lag in Kafka dashboard {pull}14863[14863]
- Refactor kubernetes autodiscover to enable different resource based discovery {pull}14738[14738]
- Add `add_id` processor. {pull}14524[14524]
- Enable TLS 1.3 in all beats. {pull}12973[12973]
- Spooling to disk creates a lockfile on each platform. {pull}15338[15338]
- Fingerprint processor adds a new xxhash hashing algorithm {pull}15418[15418]
- Enable DEP (Data Execution Protection) for Windows packages. {pull}15149[15149]
- Add document_id setting to decode_json_fields processor. {pull}15859[15859]
- Include network information by default on add_host_metadata and add_observer_metadata. {issue}15347[15347] {pull}16077[16077]
- Add `aws_ec2` provider for autodiscover. {issue}12518[12518] {pull}14823[14823]
- Add monitoring variable `libbeat.config.scans` to distinguish scans of the configuration directory from actual reloads of its contents. {pull}16440[16440]
- Add support for multiple password in redis output. {issue}16058[16058] {pull}16206[16206]
- Add support for Histogram type in fields.yml {pull}16570[16570]
- Windows .exe files now have embedded file version info. {issue}15232[15232]t
- Remove experimental flag from `setup.template.append_fields` {pull}16576[16576]
- Add `add_cloudfoundry_metadata` processor to annotate events with Cloud Foundry application data. {pull}16621[16621]
- Add `translate_sid` processor on Windows for converting Windows security identifier (SID) values to names. {issue}7451[7451] {pull}16013[16013]
- Add support for kubernetes provider to recognize namespace level defaults {pull}16321[16321]
- Add capability of enrich `container.id` with process id in `add_process_metadata` processor {pull}15947[15947]
- Update RPM packages contained in Beat Docker images. {issue}17035[17035]
- Add Kerberos support to Kafka input and output. {pull}16781[16781]
- Update documentation for system.process.memory fields to include clarification on Windows os's. {pull}17268[17268]

*Auditbeat*


*Filebeat*

- Add dashboard for AWS ELB fileset. {pull}15804[15804]

- `container` and `docker` inputs now support reading of labels and env vars written by docker JSON file logging driver. {issue}8358[8358]
- Add `index` option to all inputs to directly set a per-input index value. {pull}14010[14010]
- Add new fileset googlecloud/audit for ingesting Google Cloud Audit logs. {pull}15200[15200]
- Add dashboards to the CEF module (ported from the Logstash ArcSight module). {pull}14342[14342]
- Add expand_event_list_from_field support in s3 input for reading json format AWS logs. {issue}15357[15357] {pull}15370[15370]
- Add azure-eventhub input which will use the azure eventhub go sdk. {issue}14092[14092] {pull}14882[14882]
- Expose more metrics of harvesters (e.g. `read_offset`, `start_time`). {pull}13395[13395]
- Include log.source.address for unparseable syslog messages. {issue}13268[13268] {pull}15453[15453]
- Release aws elb fileset as GA. {pull}15426[15426] {issue}15380[15380]
- Integrate the azure-eventhub with filebeat azure module (replace the kafka input). {pull}15480[15480]
- Release aws s3access fileset to GA. {pull}15431[15431] {issue}15430[15430]
- Add cloudtrail fileset to AWS module. {issue}14657[14657] {pull}15227[15227]
- New fileset googlecloud/firewall for ingesting Google Cloud Firewall logs. {pull}14553[14553]
- google-pubsub input: ACK pub/sub message when acknowledged by publisher. {issue}13346[13346] {pull}14715[14715]
- Remove Beta label from google-pubsub input. {issue}13346[13346] {pull}14715[14715]
- Set event.outcome field based on googlecloud audit log output. {pull}15731[15731]
- Add dashboard for AWS vpcflow fileset. {pull}16007[16007]
- Add ECS tls fields to zeek:smtp,rdp,ssl and aws:s3access,elb {issue}15757[15757] {pull}15935[15936]
- Add ingress nginx controller fileset {pull}16197[16197]
- move create-[module,fileset,fields] to mage and enable in x-pack/filebeat {pull}15836[15836]
- Add ECS tls and categorization fields to apache module. {issue}16032[16032] {pull}16121[16121]
- Work on e2e ACK's for the azure-eventhub input {issue}15671[15671] {pull}16215[16215]
- Add MQTT input. {issue}15602[15602] {pull}16204[16204]
- Add a TLS test and more debug output to httpjson input {pull}16315[16315]
- Add an SSL config example in config.yml for filebeat MISP module. {pull}16320[16320]
- Improve ECS categorization, container & process field mappings in auditd module. {issue}16153[16153] {pull}16280[16280]
- Add ECS categorization fields to activemq module. {issue}16151[16151] {pull}16201[16201]
- Improve ECS field mappings in aws module. {issue}16154[16154] {pull}16307[16307]
- Improve ECS categorization field mappings in googlecloud module. {issue}16030[16030] {pull}16500[16500]
- Add cloudwatch fileset and ec2 fileset in aws module. {issue}13716[13716] {pull}16579[16579]
- Improve ECS categorization field mappings in kibana module. {issue}16168[16168] {pull}16652[16652]
- Add `cloudfoundry` input to send events from Cloud Foundry. {pull}16586[16586]
- Improve ECS field mappings in haproxy module. {issue}16162[16162] {pull}16529[16529]
- Allow users to override pipeline ID in fileset input config. {issue}9531[9531] {pull}16561[16561]
- Improve ECS categorization field mappings in logstash module. {issue}16169[16169] {pull}16668[16668]
- Improve ECS categorization field mappings in iis module. {issue}16165[16165] {pull}16618[16618]
- Improve the decode_cef processor by reducing the number of memory allocations. {pull}16587[16587]
- Improve ECS categorization field mapping in kafka module. {issue}16167[16167] {pull}16645[16645]
- Improve ECS categorization field mapping in icinga module. {issue}16164[16164] {pull}16533[16533]
- Improve ECS categorization field mappings in ibmmq module. {issue}16163[16163] {pull}16532[16532]
- Add custom string mapping to CEF module to support Forcepoint NGFW {issue}14663[14663] {pull}15910[15910]
- Add ECS related fields to CEF module {issue}16157[16157] {pull}16338[16338]
- Improve ECS categorization, host field mappings in elasticsearch module. {issue}16160[16160] {pull}16469[16469]
- Improve ECS categorization field mappings in suricata module. {issue}16181[16181] {pull}16843[16843]
- Release ActiveMQ module as GA. {issue}17047[17047] {pull}17049[17049]
- Improve ECS categorization field mappings in iptables module. {issue}16166[16166] {pull}16637[16637]
- Add pattern for Cisco ASA / FTD Message 734001 {issue}16212[16212] {pull}16612[16612]
- Add `o365audit` input type for consuming events from Office 365 Management Activity API. {issue}16196[16196] {pull}16244[16244]
- Add custom string mapping to CEF module to support Check Point devices. {issue}16041[16041] {pull}16907[16907]
- Added new module `o365` for ingesting Office 365 management activity API events. {issue}16196[16196] {pull}16386[16386]
- Add Filebeat Okta module. {pull}16362[16362]
- Improve AWS cloudtrail field mappings {issue}16086[16086] {issue}16110[16110] {pull}17155[17155]
- Move azure-eventhub input to GA. {issue}15671[15671] {pull}17313[17313]
- Added documentation for running Filebeat in Cloud Foundry. {pull}17275[17275]

*Heartbeat*

- Allow a list of status codes for HTTP checks. {pull}15587[15587]


*Heartbeat*

*Journalbeat*

*Metricbeat*

- Move the windows pdh implementation from perfmon to a shared location in order for future modules/metricsets to make use of. {pull}15503[15503]
- Add lambda metricset in aws module. {pull}15260[15260]
- Expand data for the `system/memory` metricset {pull}15492[15492]
- Add azure `storage` metricset in order to retrieve metric values for storage accounts. {issue}14548[14548] {pull}15342[15342]
- Add cost warnings for the azure module. {pull}15356[15356]
- Add DynamoDB AWS Metricbeat light module {pull}15097[15097]
- Release elb module as GA. {pull}15485[15485]
- Add a `system/network_summary` metricset {pull}15196[15196]
- Add IBM MQ light-weight Metricbeat module {pull}15301[15301]
- Enable script processor. {pull}14711[14711]
- Add mixer metricset for Istio Metricbeat module {pull}15696[15696]
- Add mesh metricset for Istio Metricbeat module{pull}15535[15535]
- Add pilot metricset for Istio Metricbeat module {pull}15761[15761]
- Add galley metricset for Istio Metricbeat module {pull}15857[15857]
- Add STAN dashboard {pull}15654[15654]
- Add `key/value` mode for SQL module. {issue}15770[15770] {pull]15845[15845]
- Add support for Unix socket in Memcached metricbeat module. {issue}13685[13685] {pull}15822[15822]
- Make the `system/cpu` metricset collect normalized CPU metrics by default. {issue}15618[15618] {pull}15729[15729]
- Add kubernetes storage class support via kube-state-metrics. {pull}16145[16145]
- Add `up` metric to prometheus metrics collected from host {pull}15948[15948]
- Add citadel metricset for Istio Metricbeat module {pull}15990[15990]
- Add support for processors in light modules. {issue}14740[14740] {pull}15923[15923]
- Add collecting AuroraDB metrics in rds metricset. {issue}14142[14142] {pull}16004[16004]
- Reuse connections in SQL module. {pull}16001[16001]
- Improve the `logstash` module (when `xpack.enabled` is set to `true`) to use the override `cluster_uuid` returned by Logstash APIs. {issue}15772[15772] {pull}15795[15795]
- Add region parameter in googlecloud module. {issue}15780[15780] {pull}16203[16203]
- Add database_account azure metricset. {issue}15758[15758]
- Add support for Dropwizard metrics 4.1. {pull}16332[16332]
- Add support for NATS 2.1. {pull}16317[16317]
- Add azure container metricset in order to monitor containers. {issue}15751[15751] {pull}16421[16421]
- Improve the `haproxy` module to support metrics exposed via HTTPS. {issue}14579[14579] {pull}16333[16333]
- Add filtering option for prometheus collector. {pull}16420[16420]
- Add metricsets based on Ceph Manager Daemon to the `ceph` module. {issue}7723[7723] {pull}16254[16254]
- Add Load Balancing metricset to GCP {pull}15559[15559]
- Release `statsd` module as GA. {pull}16447[16447] {issue}14280[14280]
- Add collecting tags and tags_filter for rds metricset in aws module. {pull}16605[16605] {issue}16358[16358]
- Add OpenMetrics Metricbeat module {pull}16596[16596]
- Add `redisenterprise` module. {pull}16482[16482] {issue}15269[15269]
- Add `cloudfoundry` module to send events from Cloud Foundry. {pull}16671[16671]
- Add system/users metricset as beta {pull}16569[16569]
- Align fields to ECS and add more tests for the azure module. {issue}16024[16024] {pull}16754[16754]
- Add additional cgroup fields to docker/diskio{pull}16638[16638]
- Add overview dashboard for googlecloud compute metricset. {issue}16534[16534] {pull}16819[16819]
- Add Prometheus remote write endpoint {pull}16609[16609]
- Release STAN module as GA. {pull}16980[16980]
- Add query metricset for prometheus module. {pull}17104[17104]
- Release ActiveMQ module as GA. {issue}17047[17047] {pull}17049[17049]
- Add support for CouchDB v2 {issue}16352[16352] {pull}16455[16455]
- Release Zookeeper/connection module as GA. {issue}14281[14281] {pull}17043[17043]
- Add dashboard for pubsub metricset in googlecloud module. {pull}17161[17161]
- Add dashboards for the azure container metricsets. {pull}17194[17194]
- Replace vpc metricset into vpn, transitgateway and natgateway metricsets. {pull}16892[16892]
- Use Elasticsearch histogram type to store Prometheus histograms {pull}17061[17061]
- Allow to rate Prometheus counters when scraping them {pull}17061[17061]
- Release Oracle module as GA. {issue}14279[14279] {pull}16833[16833]
- Add Storage metricsets to GCP module {pull}15598[15598]
- Release vsphere module as GA. {issue}15798[15798] {pull}17119[17119]
- Add PubSub metricset to Google Cloud Platform module {pull}15536[15536]
- Add final tests and move label to GA for the azure module in metricbeat. {pull}17319[17319]
- Added documentation for running Metricbeat in Cloud Foundry. {pull}17275[17275]

*Packetbeat*


*Functionbeat*

- Add monitoring info about triggered functions. {pull}14876[14876]
- Add Google Cloud Platform support. {pull}13598[13598]

*Winlogbeat*

- Add more DNS error codes to the Sysmon module. {issue}15685[15685]
- Add Audit and Log Management, Computer Object Management, and Distribution Group related events to the Security module. {pull}15217[15217]
- Add experimental event log reader implementation that should be faster in most cases. {issue}6585[6585] {pull}16849[16849]

==== Deprecated

*Affecting all Beats*

*Filebeat*


*Heartbeat*

*Journalbeat*

*Metricbeat*


*Packetbeat*

*Winlogbeat*

*Functionbeat*

==== Known Issue

*Journalbeat*<|MERGE_RESOLUTION|>--- conflicted
+++ resolved
@@ -178,11 +178,8 @@
 - Use max in k8s overview dashboard aggregations. {pull}17015[17015]
 - Fix Disk Used and Disk Usage visualizations in the Metricbeat System dashboards. {issue}12435[12435] {pull}17272[17272]
 - Fix missing Accept header for Prometheus and OpenMetrics module. {issue}16870[16870] {pull}17291[17291]
-<<<<<<< HEAD
 - Fix issue in Jolokia module when mbean contains multiple quoted properties. {issue}17375[17375] {pull}17374[17374]
-=======
 - Combine cloudwatch aggregated metrics into single event. {pull}17345[17345]
->>>>>>> 8bd29dad
 
 *Packetbeat*
 
