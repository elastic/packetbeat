--- conflicted
+++ resolved
@@ -219,11 +219,8 @@
 - Add support for Okta debug attributes, `risk_reasons`, `risk_behaviors` and `factor`. {issue}33677[33677] {pull}34508[34508]
 - Fill okta.request.ip_chain.* as a flattened object in Okta module. {pull}34621[34621]
 - Fixed GCS log format issues. {pull}34659[34659]
-<<<<<<< HEAD
+- Add nginx.ingress_controller.upstream.ip to related.ip {issue}34645[34645] {pull}34672[34672]
 - Add kafka authentication message parsing {pull}34683[34683]
-=======
-- Add nginx.ingress_controller.upstream.ip to related.ip {issue}34645[34645] {pull}34672[34672]
->>>>>>> edeea409
 
 *Auditbeat*
 
