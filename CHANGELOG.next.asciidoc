// Use these for links to issue and pulls. Note issues and pulls redirect one to
// each other on Github, so don't worry too much on using the right prefix.
:issue: https://github.com/elastic/beats/issues/
:pull: https://github.com/elastic/beats/pull/

=== Beats version HEAD
https://github.com/elastic/beats/compare/v7.0.0-alpha2...master[Check the HEAD diff]

==== Breaking changes

*Affecting all Beats*

- The document id fields has been renamed from @metadata.id to @metadata._id {pull}15859[15859]
- Variable substitution from environment variables is not longer supported. {pull}15937{15937}
- Change aws_elb autodiscover provider field name from elb_listener.* to aws.elb.*. {issue}16219[16219] {pull}16402{16402}
- Remove `AddDockerMetadata` and `AddKubernetesMetadata` processors from the `script` processor. They can still be used as normal processors in the configuration. {issue}16349[16349] {pull}16514[16514]

*Auditbeat*

- File integrity dataset (macOS): Replace unnecessary `file.origin.raw` (type keyword) with `file.origin.text` (type `text`). {issue}12423[12423] {pull}15630[15630]

*Filebeat*


*Heartbeat*


*Journalbeat*

- Improve parsing of syslog.pid in journalbeat to strip the username when present {pull}16116[16116]


*Metricbeat*

- Make use of secure port when accessing Kubelet API {pull}16063[16063]
- Add Tomcat overview dashboard {pull}14026[14026]

*Packetbeat*

- Redis: fix incorrectly handle with two-words redis command. {issue}14872[14872] {pull}14873[14873]

*Winlogbeat*

*Functionbeat*


==== Bugfixes

*Affecting all Beats*

- Fix Kubernetes autodiscovery provider to correctly handle pod states and avoid missing event data {pull}17223[17223]
- Fix `add_cloud_metadata` to better support modifying sub-fields with other processors. {pull}13808[13808]
- TLS or Beats that accept connections over TLS and validate client certificates. {pull}14146[14146]
- Fix panics that could result from invalid TLS certificates. This can affect Beats that connect over TLS, or Beats that accept connections over TLS and validate client certificates. {pull}14146[14146]
- Fix panic in the Logstash output when trying to send events to closed connection. {pull}15568[15568]
- Fix missing output in dockerlogbeat {pull}15719[15719]
- Fix logging target settings being ignored when Beats are started via systemd or docker. {issue}12024[12024] {pull}15422[15442]
- Do not load dashboards where not available. {pull}15802[15802]
- Fix issue where TLS settings would be ignored when a forward proxy was in use. {pull}15516{15516}
- Update replicaset group to apps/v1 {pull}15854[15802]
- Fix issue where default go logger is not discarded when either * or stdout is selected. {issue}10251[10251] {pull}15708[15708]
- Upgrade go-ucfg to latest v0.8.1. {pull}15937{15937}
- Fix index names for indexing not always guaranteed to be lower case. {pull}16081[16081]
- Add `ssl.ca_sha256` option to the supported TLS option, this allow to check that a specific certificate is used as part of the verified chain. {issue}15717[15717]
- Fix loading processors from annotation hints. {pull}16348[16348]
- Fix an issue that could cause redundant configuration reloads. {pull}16440[16440]
- Fix k8s pods labels broken schema. {pull}16480[16480]
- Fix k8s pods annotations broken schema. {pull}16554[16554]
- Upgrade go-ucfg to latest v0.8.3. {pull}16450{16450}
- Fix `NewContainerMetadataEnricher` to use default config for kubernetes module. {pull}16857[16857]
- Improve some logging messages for add_kubernetes_metadata processor {pull}16866[16866]
- Fix k8s metadata issue regarding node labels not shown up on root level of metadata. {pull}16834[16834]
- Fail to start if httpprof is used and it cannot be initialized. {pull}17028[17028]
- Fix concurrency issues in convert processor when used in the global context. {pull}17032[17032]
- Fix bug with `monitoring.cluster_uuid` setting not always being exposed via GET /state Beats API. {issue}16732[16732] {pull}17420[17420]

*Auditbeat*

- system/socket: Fixed compatibility issue with kernel 5.x. {pull}15771[15771]
- system/package: Fix parsing of Installed-Size field of DEB packages. {issue}16661[16661] {pull}17188[17188]

*Filebeat*

- Ensure all zeek timestamps include millisecond precision. {issue}14599[14599] {pull}16766[16766]
- Fix s3 input hanging with GetObjectRequest API call by adding context_timeout config. {issue}15502[15502] {pull}15590[15590]
- Add shared_credential_file to cloudtrail config {issue}15652[15652] {pull}15656[15656]
- Fix typos in zeek notice fileset config file. {issue}15764[15764] {pull}15765[15765]
- Fix mapping error when zeek weird logs do not contain IP addresses. {pull}15906[15906]
- Improve `elasticsearch/audit` fileset to handle timestamps correctly. {pull}15942[15942]
- Prevent Elasticsearch from spewing log warnings about redundant wildcards when setting up ingest pipelines for the `elasticsearch` module. {issue}15840[15840] {pull}15900[15900]
- Fix mapping error for cloudtrail additionalEventData field {pull}16088[16088]
- Fix a connection error in httpjson input. {pull}16123[16123]
- Fix s3 input with cloudtrail fileset reading json file. {issue}16374[16374] {pull}16441[16441]
- Rewrite azure filebeat dashboards, due to changes in kibana. {pull}16466[16466]
- Adding the var definitions in azure manifest files, fix for errors when executing command setup. {issue}16270[16270] {pull}16468[16468]
- Fix merging of fileset inputs to replace paths and append processors. {pull}16450{16450}
- Add queue_url definition in manifest file for aws module. {pull}16640{16640}
- Fix issue where autodiscover hints default configuration was not being copied. {pull}16987[16987]
- Fix Elasticsearch `_id` field set by S3 and Google Pub/Sub inputs. {pull}17026[17026]
- Fixed various Cisco FTD parsing issues. {issue}16863[16863] {pull}16889[16889]
- Fix default index pattern in IBM MQ filebeat dashboard. {pull}17146[17146]
- Re-obtain AWS credentials if they expired in s3 input. {pull}17205[17205]
- Fix `elasticsearch.gc` fileset to not collect _all_ logs when Elasticsearch is running in Docker. {issue}13164[13164] {issue}16583[16583] {pull}17164[17164]
- Fixed a mapping exception when ingesting CEF logs that used the spriv or dpriv extensions. {issue}17216[17216] {pull}17220[17220]
- CEF: Fixed decoding errors caused by trailing spaces in messages. {pull}17253[17253]
- Fixed a mapping exception when ingesting Logstash plain logs (7.4+) with pipeline ids containing non alphanumeric chars. {issue}17242[17242] {pull}17243[17243]
- Fixed MySQL slowlog module causing "regular expression has redundant nested repeat operator" warning in Elasticsearch. {issue}17086[17086] {pull}17156[17156]
- Fix `elasticsearch.audit` data ingest pipeline to be more forgiving with date formats found in Elasticsearch audit logs. {pull}17406[17406]
- Fixed activemq module causing "regular expression has redundant nested repeat operator" warning in Elasticsearch. {pull}17428[17428]

*Heartbeat*

- Fixed excessive memory usage introduced in 7.5 due to over-allocating memory for HTTP checks. {pull}15639[15639]

*Journalbeat*


*Metricbeat*

- Add dedot for tags in ec2 metricset and cloudwatch metricset. {issue}15843[15843] {pull}15844[15844]
- Use RFC3339 format for timestamps collected using the SQL module. {pull}15847[15847]
- Avoid parsing errors returned from prometheus endpoints. {pull}15712[15712]
- Change lookup_fields from metricset.host to service.address {pull}15883[15883]
- Add dedot for cloudwatch metric name. {issue}15916[15916] {pull}15917[15917]
- Fixed issue `logstash-xpack` module suddenly ceasing to monitor Logstash. {issue}15974[15974] {pull}16044[16044]
- Fix skipping protocol scheme by light modules. {pull}16205[pull]
- Made `logstash-xpack` module once again have parity with internally-collected Logstash monitoring data. {pull}16198[16198]
- Change sqs metricset to use average as statistic method. {pull}16438[16438]
- Revert changes in `docker` module: add size flag to docker.container. {pull}16600[16600]
- Fix diskio issue for windows 32 bit on disk_performance struct alignment. {issue}16680[16680]
- Fix detection and logging of some error cases with light modules. {pull}14706[14706]
- Fix imports after PR was merged before rebase. {pull}16756[16756]
- Add dashboard for `redisenterprise` module. {pull}16752[16752]
- Dynamically choose a method for the system/service metricset to support older linux distros. {pull}16902[16902]
- Use max in k8s apiserver dashboard aggregations. {pull}17018[17018]
- Reduce memory usage in `elasticsearch/index` metricset. {issue}16503[16503] {pull}16538[16538]
- Check if CCR feature is available on Elasticsearch cluster before attempting to call CCR APIs from `elasticsearch/ccr` metricset. {issue}16511[16511] {pull}17073[17073]
- Use max in k8s overview dashboard aggregations. {pull}17015[17015]
- Fix Disk Used and Disk Usage visualizations in the Metricbeat System dashboards. {issue}12435[12435] {pull}17272[17272]
- Fix missing Accept header for Prometheus and OpenMetrics module. {issue}16870[16870] {pull}17291[17291]
- Further revise check for bad data in docker/memory. {pull}17400[17400] 
- Fix issue in Jolokia module when mbean contains multiple quoted properties. {issue}17375[17375] {pull}17374[17374]
- Combine cloudwatch aggregated metrics into single event. {pull}17345[17345]
- Fix cloudwatch metricset missing tags collection. {issue}17419[17419] {pull}17424[17424]
- check if cpuOptions field is nil in DescribeInstances output in ec2 metricset. {pull}17418[17418]

*Packetbeat*

- Enable setting promiscuous mode automatically. {pull}11366[11366]

*Winlogbeat*


*Functionbeat*

- Fix timeout option of GCP functions. {issue}16282[16282] {pull}16287[16287]

==== Added

*Affecting all Beats*

- Add document_id setting to decode_json_fields processor. {pull}15859[15859]
- Include network information by default on add_host_metadata and add_observer_metadata. {issue}15347[15347] {pull}16077[16077]
- Add `aws_ec2` provider for autodiscover. {issue}12518[12518] {pull}14823[14823]
- Add monitoring variable `libbeat.config.scans` to distinguish scans of the configuration directory from actual reloads of its contents. {pull}16440[16440]
- Add support for multiple password in redis output. {issue}16058[16058] {pull}16206[16206]
- Add support for Histogram type in fields.yml {pull}16570[16570]
- Windows .exe files now have embedded file version info. {issue}15232[15232]t
- Remove experimental flag from `setup.template.append_fields` {pull}16576[16576]
- Add `add_cloudfoundry_metadata` processor to annotate events with Cloud Foundry application data. {pull}16621[16621]
- Add Kerberos support to Kafka input and output. {pull}16781[16781]
- Add `add_cloudfoundry_metadata` processor to annotate events with Cloud Foundry application data. {pull}16621[16621
- Add support for kubernetes provider to recognize namespace level defaults {pull}16321[16321]
- Add `translate_sid` processor on Windows for converting Windows security identifier (SID) values to names. {issue}7451[7451] {pull}16013[16013]
- Add capability of enrich `container.id` with process id in `add_process_metadata` processor {pull}15947[15947]
- Update RPM packages contained in Beat Docker images. {issue}17035[17035]
- Update supported versions of `redis` output. {pull}17198[17198]
- Update documentation for system.process.memory fields to include clarification on Windows os's. {pull}17268[17268]
<<<<<<< HEAD
- Add `replace` processor for replacing string values of fields. {pull}17342[17342]
=======
- Add optional regex based cid extractor to `add_kubernetes_metadata` processor. {pull}17360[17360]
>>>>>>> cab88e12

*Auditbeat*


*Filebeat*

- Set event.outcome field based on googlecloud audit log output. {pull}15731[15731]
- Add dashboard for AWS ELB fileset. {pull}15804[15804]
- Add dashboard for AWS vpcflow fileset. {pull}16007[16007]
- Add ECS tls fields to zeek:smtp,rdp,ssl and aws:s3access,elb {issue}15757[15757] {pull}15935[15936]
- Add custom string mapping to CEF module to support Forcepoint NGFW {issue}14663[14663] {pull}15910[15910]
- Add ingress nginx controller fileset {pull}16197[16197]
- move create-[module,fileset,fields] to mage and enable in x-pack/filebeat {pull}15836[15836]
- Add ECS tls and categorization fields to apache module. {issue}16032[16032] {pull}16121[16121]
- Work on e2e ACK's for the azure-eventhub input {issue}15671[15671] {pull}16215[16215]
- Add MQTT input. {issue}15602[15602] {pull}16204[16204]
- Add ECS categorization fields to activemq module. {issue}16151[16151] {pull}16201[16201]
- Add a TLS test and more debug output to httpjson input {pull}16315[16315]
- Add an SSL config example in config.yml for filebeat MISP module. {pull}16320[16320]
- Improve ECS categorization, container & process field mappings in auditd module. {issue}16153[16153] {pull}16280[16280]
- Improve ECS field mappings in aws module. {issue}16154[16154] {pull}16307[16307]
- Improve ECS categorization field mappings in googlecloud module. {issue}16030[16030] {pull}16500[16500]
- Improve ECS field mappings in haproxy module. {issue}16162[16162] {pull}16529[16529]
- Add cloudwatch fileset and ec2 fileset in aws module. {issue}13716[13716] {pull}16579[16579]
- Improve ECS categorization field mappings in kibana module. {issue}16168[16168] {pull}16652[16652]
- Improve the decode_cef processor by reducing the number of memory allocations. {pull}16587[16587]
- Add `cloudfoundry` input to send events from Cloud Foundry. {pull}16586[16586]
- Improve ECS categorization field mappings in iis module. {issue}16165[16165] {pull}16618[16618]
- Improve ECS categorization field mapping in kafka module. {issue}16167[16167] {pull}16645[16645]
- Allow users to override pipeline ID in fileset input config. {issue}9531[9531] {pull}16561[16561]
- Add `o365audit` input type for consuming events from Office 365 Management Activity API. {issue}16196[16196] {pull}16244[16244]
- Improve ECS categorization field mappings in logstash module. {issue}16169[16169] {pull}16668[16668]
- Update filebeat httpjson input to support pagination via Header and Okta module. {pull}16354[16354]
- Improve ECS categorization field mapping in icinga module. {issue}16164[16164] {pull}16533[16533]
- Improve ECS categorization field mappings in ibmmq module. {issue}16163[16163] {pull}16532[16532]
- Improve ECS categorization, host field mappings in elasticsearch module. {issue}16160[16160] {pull}16469[16469]
- Add ECS related fields to CEF module {issue}16157[16157] {pull}16338[16338]
- Improve ECS categorization field mappings in suricata module. {issue}16181[16181] {pull}16843[16843]
- Release ActiveMQ module as GA. {issue}17047[17047] {pull}17049[17049]
- Improve ECS categorization field mappings in iptables module. {issue}16166[16166] {pull}16637[16637]
- Add Filebeat Okta module. {pull}16362[16362]
- Add custom string mapping to CEF module to support Check Point devices. {issue}16041[16041] {pull}16907[16907]
- Add pattern for Cisco ASA / FTD Message 734001 {issue}16212[16212] {pull}16612[16612]
- Added new module `o365` for ingesting Office 365 management activity API events. {issue}16196[16196] {pull}16386[16386]
- Add source field in k8s events {pull}17209[17209]
- Improve AWS cloudtrail field mappings {issue}16086[16086] {issue}16110[16110] {pull}17155[17155]
- Added new module `crowdstrike` for ingesting Crowdstrike Falcon streaming API endpoint event data. {pull}16988[16988]
- Added documentation for running Filebeat in Cloud Foundry. {pull}17275[17275]
- Move azure-eventhub input to GA. {issue}15671[15671] {pull}17313[17313]
- Improve ECS categorization field mappings in mongodb module. {issue}16170[16170] {pull}17371[17371]
- Improve ECS categorization field mappings for mssql module. {issue}16171[16171] {pull}17376[17376]
- Added access_key_id, secret_access_key and session_token into aws module config. {pull}17456[17456]

*Heartbeat*

- Allow a list of status codes for HTTP checks. {pull}15587[15587]


*Journalbeat*

*Metricbeat*

- Move the windows pdh implementation from perfmon to a shared location in order for future modules/metricsets to make use of. {pull}15503[15503]
- Add lambda metricset in aws module. {pull}15260[15260]
- Expand data for the `system/memory` metricset {pull}15492[15492]
- Add azure `storage` metricset in order to retrieve metric values for storage accounts. {issue}14548[14548] {pull}15342[15342]
- Add cost warnings for the azure module. {pull}15356[15356]
- Add DynamoDB AWS Metricbeat light module {pull}15097[15097]
- Release elb module as GA. {pull}15485[15485]
- Add a `system/network_summary` metricset {pull}15196[15196]
- Add mesh metricset for Istio Metricbeat module {pull}15535[15535]
- Add mixer metricset for Istio Metricbeat module {pull}15696[15696]
- Add pilot metricset for Istio Metricbeat module {pull}15761[15761]
- Make the `system/cpu` metricset collect normalized CPU metrics by default. {issue}15618[15618] {pull}15729[15729]
- Add galley metricset for Istio Metricbeat module {pull}15857[15857]
- Add `key/value` mode for SQL module. {issue}15770[15770] {pull]15845[15845]
- Add STAN dashboard {pull}15654[15654]
- Add support for Unix socket in Memcached metricbeat module. {issue}13685[13685] {pull}15822[15822]
- Add `up` metric to prometheus metrics collected from host {pull}15948[15948]
- Add citadel metricset for Istio Metricbeat module {pull}15990[15990]
- Add support for processors in light modules. {issue}14740[14740] {pull}15923[15923]
- Add collecting AuroraDB metrics in rds metricset. {issue}14142[14142] {pull}16004[16004]
- Reuse connections in SQL module. {pull}16001[16001]
- Improve the `logstash` module (when `xpack.enabled` is set to `true`) to use the override `cluster_uuid` returned by Logstash APIs. {issue}15772[15772] {pull}15795[15795]
- Add region parameter in googlecloud module. {issue}15780[15780] {pull}16203[16203]
- Add kubernetes storage class support via kube-state-metrics. {pull}16145[16145]
- Add database_account azure metricset. {issue}15758[15758]
- Add support for NATS 2.1. {pull}16317[16317]
- Add Load Balancing metricset to GCP {pull}15559[15559]
- Add support for Dropwizard metrics 4.1. {pull}16332[16332]
- Add azure container metricset in order to monitor containers. {issue}15751[15751] {pull}16421[16421]
- Improve the `haproxy` module to support metrics exposed via HTTPS. {issue}14579[14579] {pull}16333[16333]
- Add filtering option for prometheus collector. {pull}16420[16420]
- Add metricsets based on Ceph Manager Daemon to the `ceph` module. {issue}7723[7723] {pull}16254[16254]
- Release `statsd` module as GA. {pull}16447[16447] {issue}14280[14280]
- Add collecting tags and tags_filter for rds metricset in aws module. {pull}16605[16605] {issue}16358[16358]
- Add OpenMetrics Metricbeat module {pull}16596[16596]
- Add `cloudfoundry` module to send events from Cloud Foundry. {pull}16671[16671]
- Add `redisenterprise` module. {pull}16482[16482] {issue}15269[15269]
- Add system/users metricset as beta {pull}16569[16569]
- Align fields to ECS and add more tests for the azure module. {issue}16024[16024] {pull}16754[16754]
- Add additional cgroup fields to docker/diskio{pull}16638[16638]
- Add PubSub metricset to Google Cloud Platform module {pull}15536[15536]
- Add overview dashboard for googlecloud compute metricset. {issue}16534[16534] {pull}16819[16819]
- Add Prometheus remote write endpoint {pull}16609[16609]
- Release STAN module as GA. {pull}16980[16980]
- Add query metricset for prometheus module. {pull}17104[17104]
- Release ActiveMQ module as GA. {issue}17047[17047] {pull}17049[17049]
- Release Zookeeper/connection module as GA. {issue}14281[14281] {pull}17043[17043]
- Add support for CouchDB v2 {issue}16352[16352] {pull}16455[16455]
- Add dashboard for pubsub metricset in googlecloud module. {pull}17161[17161]
- Add dashboards for the azure container metricsets. {pull}17194[17194]
- Replace vpc metricset into vpn, transitgateway and natgateway metricsets. {pull}16892[16892]
- Use Elasticsearch histogram type to store Prometheus histograms {pull}17061[17061]
- Allow to rate Prometheus counters when scraping them {pull}17061[17061]
- Release Oracle module as GA. {issue}14279[14279] {pull}16833[16833]
- Release vsphere module as GA. {issue}15798[15798] {pull}17119[17119]
- Add Storage metricsets to GCP module {pull}15598[15598]
- Added documentation for running Metricbeat in Cloud Foundry. {pull}17275[17275]
- Add test for documented fields check for metricsets without a http input. {issue}17315[17315] {pull}17334[17334]
- Add final tests and move label to GA for the azure module in metricbeat. {pull}17319[17319]

*Packetbeat*

*Functionbeat*


*Winlogbeat*

- Add more DNS error codes to the Sysmon module. {issue}15685[15685]
- Add experimental event log reader implementation that should be faster in most cases. {issue}6585[6585] {pull}16849[16849]

==== Deprecated

*Affecting all Beats*

*Filebeat*


*Heartbeat*

*Journalbeat*

*Metricbeat*


*Packetbeat*

*Winlogbeat*

*Functionbeat*

==== Known Issue

*Journalbeat*<|MERGE_RESOLUTION|>--- conflicted
+++ resolved
@@ -176,11 +176,8 @@
 - Update RPM packages contained in Beat Docker images. {issue}17035[17035]
 - Update supported versions of `redis` output. {pull}17198[17198]
 - Update documentation for system.process.memory fields to include clarification on Windows os's. {pull}17268[17268]
-<<<<<<< HEAD
 - Add `replace` processor for replacing string values of fields. {pull}17342[17342]
-=======
 - Add optional regex based cid extractor to `add_kubernetes_metadata` processor. {pull}17360[17360]
->>>>>>> cab88e12
 
 *Auditbeat*
 
