--- conflicted
+++ resolved
@@ -250,11 +250,8 @@
 - Add ISO8601 timestamp support in syslog metricset. {issue}8716[8716] {pull}10736[10736]
 - Add more info to message logged when a duplicated symlink file is found {pull}10845[10845]
 - Add Netflow module to enrich flow events with geoip data. {pull}10877[10877]
-<<<<<<< HEAD
+- Set `event.category: network_traffic` for Suricata. {pull}10882[10882]
 - Add configuration knob for auto-discover hints to control whether log harvesting is enabled for the pod/container. {issue}10811[10811] {pull}10911[10911]
-=======
-- Set `event.category: network_traffic` for Suricata. {pull}10882[10882]
->>>>>>> a89b13f2
 
 *Heartbeat*
 
