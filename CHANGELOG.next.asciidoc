// Use these for links to issue and pulls. Note issues and pulls redirect one to
// each other on Github, so don't worry too much on using the right prefix.
:issue: https://github.com/elastic/beats/issues/
:pull: https://github.com/elastic/beats/pull/

=== Beats version HEAD
https://github.com/elastic/beats/compare/v7.0.0-alpha2...master[Check the HEAD diff]

==== Breaking changes

*Affecting all Beats*

- Update add_cloud_metadata fields to adjust to ECS. {pull}9265[9265]
- Automaticall cap signed integers to 63bits. {pull}8991[8991]
- Rename beat.timezone to event.timezone. {pull}9458[9458]
- Use _doc as document type. {pull}9056[9056]{pull}9573[9573]
- Update to Golang 1.11.3. {pull}9560[9560]
- Embedded html is not escaped anymore by default. {pull}9914[9914]
- Remove port settings from Logstash and Redis output. {pull}9934[9934]
- Fix registry handle leak on Windows (https://github.com/elastic/go-sysinfo/pull/33). {pull}9920[9920]
- Rename `process.exe` to `process.executable` in add_process_metadata to align with ECS. {pull}9949[9949]
- Import ECS change https://github.com/elastic/ecs/pull/308[ecs#308]:
  leaf field `user.group` is now the `group` field set. {pull}10275[10275]
- Update the code of Central Management to align with the new returned format. {pull}10019[10019]
- Docker and Kubernetes labels/annotations will be "dedoted" by default. {pull}10338[10338]
- Remove --setup command line flag. {pull}10138[10138]
- Remove --version command line flag. {pull}10138[10138]
- Remove --configtest command line flag. {pull}10138[10138]
- Move output.elasticsearch.ilm settings to setup.ilm. {pull}10347[10347]
- ILM will be available by default if Elasticsearch > 7.0 is used. {pull}10347[10347]
- Allow Central Management to send events back to kibana. {issue}9382[9382]
- Initialize the Paths before the keystore and save the keystore into `data/{beatname}.keystore`. {pull}10706[10706]
- Add `cleanup_timeout` option to docker autodiscover, to wait some time before removing configurations after a container is stopped. {issue]10374[10374] {pull}10905[10905]
- On Google Cloud Engine (GCE) the add_cloud_metadata will now trim the project
  info from the cloud.machine.type and cloud.availability_zone. {issue}10968[10968]
- Empty `meta.json` file will be treated as a missing meta file. {issue}8558[8558]
- Rename `migration.enabled` config to `migration.6_to_7.enabled`. {pull}11284[11284]
<<<<<<< HEAD
- decode_json_field: do not process arrays when flag not set. {pull}11318[11318]
=======
- Beats Xpack now checks for Basic license on connect. {pull}11296[11296]

>>>>>>> daefdb53
*Auditbeat*

- Rename `process.exe` to `process.executable` in auditd module to align with ECS. {pull}9949[9949]
- Rename `process.cwd` to `process.working_directory` in auditd module to align with ECS. {pull}10195[10195]
- Change data type of `process.pid` and `process.ppid` to number in JSON output
  of the auditd module. {pull}10195[10195]
- Change data type of `file.uid` and `file.gid` to string in JSON output of the
  FIM module. {pull}10195[10195]
- Field `file.origin` changed type from `text` to `keyword`. {pull}10544[10544]
- Rename user fields to ECS in auditd module. {pull}10456[10456]
- Rename `event.type` to `auditd.message_type` in auditd module because event.type is reserved for future use by ECS. {pull}10536[10536]
- Rename `auditd.messages` to `event.original` and `auditd.warnings` to `error.message`. {pull}10577[10577]
- Process dataset: Only report processes with executable. {pull}11232[11232]

*Filebeat*

- Set `ecs: true` in user_agent processors when loading pipelines with Filebeat 7.0.x into Elasticsearch 6.7.x. {issue}10655[10655] {pull}10875[10875]

*Heartbeat*

- Remove monitor generator script that was rarely used. {pull}9648[9648]
- monitor IDs are now configurable. Auto generated monitor IDs now use a different formula based on a hash of their config values. If you wish to have continuity with the old format of monitor IDs you'll need to set the `id` property explicitly. {pull}9697[9697]
- A number of fields have been aliased to their relevant counterparts in the `url.*` field. Existing visualizations should mostly work. The fields that have been moved are `monitor.scheme -> url.scheme`, `monitor.host -> url.domain`, `resolve.host -> url.domain`, `http.url -> url.full`,  `tcp.port -> url.port`. In addition to these moves the new fields `url.username`, `url.password`, `url.path`, and `url.query` are now present. It should be noted that the `url.password` field does not contain actual password values, but rather the text `<hidden>` {pull}9570[9570].
- The included Kibana HTTP dashboard is now removed in favor of the Uptime app in Kibana. {pull}10294[10294]
- Removed the `add_host_metadata` and `add_cloud_metadata` processors from the default config. These don't fit well with ECS for Heartbeat and were rarely used.

*Journalbeat*

- Rename read_timestamp to event.created to align with ECS. {pull}10043[10043], {pull}10139[10139]
- Rename host.name to host.hostname to align with ECS. {pull}10043[10043]
- Fix typo in the field name `container.id_truncated`. {pull}10525[10525]
- Rename `container.image.tag` to `container.log.tag`. {pull}10561[10561]
- Change type of `text` fields to `keyword`. {pull}10542[10542]

*Metricbeat*

- Migrate system process metricset fields to ECS. {pull}10332[10332]
- Refactor Prometheus metric mappings {pull}9948[9948]
- Removed Prometheus stats metricset in favor of just using Prometheus collector {pull}9948[9948]
- Migrate system socket metricset fields to ECS. {pull}10339[10339]
- Renamed direction values in sockets to ECS recommendations, from incoming/outcoming to inbound/outbound. {pull}10339[10339]
- Adjust Redis.info metricset fields to ECS. {pull}10319[10319]
- Change type of field docker.container.ip_addresses to `ip` instead of `keyword`. {pull}10364[10364]
- Rename http.request.body field to http.request.body.content. {pull}10315[10315]
- Adjust php_fpm.process metricset fields to ECS. {pull}10366[10366]
- Adjust mongodb.status metricset to to ECS. {pull}10368[10368]
- Refactor munin module to collect an event per plugin and to have more strict field mappings. `namespace` option has been removed, and will be replaced by `service.name`. {pull}10322[10322]
- Change the following fields from type text to keyword: {pull}10318[10318]
  - ceph.osd_df.name
  - ceph.osd_tree.name
  - ceph.osd_tree.children
  - kafka.consumergroup.meta
  - kibana.stats.name
  - mongodb.metrics.replication.executor.network_interface
  - php_fpm.process.request_uri
  - php_fpm.process.script
- Add `service.name` option to all modules to explicitly set `service.name` if it is unset. {pull}10427[10427]
- Update a few elasticsearch.* fields to map to ECS. {pull}10350[10350]
- Update a few logstash.* fields to map to ECS. {pull}10350[10350]
- Update a few kibana.* fields to map to ECS. {pull}10350[10350]
- Update rabbitmq.* fields to map to ECS. {pull}10563[10563]
- Update haproxy.* fields to map to ECS. {pull}10558[10558] {pull}10568[10568]
- Collect all EC2 meta data from all instances in all states. {pull}10628[10628]
- Migrate docker module to ECS. {pull}10927[10927]
- Add connection and request timeouts for HTTP helper. {pull}11032[11032]
- Add new option `OpMultiplyBuckets` to scale histogram buckets to avoid decimal points in final events {pull}10994[10994]

*Packetbeat*

- Adjust Packetbeat `http` fields to ECS Beta 2 {pull}9645[9645]
  - `http.request.body` moves to `http.request.body.content`
  - `http.response.body` moves to `http.response.body.content`
- Changed Packetbeat fields to align with ECS. {issue}7968[7968]
- Removed trailing dot from domain names reported by the DNS protocol. {pull}9941[9941]

*Winlogbeat*

- Adjust Winlogbeat fields to map to ECS. {pull}10333[10333]

*Functionbeat*

- Mark Functionbeat  as GA. {pull}10564[10564]
- Correctly normalize Cloudformation resource name. {issue}10087[10087]
- Functionbeat can now deploy a function for Kinesis. {10116}10116[10116]
- Allow functionbeat to use the keystore. {issue}9009[9009]
- Correctly extract Kinesis Data field from the Kinesis Record. {pull}11141[11141]

==== Bugfixes

*Affecting all Beats*

- Enforce validation for the Central Management access token. {issue}9621[9621]
- Fix config appender registration. {pull}9873[9873]
- Gracefully handle TLS options when enrolling a Beat. {issue}9129[9129]
- The backing off now implements jitter to better distribute the load. {issue}10172[10172]
- Fix TLS certificate DoS vulnerability. {pull}10302[10302]
- Fix panic and file unlock in spool on atomic operation (arm, x86-32). File lock was not released when panic occurs, leading to the beat deadlocking on startup. {pull}10289[10289]
- Fix encoding of timestamps when using disk spool. {issue}10099[10099]
- Fix stopping of modules started by kubernetes autodiscover. {pull}10476[10476]
- Fix a issue when remote and local configuration didn't match when fetching configuration from Central Management. {issue}10587[10587]
- Fix unauthorized error when loading dashboards by adding username and password into kibana config. {issue}10513[10513] {pull}10675[10675]
- Ensure all beat commands respect configured settings. {pull}10721[10721]
- Allow to configure Kafka fetching strategy for the topic metadata. {pull}10682[10682]
- Using an environment variable for the password when enrolling a beat will now raise an error if the variable doesn't exist. {pull}10936[10936]
- Add missing `host.containerized` and `host.os.build` to fields.ecs.yml. {pull}11016[11016]
- Reconnections of Kubernetes watchers are now logged at debug level when they are harmless. {pull}10988[10988]
- Include ip and boolean type when generating index pattern. {pull}10995[10995]
- Cancelling enrollment of a beat will not enroll the beat. {issue}10150[10150]
- Add missing fields and test cases for libbeat add_kubernetes_metadata processor. {issue}11133[11133], {pull}11134[11134]

*Auditbeat*

- Enable System module config on Windows. {pull}10237[10237]
- Package: Disable librpm signal handlers. {pull}10694[10694]
- Login: Handle different bad login UTMP types. {pull}10865[10865]
- System module: Fix and unify bucket closing logic. {pull}10897[10897]
- User dataset: Numerous fixes to error handling. {pull}10942[10942]

*Filebeat*

- Add `convert_timezone` option to Elasticsearch module to convert dates to UTC. {issue}9756[9756] {pull}9761[9761]
- Support IPv6 addresses with zone id in IIS ingest pipeline.
  {issue}9836[9836] error log: {pull}9869[9869], access log: {pull}9955[9955].
- Support haproxy log lines without captured headers. {issue}9463[9463] {pull}9958[9958]
- Make elasticsearch/audit fileset be more lenient in parsing node name. {issue}10035[10035] {pull}10135[10135]
- Fix bad bytes count in `docker` input when filtering by stream. {pull}10211[10211]
- Fixed data types for roles and indices fields in `elasticsearch/audit` fileset {pull}10307[10307]
- Ensure `source.address` is always populated by the nginx module (ECS). {pull}10418[10418]
- Add support for Cisco syslog format used by their switch. {pull}10760[10760]
- Cover empty request data, url and version in Apache2 module{pull}10730[10730]
- Fix registry entries not being cleaned due to race conditions. {pull}10747[10747]
- Improve detection of file deletion on Windows. {pull}10747[10747]
- Fix errors in filebeat Zeek dashboard and README files. Add notice.log support. {pull}10916[10916]
- Fix a bug when converting NetFlow fields to snake_case. {pull}10950[10950]
- Add on_failure handler for Zeek ingest pipelines. Fix one field name error for notice and add an additional test case. {issue}11004[11004] {pull}11105[11105]
- Fix goroutine leak happening when harvesters are dynamically stopped. {pull}11263[11263]
- Fix issue preventing docker container events to be stored if the container has a network interface without ip address. {issue}11225[11225] {pull}11247[11247]
- Add on_failure handler for Zeek ingest pipelines. Fix one field name error for notice and add an additional test
  case. {issue}11004[11004] {pull}11105[11105]
- Change URLPATH grok pattern to support brackets. {issue}11135[11135] {pull}11252[11252]
- Add support for iis log with different address format. {issue}11255[11255] {pull}11256[11256]
- Add fix to parse syslog message with priority value 0. {issue}11010[11010]

*Heartbeat*

- Made monitors.d configuration part of the default config. {pull}9004[9004]
- Fixed rare issue where TLS connections to endpoints with x509 certificates missing either notBefore or notAfter would cause the check to fail with a stacktrace.  {pull}9566[9566]
- Fix checks for TCP send/receive data {pull}11118[11118]

*Journalbeat*

- Do not stop collecting events when journal entries change. {pull}9994[9994]

*Metricbeat*

- Fix panics in vsphere module when certain values where not returned by the API. {pull}9784[9784]
- Fix pod UID metadata enrichment in Kubernetes module. {pull}10081[10081]
- Fix issue that would prevent collection of processes without command line on Windows. {pull}10196[10196]
- Fixed data type for tags field in `docker/container` metricset {pull}10307[10307]
- Fixed data type for tags field in `docker/image` metricset {pull}10307[10307]
- Fixed data type for isr field in `kafka/partition` metricset {pull}10307[10307]
- Fixed data types for various hosts fields in `mongodb/replstatus` metricset {pull}10307[10307]
- Added function to close sql database connection. {pull}10355[10355]
- Fix issue with `elasticsearch/node_stats` metricset (x-pack) not indexing `source_node` field. {pull}10639[10639]
- Migrate docker autodiscover to ECS. {issue}10757[10757] {pull}10862[10862]
- Fix issue in kubernetes module preventing usage percentages to be properly calculated. {pull}10946[10946]
- Fix for not reusable http client leading to connection leaks in Jolokia module {pull}11014[11014]
- Fix parsing error using GET in Jolokia module. {pull}11075[11075] {issue}11071[11071]
- Collect metrics when EC2 instances are not in running state. {issue}11008[11008] {pull}11023[11023]
- Change ECS field cloud.provider to aws. {pull}11023[11023]
- Add documentation about jolokia autodiscover fields. {issue}10925[10925] {pull}10979[10979]
- Add missing aws.ec2.instance.state.name into fields.yml. {issue}11219[11219] {pull}11221[11221]
- Fix ec2 metricset to collect metrics from Cloudwatch with the same timestamp. {pull}11142[11142]
- Fix potential memory leak in stopped docker metricsets {pull}11294[11294]

*Packetbeat*

- Fix DHCPv4 dashboard that wouldn't load in Kibana. {issue}9850[9850]
- Fixed a crash when using af_packet capture {pull}10477[10477]
- Prevent duplicate packet loss error messages in HTTP events. {pull}10709[10709]
- Avoid reporting unknown MongoDB opcodes more than once. {pull}10878[10878]

*Winlogbeat*

- Prevent Winlogbeat from dropping events with invalid XML. {pull}11006{11006}

*Functionbeat*

- Ensure that functionbeat is logging at info level not debug. {issue}10262[10262]
- Add the required permissions to the role when deployment SQS functions. {issue}9152[9152]

==== Added

*Affecting all Beats*

- Update field definitions for `http` to ECS Beta 2 {pull}9645[9645]
- Add `agent.id` and `agent.ephemeral_id` fields to all beats. {pull}9404[9404]
- Add `name` config option to `add_host_metadata` processor. {pull}9943[9943]
- Add `add_labels` and `add_tags` processors. {pull}9973[9973]
- Add missing file encoding to readers. {pull}10080[10080]
- Introduce `migration.enabled` configuration. {pull}9805[9805]
- Add alias field support in Kibana index pattern. {pull}10075[10075]
- Add `add_fields` processor. {pull}10119[10119]
- Add Kibana field formatter to bytes fields. {pull}10184[10184]
- Document a few more `auditd.log.*` fields. {pull}10192[10192]
- Support Kafka 2.1.0. {pull}10440[10440]
- Add ILM mode `auto` to setup.ilm.enabled setting. This new default value detects if ILM is available {pull}10347[10347]
- Add support to read ILM policy from external JSON file. {pull}10347[10347]
- Add `overwrite` and `check_exists` settings to ILM support. {pull}10347[10347]
- Generate Kibana index pattern on demand instead of using a local file. {pull}10478[10478]
- Calls to Elasticsearch X-Pack APIs made by Beats won't cause deprecation logs in Elasticsearch logs. {9656}9656[9656]
- Add `network` condition to processors for matching IP addresses against CIDRs. {pull}10743[10743]
- Add if/then/else support to processors. {pull}10744[10744]
- Add `community_id` processor for computing network flow hashes. {pull}10745[10745]
- Add output test to kafka output {pull}10834[10834]
- Add ip fields to default_field in Elasticsearch template. {pull}11035[11035]
- Gracefully shut down on SIGHUP {pull}10704[10704]
- Add `script` processor that supports using Javascript to process events. {pull}10850[10850]

*Auditbeat*

- Add system module. {pull}9546[9546]
- Add `user.id` (UID) and `user.name` for ECS. {pull}10195[10195]
- Add `group.id` (GID) and `group.name` for ECS. {pull}10195[10195]
- System module `process` dataset: Add user information to processes. {pull}9963[9963]
- Add system `package` dataset. {pull}10225[10225]
- Add system module `login` dataset. {pull}9327[9327]
- Add `entity_id` fields. {pull}10500[10500]
- Add seven dashboards for the system module. {pull}10511[10511]
- Move System module to beta. {pull}10800[10800]

*Filebeat*

- Added module for parsing Google Santa logs. {pull}9540[9540]
- Added netflow input type that supports NetFlow v1, v5, v6, v7, v8, v9 and IPFIX. {issue}9399[9399]
- Add option to modules.yml file to indicate that a module has been moved {pull}9432[9432].
- Fix parsing of GC entries in elasticsearch server log. {issue}9513[9513] {pull}9810[9810]
- Support mysql 5.7.22 slowlog starting with time information. {issue}7892[7892] {pull}9647[9647]
- Add support for ssl_request_log in apache2 module. {issue}8088[8088] {pull}9833[9833]
- Add support for iis 7.5 log format. {issue}9753[9753] {pull}9967[9967]
- Add service.type field to all Modules. By default the field is set with the module name. It can be overwritten with `service.type` config. {pull}10042[10042]
- Add support for MariaDB in the `slowlog` fileset of `mysql` module. {pull}9731[9731]
- Apache module's error fileset now performs GeoIP lookup, like the access fileset. {pull}10273[10273]
- Elasticsearch module's slowlog now populates `event.duration` (ECS). {pull}9293[9293]
- HAProxy module now populates `event.duration` and `http.response.bytes` (ECS). {pull}10143[10143]
- Teach elasticsearch/audit fileset to parse out some more fields. {issue}10134[10134] {pull}10137[10137]
- Add convert_timezone to nginx module. {issue}9839[9839] {pull}10148[10148]
- Add support for Percona in the `slowlog` fileset of `mysql` module. {issue}6665[6665] {pull}10227[10227]
- Added support for ingesting structured Elasticsearch audit logs {pull}10352[10352]
- Added support for ingesting structured Elasticsearch slow logs {pull}10445[10445]
- Added support for ingesting structured Elasticsearch deprecation logs {pull}10445[10445]
- New iptables module that receives iptables/ip6tables logs over syslog or file. Supports Ubiquiti Firewall extensions. {issue}8781[8781] {pull}10176[10176]
- Added support for ingesting structured Elasticsearch server logs {pull}10428[10428]
- Populate more ECS fields in the Suricata module. {pull}10006[10006]
- Add ISO8601 timestamp support in syslog metricset. {issue}8716[8716] {pull}10736[10736]
- Add more info to message logged when a duplicated symlink file is found {pull}10845[10845]
- Add option to configure docker input with paths {pull}10687[10687]
- Add Netflow module to enrich flow events with geoip data. {pull}10877[10877]
- Set `event.category: network_traffic` for Suricata. {pull}10882[10882]
- Add configuration knob for auto-discover hints to control whether log harvesting is enabled for the pod/container. {issue}10811[10811] {pull}10911[10911]
- Change Suricata module pipeline to handle `destination.domain` being set if a reverse DNS processor is used. {issue}10510[10510]
- Add the `network.community_id` flow identifier to field to the IPTables, Suricata, and Zeek modules. {pull}11005[11005]
- Add support for loading custom NetFlow and IPFIX field definitions to netflow input. {pull}10945[10945]

*Heartbeat*

- Autodiscover metadata is now included in events by default. So, if you are using the docker provider for instance, you'll see the correct fields under the `docker` key. {pull}10258[10258]

*Journalbeat*

- Migrate registry from previously incorrect path. {pull}10486[10486]

*Metricbeat*

- Add `key` metricset to the Redis module. {issue}9582[9582] {pull}9657[9657] {pull}9746[9746]
- Add `socket_summary` metricset to system defaults, removing experimental tag and supporting Windows {pull}9709[9709]
- Add docker `event` metricset. {pull}9856[9856]
- Add 'performance' metricset to x-pack mssql module {pull}9826[9826]
- Add DeDot for kubernetes labels and annotations. {issue}9860[9860] {pull}9939[9939]
- Add more meaningful metrics to 'performance' Metricset on 'MSSQL' module {pull}10011[10011]
- Rename some fields in `performance` Metricset on MSSQL module to match the updated documentation from Microsoft {pull}10074[10074]
- Add AWS EC2 module. {pull}9257[9257] {issue}9300[9300]
- Release windows Metricbeat module as GA. {pull}10163[10163]
- Release traefik Metricbeat module as GA. {pull}10166[10166]
- Release Elastic stack modules (Elasticsearch, Logstash, and Kibana) as GA. {pull}10094[10094]
- List filesystems on Windows that have an access path but not an assigned letter {issue}8916[8916] {pull}10196[10196]
- Add `nats` module. {issue}10071[10071]
- Release uswgi Metricbeat module GA. {pull}10164[10164]
- Release php_fpm module as GA. {pull}10198[10198]
- Release Memcached module as GA. {pull}10199[10199]
- Release etcd module as GA. {pull}10200[10200]
- Release Ceph module as GA. {pull}10202[10202]
- Release aerospike module as GA. {pull}10203[10203]
- Release kubernetes apiserver and event metricsets as GA {pull}10212[10212]
- Release Couchbase module as GA. {pull}10201[10201]
- Release RabbitMQ module GA. {pull}10165[10165]
- Release envoyproxy module GA. {pull}10223[10223]
- Release mongodb.metrics and mongodb.replstatus as GA. {pull}10242[10242]
- Release mysql.galera_status as GA. {pull}10242[10242]
- Release postgresql.statement as GA. {pull}10242[10242]
- Release RabbitMQ Metricbeat module GA. {pull}10165[10165]
- Release Dropwizard module as GA. {pull}10240[10240]
- Release Graphite module as GA. {pull}10240[10240]
- Release kvm module as beta. {pull}10279[10279]
- Release http.server metricset as GA. {pull}10240[10240]
- Release Nats module as GA. {pull}10281[10281]
- Release munin module as GA. {pull}10311[10311]
- Release Golang module as GA. {pull}10312[10312]
- Release use of xpack.enabled: true flag in Elasticsearch and Kibana modules as GA. {pull}10222[10222]
- Add support for MySQL 8.0 and tests also for Percona and MariaDB. {pull}10261[10261]
- Rename 'db' Metricset to 'transaction_log' in MSSQL Metricbeat module {pull}10109[10109]
- Add process arguments and the path to its executable file in the system process metricset {pull}10332[10332]
- Added 'server' Metricset to Zookeeper Metricbeat module {issue}8938[8938] {pull}10341[10341]
- Release AWS module as GA. {pull}10345[10345]
- Add overview dashboard to Zookeeper Metricbeat module {pull}10379[10379]
- Add Consul Metricbeat module with Agent Metricset {pull}8631[8631]
- Add filters and pie chart for AWS EC2 dashboard. {pull}10596[10596]
- Add AWS SQS metricset. {pull}10684[10684] {issue}10053[10053]
- Add AWS s3_request metricset. {pull}10949[10949] {issue}10055[10055]
- Add s3_daily_storage metricset. {pull}10940[10940] {issue}10055[10055]
- Add `coredns` metricbeat module. {pull}10585{10585]

*Packetbeat*

- Add `network.community_id` to Packetbeat flow events. {pull}10061[10061]
- Add aliases for flow fields that were renamed. {issue}7968[7968] {pull}10063[10063]

*Functionbeat*

==== Deprecated

*Affecting all Beats*

*Filebeat*

*Heartbeat*

*Journalbeat*

*Metricbeat*

*Packetbeat*

*Winlogbeat*

- Close handle on signalEvent. {pull}9838[9838]

*Functionbeat*

==== Known Issue

*Journalbeat*

- Journalbeat requires at least systemd v233 in order to follow entries after journal changes (rotation, vacuum).<|MERGE_RESOLUTION|>--- conflicted
+++ resolved
@@ -35,12 +35,9 @@
   info from the cloud.machine.type and cloud.availability_zone. {issue}10968[10968]
 - Empty `meta.json` file will be treated as a missing meta file. {issue}8558[8558]
 - Rename `migration.enabled` config to `migration.6_to_7.enabled`. {pull}11284[11284]
-<<<<<<< HEAD
 - decode_json_field: do not process arrays when flag not set. {pull}11318[11318]
-=======
 - Beats Xpack now checks for Basic license on connect. {pull}11296[11296]
 
->>>>>>> daefdb53
 *Auditbeat*
 
 - Rename `process.exe` to `process.executable` in auditd module to align with ECS. {pull}9949[9949]
