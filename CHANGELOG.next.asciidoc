// Use these for links to issue and pulls. Note issues and pulls redirect one to
// each other on Github, so don't worry too much on using the right prefix.
:issue: https://github.com/elastic/beats/issues/
:pull: https://github.com/elastic/beats/pull/

=== Beats version HEAD
https://github.com/elastic/beats/compare/v8.2.0\...main[Check the HEAD diff]

==== Breaking changes

*Affecting all Beats*

<<<<<<< HEAD
- Rename docker tar.gz packages to docker-image-linux-<arch>.tar.gz. {pull}30895[30895]
- Update to Go 1.17.9 {issue}31350[31350]
=======

>>>>>>> 8123052e

*Auditbeat*


*Filebeat*


*Heartbeat*
- Browser monitors (beta) no write to the `synthetics-*` index prefix. {pull}32064[32064]
- Setting a custom index for a given monitor is now deprecated. Streams are preferred. {pull}32064[32064]


*Metricbeat*


*Packetbeat*


*Winlogbeat*


*Functionbeat*


==== Bugfixes

*Affecting all Beats*

- Fix namespacing for agent self-monitoring, CPU no longer reports as zero. {pull}32336[32336]
- Expand fields in `decode_json_fields` if target is set. {issue}31712[31712] {pull}32010[32010]
- Fix race condition when stopping runners {pull}32433[32433]
- Fix concurrent map writes when system/process code called from reporter code {pull}32491[32491]

*Auditbeat*

- auditd module: Fix parsing of audit rules where arguments are quoted (like file paths containing spaces). {pull}32421[32421]
- auditd module: Fix minimum AuditStatus length so that library can support kernels from 2.6.32. {pull}32421[32421]
- system/socket: Reduce memory usage of the dataset. {issue}32191[32191] {pull}32192[32192]

*Filebeat*

- Fix counter for number of events published in `httpjson` input. {pull}31993[31993]
- Fix handling of Checkpoint event for R81. {issue}32380[32380] {pull}32458[32458]

*Heartbeat*

- Send targetted error message for unexpected synthetics exits. {pull}31936[31936]
- Reduced memory usage slightly for browser monitors. {pull}32317[32317]
- Automatically kill zombie-ish node processes. {pull}32393[32393]

*Metricbeat*

- update kubernetes apiserver metricset to not collect deprecated metrics and fix dashboard {pull}31973[31973]
- Check for nil metadata in GCP. {pull}32281[32281]
- update kubernetes controllermanager metricset to not collect deprecated metrics and fix dashboard {pull}32037[32037]
- Fix to ARN parsing for Cloudwatch resource names with leading slashes {pull}32358[32358]

*Packetbeat*


*Winlogbeat*

- Powershell: Fix processing of parameter details. {pull}31833[31833]
- Security: Fix processing of sidlist, access list and access mask. {pull}31833[31833]

*Functionbeat*



*Elastic Logging Plugin*


==== Added

*Affecting all Beats*

- Improve performance of disk queue by coalescing writes. {pull}31935[31935]

*Auditbeat*

- Add `immutable` option to the auditd module. {issue}8352[8352] {pull}32381[32381]

*Filebeat*

- Add `text/csv` decoder to `httpjson` input {pull}28564[28564]
- Update `aws-s3` input to connect to non AWS S3 buckets {issue}28222[28222] {pull}28234[28234]
- Add support for '/var/log/pods/' path for add_kubernetes_metadata processor with `resource_type: pod`. {pull}28868[28868]
- Add documentation for add_kubernetes_metadata processors `log_path` matcher. {pull}28868[28868]
- Add support for parsers on journald input {pull}29070[29070]
- Add support in httpjson input for oAuth2ProviderDefault of password grant_type. {pull}29087[29087]
- threatintel module: Add new Recorded Future integration. {pull}30030[30030]
- Add `auth.oauth2.google.jwt_json` option to `httpjson` input. {pull}31750[31750]
- Add authentication fields to RabbitMQ module documents. {issue}31159[31159] {pull}31680[31680]
- Add template helper function for decoding hexadecimal strings. {pull}31886[31886]
- Add new `parser` called `include_message` to filter based on message contents. {issue}31794[31794] {pull}32094[32094]
- Extend list of mapped record types in o365 Audit module. {pull}32217[32217]
- Add references for CRI-O configuration in input-container and in our kubernetes manifests {issue}32149[32149] {pull}32151[32151]
- httpjson input: Add `replaceAll` helper function to template context. {pull}32365[32365]
- Optimize grok patterns in system.auth module pipeline. {pull}32360[32360]
- Checkpoint module: add authentication operation outcome enrichment. {issue}32230[32230] {pull}32431[32431]
- add documentation for decode_xml_wineventlog processor field mappings.  {pull}32456[32456]

*Auditbeat*


*Filebeat*


*Heartbeat*


*Metricbeat*

- Enhance Oracle Module: Change tablespace metricset collection period {issue}30948[30948] {pull}31259[#31259]
- Add orchestrator cluster ECS fields in kubernetes events {pull}31341[31341]
- Enhance Oracle Module: Refactor module to properly use host parsers instead of doing its own parsing of hosts {issue}31611[31611] {pull}31692[#31692]
- Enhance Oracle Module: Connection string for Oracle does not handle special characters properly {issue}24609[24609] {pull}31368[#31368]
- Enhance Oracle Module: New sysmetric metricset {issue}30946[30946] {pull}31462[#31462]
- Upgrade Mongodb library in Beats to v5 {pull}31185[31185]
* Differentiate between actual idle CPU states and an uninterruptible disk sleep. https://github.com/elastic/elastic-agent-system-metrics/pull/32[system-metrics#32]
- AWS Fargate: Added support for DesiredStatus and KnownStatus {issue}32077[32077] {pull}32342[#32342]
- Enable Generic SQL merge metrics to a single event for sql_queries using new flag {pull}32394[32394]
- Add distribution type metrics for GCP {pull}32170[32170]

*Packetbeat*

- Add support for specifying default route interface sniffing. {issue}31905[31905] {pull}31950[31950]
- Add support for TCP transport to the SIP protocol. {issue}28166[28166] {pull}32346[32346]

*Functionbeat*


*Winlogbeat*


*Elastic Log Driver*


==== Deprecated

*Affecting all Beats*


*Filebeat*


*Heartbeat*


*Metricbeat*


*Packetbeat*

*Winlogbeat*


*Functionbeat*

==== Known Issue















<|MERGE_RESOLUTION|>--- conflicted
+++ resolved
@@ -10,12 +10,7 @@
 
 *Affecting all Beats*
 
-<<<<<<< HEAD
 - Rename docker tar.gz packages to docker-image-linux-<arch>.tar.gz. {pull}30895[30895]
-- Update to Go 1.17.9 {issue}31350[31350]
-=======
-
->>>>>>> 8123052e
 
 *Auditbeat*
 
