// Use these for links to issue and pulls. Note issues and pulls redirect one to
// each other on Github, so don't worry too much on using the right prefix.
:issue: https://github.com/elastic/beats/issues/
:pull: https://github.com/elastic/beats/pull/

=== Beats version HEAD
https://github.com/elastic/beats/compare/v7.0.0-alpha2...master[Check the HEAD diff]

==== Breaking changes

*Affecting all Beats*

- The document id fields has been renamed from @metadata.id to @metadata._id {pull}15859[15859]
- Variable substitution from environment variables is not longer supported. {pull}15937{15937}
- Change aws_elb autodiscover provider field name from elb_listener.* to aws.elb.*. {issue}16219[16219] {pull}16402{16402}
- Remove `AddDockerMetadata` and `AddKubernetesMetadata` processors from the `script` processor. They can still be used as normal processors in the configuration. {issue}16349[16349] {pull}16514[16514]
- Introduce APM libbeat instrumentation, active when running the beat with ELASTIC_APM_ACTIVE=true. {pull}17938[17938]
- Remove the non-ECS `agent.hostname` field. Use the `agent.name` or `agent.id` fields for an identifier. {issue}16377[16377] {pull}18328[18328]
- Make error message about locked data path actionable. {pull}18667[18667]
- Ensure dynamic template names are unique for the same field. {pull}18849[18849]
- Remove the deprecated `xpack.monitoring.*` settings. Going forward only `monitoring.*` settings may be used. {issue}9424[9424] {pull}18608[18608]

*Auditbeat*

- File integrity dataset (macOS): Replace unnecessary `file.origin.raw` (type keyword) with `file.origin.text` (type `text`). {issue}12423[12423] {pull}15630[15630]

*Filebeat*

- Improve ECS field mappings in panw module.  event.outcome now only contains success/failure per ECS specification. {issue}16025[16025] {pull}17910[17910]
- Improve ECS categorization field mappings for nginx module. http.request.referrer only populated when nginx sets a value {issue}16174[16174] {pull}17844[17844]
- Improve ECS field mappings in santa module. move hash.sha256 to process.hash.sha256 & move certificate fields to santa.certificate . {issue}16180[16180] {pull}17982[17982]
- With the default configuration the cloud modules (aws, azure, googlecloud, o365, okta)
  will no longer send the `host` field that contains information about the host Filebeat is
  running on. This is because the `host` field specifies the host on which the event
  happened. {issue}13920[13920] {pull}18223[18223]
- With the default configuration the following modules will no longer send the `host`
  field that contains information about the host on which Filebeat is running.
  You can revert this change by configuring tags for the module and omitting
  `forwarded` from the list. {issue}13920[13920]
* CEF {pull}18223[18223]
* PANW {pull}18223[18223]
* Cisco {pull}18753[18753]
* CrowdStrike {pull}19132[19132]
* Fortinet {pull}19133[19133]
* iptables {pull}18756[18756]
* Checkpoint {pull}18754[18754]
* Netflow {pull}19087[19087]
* Zeek {pull}19113[19113] (`forwarded` tag is not included by default)
* Suricata {pull}19107[19107] (`forwarded` tag is not included by default)
* CoreDNS {pull}19134[19134] (`forwarded` tag is not included by default)
* Envoy Proxy {pull}19134[19134] (`forwarded` tag is not included by default)
- Preserve case of http.request.method.  ECS prior to 1.6 specified normalizing to lowercase, which lost information. Affects filesets: apache/access, elasticsearch/audit, iis/access, iis/error, nginx/access, nginx/ingress_controller, aws/elb, suricata/eve, zeek/http. {issue}18154[18154] {pull}18359[18359]
- Adds check on `<no value>` config option value for the azure input `resource_manager_endpoint`. {pull}18890[18890]
- Okta module now requires objects instead of JSON strings for the `http_headers`, `http_request_body`, `pagination`, `rate_limit`, and `ssl` variables. {pull}18953[18953]
- Adds oauth support for httpjson input. {issue}18415[18415] {pull}18892[18892]
- Adds `split_events_by` option to httpjson input. {pull}19246[19246]
- Adds `date_cursor` option to httpjson input. {pull}19483[19483]
- Adds Gsuite module with SAML support. {pull}19329[19329]
- Adds Gsuite User Accounts support. {pull}19329[19329]
- Adds Gsuite Login audit support. {pull}19702[19702]
- Adds Gsuite Admin support. {pull}19769[19769]
- Adds Gsuite Drive support. {pull}19704[19704]
- Adds Gsuite Groups support. {pull}19725[19725]
- Move file metrics to dataset endpoint {pull}19977[19977]
- Add `while_pattern` type to multiline reader. {pull}19662[19662]

*Heartbeat*


*Journalbeat*

- Improve parsing of syslog.pid in journalbeat to strip the username when present {pull}16116[16116]


*Metricbeat*

- Make use of secure port when accessing Kubelet API {pull}16063[16063]
- Add Tomcat overview dashboard {pull}14026[14026]
- Move service config under metrics and simplify metric types. {pull}18691[18691]
- Fix ECS compliance of user.id field in system/users  metricset {pull}19019[19019]
- Rename googlecloud stackdriver metricset to metrics. {pull}19718[19718]

*Packetbeat*

- Redis: fix incorrectly handle with two-words redis command. {issue}14872[14872] {pull}14873[14873]

*Winlogbeat*

- Add support to Sysmon file delete events (event ID 23). {issue}18094[18094]
- Improve ECS field mappings in Sysmon module. `related.hash`, `related.ip`, and `related.user` are now populated. {issue}18364[18364]
- Improve ECS field mappings in Sysmon module. Hashes are now also populated to the corresponding `process.hash`, `process.pe.imphash`, `file.hash`, or `file.pe.imphash`. {issue}18364[18364]
- Improve ECS field mappings in Sysmon module. `file.name`, `file.directory`, and `file.extension` are now populated. {issue}18364[18364]
- Improve ECS field mappings in Sysmon module. `rule.name` is populated for all events when present. {issue}18364[18364]
- Add Powershell module. Support for event ID's: `400`, `403`, `600`, `800`, `4103`, `4014`, `4105`, `4106`. {issue}16262[16262] {pull}18526[18526]
- Fix Powershell processing of downgraded engine events. {pull}18966[18966]
- Fix unprefixed fields in `fields.yml` for Powershell module {issue}18984[18984]

*Functionbeat*


==== Bugfixes

*Affecting all Beats*

- Fix Kubernetes autodiscovery provider to correctly handle pod states and avoid missing event data {pull}17223[17223]
- Fix `add_cloud_metadata` to better support modifying sub-fields with other processors. {pull}13808[13808]
- TLS or Beats that accept connections over TLS and validate client certificates. {pull}14146[14146]
- Fix panics that could result from invalid TLS certificates. This can affect Beats that connect over TLS, or Beats that accept connections over TLS and validate client certificates. {pull}14146[14146]
- Fix panic in the Logstash output when trying to send events to closed connection. {pull}15568[15568]
- Fix missing output in dockerlogbeat {pull}15719[15719]
- Fix logging target settings being ignored when Beats are started via systemd or docker. {issue}12024[12024] {pull}15422[15442]
- Do not load dashboards where not available. {pull}15802[15802]
- Fix issue where TLS settings would be ignored when a forward proxy was in use. {pull}15516{15516}
- Update replicaset group to apps/v1 {pull}15854[15802]
- Fix issue where default go logger is not discarded when either * or stdout is selected. {issue}10251[10251] {pull}15708[15708]
- Upgrade go-ucfg to latest v0.8.1. {pull}15937{15937}
- Fix index names for indexing not always guaranteed to be lower case. {pull}16081[16081]
- Add `ssl.ca_sha256` option to the supported TLS option, this allow to check that a specific certificate is used as part of the verified chain. {issue}15717[15717]
- Fix loading processors from annotation hints. {pull}16348[16348]
- Fix an issue that could cause redundant configuration reloads. {pull}16440[16440]
- Fix k8s pods labels broken schema. {pull}16480[16480]
- Fix k8s pods annotations broken schema. {pull}16554[16554]
- Upgrade go-ucfg to latest v0.8.3. {pull}16450{16450}
- Fix `NewContainerMetadataEnricher` to use default config for kubernetes module. {pull}16857[16857]
- Improve some logging messages for add_kubernetes_metadata processor {pull}16866[16866]
- Fix k8s metadata issue regarding node labels not shown up on root level of metadata. {pull}16834[16834]
- Fail to start if httpprof is used and it cannot be initialized. {pull}17028[17028]
- Fix concurrency issues in convert processor when used in the global context. {pull}17032[17032]
- Fix bug with `monitoring.cluster_uuid` setting not always being exposed via GET /state Beats API. {issue}16732[16732] {pull}17420[17420]
- Fix building on FreeBSD by removing build flags from `add_cloudfoundry_metadata` processor. {pull}17486[17486]
- Do not rotate log files on startup when interval is configured and rotateonstartup is disabled. {pull}17613[17613]
- Fix goroutine leak and Elasticsearch output file descriptor leak when output reloading is in use. {issue}10491[10491] {pull}17381[17381]
- Fix `setup.dashboards.index` setting not working. {pull}17749[17749]
- Fix Elasticsearch license endpoint URL referenced in error message. {issue}17880[17880] {pull}18030[18030]
- Fix panic when assigning a key to a `nil` value in an event. {pull}18143[18143]
- Gives monitoring reporter hosts, if configured, total precedence over corresponding output hosts. {issue}17937[17937] {pull}17991[17991]
- Change `decode_json_fields` processor, to merge parsed json objects with existing objects in the event instead of fully replacing them. {pull}17958[17958]
- [Autodiscover] Check if runner is already running before starting again. {pull}18564[18564]
- Fix `keystore add` hanging under Windows. {issue}18649[18649] {pull}18654[18654]
- Fix an issue where error messages are not accurate in mapstriface. {issue}18662[18662] {pull}18663[18663]
- Fix regression in `add_kubernetes_metadata`, so configured `indexers` and `matchers` are used if defaults are not disabled. {issue}18481[18481] {pull}18818[18818]
- Fix potential race condition in fingerprint processor. {pull}18738[18738]
- Add better handling for Kubernetes Update and Delete watcher events. {pull}18882[18882]
- Fix the `translate_sid` processor's handling of unconfigured target fields. {issue}18990[18990] {pull}18991[18991]
- Fixed a service restart failure under Windows. {issue}18914[18914] {pull}18916[18916]
- The `monitoring.elasticsearch.api_key` value is correctly base64-encoded before being sent to the monitoring Elasticsearch cluster. {issue}18939[18939] {pull}18945[18945]
- Fix kafka topic setting not allowing upper case characters. {pull}18854[18854] {issue}18640[18640]
- Fix redis key setting not allowing upper case characters. {pull}18854[18854] {issue}18640[18640]
- Fix config reload metrics (`libbeat.config.module.start/stops/running`). {pull}19168[19168]
- Fix metrics hints builder to avoid wrong container metadata usage when port is not exposed {pull}18979[18979]
- Server-side TLS config now validates certificate and key are both specified {pull}19584[19584]
- Fix terminating pod autodiscover issue. {pull}20084[20084]
- Fix seccomp policy for calls to `chmod` and `chown`. {pull}20054[20054]
- Remove unnecessary restarts of metricsets while using Node autodiscover {pull}19974[19974]
- Output errors when Kibana index pattern setup fails. {pull}20121[20121]
- Fix issue in autodiscover that kept inputs stopped after config updates. {pull}20305[20305]
- Log debug message if the Kibana dashboard can not be imported from the archive because of the invalid archive directory structure {issue}12211[12211], {pull}13387[13387]

*Auditbeat*

- system/socket: Fixed compatibility issue with kernel 5.x. {pull}15771[15771]
- system/package: Fix parsing of Installed-Size field of DEB packages. {issue}16661[16661] {pull}17188[17188]
- system module: Fix panic during initialisation when /proc/stat can't be read. {pull}17569[17569]
- system/package: Fix an error that can occur while trying to persist package metadata. {issue}18536[18536] {pull}18887[18887]
- system/socket: Fix dataset using 100% CPU and becoming unresponsive in some scenarios. {pull}19033[19033] {pull}19764[19764]
- system/socket: Fixed tracking of long-running connections. {pull}19033[19033]
- system/package: Fix librpm loading on Fedora 31/32. {pull}NNNN[NNNN]
- file_integrity: Create fsnotify watcher only when starting file_integrity module {pull}19505[19505]
- auditd: Fix spelling of anomaly in `event.category`.
- auditd: Fix typo in `event.action` of `removed-user-role-from`. {pull}19300[19300]
- auditd: Fix typo in `event.action` of `used-suspicious-link`. {pull}19300[19300]
- system/socket: Fix kprobe grouping to allow running more than one instance. {pull}20325[20325]

*Filebeat*

- Ensure all zeek timestamps include millisecond precision. {issue}14599[14599] {pull}16766[16766]
- Fix s3 input hanging with GetObjectRequest API call by adding context_timeout config. {issue}15502[15502] {pull}15590[15590]
- Add shared_credential_file to cloudtrail config {issue}15652[15652] {pull}15656[15656]
- Fix typos in zeek notice fileset config file. {issue}15764[15764] {pull}15765[15765]
- Fix mapping error when zeek weird logs do not contain IP addresses. {pull}15906[15906]
- Improve `elasticsearch/audit` fileset to handle timestamps correctly. {pull}15942[15942]
- Prevent Elasticsearch from spewing log warnings about redundant wildcards when setting up ingest pipelines for the `elasticsearch` module. {issue}15840[15840] {pull}15900[15900]
- Fix mapping error for cloudtrail additionalEventData field {pull}16088[16088]
- Fix a connection error in httpjson input. {pull}16123[16123]
- Fix s3 input with cloudtrail fileset reading json file. {issue}16374[16374] {pull}16441[16441]
- Rewrite azure filebeat dashboards, due to changes in kibana. {pull}16466[16466]
- Adding the var definitions in azure manifest files, fix for errors when executing command setup. {issue}16270[16270] {pull}16468[16468]
- Fix merging of fileset inputs to replace paths and append processors. {pull}16450{16450}
- Add queue_url definition in manifest file for aws module. {pull}16640{16640}
- Fix issue where autodiscover hints default configuration was not being copied. {pull}16987[16987]
- Fix Elasticsearch `_id` field set by S3 and Google Pub/Sub inputs. {pull}17026[17026]
- Fixed various Cisco FTD parsing issues. {issue}16863[16863] {pull}16889[16889]
- Fix default index pattern in IBM MQ filebeat dashboard. {pull}17146[17146]
- Fix `elasticsearch.gc` fileset to not collect _all_ logs when Elasticsearch is running in Docker. {issue}13164[13164] {issue}16583[16583] {pull}17164[17164]
- Fixed a mapping exception when ingesting CEF logs that used the spriv or dpriv extensions. {issue}17216[17216] {pull}17220[17220]
- CEF: Fixed decoding errors caused by trailing spaces in messages. {pull}17253[17253]
- Fixed a mapping exception when ingesting Logstash plain logs (7.4+) with pipeline ids containing non alphanumeric chars. {issue}17242[17242] {pull}17243[17243]
- Fixed MySQL slowlog module causing "regular expression has redundant nested repeat operator" warning in Elasticsearch. {issue}17086[17086] {pull}17156[17156]
- Fix `elasticsearch.audit` data ingest pipeline to be more forgiving with date formats found in Elasticsearch audit logs. {pull}17406[17406]
- Fixed activemq module causing "regular expression has redundant nested repeat operator" warning in Elasticsearch. {pull}17428[17428]
- Remove migrationVersion map 7.7.0 reference from Kibana dashboard file to fix backward compatibility issues. {pull}17425[17425]
- Fix issue 17734 to retry on rate-limit error in the Filebeat httpjson input. {issue}17734[17734] {pull}17735[17735]
- Fixed `cloudfoundry.access` to have the correct `cloudfoundry.app.id` contents. {pull}17847[17847]
- Fixing `ingress_controller.` fields to be of type keyword instead of text. {issue}17834[17834]
- Fixed typo in log message. {pull}17897[17897]
- Fix Cisco ASA ASA 3020** and 106023 messages {pull}17964[17964]
- Unescape file name from SQS message. {pull}18370[18370]
- Improve cisco asa and ftd pipelines' failure handler to avoid mapping temporary fields. {issue}18391[18391] {pull}18392[18392]
- Fix source.address not being set for nginx ingress_controller {pull}18511[18511]
- Fix PANW module wrong mappings for bytes and packets counters. {issue}18522[18522] {pull}18525[18525]
- Fixed ingestion of some Cisco ASA and FTD messages when a hostname was used instead of an IP for NAT fields. {issue}14034[14034] {pull}18376[18376]
- Fix a rate limit related issue in httpjson input for Okta module. {issue}18530[18530] {pull}18534[18534]
- Fix `googlecloud.audit` pipeline to only take in fields that are explicitly defined by the dataset. {issue}18465[18465] {pull}18472[18472]
- Fix `o365.audit` failing to ingest events when ip address is surrounded by square brackets. {issue}18587[18587] {pull}18591[18591]
- Fix Kubernetes Watcher goroutine leaks when input config is invalid and `input.reload` is enabled. {issue}18629[18629] {pull}18630[18630]
- Okta module now sets the Elasticsearch `_id` field to the Okta UUID value contained in each system log to minimize the possibility of duplicating events. {pull}18953[18953]
- Fix improper nesting of session_issuer object in aws cloudtrail fileset. {issue}18894[18894] {pull}18915[18915]
- Fix `o365` module ignoring `var.api` settings. {pull}18948[18948]
- Fix `netflow` module to support 7 bytepad for IPFIX template. {issue}18098[18098]
- Fix Cisco ASA dissect pattern for 313008 & 313009 messages. {pull}19149[19149]
- Fix date and timestamp formats for fortigate module {pull}19316[19316]
- Fix memory leak in tcp and unix input sources. {pull}19459[19459]
- Add missing `default_field: false` to aws filesets fields.yml. {pull}19568[19568]
- Fix tls mapping in suricata module {issue}19492[19492] {pull}19494[19494]
- Fix bug with empty filter values in system/service {pull}19812[19812]
- Fix S3 input to trim delimiter /n from each log line. {pull}19972[19972]
- Ignore missing in Zeek module when dropping unecessary fields. {pull}19984[19984]
- Fix auditd module syscall table for ppc64 and ppc64le. {pull}20052[20052]
- Fix Filebeat OOMs on very long lines {issue}19500[19500], {pull}19552[19552]
- Fix s3 input parsing json file without expand_event_list_from_field. {issue}19902[19902] {pull}19962[19962] {pull}20370[20370]
- Fix millisecond timestamp normalization issues in CrowdStrike module {issue}20035[20035], {pull}20138[20138]
- Fix support for message code 106100 in Cisco ASA and FTD. {issue}19350[19350] {pull}20245[20245]
- Fix `fortinet` setting `event.timezone` to the system one when no `tz` field present {pull}20273[20273]

*Heartbeat*

- Fixed excessive memory usage introduced in 7.5 due to over-allocating memory for HTTP checks. {pull}15639[15639]
- Fixed TCP TLS checks to properly validate hostnames, this broke in 7.x and only worked for IP SANs. {pull}17549[17549]
- Add support for new `service_name` option to all monitors. {pull}19932[19932].

*Journalbeat*


*Metricbeat*

- Add dedot for tags in ec2 metricset and cloudwatch metricset. {issue}15843[15843] {pull}15844[15844]
- Use RFC3339 format for timestamps collected using the SQL module. {pull}15847[15847]
- Avoid parsing errors returned from prometheus endpoints. {pull}15712[15712]
- Change lookup_fields from metricset.host to service.address {pull}15883[15883]
- Add dedot for cloudwatch metric name. {issue}15916[15916] {pull}15917[15917]
- Fixed issue `logstash-xpack` module suddenly ceasing to monitor Logstash. {issue}15974[15974] {pull}16044[16044]
- Fix skipping protocol scheme by light modules. {pull}16205[pull]
- Made `logstash-xpack` module once again have parity with internally-collected Logstash monitoring data. {pull}16198[16198]
- Change sqs metricset to use average as statistic method. {pull}16438[16438]
- Revert changes in `docker` module: add size flag to docker.container. {pull}16600[16600]
- Fix diskio issue for windows 32 bit on disk_performance struct alignment. {issue}16680[16680]
- Fix detection and logging of some error cases with light modules. {pull}14706[14706]
- Fix imports after PR was merged before rebase. {pull}16756[16756]
- Add dashboard for `redisenterprise` module. {pull}16752[16752]
- Dynamically choose a method for the system/service metricset to support older linux distros. {pull}16902[16902]
- Use max in k8s apiserver dashboard aggregations. {pull}17018[17018]
- Reduce memory usage in `elasticsearch/index` metricset. {issue}16503[16503] {pull}16538[16538]
- Check if CCR feature is available on Elasticsearch cluster before attempting to call CCR APIs from `elasticsearch/ccr` metricset. {issue}16511[16511] {pull}17073[17073]
- Use max in k8s overview dashboard aggregations. {pull}17015[17015]
- Fix Disk Used and Disk Usage visualizations in the Metricbeat System dashboards. {issue}12435[12435] {pull}17272[17272]
- Fix missing Accept header for Prometheus and OpenMetrics module. {issue}16870[16870] {pull}17291[17291]
- Further revise check for bad data in docker/memory. {pull}17400[17400]
- Fix issue in Jolokia module when mbean contains multiple quoted properties. {issue}17375[17375] {pull}17374[17374]
- Combine cloudwatch aggregated metrics into single event. {pull}17345[17345]
- Fix how we filter services by name in system/service {pull}17400[17400]
- Fix cloudwatch metricset missing tags collection. {issue}17419[17419] {pull}17424[17424]
- check if cpuOptions field is nil in DescribeInstances output in ec2 metricset. {pull}17418[17418]
- Fix aws.s3.bucket.name terms_field in s3 overview dashboard. {pull}17542[17542]
- Fix Unix socket path in memcached. {pull}17512[17512]
- Fix vsphere VM dashboard host aggregation visualizations. {pull}17555[17555]
- Fix azure storage dashboards. {pull}17590[17590]
- Metricbeat no longer needs to be started strictly after Logstash for `logstash-xpack` module to report correct data. {issue}17261[17261] {pull}17497[17497]
- Fix pubsub metricset to collect all GA stage metrics from gcp stackdriver. {issue}17154[17154] {pull}17600[17600]
- Add privileged option so as mb to access data dir in Openshift. {pull}17606[17606]
- Fix "ID" event generator of Google Cloud module {issue}17160[17160] {pull}17608[17608]
- Add privileged option for Auditbeat in Openshift {pull}17637[17637]
- Fix storage metricset to allow config without region/zone. {issue}17623[17623] {pull}17624[17624]
- Add a switch to the driver definition on SQL module to use pretty names. {pull}17378[17378]
- Fix overflow on Prometheus rates when new buckets are added on the go. {pull}17753[17753]
- Remove specific win32 api errors from events in perfmon. {issue}18292[18292] {pull}18361[18361]
- Fix application_pool metricset after pdh changes. {pull}18477[18477]
- Fix tags_filter for cloudwatch metricset in aws. {pull}18524[18524]
- Fix panic on `metricbeat test modules` when modules are configured in `metricbeat.modules`. {issue}18789[18789] {pull}18797[18797]
- Fix getting gcp compute instance metadata with partial zone/region in config. {pull}18757[18757]
- Add missing network.sent_packets_count metric into compute metricset in googlecloud module. {pull}18802[18802]
- Fix compute and pubsub dashboard for googlecloud module. {issue}18962[18962] {pull}18980[18980]
- Fix crash on vsphere module when Host information is not available. {issue}18996[18996] {pull}19078[19078]
- Fix incorrect usage of hints builder when exposed port is a substring of the hint {pull}19052[19052]
- Remove dedot for tag values in aws module. {issue}19112[19112] {pull}19221[19221]
- Stop counterCache only when already started {pull}19103[19103]
- Fix empty field name errors in the application pool metricset. {pull}19537[19537]
- Set tags correctly if the dimension value is ARN {issue}19111[19111] {pull}19433[19433]
- Fix bug incorrect parsing of float numbers as integers in Couchbase module {issue}18949[18949] {pull}19055[19055]
- Fix mapping of service start type in the service metricset, windows module. {pull}19551[19551]
- Fix config example in the perfmon configuration files. {pull}19539[19539]
- Add missing info about the rest of the azure metricsets in the documentation. {pull}19601[19601]
- Fix k8s scheduler compatibility issue. {pull}19699[19699]
- Fix SQL module mapping NULL values as string {pull}18955[18955] {issue}18898[18898
- Modify doc for app_insights metricset to contain example of config. {pull}20185[20185]
<<<<<<< HEAD
- Add required option for `metrics` in app_insights. {pull}20406[20406]
=======
- Groups same timestamp metric values to one event in the app_insights metricset. {pull}20403[20403]
>>>>>>> b613178a

*Packetbeat*

- Enable setting promiscuous mode automatically. {pull}11366[11366]
- Fix process monitoring when ipv6 is disabled under Linux. {issue}19941[19941] {pull}19945[19945]

*Winlogbeat*

- Fix invalid IP addresses in DNS query results from Sysmon data. {issue}18432[18432] {pull}18436[18436]
- Fields from Winlogbeat modules were not being included in index templates and patterns. {pull}18983[18983]

*Functionbeat*

- Fix timeout option of GCP functions. {issue}16282[16282] {pull}16287[16287]

==== Added

*Affecting all Beats*

- Add configuration for APM instrumentation and expose the tracer trough the Beat object. {pull}17938[17938]
- Add document_id setting to decode_json_fields processor. {pull}15859[15859]
- Include network information by default on add_host_metadata and add_observer_metadata. {issue}15347[15347] {pull}16077[16077]
- Add `aws_ec2` provider for autodiscover. {issue}12518[12518] {pull}14823[14823]
- Add monitoring variable `libbeat.config.scans` to distinguish scans of the configuration directory from actual reloads of its contents. {pull}16440[16440]
- Add support for multiple password in redis output. {issue}16058[16058] {pull}16206[16206]
- Add support for Histogram type in fields.yml {pull}16570[16570]
- Windows .exe files now have embedded file version info. {issue}15232[15232]t
- Remove experimental flag from `setup.template.append_fields` {pull}16576[16576]
- Add `add_cloudfoundry_metadata` processor to annotate events with Cloud Foundry application data. {pull}16621[16621]
- Add Kerberos support to Kafka input and output. {pull}16781[16781]
- Add `add_cloudfoundry_metadata` processor to annotate events with Cloud Foundry application data. {pull}16621[16621
- Add support for kubernetes provider to recognize namespace level defaults {pull}16321[16321]
- Add `translate_sid` processor on Windows for converting Windows security identifier (SID) values to names. {issue}7451[7451] {pull}16013[16013]
- Add capability of enrich `container.id` with process id in `add_process_metadata` processor {pull}15947[15947]
- Update RPM packages contained in Beat Docker images. {issue}17035[17035]
- Update supported versions of `redis` output. {pull}17198[17198]
- Update documentation for system.process.memory fields to include clarification on Windows os's. {pull}17268[17268]
- Add `replace` processor for replacing string values of fields. {pull}17342[17342]
- Add optional regex based cid extractor to `add_kubernetes_metadata` processor. {pull}17360[17360]
- Add `urldecode` processor to for decoding URL-encoded fields. {pull}17505[17505]
- Add support for AWS IAM `role_arn` in credentials config. {pull}17658[17658] {issue}12464[12464]
- Add keystore support for autodiscover static configurations. {pull]16306[16306]
- Add Kerberos support to Elasticsearch output. {pull}17927[17927]
- Add k8s keystore backend. {pull}18096[18096]
- Add support for fixed length extraction in `dissect` processor. {pull}17191[17191]
- Set `agent.name` to the hostname by default. {issue}16377[16377] {pull}18000[18000]
- Add support for basic ECS logging. {pull}17974[17974]
- Add config example of how to skip the `add_host_metadata` processor when forwarding logs. {issue}13920[13920] {pull}18153[18153]
- When using the `decode_json_fields` processor, decoded fields are now deep-merged into existing event. {pull}17958[17958]
- Add backoff configuration options for the Kafka output. {issue}16777[16777] {pull}17808[17808]
- Add TLS support to Kerberos authentication in Elasticsearch. {pull}18607[18607]
- Change ownership of files in docker images so they can be used in secured environments. {pull}12905[12905]
- Upgrade k8s.io/client-go and k8s keystore tests. {pull}18817[18817]
- Add support for multiple sets of hints on autodiscover {pull}18883[18883]
- Add a configurable delay between retries when an app metadata cannot be retrieved by `add_cloudfoundry_metadata`. {pull}19181[19181]
- Add data type conversion in `dissect` processor for converting string values to other basic data types. {pull}18683[18683]
- Add the `ignore_failure` configuration option to the dissect processor. {pull}19464[19464]
- Add the `overwrite_keys` configuration option to the dissect processor. {pull}19464[19464]
- Add support to trim captured values in the dissect processor. {pull}19464[19464]
- Added the `max_cached_sessions` option to the script processor. {pull}19562[19562]
- Add support for DNS over TLS for the dns_processor. {pull}19321[19321]
- Set index.max_docvalue_fields_search in index template to increase value to 200 fields. {issue}20215[20215]
- Add capability of enriching process metadata with contianer id also for non-privileged containers in `add_process_metadata` processor. {pull}19767[19767]

*Auditbeat*

- Reference kubernetes manifests include configuration for auditd and enrichment with kubernetes metadata. {pull}17431[17431]
- Reference kubernetes manifests mount data directory from the host, so data persist between executions in the same node. {pull}17429[17429]
- Log to stderr when running using reference kubernetes manifests. {pull}17443[174443]
- Fix syscall kprobe arguments for 32-bit systems in socket module. {pull}17500[17500]
- Fix memory leak on when we miss socket close kprobe events. {pull}17500[17500]
- Add system module process dataset ECS categorization fields. {pull}18032[18032]
- Add system module socket dataset ECS categorization fields. {pull}18036[18036]
- Add ECS categories for system module host dataset. {pull}18031[18031]
- Add system module package dataset ECS categorization fields. {pull}18033[18033]
- Add system module login dataset ECS categorization fields. {pull}18034[18034]
- Add system module user dataset ECS categorization fields. {pull}18035[18035]
- Add file integrity module ECS categorization fields. {pull}18012[18012]
- Add `file.mime_type`, `file.extension`, and `file.drive_letter` for file integrity module. {pull}18012[18012]
- Add ECS categorization info for auditd module {pull}18596[18596]
- Add enrichment of auditd seccomp events with name of the architecture, syscall, and signal. {issue}14055[14055] {pull}19300[19300]

*Filebeat*

- Set event.outcome field based on googlecloud audit log output. {pull}15731[15731]
- Add dashboard for AWS ELB fileset. {pull}15804[15804]
- Add dashboard for AWS vpcflow fileset. {pull}16007[16007]
- Add ECS tls fields to zeek:smtp,rdp,ssl and aws:s3access,elb {issue}15757[15757] {pull}15935[15936]
- Add custom string mapping to CEF module to support Forcepoint NGFW {issue}14663[14663] {pull}15910[15910]
- Add ingress nginx controller fileset {pull}16197[16197]
- move create-[module,fileset,fields] to mage and enable in x-pack/filebeat {pull}15836[15836]
- Add ECS tls and categorization fields to apache module. {issue}16032[16032] {pull}16121[16121]
- Work on e2e ACK's for the azure-eventhub input {issue}15671[15671] {pull}16215[16215]
- Add MQTT input. {issue}15602[15602] {pull}16204[16204]
- Add ECS categorization fields to activemq module. {issue}16151[16151] {pull}16201[16201]
- Add a TLS test and more debug output to httpjson input {pull}16315[16315]
- Add an SSL config example in config.yml for filebeat MISP module. {pull}16320[16320]
- Improve ECS categorization, container & process field mappings in auditd module. {issue}16153[16153] {pull}16280[16280]
- Improve ECS field mappings in aws module. {issue}16154[16154] {pull}16307[16307]
- Improve ECS categorization field mappings in googlecloud module. {issue}16030[16030] {pull}16500[16500]
- Improve ECS field mappings in haproxy module. {issue}16162[16162] {pull}16529[16529]
- Add cloudwatch fileset and ec2 fileset in aws module. {issue}13716[13716] {pull}16579[16579]
- Improve ECS categorization field mappings in kibana module. {issue}16168[16168] {pull}16652[16652]
- Improve the decode_cef processor by reducing the number of memory allocations. {pull}16587[16587]
- Add `cloudfoundry` input to send events from Cloud Foundry. {pull}16586[16586]
- Improve ECS categorization field mappings in iis module. {issue}16165[16165] {pull}16618[16618]
- Improve ECS categorization field mapping in kafka module. {issue}16167[16167] {pull}16645[16645]
- Allow users to override pipeline ID in fileset input config. {issue}9531[9531] {pull}16561[16561]
- Add `o365audit` input type for consuming events from Office 365 Management Activity API. {issue}16196[16196] {pull}16244[16244]
- Improve ECS categorization field mappings in logstash module. {issue}16169[16169] {pull}16668[16668]
- Update filebeat httpjson input to support pagination via Header and Okta module. {pull}16354[16354]
- Improve ECS categorization field mapping in icinga module. {issue}16164[16164] {pull}16533[16533]
- Improve ECS categorization field mappings in ibmmq module. {issue}16163[16163] {pull}16532[16532]
- Improve ECS categorization, host field mappings in elasticsearch module. {issue}16160[16160] {pull}16469[16469]
- Add ECS related fields to CEF module {issue}16157[16157] {pull}16338[16338]
- Improve ECS categorization field mappings in suricata module. {issue}16181[16181] {pull}16843[16843]
- Release ActiveMQ module as GA. {issue}17047[17047] {pull}17049[17049]
- Improve ECS categorization field mappings in iptables module. {issue}16166[16166] {pull}16637[16637]
- Add Filebeat Okta module. {pull}16362[16362]
- Add custom string mapping to CEF module to support Check Point devices. {issue}16041[16041] {pull}16907[16907]
- Add pattern for Cisco ASA / FTD Message 734001 {issue}16212[16212] {pull}16612[16612]
- Added new module `o365` for ingesting Office 365 management activity API events. {issue}16196[16196] {pull}16386[16386]
- Add source field in k8s events {pull}17209[17209]
- Improve AWS cloudtrail field mappings {issue}16086[16086] {issue}16110[16110] {pull}17155[17155]
- Added new module `crowdstrike` for ingesting Crowdstrike Falcon streaming API endpoint event data. {pull}16988[16988]
- Added documentation for running Filebeat in Cloud Foundry. {pull}17275[17275]
- Move azure-eventhub input to GA. {issue}15671[15671] {pull}17313[17313]
- Improve ECS categorization field mappings in mongodb module. {issue}16170[16170] {pull}17371[17371]
- Improve ECS categorization field mappings for mssql module. {issue}16171[16171] {pull}17376[17376]
- Added access_key_id, secret_access_key and session_token into aws module config. {pull}17456[17456]
- Add dashboard for Google Cloud Audit and AWS CloudTrail. {pull}17379[17379]
- Improve ECS categorization field mappings for mysql module. {issue}16172[16172] {pull}17491[17491]
- Release Google Cloud module as GA. {pull}17511[17511]
- Add config option to select a different azure cloud env in the azure-eventhub input and azure module. {issue}17649[17649] {pull}17659[17659]
- Added new Checkpoint Syslog filebeat module. {pull}17682[17682]
- Improve ECS categorization field mappings for nats module. {issue}16173[16173] {pull}17550[17550]
- Add support for v10, v11 and v12 logs on Postgres {issue}13810[13810] {pull}17732[17732]
- Enhance `elasticsearch/server` fileset to handle ECS-compatible logs emitted by Elasticsearch. {issue}17715[17715] {pull}17714[17714]
- Add support for Google Application Default Credentials to the Google Pub/Sub input and Google Cloud modules. {pull}15668[15668]
- Enhance `elasticsearch/deprecation` fileset to handle ECS-compatible logs emitted by Elasticsearch. {issue}17715[17715] {pull}17728[17728]
- Enhance `elasticsearch/slowlog` fileset to handle ECS-compatible logs emitted by Elasticsearch. {issue}17715[17715] {pull}17729[17729]
- Improve ECS categorization field mappings in misp module. {issue}16026[16026] {pull}17344[17344]
- Added Unix stream socket support as an input source and a syslog input source. {pull}17492[17492]
- Added new Fortigate Syslog filebeat module. {pull}17890[17890]
- Improve ECS categorization field mappings in postgresql module. {issue}16177[16177] {pull}17914[17914]
- Improve ECS categorization field mappings in rabbitmq module. {issue}16178[16178] {pull}17916[17916]
- Make `decode_cef` processor GA. {pull}17944[17944]
- Improve ECS categorization field mappings in redis module. {issue}16179[16179] {pull}17918[17918]
- Improve ECS categorization field mappings for zeek module. {issue}16029[16029] {pull}17738[17738]
- Improve ECS categorization field mappings for netflow module. {issue}16135[16135] {pull}18108[18108]
- Added an input option `publisher_pipeline.disable_host` to disable `host.name`
  from being added to events by default. {pull}18159[18159]
- Improve ECS categorization field mappings in system module. {issue}16031[16031] {pull}18065[18065]
- Change the `json.*` input settings implementation to merge parsed json objects with existing objects in the event instead of fully replacing them. {pull}17958[17958]
- Improve ECS categorization field mappings in osquery module. {issue}16176[16176] {pull}17881[17881]
- Added http_endpoint input{pull}18298[18298]
- Add support for array parsing in azure-eventhub input. {pull}18585[18585]
- Added `observer.vendor`, `observer.product`, and `observer.type` to PANW module events. {pull}18223[18223]
- The `logstash` module can now automatically detect the log file format (JSON or plaintext) and process it accordingly. {issue}9964[9964] {pull}18095[18095]
- Improve ECS categorization field mappings in envoyproxy module. {issue}16161[16161] {pull}18395[18395]
- Improve ECS categorization field mappings in coredns module. {issue}16159[16159] {pull}18424[18424]
- Improve ECS categorization field mappings in cisco module. {issue}16028[16028] {pull}18537[18537]
- The s3 input can now automatically detect gzipped objects. {issue}18283[18283] {pull}18764[18764]
- Add geoip AS lookup & improve ECS categorization in aws cloudtrail fileset. {issue}18644[18644] {pull}18958[18958]
- Improved performance of PANW sample dashboards. {issue}19031[19031] {pull}19032[19032]
- Add support for v1 consumer API in Cloud Foundry input, use it by default. {pull}19125[19125]
- Explicitly set ECS version in all Filebeat modules. {pull}19198[19198]
- Add new mode to multiline reader to aggregate constant number of lines {pull}18352[18352]
- Add automatic retries and exponential backoff to httpjson input. {pull}18956[18956]
- Add awscloudwatch input. {pull}19025[19025]
- Changed the panw module to pass through (rather than drop) message types other than threat and traffic. {issue}16815[16815] {pull}19375[19375]
- Add support for timezone offsets and `Z` to decode_cef timestamp parser. {pull}19346[19346]
- Improve ECS categorization field mappings in traefik module. {issue}16183[16183] {pull}19379[19379]
- Improve ECS categorization field mappings in azure module. {issue}16155[16155] {pull}19376[19376]
- Add text & flattened versions of fields with unknown subfields in aws cloudtrail fileset. {issue}18866[18866] {pull}19121[19121]
- Added Microsoft Defender ATP Module. {issue}17997[17997] {pull}19197[19197]
- Add experimental dataset tomcat/log for Apache TomCat logs {pull}19713[19713]
- Add experimental dataset netscout/sightline for Netscout Arbor Sightline logs {pull}19713[19713]
- Add experimental dataset barracuda/waf for Barracuda Web Application Firewall logs {pull}19713[19713]
- Add experimental dataset f5/bigipapm for F5 Big-IP Access Policy Manager logs {pull}19713[19713]
- Add experimental dataset bluecoat/director for Bluecoat Director logs {pull}19713[19713]
- Add experimental dataset cisco/nexus for Cisco Nexus logs {pull}19713[19713]
- Add experimental dataset citrix/virtualapps for Citrix Virtual Apps logs {pull}19713[19713]
- Add experimental dataset cylance/protect for Cylance Protect logs {pull}19713[19713]
- Add experimental dataset fortinet/clientendpoint for Fortinet FortiClient Endpoint Protection logs {pull}19713[19713]
- Add experimental dataset imperva/securesphere for Imperva Secure Sphere logs {pull}19713[19713]
- Add experimental dataset infoblox/nios for Infoblox Network Identity Operating System logs {pull}19713[19713]
- Add experimental dataset juniper/junos for Juniper Junos OS logs {pull}19713[19713]
- Add experimental dataset kaspersky/av for Kaspersky Anti-Virus logs {pull}19713[19713]
- Add experimental dataset microsoft/dhcp for Microsoft DHCP Server logs {pull}19713[19713]
- Add experimental dataset tenable/nessus_security for Tenable Nessus Security Scanner logs {pull}19713[19713]
- Add experimental dataset rapid7/nexpose for Rapid7 Nexpose logs {pull}19713[19713]
- Add experimental dataset radware/defensepro for Radware DefensePro logs {pull}19713[19713]
- Add experimental dataset sonicwall/firewall for Sonicwall Firewalls logs {pull}19713[19713]
- Add experimental dataset squid/log for Squid Proxy Server logs {pull}19713[19713]
- Add experimental dataset zscaler/zia for Zscaler Internet Access logs {pull}19713[19713]
- Add initial support for configurable file identity tracking. {pull}18748[18748]
- Add event.ingested for CrowdStrike module {pull}20138[20138]
- Add support for additional fields and FirewallMatchEvent type events in CrowdStrike module {pull}20138[20138]
- Add event.ingested for Suricata module {pull}20220[20220]

*Heartbeat*

- Allow a list of status codes for HTTP checks. {pull}15587[15587]
- Add additional ECS compatible fields for TLS information. {pull}17687[17687]
- Record HTTP response headers. {pull}18327[18327]

*Journalbeat*

- Added an `id` config option to inputs to allow running multiple inputs on the
  same journal. {pull}18467{18467}
- Add basic ECS categorization and `log.syslog` fields. {pull}19176[19176]

*Metricbeat*

- Move the windows pdh implementation from perfmon to a shared location in order for future modules/metricsets to make use of. {pull}15503[15503]
- Add lambda metricset in aws module. {pull}15260[15260]
- Expand data for the `system/memory` metricset {pull}15492[15492]
- Add azure `storage` metricset in order to retrieve metric values for storage accounts. {issue}14548[14548] {pull}15342[15342]
- Add cost warnings for the azure module. {pull}15356[15356]
- Add DynamoDB AWS Metricbeat light module {pull}15097[15097]
- Release elb module as GA. {pull}15485[15485]
- Add a `system/network_summary` metricset {pull}15196[15196]
- Add mesh metricset for Istio Metricbeat module {pull}15535[15535]
- Add mixer metricset for Istio Metricbeat module {pull}15696[15696]
- Add pilot metricset for Istio Metricbeat module {pull}15761[15761]
- Make the `system/cpu` metricset collect normalized CPU metrics by default. {issue}15618[15618] {pull}15729[15729]
- Add galley metricset for Istio Metricbeat module {pull}15857[15857]
- Add `key/value` mode for SQL module. {issue}15770[15770] {pull]15845[15845]
- Add STAN dashboard {pull}15654[15654]
- Add support for Unix socket in Memcached metricbeat module. {issue}13685[13685] {pull}15822[15822]
- Add `up` metric to prometheus metrics collected from host {pull}15948[15948]
- Add citadel metricset for Istio Metricbeat module {pull}15990[15990]
- Add support for processors in light modules. {issue}14740[14740] {pull}15923[15923]
- Add collecting AuroraDB metrics in rds metricset. {issue}14142[14142] {pull}16004[16004]
- Reuse connections in SQL module. {pull}16001[16001]
- Improve the `logstash` module (when `xpack.enabled` is set to `true`) to use the override `cluster_uuid` returned by Logstash APIs. {issue}15772[15772] {pull}15795[15795]
- Add region parameter in googlecloud module. {issue}15780[15780] {pull}16203[16203]
- Add kubernetes storage class support via kube-state-metrics. {pull}16145[16145]
- Add database_account azure metricset. {issue}15758[15758]
- Add support for NATS 2.1. {pull}16317[16317]
- Add Load Balancing metricset to GCP {pull}15559[15559]
- Add support for Dropwizard metrics 4.1. {pull}16332[16332]
- Add azure container metricset in order to monitor containers. {issue}15751[15751] {pull}16421[16421]
- Improve the `haproxy` module to support metrics exposed via HTTPS. {issue}14579[14579] {pull}16333[16333]
- Add filtering option for prometheus collector. {pull}16420[16420]
- Add metricsets based on Ceph Manager Daemon to the `ceph` module. {issue}7723[7723] {pull}16254[16254]
- Release `statsd` module as GA. {pull}16447[16447] {issue}14280[14280]
- Add collecting tags and tags_filter for rds metricset in aws module. {pull}16605[16605] {issue}16358[16358]
- Add OpenMetrics Metricbeat module {pull}16596[16596]
- Add `cloudfoundry` module to send events from Cloud Foundry. {pull}16671[16671]
- Add `redisenterprise` module. {pull}16482[16482] {issue}15269[15269]
- Add system/users metricset as beta {pull}16569[16569]
- Align fields to ECS and add more tests for the azure module. {issue}16024[16024] {pull}16754[16754]
- Add additional cgroup fields to docker/diskio{pull}16638[16638]
- Add PubSub metricset to Google Cloud Platform module {pull}15536[15536]
- Add overview dashboard for googlecloud compute metricset. {issue}16534[16534] {pull}16819[16819]
- Add Prometheus remote write endpoint {pull}16609[16609]
- Release STAN module as GA. {pull}16980[16980]
- Add query metricset for prometheus module. {pull}17104[17104]
- Release ActiveMQ module as GA. {issue}17047[17047] {pull}17049[17049]
- Release Zookeeper/connection module as GA. {issue}14281[14281] {pull}17043[17043]
- Add support for CouchDB v2 {issue}16352[16352] {pull}16455[16455]
- Add dashboard for pubsub metricset in googlecloud module. {pull}17161[17161]
- Add dashboards for the azure container metricsets. {pull}17194[17194]
- Replace vpc metricset into vpn, transitgateway and natgateway metricsets. {pull}16892[16892]
- Use Elasticsearch histogram type to store Prometheus histograms {pull}17061[17061]
- Allow to rate Prometheus counters when scraping them {pull}17061[17061]
- Release Oracle module as GA. {issue}14279[14279] {pull}16833[16833]
- Release vsphere module as GA. {issue}15798[15798] {pull}17119[17119]
- Add Storage metricsets to GCP module {pull}15598[15598]
- Added documentation for running Metricbeat in Cloud Foundry. {pull}17275[17275]
- Add test for documented fields check for metricsets without a http input. {issue}17315[17315] {pull}17334[17334]
- Add final tests and move label to GA for the azure module in metricbeat. {pull}17319[17319]
- Refactor windows/perfmon metricset configuration options and event output. {pull}17596[17596]
- Reference kubernetes manifests mount data directory from the host when running metricbeat as daemonset, so data persist between executions in the same node. {pull}17429[17429]
- Add `state_statefulset` metricset to Metricbeat recommended configuration for k8s. {pull}17627[17627]
- Add more detailed error messages, system tests and small refactoring to the service metricset in windows. {pull}17725[17725]
- Stack Monitoring modules now auto-configure required metricsets when `xpack.enabled: true` is set. {issue}16471[[16471] {pull}17609[17609]
- Add Metricbeat IIS module dashboards. {pull}17966[17966]
- Add dashboard for the azure database account metricset. {pull}17901[17901]
- Allow partial region and zone name in googlecloud module config. {pull}17913[17913]
- Add aggregation aligner as a config parameter for googlecloud stackdriver metricset. {issue}17141[[17141] {pull}17719[17719]
- Move the perfmon metricset to GA. {issue}16608[16608] {pull}17879[17879]
- Add static mapping for metricsets under aws module. {pull}17614[17614] {pull}17650[17650]
- Add dashboard for googlecloud storage metricset. {pull}18172[18172]
- Collect new `bulk` indexing metrics from Elasticsearch when `xpack.enabled:true` is set. {issue} {pull}17992[17992]
- Remove requirement to connect as sysdba in Oracle module {issue}15846[15846] {pull}18182[18182]
- Update MSSQL module to fix some SSPI authentication and add brackets to USE statements {pull}17862[17862]]
- Add client address to events from http server module {pull}18336[18336]
- Remove required for region/zone and make stackdriver a metricset in googlecloud. {issue}16785[16785] {pull}18398[18398]
- Add memory metrics into compute googlecloud. {pull}18802[18802]
- Add new fields to HAProxy module. {issue}18523[18523]
- Add Tomcat overview dashboard {pull}14026[14026]
- Accept prefix as metric_types config parameter in googlecloud stackdriver metricset. {pull}19345[19345]
- Update Couchbase to version 6.5 {issue}18595[18595] {pull}19055[19055]
- Add dashboards for googlecloud load balancing metricset. {pull}18369[18369]
- Add support for v1 consumer API in Cloud Foundry module, use it by default. {pull}19268[19268]
- Add support for named ports in autodiscover. {pull}19398[19398]
- Add param `aws_partition` to support aws-cn, aws-us-gov regions. {issue}18850[18850] {pull}19423[19423]
- Add support for wildcard `*` in dimension value of AWS CloudWatch metrics config. {issue}18050[18050] {pull}19660[19660]
- The `elasticsearch/index` metricset now collects metrics for hidden indices as well. {issue}18639[18639] {pull}18703[18703]
- Added `performance` and `query` metricsets to `mysql` module. {pull}18955[18955]
- The `elasticsearch-xpack/index` metricset now reports hidden indices as such. {issue}18639[18639] {pull}18706[18706]
- Adds support for app insights metrics in the azure module. {issue}18570[18570] {pull}18940[18940]
- Infer types in Prometheus remote_write. {pull}19944[19944]
- Added cache and connection_errors metrics to status metricset of MySQL module {issue}16955[16955] {pull}19844[19844]
- Update MySQL dashboard with connection errors and cache metrics {pull}19913[19913] {issue}16955[16955]
- Add cloud.instance.name into aws ec2 metricset. {pull}20077[20077]
- Add `scope` setting for elasticsearch module, allowing it to monitor an Elasticsearch cluster behind a load-balancing proxy. {issue}18539[18539] {pull}18547[18547]

*Packetbeat*

- Add an example to packetbeat.yml of using the `forwarded` tag to disable
  `host` metadata fields when processing network data from network tap or mirror
  port. {pull}19209[19209]
- Add ECS fields for x509 certs, event categorization, and related IP info. {pull}19167[19167]
- Add 100-continue support {issue}15830[15830] {pull}19349[19349]


*Functionbeat*
- Add basic ECS categorization and `cloud` fields. {pull}19174[19174]

*Winlogbeat*

- Add more DNS error codes to the Sysmon module. {issue}15685[15685]
- Add experimental event log reader implementation that should be faster in most cases. {issue}6585[6585] {pull}16849[16849]
- Set process.command_line and process.parent.command_line from Sysmon Event ID 1. {pull}17327[17327]
- Add support for event IDs 4673,4674,4697,4698,4699,4700,4701,4702,4768,4769,4770,4771,4776,4778,4779,4964 to the Security module {pull}17517[17517]
- Add registry and code signature information and ECS categorization fields for sysmon module {pull}18058[18058]
- Add new winlogbeat security dashboard {pull}18775[18775]

*Elastic Log Driver*
- Add support for `docker logs` command {pull}19531[19531]

==== Deprecated

*Affecting all Beats*

*Filebeat*


*Heartbeat*

*Journalbeat*

*Metricbeat*
- Deprecate tags config parameter in cloudwatch metricset. {pull}16733[16733]
- Deprecate tags.resource_type_filter config parameter and replace with resource_type. {pull}19688[19688]

*Packetbeat*

*Winlogbeat*

*Functionbeat*

==== Known Issue

*Journalbeat*<|MERGE_RESOLUTION|>--- conflicted
+++ resolved
@@ -302,11 +302,8 @@
 - Fix k8s scheduler compatibility issue. {pull}19699[19699]
 - Fix SQL module mapping NULL values as string {pull}18955[18955] {issue}18898[18898
 - Modify doc for app_insights metricset to contain example of config. {pull}20185[20185]
-<<<<<<< HEAD
 - Add required option for `metrics` in app_insights. {pull}20406[20406]
-=======
 - Groups same timestamp metric values to one event in the app_insights metricset. {pull}20403[20403]
->>>>>>> b613178a
 
 *Packetbeat*
 
