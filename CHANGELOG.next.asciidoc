--- conflicted
+++ resolved
@@ -590,12 +590,9 @@
 - Added `performance` and `query` metricsets to `mysql` module. {pull}18955[18955]
 - The `elasticsearch-xpack/index` metricset now reports hidden indices as such. {issue}18639[18639] {pull}18706[18706]
 - Adds support for app insights metrics in the azure module. {issue}18570[18570] {pull}18940[18940]
-<<<<<<< HEAD
 - Infer types in Prometheus remote_write. {pull}19944[19944]
-=======
 - Added cache and connection_errors metrics to status metricset of MySQL module {issue}16955[16955] {pull}19844[19844]
 - Update MySQL dashboard with connection errors and cache metrics {pull}19913[19913] {issue}16955[16955]
->>>>>>> cc12b33c
 
 *Packetbeat*
 
