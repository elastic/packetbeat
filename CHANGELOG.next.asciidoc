--- conflicted
+++ resolved
@@ -410,11 +410,8 @@
 - Added infinite & blanket retry options to websockets and improved logging and retry logic. {pull}42225[42225]
 - Introduce ignore older and start timestamp filters for AWS S3 input. {pull}41804[41804]
 - Journald input now can report its status to Elastic-Agent {issue}39791[39791] {pull}42462[42462]
-<<<<<<< HEAD
+- Publish events progressively in the Okta provider of the Entity Analytics input. {issue}40106[40106] {pull}42567[42567]
 - The journald input is now generally available. {pull}42107[42107]
-=======
-- Publish events progressively in the Okta provider of the Entity Analytics input. {issue}40106[40106] {pull}42567[42567]
->>>>>>> 9134522b
 
 *Auditbeat*
 
