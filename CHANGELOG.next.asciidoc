--- conflicted
+++ resolved
@@ -25,10 +25,8 @@
 *Filebeat*
 
 - Fix parsing of Elasticsearch node name by `elasticsearch/slowlog` fileset. {pull}14547[14547]
-<<<<<<< HEAD
-=======
+- Fix parsing of Elasticsearch node name by `elasticsearch/slowlog` fileset. {pull}14547[14547]
 - CEF extensions are now mapped to the data types defined in the CEF guide. {pull}14342[14342]
->>>>>>> d6cd556a
 
 *Heartbeat*
 
@@ -40,10 +38,7 @@
 *Metricbeat*
 
 - kubernetes.container.cpu.limit.cores and kubernetes.container.cpu.requests.cores are now floats. {issue}11975[11975]
-<<<<<<< HEAD
-=======
 - Update cloudwatch metricset mapping for both metrics and dimensions. {pull}15245[15245]
->>>>>>> d6cd556a
 
 *Packetbeat*
 
@@ -86,10 +81,8 @@
 - Fix checking tagsFilter using length in cloudwatch metricset. {pull}14525[14525]
 - Fixed bug with `elasticsearch/cluster_stats` metricset not recording license expiration date correctly. {issue}14541[14541] {pull}14591[14591]
 - Log bulk failures from bulk API requests to monitoring cluster. {issue}14303[14303] {pull}14356[14356]
-<<<<<<< HEAD
-=======
+- Fixed bug with `elasticsearch/cluster_stats` metricset not recording license ID in the correct field. {pull}14592[14592]
 - Fix regular expression to detect instance name in perfmon metricset. {issue}14273[14273] {pull}14666[14666]
->>>>>>> d6cd556a
 - Fixed bug with `elasticsearch/cluster_stats` metricset not recording license ID in the correct field. {pull}14592[14592]
 - Fix `docker.container.size` fields values {issue}14979[14979] {pull}15224[15224]
 - Make `kibana` module more resilient to Kibana unavailability. {issue}15258[15258] {pull}15270[15270]
@@ -145,20 +138,14 @@
 
 *Metricbeat*
 
-<<<<<<< HEAD
-=======
 - Add cost warnings for the azure module. {pull}15356[15356]
->>>>>>> d6cd556a
 
 *Packetbeat*
 
 
 *Functionbeat*
 
-<<<<<<< HEAD
-=======
 - Add monitoring info about triggered functions. {pull}14876[14876]
->>>>>>> d6cd556a
 
 *Winlogbeat*
 
