--- conflicted
+++ resolved
@@ -245,11 +245,8 @@
 - Align on the algorithm used to transform Prometheus histograms into Elasticsearch histograms {pull}36647[36647]
 - Enhance GCP billing with detailed tables identification, additional fields, and optimized data handling. {pull}36902[36902]
 - Add a `/inputs/` route to the HTTP monitoring endpoint that exposes metrics for each metricset instance. {pull}36971[36971]
-<<<<<<< HEAD
 - Add linux IO metrics to system/process {pull}37213[37213]
-=======
 - Add new memory/cgroup metrics to Kibana module {pull}37232[37232]
->>>>>>> 554120c3
 
 *Osquerybeat*
 
