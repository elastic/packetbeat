// Use these for links to issue and pulls. Note issues and pulls redirect one to
// each other on Github, so don't worry too much on using the right prefix.
:issue: https://github.com/elastic/beats/issues/
:pull: https://github.com/elastic/beats/pull/

=== Beats version HEAD
https://github.com/elastic/beats/compare/v8.7.1\...main[Check the HEAD diff]

==== Breaking changes

*Affecting all Beats*


*Auditbeat*


*Filebeat*


*Heartbeat*


*Metricbeat*


*Osquerybeat*


*Packetbeat*


*Winlogbeat*

- Add "event.category" and "event.type" to Sysmon module for EventIDs 8, 9, 19, 20, 27, 28, 255 {pull}35193[35193]

*Functionbeat*


*Elastic Logging Plugin*


==== Bugfixes

*Affecting all Beats*
- Support for multiline zookeeper logs {issue}2496[2496]
- Allow `clock_nanosleep` in the default seccomp profiles for amd64 and 386. Newer versions of glibc (e.g. 2.31) require it. {issue}33792[33792]
- Disable lockfile when running under elastic-agent. {pull}33988[33988]
- Fix lockfile logic, retry locking {pull}34194[34194]
- Add checks to ensure reloading of units if the configuration actually changed. {pull}34346[34346]
- Fix namespacing on self-monitoring {pull}32336[32336]
- Fix race condition when stopping runners {pull}32433[32433]
- Fix concurrent map writes when system/process code called from reporter code {pull}32491[32491]
- Log errors from the Elastic Agent V2 client errors channel. Avoids blocking when error occurs communicating with the Elastic Agent. {pull}34392[34392]
- Only log publish event messages in trace log level under elastic-agent. {pull}34391[34391]
- Fix issue where updating a single Elastic Agent configuration unit results in other units being turned off. {pull}34504[34504]
- Fix dropped events when monitor a beat under the agent and send its `Host info` log entry. {pull}34599[34599]

- Fix namespacing on self-monitoring {pull}32336[32336]
- Fix race condition when stopping runners {pull}32433[32433]
- Fix concurrent map writes when system/process code called from reporter code {pull}32491[32491]
- Fix panics when a processor is closed twice {pull}34647[34647]
- Update elastic-agent-system-metrics to v0.4.6 to allow builds on mips platforms. {pull}34674[34674]
- The Elasticsearch output now splits large requests instead of dropping them when it receives a StatusRequestEntityTooLarge error. {pull}34911[34911]
- Fix Beats started by agent do not respect the allow_older_versions: true configuration flag {issue}34227[34227] {pull}34964[34964]
- Fix performance issues when we have a lot of inputs starting and stopping by allowing to disable global processors under fleet. {issue}35000[35000] {pull}35031[35031]
- In cases where the matcher detects a non-string type in a match statement, report the error as a debug statement, and not a warning statement. {pull}35119[35119]
<<<<<<< HEAD
- 'add_cloud_metadata' processor - update azure metadata api version to get missing `cloud.account.id` field
=======
- 'add_cloud_metadata' processor - add cloud.region field for GCE cloud provider
>>>>>>> 42ca469f

*Auditbeat*

*Filebeat*

- [Auditbeat System Package] Added support for Apple Silicon chips. {pull}34433[34433]
- [Azure blob storage] Changed logger field name from `container` to `container_name` so that it does not clash
   with the ecs field name `container`. {pull}34403[34403]
- [GCS] Added support for more mime types & introduced offset tracking via cursor state. Also added support for
   automatic splitting at root level, if root level element is an array. {pull}34155[34155]
- [httpsjon] Improved error handling during pagination with chaining & split processor {pull}34127[34127]
- [Azure blob storage] Added support for more mime types & introduced offset tracking via cursor state. {pull}33981[33981]
- Fix EOF on single line not producing any event. {issue}30436[30436] {pull}33568[33568]
- Fix handling of error in states in direct aws-s3 listing input {issue}33513[33513] {pull}33722[33722]
- Fix `httpjson` input page number initialization and documentation. {pull}33400[33400]
- Add handling of AAA operations for Cisco ASA module. {issue}32257[32257] {pull}32789[32789]
- Fix gc.log always shipped even if gc fileset is disabled {issue}30995[30995]
- Fix handling of empty array in httpjson input. {pull}32001[32001]
- Fix reporting of `filebeat.events.active` in log events such that the current value is always reported instead of the difference from the last value. {pull}33597[33597]
- Fix splitting array of strings/arrays in httpjson input {issue}30345[30345] {pull}33609[33609]
- Fix Google workspace pagination and document ID generation. {pull}33666[33666]
- Fix PANW handling of messages with event.original already set. {issue}33829[33829] {pull}33830[33830]
- Rename identity as identity_name when the value is a string in Azure Platform Logs. {pull}33654[33654]
- Fix 'requires pointer' error while getting cursor metadata. {pull}33956[33956]
- Fix input cancellation handling when HTTP client does not support contexts. {issue}33962[33962] {pull}33968[33968]
- Update mito CEL extension library to v0.0.0-20221207004749-2f0f2875e464 {pull}33974[33974]
- Fix CEL result deserialisation when evaluation fails. {issue}33992[33992] {pull}33996[33996]
- Fix handling of non-200/non-429 status codes. {issue}33999[33999] {pull}34002[34002]
- [azure-eventhub input] Switch the run EPH run mode to non-blocking {pull}34075[34075]
- [google_workspace] Fix pagination and cursor value update. {pull}34274[34274]
- Fix handling of quoted values in auditd module. {issue}22587[22587] {pull}34069[34069]
- Fixing system tests not returning expected content encoding for azure blob storage input. {pull}34412[34412]
- [Azure Logs] Fix authentication_processing_details parsing in sign-in logs. {issue}34330[34330] {pull}34478[34478]
- Prevent Elasticsearch from spewing log warnings about redundant wildcard when setting up ingest pipelines. {issue}34249[34249] {pull}34550[34550]
- Gracefully handle Windows event channel not found errors in winlog input. {issue}30201[30201] {pull}34605[34605]
- Fix the issue of `cometd` input worker getting closed in case of a network connection issue and an EOF error. {issue}34326[34326] {pull}34327[34327]
- Fix for httpjson first_response object throwing false positive errors by making it a flag based object {issue}34747[34747] {pull}34748[34748]
- Fix errors and panics due to re-used processors {pull}34761[34761]
- Add missing Basic Authentication support to CEL input {issue}34609[34609] {pull}34689[34689]
- [Gcs Input] - Added missing locks for safe concurrency {pull}34914[34914]
- Fix the ignore_inactive option being ignored in Filebeat's filestream input {pull}34770[34770]
- Fix TestMultiEventForEOFRetryHandlerInput unit test of CometD input {pull}34903[34903]
- Add input instance id to request trace filename for httpjson and cel inputs {pull}35024[35024]
- Fix panic in TCP and UDP inputs on Linux when collecting socket metrics from OS. {issue}35064[35064]
- Correctly collect TCP and UDP metrics for unspecified address values. {pull}35111[35111]
- Fix base for UDP and TCP queue metrics and UDP drops metric. {pull}35123[35123]
- Sanitize filenames for request tracer in httpjson input. {pull}35143[35143]
- decode_cef processor: Fix ECS output by making `observer.ip` into an array of strings instead of string. {issue}35140[35140] {pull}35149[35149]
- Fix handling of MySQL audit logs with strict JSON parser. {issue}35158[35158] {pull}35160[35160]
- Sanitize filenames for request tracer in cel input. {pull}35154[35154]
- Fix accidental error overwrite in defer statement in entityanalytics Azure AD input. {issue}35153[35153] {pull}35169[35169]
- Fixing the grok expression outputs of log files {pull}35221[35221]
- Fix crash when processing forwarded logs missing a message. {issue}34705[34705] {pull}34865[34865]

*Heartbeat*

- Fix panics when parsing dereferencing invalid parsed url. {pull}34702[34702]
- Fix broken zip URL monitors. NOTE: Zip URL Monitors will be removed in version 8.7 and replaced with project monitors. {pull}33723[33723]
- Fix integration hashing to prevent reloading all when updated. {pull}34697[34697]
- Fix release of job limit semaphore when context is cancelled. {pull}34697[34697]
- Fix bug where states.duration_ms was incorrect type. {pull}33563[33563]
- Fix handling of long UDP messages in UDP input. {issue}33836[33836] {pull}33837[33837]
- Fix browser monitor summary reporting as up when monitor is down. {issue}33374[33374] {pull}33819[33819]
- Fix beat capabilities on Docker image. {pull}33584[33584]
- Fix serialization of state duration to avoid scientific notation. {pull}34280[34280]
- Enable nodejs engine strict validation when bundling synthetics. {pull}34470[34470]
with the ecs field name `container`. {pull}34403[34403]
automatic splitting at root level, if root level element is an array. {pull}34155[34155]
- Fix broken mapping for state.ends field. {pull}34891[34891]
- Fix issue using projects in airgapped environments by disabling npm audit. {pull}34936[34936]

*Heartbeat*


*Heartbeat*


*Heartbeat*


*Auditbeat*


*Filebeat*


*Auditbeat*


*Filebeat*

- Sanitize filenames for request tracer in cel input. {pull}35154[35154]

*Heartbeat*


*Metricbeat*

- in module/windows/perfmon, changed collection method of the second counter value required to create a displayable value {pull}32305[32305]
- Fix and improve AWS metric period calculation to avoid zero-length intervals {pull}32724[32724]
- Add missing cluster metadata to k8s module metricsets {pull}32979[32979] {pull}33032[33032]
- Add GCP CloudSQL region filter {pull}32943[32943]
- Fix logstash cgroup mappings {pull}33131[33131]
- Remove unused `elasticsearch.node_stats.indices.bulk.avg_time.bytes` mapping {pull}33263[33263]
- Fix kafka dashboard field names {pull}33555[33555]
- Add tags to events based on parsed identifier. {pull}33472[33472]
- Support Oracle-specific connection strings in SQL module {issue}32089[32089] {pull}32293[32293]
- Remove deprecated metrics from controller manager, scheduler and proxy {pull}34161[34161]
- Fix metrics split through different events and metadata not matching for aws cloudwatch. {pull}34483[34483]
- Fix metadata enricher with correct container ids for pods with multiple containers in container metricset. Align `kubernetes.container.id` and `container.id` fields for state_container metricset. {pull}34516[34516]
- Make generic SQL GA {pull}34637[34637]
- Collect missing remote_cluster in elasticsearch ccr metricset {pull}34957[34957]


*Osquerybeat*

- Adds the `elastic_file_analysis` table to the Osquery extension for macOS builds. {pull}35056[35056]

*Packetbeat*

- Fix double channel close panic when reloading. {pull}35324[35324]

*Winlogbeat*


*Functionbeat*


*Elastic Logging Plugin*


==== Added

*Affecting all Beats*

- Added append Processor which will append concrete values or values from a field to target. {issue}29934[29934] {pull}33364[33364]
- Allow users to enable features via configuration, starting with the FQDN reporting feature. {issue}1070[1070] {pull}34456[34456]


*Auditbeat*


*Filebeat*

- add documentation for decode_xml_wineventlog processor field mappings.  {pull}32456[32456]
- httpjson input: Add request tracing logger. {issue}32402[32402] {pull}32412[32412]
- Add cloudflare R2 to provider list in AWS S3 input. {pull}32620[32620]
- Add support for single string containing multiple relation-types in getRFC5988Link. {pull}32811[32811]
- Added separation of transform context object inside httpjson. Introduced new clause `.parent_last_response.*` {pull}33499[33499]
- Cloud Foundry input uses server-side filtering when retrieving logs. {pull}33456[33456]
- Add `parse_aws_vpc_flow_log` processor. {pull}33656[33656]
- Update `aws.vpcflow` dataset in AWS module have a configurable log `format` and to produce ECS 8.x fields. {pull}33699[33699]
- Modified `aws-s3` input to reduce mutex contention when multiple SQS message are being processed concurrently. {pull}33658[33658]
- Disable "event normalization" processing for the aws-s3 input to reduce allocations. {pull}33673[33673]
- Add Common Expression Language input. {pull}31233[31233]
- Add support for http+unix and http+npipe schemes in httpjson input. {issue}33571[33571] {pull}33610[33610]
- Add support for http+unix and http+npipe schemes in cel input. {issue}33571[33571] {pull}33712[33712]
- Add `decode_duration`, `move_fields` processors. {pull}31301[31301]
- Add backup to bucket and delete functionality for the `aws-s3` input. {issue}30696[30696] {pull}33559[33559]
- Add metrics for UDP packet processing. {pull}33870[33870]
- Convert UDP input to v2 input. {pull}33930[33930]
- Improve collection of risk information from Okta debug data. {issue}33677[33677] {pull}34030[34030]
- Adding filename details from zip to response for httpjson {issue}33952[33952] {pull}34044[34044]
- Allow user configuration of keep-alive behaviour for HTTPJSON and CEL inputs. {issue}33951[33951] {pull}34014[34014]
- Add support for polling system UDP stats for UDP input metrics. {pull}34070[34070]
- Add support for recognizing the log level in Elasticsearch JVM logs {pull}34159[34159]
- Add new Entity Analytics input with Azure Active Directory support. {pull}34305[34305]
- Added metric `sqs_lag_time` for aws-s3 input. {pull}34306[34306]
- Add metrics for TCP packet processing. {pull}34333[34333]
- Add metrics for unix socket packet processing. {pull}34335[34335]
- Add beta `take over` mode for `filestream` for simple migration from `log` inputs {pull}34292[34292]
- Add pagination support for Salesforce module. {issue}34057[34057] {pull}34065[34065]
- Allow users to redact sensitive data from CEL input debug logs. {pull}34302[34302]
- Added support for HTTP destination override to Google Cloud Storage input. {pull}34413[34413]
- Added metric `sqs_messages_waiting_gauge` for aws-s3 input. {pull}34488[34488]
- Add support for new Rabbitmq timestamp format for logs {pull}34211[34211]
- Allow user configuration of timezone offset in Cisco ASA and FTD modules. {pull}34436[34436]
- Allow user configuration of timezone offset in Checkpoint module. {pull}34472[34472]
- Add support for Okta debug attributes, `risk_reasons`, `risk_behaviors` and `factor`. {issue}33677[33677] {pull}34508[34508]
- Fill okta.request.ip_chain.* as a flattened object in Okta module. {pull}34621[34621]
- Fixed GCS log format issues. {pull}34659[34659]
- Add nginx.ingress_controller.upstream.ip to related.ip {issue}34645[34645] {pull}34672[34672]
- Include NAT and firewall IPs in `related.ip` in Fortinet Firewall module. {issue}34640[34640] {pull}34673[34673]
- Add Basic Authentication support on constructed requests to CEL input {issue}34609[34609] {pull}34689[34689]
- Add string manipulation extensions to CEL input {issue}34610[34610] {pull}34689[34689]
- Add unix socket log parsing for nginx ingress_controller {pull}34732[34732]
- Added metric `sqs_worker_utilization` for aws-s3 input. {pull}34793[34793]
- Improve CEL input documentation {pull}34831[34831]
- Add metrics documentation for CEL and AWS CloudWatch inputs. {issue}34887[34887] {pull}34889[34889]
- Register MIME handlers for CSV types in CEL input. {pull}34934[34934]
- Add MySQL authentication message parsing and `related.ip` and `related.user` fields {pull}34810[34810]
- Mention `mito` CEL tool in CEL input docs. {pull}34959[34959]
- Add nginx ingress_controller parsing if one of upstreams fails to return response {pull}34787[34787]
- Allow neflow v9 and ipfix templates to be shared between source addresses. {pull}35036[35036]
- Add support for collecting IPv6 metrics. {pull}35123[35123]
- Add oracle authentication messages parsing {pull}35127[35127]

*Auditbeat*
   - Migration of system/package module storage from gob encoding to flatbuffer encoding in bolt db. {pull}34817[34817]

*Filebeat*


*Heartbeat*
- Users can now configure max scheduler job limits per monitor type via env var. {pull}34307[34307]
- Added status to monitor run log report.


*Metricbeat*

- Add per-thread metrics to system_summary {pull}33614[33614]
- Add GCP CloudSQL metadata {pull}33066[33066]
- Add GCP Redis metadata {pull}33701[33701]
- Remove GCP Compute metadata cache {pull}33655[33655]
- Add support for multiple regions in GCP {pull}32964[32964]
- Add GCP Redis regions support {pull}33728[33728]
- Add namespace metadata to all namespaced kubernetes resources. {pull}33763[33763]
- Changed cloudwatch module to call ListMetrics API only once per region, instead of per AWS namespace {pull}34055[34055]
- Add beta ingest_pipeline metricset to Elasticsearch module for ingest pipeline monitoring {pull}34012[34012]
- Handle duplicated TYPE line for prometheus metrics {issue}18813[18813] {pull}33865[33865]
- Add GCP Carbon Footprint metricbeat data {pull}34820[34820]
- Add event loop utilization metric to Kibana module {pull}35020[35020]

*Osquerybeat*


*Packetbeat*


*Winlogbeat*


*Functionbeat*


*Winlogbeat*


*Elastic Log Driver*
*Elastic Logging Plugin*


==== Deprecated

*Auditbeat*


*Filebeat*


*Heartbeat*


*Metricbeat*


*Osquerybeat*


*Packetbeat*


*Winlogbeat*


*Functionbeat*


*Elastic Logging Plugin*


==== Known Issues











<|MERGE_RESOLUTION|>--- conflicted
+++ resolved
@@ -64,11 +64,9 @@
 - Fix Beats started by agent do not respect the allow_older_versions: true configuration flag {issue}34227[34227] {pull}34964[34964]
 - Fix performance issues when we have a lot of inputs starting and stopping by allowing to disable global processors under fleet. {issue}35000[35000] {pull}35031[35031]
 - In cases where the matcher detects a non-string type in a match statement, report the error as a debug statement, and not a warning statement. {pull}35119[35119]
-<<<<<<< HEAD
+- 'add_cloud_metadata' processor - add cloud.region field for GCE cloud provider
 - 'add_cloud_metadata' processor - update azure metadata api version to get missing `cloud.account.id` field
-=======
-- 'add_cloud_metadata' processor - add cloud.region field for GCE cloud provider
->>>>>>> 42ca469f
+
 
 *Auditbeat*
 
