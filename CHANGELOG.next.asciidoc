// Use these for links to issue and pulls. Note issues and pulls redirect one to
// each other on Github, so don't worry too much on using the right prefix.
:issue: https://github.com/elastic/beats/issues/
:pull: https://github.com/elastic/beats/pull/

=== Beats version HEAD
https://github.com/elastic/beats/compare/v7.0.0-alpha2...master[Check the HEAD diff]

==== Breaking changes

*Affecting all Beats*

- The document id fields has been renamed from @metadata.id to @metadata._id {pull}15859[15859]
- Variable substitution from environment variables is not longer supported. {pull}15937{15937}
- Change aws_elb autodiscover provider field name from elb_listener.* to aws.elb.*. {issue}16219[16219] {pull}16402{16402}
- Remove `AddDockerMetadata` and `AddKubernetesMetadata` processors from the `script` processor. They can still be used as normal processors in the configuration. {issue}16349[16349] {pull}16514[16514]

*Auditbeat*

- File integrity dataset (macOS): Replace unnecessary `file.origin.raw` (type keyword) with `file.origin.text` (type `text`). {issue}12423[12423] {pull}15630[15630]

*Filebeat*


*Heartbeat*


*Journalbeat*

- Improve parsing of syslog.pid in journalbeat to strip the username when present {pull}16116[16116]


*Metricbeat*

- Make use of secure port when accessing Kubelet API {pull}16063[16063]
- Add Tomcat overview dashboard {pull}14026[14026]

*Packetbeat*

- Redis: fix incorrectly handle with two-words redis command. {issue}14872[14872] {pull}14873[14873]

*Winlogbeat*

*Functionbeat*


==== Bugfixes

*Affecting all Beats*

- Fix Kubernetes autodiscovery provider to correctly handle pod states and avoid missing event data {pull}17223[17223]
- Fix `add_cloud_metadata` to better support modifying sub-fields with other processors. {pull}13808[13808]
- TLS or Beats that accept connections over TLS and validate client certificates. {pull}14146[14146]
- Fix panics that could result from invalid TLS certificates. This can affect Beats that connect over TLS, or Beats that accept connections over TLS and validate client certificates. {pull}14146[14146]
- Fix panic in the Logstash output when trying to send events to closed connection. {pull}15568[15568]
- Fix missing output in dockerlogbeat {pull}15719[15719]
- Fix logging target settings being ignored when Beats are started via systemd or docker. {issue}12024[12024] {pull}15422[15442]
- Do not load dashboards where not available. {pull}15802[15802]
- Fix issue where TLS settings would be ignored when a forward proxy was in use. {pull}15516{15516}
- Update replicaset group to apps/v1 {pull}15854[15802]
- Fix issue where default go logger is not discarded when either * or stdout is selected. {issue}10251[10251] {pull}15708[15708]
- Upgrade go-ucfg to latest v0.8.1. {pull}15937{15937}
- Fix index names for indexing not always guaranteed to be lower case. {pull}16081[16081]
- Add `ssl.ca_sha256` option to the supported TLS option, this allow to check that a specific certificate is used as part of the verified chain. {issue}15717[15717]
- Fix loading processors from annotation hints. {pull}16348[16348]
- Fix an issue that could cause redundant configuration reloads. {pull}16440[16440]
- Fix k8s pods labels broken schema. {pull}16480[16480]
- Fix k8s pods annotations broken schema. {pull}16554[16554]
- Upgrade go-ucfg to latest v0.8.3. {pull}16450{16450}
- Fix `NewContainerMetadataEnricher` to use default config for kubernetes module. {pull}16857[16857]
- Improve some logging messages for add_kubernetes_metadata processor {pull}16866[16866]
- Fix k8s metadata issue regarding node labels not shown up on root level of metadata. {pull}16834[16834]
- Fail to start if httpprof is used and it cannot be initialized. {pull}17028[17028]
- Fix concurrency issues in convert processor when used in the global context. {pull}17032[17032]
- Fix bug with `monitoring.cluster_uuid` setting not always being exposed via GET /state Beats API. {issue}16732[16732] {pull}17420[17420]

*Auditbeat*

- system/socket: Fixed compatibility issue with kernel 5.x. {pull}15771[15771]
- system/package: Fix parsing of Installed-Size field of DEB packages. {issue}16661[16661] {pull}17188[17188]

*Filebeat*

- Ensure all zeek timestamps include millisecond precision. {issue}14599[14599] {pull}16766[16766]
- Fix s3 input hanging with GetObjectRequest API call by adding context_timeout config. {issue}15502[15502] {pull}15590[15590]
- Add shared_credential_file to cloudtrail config {issue}15652[15652] {pull}15656[15656]
- Fix typos in zeek notice fileset config file. {issue}15764[15764] {pull}15765[15765]
- Fix mapping error when zeek weird logs do not contain IP addresses. {pull}15906[15906]
- Improve `elasticsearch/audit` fileset to handle timestamps correctly. {pull}15942[15942]
- Prevent Elasticsearch from spewing log warnings about redundant wildcards when setting up ingest pipelines for the `elasticsearch` module. {issue}15840[15840] {pull}15900[15900]
- Fix mapping error for cloudtrail additionalEventData field {pull}16088[16088]
- Fix a connection error in httpjson input. {pull}16123[16123]
- Fix s3 input with cloudtrail fileset reading json file. {issue}16374[16374] {pull}16441[16441]
- Rewrite azure filebeat dashboards, due to changes in kibana. {pull}16466[16466]
- Adding the var definitions in azure manifest files, fix for errors when executing command setup. {issue}16270[16270] {pull}16468[16468]
- Fix merging of fileset inputs to replace paths and append processors. {pull}16450{16450}
- Add queue_url definition in manifest file for aws module. {pull}16640{16640}
- Fix issue where autodiscover hints default configuration was not being copied. {pull}16987[16987]
- Fix Elasticsearch `_id` field set by S3 and Google Pub/Sub inputs. {pull}17026[17026]
- Fixed various Cisco FTD parsing issues. {issue}16863[16863] {pull}16889[16889]
- Fix default index pattern in IBM MQ filebeat dashboard. {pull}17146[17146]
- Re-obtain AWS credentials if they expired in s3 input. {pull}17205[17205]
- Fix `elasticsearch.gc` fileset to not collect _all_ logs when Elasticsearch is running in Docker. {issue}13164[13164] {issue}16583[16583] {pull}17164[17164]
- Fixed a mapping exception when ingesting CEF logs that used the spriv or dpriv extensions. {issue}17216[17216] {pull}17220[17220]
- CEF: Fixed decoding errors caused by trailing spaces in messages. {pull}17253[17253]
- Fixed a mapping exception when ingesting Logstash plain logs (7.4+) with pipeline ids containing non alphanumeric chars. {issue}17242[17242] {pull}17243[17243]
- Fixed MySQL slowlog module causing "regular expression has redundant nested repeat operator" warning in Elasticsearch. {issue}17086[17086] {pull}17156[17156]
- Fix `elasticsearch.audit` data ingest pipeline to be more forgiving with date formats found in Elasticsearch audit logs. {pull}17406[17406]
- Fixed activemq module causing "regular expression has redundant nested repeat operator" warning in Elasticsearch. {pull}17428[17428]
- Remove migrationVersion map 7.7.0 reference from Kibana dashboard file to fix backward compatibility issues. {pull}17425[17425]

*Heartbeat*

- Fixed excessive memory usage introduced in 7.5 due to over-allocating memory for HTTP checks. {pull}15639[15639]

*Journalbeat*


*Metricbeat*

- Add dedot for tags in ec2 metricset and cloudwatch metricset. {issue}15843[15843] {pull}15844[15844]
- Use RFC3339 format for timestamps collected using the SQL module. {pull}15847[15847]
- Avoid parsing errors returned from prometheus endpoints. {pull}15712[15712]
- Change lookup_fields from metricset.host to service.address {pull}15883[15883]
- Add dedot for cloudwatch metric name. {issue}15916[15916] {pull}15917[15917]
- Fixed issue `logstash-xpack` module suddenly ceasing to monitor Logstash. {issue}15974[15974] {pull}16044[16044]
- Fix skipping protocol scheme by light modules. {pull}16205[pull]
- Made `logstash-xpack` module once again have parity with internally-collected Logstash monitoring data. {pull}16198[16198]
- Change sqs metricset to use average as statistic method. {pull}16438[16438]
- Revert changes in `docker` module: add size flag to docker.container. {pull}16600[16600]
- Fix diskio issue for windows 32 bit on disk_performance struct alignment. {issue}16680[16680]
- Fix detection and logging of some error cases with light modules. {pull}14706[14706]
- Fix imports after PR was merged before rebase. {pull}16756[16756]
- Add dashboard for `redisenterprise` module. {pull}16752[16752]
- Dynamically choose a method for the system/service metricset to support older linux distros. {pull}16902[16902]
- Use max in k8s apiserver dashboard aggregations. {pull}17018[17018]
- Reduce memory usage in `elasticsearch/index` metricset. {issue}16503[16503] {pull}16538[16538]
- Check if CCR feature is available on Elasticsearch cluster before attempting to call CCR APIs from `elasticsearch/ccr` metricset. {issue}16511[16511] {pull}17073[17073]
- Use max in k8s overview dashboard aggregations. {pull}17015[17015]
- Fix Disk Used and Disk Usage visualizations in the Metricbeat System dashboards. {issue}12435[12435] {pull}17272[17272]
- Fix missing Accept header for Prometheus and OpenMetrics module. {issue}16870[16870] {pull}17291[17291]
- Further revise check for bad data in docker/memory. {pull}17400[17400] 
- Fix issue in Jolokia module when mbean contains multiple quoted properties. {issue}17375[17375] {pull}17374[17374]
- Combine cloudwatch aggregated metrics into single event. {pull}17345[17345]
- Fix how we filter services by name in system/service {pull}17400[17400]
- Fix cloudwatch metricset missing tags collection. {issue}17419[17419] {pull}17424[17424]
- check if cpuOptions field is nil in DescribeInstances output in ec2 metricset. {pull}17418[17418]

*Packetbeat*

- Enable setting promiscuous mode automatically. {pull}11366[11366]

*Winlogbeat*


*Functionbeat*

- Fix timeout option of GCP functions. {issue}16282[16282] {pull}16287[16287]

==== Added

*Affecting all Beats*

- Add document_id setting to decode_json_fields processor. {pull}15859[15859]
- Include network information by default on add_host_metadata and add_observer_metadata. {issue}15347[15347] {pull}16077[16077]
- Add `aws_ec2` provider for autodiscover. {issue}12518[12518] {pull}14823[14823]
- Add monitoring variable `libbeat.config.scans` to distinguish scans of the configuration directory from actual reloads of its contents. {pull}16440[16440]
- Add support for multiple password in redis output. {issue}16058[16058] {pull}16206[16206]
- Add support for Histogram type in fields.yml {pull}16570[16570]
- Windows .exe files now have embedded file version info. {issue}15232[15232]t
- Remove experimental flag from `setup.template.append_fields` {pull}16576[16576]
- Add `add_cloudfoundry_metadata` processor to annotate events with Cloud Foundry application data. {pull}16621[16621]
- Add Kerberos support to Kafka input and output. {pull}16781[16781]
- Add `add_cloudfoundry_metadata` processor to annotate events with Cloud Foundry application data. {pull}16621[16621
- Add support for kubernetes provider to recognize namespace level defaults {pull}16321[16321]
- Add `translate_sid` processor on Windows for converting Windows security identifier (SID) values to names. {issue}7451[7451] {pull}16013[16013]
- Add capability of enrich `container.id` with process id in `add_process_metadata` processor {pull}15947[15947]
- Update RPM packages contained in Beat Docker images. {issue}17035[17035]
- Update supported versions of `redis` output. {pull}17198[17198]
- Update documentation for system.process.memory fields to include clarification on Windows os's. {pull}17268[17268]
- Add optional regex based cid extractor to `add_kubernetes_metadata` processor. {pull}17360[17360]

*Auditbeat*

<<<<<<< HEAD
- Reference kubernetes manifests include configuration for auditd and enrichment with kubernetes metadata. {pull}17431[17431]
=======
- Log to stderr when running using reference kubernetes manifests. {pull}17443[174443]
>>>>>>> 83ecb82d

*Filebeat*

- Set event.outcome field based on googlecloud audit log output. {pull}15731[15731]
- Add dashboard for AWS ELB fileset. {pull}15804[15804]
- Add dashboard for AWS vpcflow fileset. {pull}16007[16007]
- Add ECS tls fields to zeek:smtp,rdp,ssl and aws:s3access,elb {issue}15757[15757] {pull}15935[15936]
- Add custom string mapping to CEF module to support Forcepoint NGFW {issue}14663[14663] {pull}15910[15910]
- Add ingress nginx controller fileset {pull}16197[16197]
- move create-[module,fileset,fields] to mage and enable in x-pack/filebeat {pull}15836[15836]
- Add ECS tls and categorization fields to apache module. {issue}16032[16032] {pull}16121[16121]
- Work on e2e ACK's for the azure-eventhub input {issue}15671[15671] {pull}16215[16215]
- Add MQTT input. {issue}15602[15602] {pull}16204[16204]
- Add ECS categorization fields to activemq module. {issue}16151[16151] {pull}16201[16201]
- Add a TLS test and more debug output to httpjson input {pull}16315[16315]
- Add an SSL config example in config.yml for filebeat MISP module. {pull}16320[16320]
- Improve ECS categorization, container & process field mappings in auditd module. {issue}16153[16153] {pull}16280[16280]
- Improve ECS field mappings in aws module. {issue}16154[16154] {pull}16307[16307]
- Improve ECS categorization field mappings in googlecloud module. {issue}16030[16030] {pull}16500[16500]
- Improve ECS field mappings in haproxy module. {issue}16162[16162] {pull}16529[16529]
- Add cloudwatch fileset and ec2 fileset in aws module. {issue}13716[13716] {pull}16579[16579]
- Improve ECS categorization field mappings in kibana module. {issue}16168[16168] {pull}16652[16652]
- Improve the decode_cef processor by reducing the number of memory allocations. {pull}16587[16587]
- Add `cloudfoundry` input to send events from Cloud Foundry. {pull}16586[16586]
- Improve ECS categorization field mappings in iis module. {issue}16165[16165] {pull}16618[16618]
- Improve ECS categorization field mapping in kafka module. {issue}16167[16167] {pull}16645[16645]
- Allow users to override pipeline ID in fileset input config. {issue}9531[9531] {pull}16561[16561]
- Add `o365audit` input type for consuming events from Office 365 Management Activity API. {issue}16196[16196] {pull}16244[16244]
- Improve ECS categorization field mappings in logstash module. {issue}16169[16169] {pull}16668[16668]
- Update filebeat httpjson input to support pagination via Header and Okta module. {pull}16354[16354]
- Improve ECS categorization field mapping in icinga module. {issue}16164[16164] {pull}16533[16533]
- Improve ECS categorization field mappings in ibmmq module. {issue}16163[16163] {pull}16532[16532]
- Improve ECS categorization, host field mappings in elasticsearch module. {issue}16160[16160] {pull}16469[16469]
- Add ECS related fields to CEF module {issue}16157[16157] {pull}16338[16338]
- Improve ECS categorization field mappings in suricata module. {issue}16181[16181] {pull}16843[16843]
- Release ActiveMQ module as GA. {issue}17047[17047] {pull}17049[17049]
- Improve ECS categorization field mappings in iptables module. {issue}16166[16166] {pull}16637[16637]
- Add Filebeat Okta module. {pull}16362[16362]
- Add custom string mapping to CEF module to support Check Point devices. {issue}16041[16041] {pull}16907[16907]
- Add pattern for Cisco ASA / FTD Message 734001 {issue}16212[16212] {pull}16612[16612]
- Added new module `o365` for ingesting Office 365 management activity API events. {issue}16196[16196] {pull}16386[16386]
- Add source field in k8s events {pull}17209[17209]
- Improve AWS cloudtrail field mappings {issue}16086[16086] {issue}16110[16110] {pull}17155[17155]
- Added new module `crowdstrike` for ingesting Crowdstrike Falcon streaming API endpoint event data. {pull}16988[16988]
- Added documentation for running Filebeat in Cloud Foundry. {pull}17275[17275]
- Move azure-eventhub input to GA. {issue}15671[15671] {pull}17313[17313]
- Improve ECS categorization field mappings in mongodb module. {issue}16170[16170] {pull}17371[17371]
- Improve ECS categorization field mappings for mssql module. {issue}16171[16171] {pull}17376[17376]
- Added access_key_id, secret_access_key and session_token into aws module config. {pull}17456[17456]

*Heartbeat*

- Allow a list of status codes for HTTP checks. {pull}15587[15587]


*Journalbeat*

*Metricbeat*

- Move the windows pdh implementation from perfmon to a shared location in order for future modules/metricsets to make use of. {pull}15503[15503]
- Add lambda metricset in aws module. {pull}15260[15260]
- Expand data for the `system/memory` metricset {pull}15492[15492]
- Add azure `storage` metricset in order to retrieve metric values for storage accounts. {issue}14548[14548] {pull}15342[15342]
- Add cost warnings for the azure module. {pull}15356[15356]
- Add DynamoDB AWS Metricbeat light module {pull}15097[15097]
- Release elb module as GA. {pull}15485[15485]
- Add a `system/network_summary` metricset {pull}15196[15196]
- Add mesh metricset for Istio Metricbeat module {pull}15535[15535]
- Add mixer metricset for Istio Metricbeat module {pull}15696[15696]
- Add pilot metricset for Istio Metricbeat module {pull}15761[15761]
- Make the `system/cpu` metricset collect normalized CPU metrics by default. {issue}15618[15618] {pull}15729[15729]
- Add galley metricset for Istio Metricbeat module {pull}15857[15857]
- Add `key/value` mode for SQL module. {issue}15770[15770] {pull]15845[15845]
- Add STAN dashboard {pull}15654[15654]
- Add support for Unix socket in Memcached metricbeat module. {issue}13685[13685] {pull}15822[15822]
- Add `up` metric to prometheus metrics collected from host {pull}15948[15948]
- Add citadel metricset for Istio Metricbeat module {pull}15990[15990]
- Add support for processors in light modules. {issue}14740[14740] {pull}15923[15923]
- Add collecting AuroraDB metrics in rds metricset. {issue}14142[14142] {pull}16004[16004]
- Reuse connections in SQL module. {pull}16001[16001]
- Improve the `logstash` module (when `xpack.enabled` is set to `true`) to use the override `cluster_uuid` returned by Logstash APIs. {issue}15772[15772] {pull}15795[15795]
- Add region parameter in googlecloud module. {issue}15780[15780] {pull}16203[16203]
- Add kubernetes storage class support via kube-state-metrics. {pull}16145[16145]
- Add database_account azure metricset. {issue}15758[15758]
- Add support for NATS 2.1. {pull}16317[16317]
- Add Load Balancing metricset to GCP {pull}15559[15559]
- Add support for Dropwizard metrics 4.1. {pull}16332[16332]
- Add azure container metricset in order to monitor containers. {issue}15751[15751] {pull}16421[16421]
- Improve the `haproxy` module to support metrics exposed via HTTPS. {issue}14579[14579] {pull}16333[16333]
- Add filtering option for prometheus collector. {pull}16420[16420]
- Add metricsets based on Ceph Manager Daemon to the `ceph` module. {issue}7723[7723] {pull}16254[16254]
- Release `statsd` module as GA. {pull}16447[16447] {issue}14280[14280]
- Add collecting tags and tags_filter for rds metricset in aws module. {pull}16605[16605] {issue}16358[16358]
- Add OpenMetrics Metricbeat module {pull}16596[16596]
- Add `cloudfoundry` module to send events from Cloud Foundry. {pull}16671[16671]
- Add `redisenterprise` module. {pull}16482[16482] {issue}15269[15269]
- Add system/users metricset as beta {pull}16569[16569]
- Align fields to ECS and add more tests for the azure module. {issue}16024[16024] {pull}16754[16754]
- Add additional cgroup fields to docker/diskio{pull}16638[16638]
- Add PubSub metricset to Google Cloud Platform module {pull}15536[15536]
- Add overview dashboard for googlecloud compute metricset. {issue}16534[16534] {pull}16819[16819]
- Add Prometheus remote write endpoint {pull}16609[16609]
- Release STAN module as GA. {pull}16980[16980]
- Add query metricset for prometheus module. {pull}17104[17104]
- Release ActiveMQ module as GA. {issue}17047[17047] {pull}17049[17049]
- Release Zookeeper/connection module as GA. {issue}14281[14281] {pull}17043[17043]
- Add support for CouchDB v2 {issue}16352[16352] {pull}16455[16455]
- Add dashboard for pubsub metricset in googlecloud module. {pull}17161[17161]
- Add dashboards for the azure container metricsets. {pull}17194[17194]
- Replace vpc metricset into vpn, transitgateway and natgateway metricsets. {pull}16892[16892]
- Use Elasticsearch histogram type to store Prometheus histograms {pull}17061[17061]
- Allow to rate Prometheus counters when scraping them {pull}17061[17061]
- Release Oracle module as GA. {issue}14279[14279] {pull}16833[16833]
- Release vsphere module as GA. {issue}15798[15798] {pull}17119[17119]
- Add Storage metricsets to GCP module {pull}15598[15598]
- Added documentation for running Metricbeat in Cloud Foundry. {pull}17275[17275]
- Add test for documented fields check for metricsets without a http input. {issue}17315[17315] {pull}17334[17334]
- Add final tests and move label to GA for the azure module in metricbeat. {pull}17319[17319]

*Packetbeat*

*Functionbeat*


*Winlogbeat*

- Add more DNS error codes to the Sysmon module. {issue}15685[15685]
- Add experimental event log reader implementation that should be faster in most cases. {issue}6585[6585] {pull}16849[16849]

==== Deprecated

*Affecting all Beats*

*Filebeat*


*Heartbeat*

*Journalbeat*

*Metricbeat*


*Packetbeat*

*Winlogbeat*

*Functionbeat*

==== Known Issue

*Journalbeat*<|MERGE_RESOLUTION|>--- conflicted
+++ resolved
@@ -182,11 +182,8 @@
 
 *Auditbeat*
 
-<<<<<<< HEAD
 - Reference kubernetes manifests include configuration for auditd and enrichment with kubernetes metadata. {pull}17431[17431]
-=======
 - Log to stderr when running using reference kubernetes manifests. {pull}17443[174443]
->>>>>>> 83ecb82d
 
 *Filebeat*
 
