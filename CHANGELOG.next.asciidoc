// Use these for links to issue and pulls. Note issues and pulls redirect one to
// each other on Github, so don't worry too much on using the right prefix.
:issue: https://github.com/elastic/beats/issues/
:pull: https://github.com/elastic/beats/pull/

=== Beats version HEAD
https://github.com/elastic/beats/compare/v8.2.0\...main[Check the HEAD diff]

==== Breaking changes

*Affecting all Beats*

<<<<<<< HEAD
- Fix namespacing on self-monitoring {pull}32336[32336]
- Fix SigningRegion not being used in AWS credentials {pull}32921[32921] {issue}32888[32888]
=======
* Upgrade to Go 1.18. Certificates signed with SHA-1 are now rejected. See the Go 1.18 https://tip.golang.org/doc/go1.18#sha1[release notes] for details. {pull}32493[32493]


- Fix namespacing on self-monitoring {pull}32336[32336]
- Fix formatting of hardware addresses populated by the add-host-metadata processor. {issue}32264[32264] {pull}32265[32265]
>>>>>>> 3668fd69

*Auditbeat*


*Filebeat*
 - [Httpjson]- Fix for pagination at root level not working when used with chaining.

*Heartbeat*

*Metricbeat*


*Packetbeat*


*Winlogbeat*


*Functionbeat*


==== Bugfixes

*Affecting all Beats*

- Fix namespacing for agent self-monitoring, CPU no longer reports as zero. {pull}32336[32336]
- Fix namespacing on self-monitoring {pull}32336[32336]
- Expand fields in `decode_json_fields` if target is set. {issue}31712[31712] {pull}32010[32010]
- Fix race condition when stopping runners {pull}32433[32433]
- Fix concurrent map writes when system/process code called from reporter code {pull}32491[32491]

*Auditbeat*

- auditd module: Fix parsing of audit rules where arguments are quoted (like file paths containing spaces). {pull}32421[32421]
- auditd module: Fix minimum AuditStatus length so that library can support kernels from 2.6.32. {pull}32421[32421]
- system/socket: Reduce memory usage of the dataset. {issue}32191[32191] {pull}32192[32192]
- Fix rendering of MAC addresses to conform to ECS. {issue}32621[32621] {pull}32622[32622]
- Fixes a bug with the auditd module where data is corrupted because it was not copied before the byte slice was reused. {issue}32818[32818] {pull}32823[32823]

*Filebeat*

- Fix counter for number of events published in `httpjson` input. {pull}31993[31993]
- Fix handling of Checkpoint event for R81. {issue}32380[32380] {pull}32458[32458]
- Fix a hang on `apt-get update` stage in packaging. {pull}32580[32580]
- gcp-pubsub input: Restart Pub/Sub client on all errors. {issue}32550[32550] {pull}32712[32712]
- Fix not parsing as json when `json` and `ndjson` content types have charset information in `aws-s3` input {pull}32767[32767]
- Update `cloud.region` parsing in cloudtrail fileset. {pull}32763[32763]
- Fix file.path field in cloudtrail fileset to use json.digestS3Object. {pull}32759[32759]
- Fix rendering of MAC addresses to conform to ECS. {issue}32621[32621] {pull}32622[32622]
- Import dashboards from CEF integration. {pull}32766[32766]

*Auditbeat*


*Filebeat*

- Add handling of AAA operations for Cisco ASA module. {issue}32257[32257] {pull}32789[32789]

*Heartbeat*


*Metricbeat*

- Fix and improve AWS metric period calculation to avoid zero-length intervals {pull}32724[32724]

*Packetbeat*

- Fix formatting of debug logs. {pull}32698[32698]
- Fix rendering of MAC addresses to conform to ECS. {issue}32621[32621] {pull}32622[32622]

*Winlogbeat*

- Powershell: Fix processing of parameter details. {pull}31833[31833]
- Security: Fix processing of sidlist, access list and access mask. {pull}31833[31833]
- Fix fatal invalid memory write on Windows 11. {issue}32469[32469] {pull}32519[32519]
- Fix handling of event formatting when no metadata is available on Windows 11. {issue}32468[32468] {pull}32519[32519]
- Reduce severity of message salvage failure logging. {pull}32697[32697]

*Functionbeat*



*Elastic Logging Plugin*


==== Added

*Affecting all Beats*

- Improve performance of disk queue by coalescing writes. {pull}31935[31935]
- Update `elastic/go-structform` from `v0.0.9` to `v0.0.10` to reduce memory usage. {pull}32536[32536]

*Auditbeat*


*Filebeat*

- httpjson input: Add `toJSON` helper function to template context. {pull}32472[32472]
- Optimize grok patterns in system.auth module pipeline. {pull}32360[32360]
- Checkpoint module: add authentication operation outcome enrichment. {issue}32230[32230] {pull}32431[32431]
- add documentation for decode_xml_wineventlog processor field mappings.  {pull}32456[32456]
- httpjson input: Add request tracing logger. {issue}32402[32402] {pull}32412[32412]
- Add cloudflare R2 to provider list in AWS S3 input. {pull}32620[32620]
- Add support for single string containing multiple relation-types in getRFC5988Link. {pull}32811[32811]

*Auditbeat*


*Filebeat*


*Heartbeat*


*Metricbeat*


*Packetbeat*


*Functionbeat*


*Winlogbeat*


*Elastic Log Driver*


==== Deprecated

*Affecting all Beats*


*Filebeat*


*Heartbeat*


*Metricbeat*


*Packetbeat*

*Winlogbeat*


*Functionbeat*

==== Known Issue


















<|MERGE_RESOLUTION|>--- conflicted
+++ resolved
@@ -10,16 +10,10 @@
 
 *Affecting all Beats*
 
-<<<<<<< HEAD
-- Fix namespacing on self-monitoring {pull}32336[32336]
-- Fix SigningRegion not being used in AWS credentials {pull}32921[32921] {issue}32888[32888]
-=======
-* Upgrade to Go 1.18. Certificates signed with SHA-1 are now rejected. See the Go 1.18 https://tip.golang.org/doc/go1.18#sha1[release notes] for details. {pull}32493[32493]
-
-
+- Upgrade to Go 1.18. Certificates signed with SHA-1 are now rejected. See the Go 1.18 https://tip.golang.org/doc/go1.18#sha1[release notes] for details. {pull}32493[32493]
 - Fix namespacing on self-monitoring {pull}32336[32336]
 - Fix formatting of hardware addresses populated by the add-host-metadata processor. {issue}32264[32264] {pull}32265[32265]
->>>>>>> 3668fd69
+
 
 *Auditbeat*
 
