// Use these for links to issue and pulls. Note issues and pulls redirect one to
// each other on Github, so don't worry too much on using the right prefix.
:issue: https://github.com/elastic/beats/issues/
:pull: https://github.com/elastic/beats/pull/

=== Beats version HEAD
https://github.com/elastic/beats/compare/v7.0.0-alpha2...master[Check the HEAD diff]

==== Breaking changes

*Affecting all Beats*

- The document id fields has been renamed from @metadata.id to @metadata._id {pull}15859[15859]
- Variable substitution from environment variables is not longer supported. {pull}15937{15937}
- Change aws_elb autodiscover provider field name from elb_listener.* to aws.elb.*. {issue}16219[16219] {pull}16402{16402}
- Remove `AddDockerMetadata` and `AddKubernetesMetadata` processors from the `script` processor. They can still be used as normal processors in the configuration. {issue}16349[16349] {pull}16514[16514]

*Auditbeat*

- File integrity dataset (macOS): Replace unnecessary `file.origin.raw` (type keyword) with `file.origin.text` (type `text`). {issue}12423[12423] {pull}15630[15630]

*Filebeat*


*Heartbeat*


*Journalbeat*

- Improve parsing of syslog.pid in journalbeat to strip the username when present {pull}16116[16116]


*Metricbeat*

- Make use of secure port when accessing Kubelet API {pull}16063[16063]
- Add Tomcat overview dashboard {pull}14026[14026]

*Packetbeat*

- Redis: fix incorrectly handle with two-words redis command. {issue}14872[14872] {pull}14873[14873]

*Winlogbeat*

*Functionbeat*


==== Bugfixes

*Affecting all Beats*

- Fix Kubernetes autodiscovery provider to correctly handle pod states and avoid missing event data {pull}17223[17223]
- Fix `add_cloud_metadata` to better support modifying sub-fields with other processors. {pull}13808[13808]
- TLS or Beats that accept connections over TLS and validate client certificates. {pull}14146[14146]
- Fix panics that could result from invalid TLS certificates. This can affect Beats that connect over TLS, or Beats that accept connections over TLS and validate client certificates. {pull}14146[14146]
- Fix panic in the Logstash output when trying to send events to closed connection. {pull}15568[15568]
- Fix missing output in dockerlogbeat {pull}15719[15719]
- Fix logging target settings being ignored when Beats are started via systemd or docker. {issue}12024[12024] {pull}15422[15442]
- Do not load dashboards where not available. {pull}15802[15802]
- Fix issue where TLS settings would be ignored when a forward proxy was in use. {pull}15516{15516}
- Update replicaset group to apps/v1 {pull}15854[15802]
- Fix issue where default go logger is not discarded when either * or stdout is selected. {issue}10251[10251] {pull}15708[15708]
- Upgrade go-ucfg to latest v0.8.1. {pull}15937{15937}
- Fix index names for indexing not always guaranteed to be lower case. {pull}16081[16081]
- Add `ssl.ca_sha256` option to the supported TLS option, this allow to check that a specific certificate is used as part of the verified chain. {issue}15717[15717]
- Fix loading processors from annotation hints. {pull}16348[16348]
- Fix an issue that could cause redundant configuration reloads. {pull}16440[16440]
- Fix k8s pods labels broken schema. {pull}16480[16480]
- Fix k8s pods annotations broken schema. {pull}16554[16554]
- Upgrade go-ucfg to latest v0.8.3. {pull}16450{16450}
- Fix `NewContainerMetadataEnricher` to use default config for kubernetes module. {pull}16857[16857]
- Improve some logging messages for add_kubernetes_metadata processor {pull}16866[16866]
- Fix k8s metadata issue regarding node labels not shown up on root level of metadata. {pull}16834[16834]
- Fail to start if httpprof is used and it cannot be initialized. {pull}17028[17028]
- Fix concurrency issues in convert processor when used in the global context. {pull}17032[17032]
- Fix bug with `monitoring.cluster_uuid` setting not always being exposed via GET /state Beats API. {issue}16732[16732] {pull}17420[17420]
- Fix building on FreeBSD by removing build flags from `add_cloudfoundry_metadata` processor. {pull}17486[17486]
- Do not rotate log files on startup when interval is configured and rotateonstartup is disabled. {pull}17613[17613]
- Fix goroutine leak and Elasticsearch output file descriptor leak when output reloading is in use. {issue}10491[10491] {pull}17381[17381]
- Fix `setup.dashboards.index` setting not working. {pull}17749[17749]

*Auditbeat*

- system/socket: Fixed compatibility issue with kernel 5.x. {pull}15771[15771]
- system/package: Fix parsing of Installed-Size field of DEB packages. {issue}16661[16661] {pull}17188[17188]
- system module: Fix panic during initialisation when /proc/stat can't be read. {pull}17569[17569]

*Filebeat*

- Ensure all zeek timestamps include millisecond precision. {issue}14599[14599] {pull}16766[16766]
- Fix s3 input hanging with GetObjectRequest API call by adding context_timeout config. {issue}15502[15502] {pull}15590[15590]
- Add shared_credential_file to cloudtrail config {issue}15652[15652] {pull}15656[15656]
- Fix typos in zeek notice fileset config file. {issue}15764[15764] {pull}15765[15765]
- Fix mapping error when zeek weird logs do not contain IP addresses. {pull}15906[15906]
- Improve `elasticsearch/audit` fileset to handle timestamps correctly. {pull}15942[15942]
- Prevent Elasticsearch from spewing log warnings about redundant wildcards when setting up ingest pipelines for the `elasticsearch` module. {issue}15840[15840] {pull}15900[15900]
- Fix mapping error for cloudtrail additionalEventData field {pull}16088[16088]
- Fix a connection error in httpjson input. {pull}16123[16123]
- Fix s3 input with cloudtrail fileset reading json file. {issue}16374[16374] {pull}16441[16441]
- Rewrite azure filebeat dashboards, due to changes in kibana. {pull}16466[16466]
- Adding the var definitions in azure manifest files, fix for errors when executing command setup. {issue}16270[16270] {pull}16468[16468]
- Fix merging of fileset inputs to replace paths and append processors. {pull}16450{16450}
- Add queue_url definition in manifest file for aws module. {pull}16640{16640}
- Fix issue where autodiscover hints default configuration was not being copied. {pull}16987[16987]
- Fix Elasticsearch `_id` field set by S3 and Google Pub/Sub inputs. {pull}17026[17026]
- Fixed various Cisco FTD parsing issues. {issue}16863[16863] {pull}16889[16889]
- Fix default index pattern in IBM MQ filebeat dashboard. {pull}17146[17146]
- Fix `elasticsearch.gc` fileset to not collect _all_ logs when Elasticsearch is running in Docker. {issue}13164[13164] {issue}16583[16583] {pull}17164[17164]
- Fixed a mapping exception when ingesting CEF logs that used the spriv or dpriv extensions. {issue}17216[17216] {pull}17220[17220]
- CEF: Fixed decoding errors caused by trailing spaces in messages. {pull}17253[17253]
- Fixed a mapping exception when ingesting Logstash plain logs (7.4+) with pipeline ids containing non alphanumeric chars. {issue}17242[17242] {pull}17243[17243]
- Fixed MySQL slowlog module causing "regular expression has redundant nested repeat operator" warning in Elasticsearch. {issue}17086[17086] {pull}17156[17156]
- Fix `elasticsearch.audit` data ingest pipeline to be more forgiving with date formats found in Elasticsearch audit logs. {pull}17406[17406]
- Fixed activemq module causing "regular expression has redundant nested repeat operator" warning in Elasticsearch. {pull}17428[17428]
- Remove migrationVersion map 7.7.0 reference from Kibana dashboard file to fix backward compatibility issues. {pull}17425[17425]
- Fix issue 17734 to retry on rate-limit error in the Filebeat httpjson input. {issue}17734[17734] {pull}17735[17735]
- Fixed `cloudfoundry.access` to have the correct `cloudfoundry.app.id` contents. {pull}17847[17847]

*Heartbeat*

- Fixed excessive memory usage introduced in 7.5 due to over-allocating memory for HTTP checks. {pull}15639[15639]
- Fixed TCP TLS checks to properly validate hostnames, this broke in 7.x and only worked for IP SANs. {pull}17549[17549]

*Journalbeat*


*Metricbeat*

- Add dedot for tags in ec2 metricset and cloudwatch metricset. {issue}15843[15843] {pull}15844[15844]
- Use RFC3339 format for timestamps collected using the SQL module. {pull}15847[15847]
- Avoid parsing errors returned from prometheus endpoints. {pull}15712[15712]
- Change lookup_fields from metricset.host to service.address {pull}15883[15883]
- Add dedot for cloudwatch metric name. {issue}15916[15916] {pull}15917[15917]
- Fixed issue `logstash-xpack` module suddenly ceasing to monitor Logstash. {issue}15974[15974] {pull}16044[16044]
- Fix skipping protocol scheme by light modules. {pull}16205[pull]
- Made `logstash-xpack` module once again have parity with internally-collected Logstash monitoring data. {pull}16198[16198]
- Change sqs metricset to use average as statistic method. {pull}16438[16438]
- Revert changes in `docker` module: add size flag to docker.container. {pull}16600[16600]
- Fix diskio issue for windows 32 bit on disk_performance struct alignment. {issue}16680[16680]
- Fix detection and logging of some error cases with light modules. {pull}14706[14706]
- Fix imports after PR was merged before rebase. {pull}16756[16756]
- Add dashboard for `redisenterprise` module. {pull}16752[16752]
- Dynamically choose a method for the system/service metricset to support older linux distros. {pull}16902[16902]
- Use max in k8s apiserver dashboard aggregations. {pull}17018[17018]
- Reduce memory usage in `elasticsearch/index` metricset. {issue}16503[16503] {pull}16538[16538]
- Check if CCR feature is available on Elasticsearch cluster before attempting to call CCR APIs from `elasticsearch/ccr` metricset. {issue}16511[16511] {pull}17073[17073]
- Use max in k8s overview dashboard aggregations. {pull}17015[17015]
- Fix Disk Used and Disk Usage visualizations in the Metricbeat System dashboards. {issue}12435[12435] {pull}17272[17272]
- Fix missing Accept header for Prometheus and OpenMetrics module. {issue}16870[16870] {pull}17291[17291]
- Further revise check for bad data in docker/memory. {pull}17400[17400]
- Fix issue in Jolokia module when mbean contains multiple quoted properties. {issue}17375[17375] {pull}17374[17374]
- Combine cloudwatch aggregated metrics into single event. {pull}17345[17345]
- Fix how we filter services by name in system/service {pull}17400[17400]
- Fix cloudwatch metricset missing tags collection. {issue}17419[17419] {pull}17424[17424]
- check if cpuOptions field is nil in DescribeInstances output in ec2 metricset. {pull}17418[17418]
- Fix aws.s3.bucket.name terms_field in s3 overview dashboard. {pull}17542[17542]
- Fix Unix socket path in memcached. {pull}17512[17512]
- Fix vsphere VM dashboard host aggregation visualizations. {pull}17555[17555]
- Fix azure storage dashboards. {pull}17590[17590]
- Metricbeat no longer needs to be started strictly after Logstash for `logstash-xpack` module to report correct data. {issue}17261[17261] {pull}17497[17497]
- Fix pubsub metricset to collect all GA stage metrics from gcp stackdriver. {issue}17154[17154] {pull}17600[17600]
- Add privileged option so as mb to access data dir in Openshift. {pull}17606[17606]
- Fix "ID" event generator of Google Cloud module {issue}17160[17160] {pull}17608[17608]
- Add privileged option for Auditbeat in Openshift {pull}17637[17637]
- Fix storage metricset to allow config without region/zone. {issue}17623[17623] {pull}17624[17624]
- Add a switch to the driver definition on SQL module to use pretty names. {pull}17378[17378]
- Fix overflow on Prometheus rates when new buckets are added on the go. {pull}17753[17753]

*Packetbeat*

- Enable setting promiscuous mode automatically. {pull}11366[11366]

*Winlogbeat*


*Functionbeat*

- Fix timeout option of GCP functions. {issue}16282[16282] {pull}16287[16287]

==== Added

*Affecting all Beats*

- Add document_id setting to decode_json_fields processor. {pull}15859[15859]
- Include network information by default on add_host_metadata and add_observer_metadata. {issue}15347[15347] {pull}16077[16077]
- Add `aws_ec2` provider for autodiscover. {issue}12518[12518] {pull}14823[14823]
- Add monitoring variable `libbeat.config.scans` to distinguish scans of the configuration directory from actual reloads of its contents. {pull}16440[16440]
- Add support for multiple password in redis output. {issue}16058[16058] {pull}16206[16206]
- Add support for Histogram type in fields.yml {pull}16570[16570]
- Windows .exe files now have embedded file version info. {issue}15232[15232]t
- Remove experimental flag from `setup.template.append_fields` {pull}16576[16576]
- Add `add_cloudfoundry_metadata` processor to annotate events with Cloud Foundry application data. {pull}16621[16621]
- Add Kerberos support to Kafka input and output. {pull}16781[16781]
- Add `add_cloudfoundry_metadata` processor to annotate events with Cloud Foundry application data. {pull}16621[16621
- Add support for kubernetes provider to recognize namespace level defaults {pull}16321[16321]
- Add `translate_sid` processor on Windows for converting Windows security identifier (SID) values to names. {issue}7451[7451] {pull}16013[16013]
- Add capability of enrich `container.id` with process id in `add_process_metadata` processor {pull}15947[15947]
- Update RPM packages contained in Beat Docker images. {issue}17035[17035]
- Update supported versions of `redis` output. {pull}17198[17198]
- Update documentation for system.process.memory fields to include clarification on Windows os's. {pull}17268[17268]
- Add optional regex based cid extractor to `add_kubernetes_metadata` processor. {pull}17360[17360]
- Add `urldecode` processor to for decoding URL-encoded fields. {pull}17505[17505]
- Add support for AWS IAM `role_arn` in credentials config. {pull}17658[17658] {issue}12464[12464]

*Auditbeat*

- Reference kubernetes manifests include configuration for auditd and enrichment with kubernetes metadata. {pull}17431[17431]
- Reference kubernetes manifests mount data directory from the host, so data persist between executions in the same node. {pull}17429[17429]
- Log to stderr when running using reference kubernetes manifests. {pull}17443[174443]
- Fix syscall kprobe arguments for 32-bit systems in socket module. {pull}17500[17500]
- Fix memory leak on when we miss socket close kprobe events. {pull}17500[17500]

*Filebeat*

- Set event.outcome field based on googlecloud audit log output. {pull}15731[15731]
- Add dashboard for AWS ELB fileset. {pull}15804[15804]
- Add dashboard for AWS vpcflow fileset. {pull}16007[16007]
- Add ECS tls fields to zeek:smtp,rdp,ssl and aws:s3access,elb {issue}15757[15757] {pull}15935[15936]
- Add custom string mapping to CEF module to support Forcepoint NGFW {issue}14663[14663] {pull}15910[15910]
- Add ingress nginx controller fileset {pull}16197[16197]
- move create-[module,fileset,fields] to mage and enable in x-pack/filebeat {pull}15836[15836]
- Add ECS tls and categorization fields to apache module. {issue}16032[16032] {pull}16121[16121]
- Work on e2e ACK's for the azure-eventhub input {issue}15671[15671] {pull}16215[16215]
- Add MQTT input. {issue}15602[15602] {pull}16204[16204]
- Add ECS categorization fields to activemq module. {issue}16151[16151] {pull}16201[16201]
- Add a TLS test and more debug output to httpjson input {pull}16315[16315]
- Add an SSL config example in config.yml for filebeat MISP module. {pull}16320[16320]
- Improve ECS categorization, container & process field mappings in auditd module. {issue}16153[16153] {pull}16280[16280]
- Improve ECS field mappings in aws module. {issue}16154[16154] {pull}16307[16307]
- Improve ECS categorization field mappings in googlecloud module. {issue}16030[16030] {pull}16500[16500]
- Improve ECS field mappings in haproxy module. {issue}16162[16162] {pull}16529[16529]
- Add cloudwatch fileset and ec2 fileset in aws module. {issue}13716[13716] {pull}16579[16579]
- Improve ECS categorization field mappings in kibana module. {issue}16168[16168] {pull}16652[16652]
- Improve the decode_cef processor by reducing the number of memory allocations. {pull}16587[16587]
- Add `cloudfoundry` input to send events from Cloud Foundry. {pull}16586[16586]
- Improve ECS categorization field mappings in iis module. {issue}16165[16165] {pull}16618[16618]
- Improve ECS categorization field mapping in kafka module. {issue}16167[16167] {pull}16645[16645]
- Allow users to override pipeline ID in fileset input config. {issue}9531[9531] {pull}16561[16561]
- Add `o365audit` input type for consuming events from Office 365 Management Activity API. {issue}16196[16196] {pull}16244[16244]
- Improve ECS categorization field mappings in logstash module. {issue}16169[16169] {pull}16668[16668]
- Update filebeat httpjson input to support pagination via Header and Okta module. {pull}16354[16354]
- Improve ECS categorization field mapping in icinga module. {issue}16164[16164] {pull}16533[16533]
- Improve ECS categorization field mappings in ibmmq module. {issue}16163[16163] {pull}16532[16532]
- Improve ECS categorization, host field mappings in elasticsearch module. {issue}16160[16160] {pull}16469[16469]
- Add ECS related fields to CEF module {issue}16157[16157] {pull}16338[16338]
- Improve ECS categorization field mappings in suricata module. {issue}16181[16181] {pull}16843[16843]
- Release ActiveMQ module as GA. {issue}17047[17047] {pull}17049[17049]
- Improve ECS categorization field mappings in iptables module. {issue}16166[16166] {pull}16637[16637]
- Add Filebeat Okta module. {pull}16362[16362]
- Add custom string mapping to CEF module to support Check Point devices. {issue}16041[16041] {pull}16907[16907]
- Add pattern for Cisco ASA / FTD Message 734001 {issue}16212[16212] {pull}16612[16612]
- Added new module `o365` for ingesting Office 365 management activity API events. {issue}16196[16196] {pull}16386[16386]
- Add source field in k8s events {pull}17209[17209]
- Improve AWS cloudtrail field mappings {issue}16086[16086] {issue}16110[16110] {pull}17155[17155]
- Added new module `crowdstrike` for ingesting Crowdstrike Falcon streaming API endpoint event data. {pull}16988[16988]
- Added documentation for running Filebeat in Cloud Foundry. {pull}17275[17275]
- Move azure-eventhub input to GA. {issue}15671[15671] {pull}17313[17313]
- Improve ECS categorization field mappings in mongodb module. {issue}16170[16170] {pull}17371[17371]
- Improve ECS categorization field mappings for mssql module. {issue}16171[16171] {pull}17376[17376]
- Added access_key_id, secret_access_key and session_token into aws module config. {pull}17456[17456]
- Add dashboard for Google Cloud Audit and AWS CloudTrail. {pull}17379[17379]
- Improve ECS categorization field mappings for mysql module. {issue}16172[16172] {pull}17491[17491]
- Release Google Cloud module as GA. {pull}17511[17511]
- Add config option to select a different azure cloud env in the azure-eventhub input and azure module. {issue}17649[17649] {pull}17659[17659]
- Added new Checkpoint Syslog filebeat module. {pull}17682[17682]
- Improve ECS categorization field mappings for nats module. {issue}16173[16173] {pull}17550[17550]
- Enhance `elasticsearch/server` fileset to handle ECS-compatible logs emitted by Elasticsearch. {issue}17715[17715] {pull}17714[17714]
- Add support for Google Application Default Credentials to the Google Pub/Sub input and Google Cloud modules. {pull}15668[15668]
- Enhance `elasticsearch/deprecation` fileset to handle ECS-compatible logs emitted by Elasticsearch. {issue}17715[17715] {pull}17728[17728]
- Enhance `elasticsearch/slowlog` fileset to handle ECS-compatible logs emitted by Elasticsearch. {issue}17715[17715] {pull}17729[17729]
- Improve ECS categorization field mappings in misp module. {issue}16026[16026] {pull}17344[17344]
- Added Unix stream socket support as an input source and a syslog input source. {pull}17492[17492]
<<<<<<< HEAD
- Improve ECS categorization field mappings in postgresql module. {issue}16177[16177] {pull}17914[17914]
=======
- Improve ECS categorization field mappings for nginx module. {issue}16174[16174] {pull}17844[17844]
>>>>>>> 93c3d159

*Heartbeat*

- Allow a list of status codes for HTTP checks. {pull}15587[15587]


*Journalbeat*

*Metricbeat*

- Move the windows pdh implementation from perfmon to a shared location in order for future modules/metricsets to make use of. {pull}15503[15503]
- Add lambda metricset in aws module. {pull}15260[15260]
- Expand data for the `system/memory` metricset {pull}15492[15492]
- Add azure `storage` metricset in order to retrieve metric values for storage accounts. {issue}14548[14548] {pull}15342[15342]
- Add cost warnings for the azure module. {pull}15356[15356]
- Add DynamoDB AWS Metricbeat light module {pull}15097[15097]
- Release elb module as GA. {pull}15485[15485]
- Add a `system/network_summary` metricset {pull}15196[15196]
- Add mesh metricset for Istio Metricbeat module {pull}15535[15535]
- Add mixer metricset for Istio Metricbeat module {pull}15696[15696]
- Add pilot metricset for Istio Metricbeat module {pull}15761[15761]
- Make the `system/cpu` metricset collect normalized CPU metrics by default. {issue}15618[15618] {pull}15729[15729]
- Add galley metricset for Istio Metricbeat module {pull}15857[15857]
- Add `key/value` mode for SQL module. {issue}15770[15770] {pull]15845[15845]
- Add STAN dashboard {pull}15654[15654]
- Add support for Unix socket in Memcached metricbeat module. {issue}13685[13685] {pull}15822[15822]
- Add `up` metric to prometheus metrics collected from host {pull}15948[15948]
- Add citadel metricset for Istio Metricbeat module {pull}15990[15990]
- Add support for processors in light modules. {issue}14740[14740] {pull}15923[15923]
- Add collecting AuroraDB metrics in rds metricset. {issue}14142[14142] {pull}16004[16004]
- Reuse connections in SQL module. {pull}16001[16001]
- Improve the `logstash` module (when `xpack.enabled` is set to `true`) to use the override `cluster_uuid` returned by Logstash APIs. {issue}15772[15772] {pull}15795[15795]
- Add region parameter in googlecloud module. {issue}15780[15780] {pull}16203[16203]
- Add kubernetes storage class support via kube-state-metrics. {pull}16145[16145]
- Add database_account azure metricset. {issue}15758[15758]
- Add support for NATS 2.1. {pull}16317[16317]
- Add Load Balancing metricset to GCP {pull}15559[15559]
- Add support for Dropwizard metrics 4.1. {pull}16332[16332]
- Add azure container metricset in order to monitor containers. {issue}15751[15751] {pull}16421[16421]
- Improve the `haproxy` module to support metrics exposed via HTTPS. {issue}14579[14579] {pull}16333[16333]
- Add filtering option for prometheus collector. {pull}16420[16420]
- Add metricsets based on Ceph Manager Daemon to the `ceph` module. {issue}7723[7723] {pull}16254[16254]
- Release `statsd` module as GA. {pull}16447[16447] {issue}14280[14280]
- Add collecting tags and tags_filter for rds metricset in aws module. {pull}16605[16605] {issue}16358[16358]
- Add OpenMetrics Metricbeat module {pull}16596[16596]
- Add `cloudfoundry` module to send events from Cloud Foundry. {pull}16671[16671]
- Add `redisenterprise` module. {pull}16482[16482] {issue}15269[15269]
- Add system/users metricset as beta {pull}16569[16569]
- Align fields to ECS and add more tests for the azure module. {issue}16024[16024] {pull}16754[16754]
- Add additional cgroup fields to docker/diskio{pull}16638[16638]
- Add PubSub metricset to Google Cloud Platform module {pull}15536[15536]
- Add overview dashboard for googlecloud compute metricset. {issue}16534[16534] {pull}16819[16819]
- Add Prometheus remote write endpoint {pull}16609[16609]
- Release STAN module as GA. {pull}16980[16980]
- Add query metricset for prometheus module. {pull}17104[17104]
- Release ActiveMQ module as GA. {issue}17047[17047] {pull}17049[17049]
- Release Zookeeper/connection module as GA. {issue}14281[14281] {pull}17043[17043]
- Add support for CouchDB v2 {issue}16352[16352] {pull}16455[16455]
- Add dashboard for pubsub metricset in googlecloud module. {pull}17161[17161]
- Add dashboards for the azure container metricsets. {pull}17194[17194]
- Replace vpc metricset into vpn, transitgateway and natgateway metricsets. {pull}16892[16892]
- Use Elasticsearch histogram type to store Prometheus histograms {pull}17061[17061]
- Allow to rate Prometheus counters when scraping them {pull}17061[17061]
- Release Oracle module as GA. {issue}14279[14279] {pull}16833[16833]
- Release vsphere module as GA. {issue}15798[15798] {pull}17119[17119]
- Add Storage metricsets to GCP module {pull}15598[15598]
- Added documentation for running Metricbeat in Cloud Foundry. {pull}17275[17275]
- Add test for documented fields check for metricsets without a http input. {issue}17315[17315] {pull}17334[17334]
- Add final tests and move label to GA for the azure module in metricbeat. {pull}17319[17319]
- Refactor windows/perfmon metricset configuration options and event output. {pull}17596[17596]
- Reference kubernetes manifests mount data directory from the host when running metricbeat as daemonset, so data persist between executions in the same node. {pull}17429[17429]
- Add more detailed error messages, system tests and small refactoring to the service metricset in windows. {pull}17725[17725]
- Stack Monitoring modules now auto-configure required metricsets when `xpack.enabled: true` is set. {issue}16471[[16471] {pull}17609[17609]
- Move the perfmon metricset to GA. {issue}16608[16608] {pull}17879[17879]

*Packetbeat*

*Functionbeat*


*Winlogbeat*

- Add more DNS error codes to the Sysmon module. {issue}15685[15685]
- Add experimental event log reader implementation that should be faster in most cases. {issue}6585[6585] {pull}16849[16849]

==== Deprecated

*Affecting all Beats*

*Filebeat*


*Heartbeat*

*Journalbeat*

*Metricbeat*


*Packetbeat*

*Winlogbeat*

*Functionbeat*

==== Known Issue

*Journalbeat*<|MERGE_RESOLUTION|>--- conflicted
+++ resolved
@@ -269,11 +269,8 @@
 - Enhance `elasticsearch/slowlog` fileset to handle ECS-compatible logs emitted by Elasticsearch. {issue}17715[17715] {pull}17729[17729]
 - Improve ECS categorization field mappings in misp module. {issue}16026[16026] {pull}17344[17344]
 - Added Unix stream socket support as an input source and a syslog input source. {pull}17492[17492]
-<<<<<<< HEAD
+- Improve ECS categorization field mappings for nginx module. {issue}16174[16174] {pull}17844[17844]
 - Improve ECS categorization field mappings in postgresql module. {issue}16177[16177] {pull}17914[17914]
-=======
-- Improve ECS categorization field mappings for nginx module. {issue}16174[16174] {pull}17844[17844]
->>>>>>> 93c3d159
 
 *Heartbeat*
 
