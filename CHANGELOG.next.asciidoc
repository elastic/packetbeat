// Use these for links to issue and pulls. Note issues and pulls redirect one to
// each other on Github, so don't worry too much on using the right prefix.
:issue: https://github.com/elastic/beats/issues/
:pull: https://github.com/elastic/beats/pull/

=== Beats version HEAD
https://github.com/elastic/beats/compare/v7.0.0-alpha2...master[Check the HEAD diff]

==== Breaking changes

*Affecting all Beats*

- Remove the deprecated `xpack.monitoring.*` settings. Going forward only `monitoring.*` settings may be used. {issue}9424[9424] {pull}18608[18608]
- Remove deprecated/undocumented IncludeCreatorMetadata setting from kubernetes metadata config options {pull}28006[28006]
- Remove deprecated fields from kubernetes module {pull}28046[28046]
- Remove deprecated config option aws_partition. {pull}28120[28120]
- Improve stats API {pull}27963[27963]
- Libbeat: logp package forces ECS compliant logs. Logs are JSON formatted. Options to enable ECS/JSON have been removed. {issue}15544[15544] {pull}28573[28573]
- Update docker client. {pull}28716[28716]
- Remove `auto` from the available options of `setup.ilm.enabled` and set the default value to `true`. {pull}28671[28671]
- add_process_metadata processor: Replace usage of deprecated `process.ppid` field with `process.parent.pid`. {pull}28620[28620]
- add_docker_metadata processor: Replace usage of deprecated `process.ppid` field with `process.parent.pid`. {pull}28620[28620]
- Use data streams instead of indices for storing events from Beats. {pull}28450[28450]
- Remove option `setup.template.type` and always load composable template with data streams. {pull}28450[28450]
- Remove several ILM options (`rollover_alias` and `pattern`) as data streams does not require index aliases. {pull}28450[28450]
- Index template's default_fields setting is only populated with ECS fields. {pull}28596[28596] {issue}28215[28215]
- Remove `auto` from the available options of `setup.ilm.enabled` and set the default value to `true`. {pull}28671[28671]
- Remove deprecated `--template` and `--ilm-policy` flags. Use `--index-management` instead. {pull}28870[28870]
- Remove options `logging.files.suffix` and default to datetime endings. {pull}28927[28927]

*Auditbeat*

- File integrity dataset (macOS): Replace unnecessary `file.origin.raw` (type keyword) with `file.origin.text` (type `text`). {issue}12423[12423] {pull}15630[15630]
- Change event.kind=error to event.kind=event to comply with ECS. {issue}18870[18870] {pull}20685[20685]

*Filebeat*

- Fix parsing of Elasticsearch node name by `elasticsearch/slowlog` fileset. {pull}14547[14547]
- With the default configuration the cloud modules (aws, azure, googlecloud, o365, okta)
- With the default configuration the cef and panw modules will no longer send the `host`
- Add `while_pattern` type to multiline reader. {pull}19662[19662]
- auditd dataset: Use process.args to store program arguments instead of auditd.log.aNNN fields. {pull}29601[29601]

*Heartbeat*
- Only add monitor.status to browser events when summary. {pull}29460[29460]

*Metricbeat*

- Remove deprecated fields in Docker module. {issue}11835[11835] {pull}27933[27933]
- Remove deprecated fields in Kafka module. {pull}27938[27938]
- Remove deprecated config option default_region from aws module. {pull}28120[28120]
- Remove network and diskio metrics from ec2 metricset. {pull}28316[28316]
- Rename read/write_io.ops_per_sec to read/write.iops in rds metricset. {pull}28350[28350]
- Remove linux-only metrics from diskio, memory {pull}28292[28292]
- Remove deprecated config option perfmon.counters from windows/perfmon metricset. {pull}28282[28282]
- Remove deprecated fields in Redis module. {issue}11835[11835] {pull}28246[28246]
- system/process metricset: Replace usage of deprecated `process.ppid` field with `process.parent.pid`. {pull}28620[28620]

*Packetbeat*

- Redis: fix incorrectly handle with two-words redis command. {issue}14872[14872] {pull}14873[14873]
- `event.category` no longer contains the value `network_traffic` because this is not a valid ECS event category value. {pull}20556[20556]
- Remove deprecated TLS fields in favor of tls.server.x509 and tls.client.x509 ECS fields. {pull}28487[28487]
- HTTP: The field `http.request.method` will maintain its original case. {pull}28620[28620]
- Unify gopacket dependencies. {pull}29167[29167]

*Winlogbeat*

- Add support to Sysmon file delete events (event ID 23). {issue}18094[18094]
- Improve ECS field mappings in Sysmon module. `related.hash`, `related.ip`, and `related.user` are now populated. {issue}18364[18364]
- Improve ECS field mappings in Sysmon module. Hashes are now also populated to the corresponding `process.hash`, `process.pe.imphash`, `file.hash`, or `file.pe.imphash`. {issue}18364[18364]
- Improve ECS field mappings in Sysmon module. `file.name`, `file.directory`, and `file.extension` are now populated. {issue}18364[18364]
- Improve ECS field mappings in Sysmon module. `rule.name` is populated for all events when present. {issue}18364[18364]
- Remove top level `hash` property from sysmon events {pull}20653[20653]
- Move module processing from local Javascript processor to ingest node {issue}29184[29184] {pull}29435[29435]

*Functionbeat*


==== Bugfixes

*Affecting all Beats*


*Auditbeat*

- system/package: Fix parsing of Installed-Size field of DEB packages. {issue}16661[16661] {pull}17188[17188]
- system module: Fix panic during initialisation when /proc/stat can't be read. {pull}17569[17569]
- system/package: Fix an error that can occur while trying to persist package metadata. {issue}18536[18536] {pull}18887[18887]
- system/socket: Fix bugs leading to wrong process being attributed to flows. {pull}29166[29166] {issue}17165[17165]
- system/socket: Fix process name and arg truncation for long names, paths and args lists. {issue}24667[24667] {pull}29410[29410]
- system/socket: Fix startup errors on newer 5.x kernels due to missing _do_fork function. {issue}29607[29607] {pull}29744[29744]

*Filebeat*

- aws-s3: Stop trying to increase SQS message visibility after ReceiptHandleIsInvalid errors. {pull}29480[29480]
- Fix handling of IPv6 addresses in netflow flow events. {issue}19210[19210] {pull}29383[29383]
- Fix `sophos` KV splitting and syslog header handling {issue}24237[24237] {pull}29331[29331]
- Undo deletion of endpoint config from cloudtrail fileset in {pull}29415[29415]. {pull}29450[29450]
- ibmmq: Fixed `@timestamp` not being populated with correct values. {pull}29773[29773]

*Heartbeat*

- Fix race condition in http monitors using `mode:all` that can cause crashes. {pull}29697[pull]

*Journalbeat*


*Metricbeat*

- Fix in rename processor to ingest metrics for `write.iops` to proper field instead of `write_iops` in rds metricset. {pull}28960[28960]
- Use xpack.enabled on SM modules to write into .monitoring indices when using Metricbeat standalone {pull}28365[28365]
- Enhance filter check in kubernetes event metricset. {pull}29470[29470]
- Fix gcp metrics metricset apply aligner to all metric_types {pull}29514[29513]
- Extract correct index property in kibana.stats metricset {pull}29622[29622]
- Fixed bug with `elasticsearch/cluster_stats` metricset not recording license expiration date correctly. {pull}29711[29711]

*Packetbeat*

- Prevent incorrect use of AMQP protocol parsing from causing silent failure. {pull}29017[29017]
- Fix error handling in MongoDB protocol parsing. {pull}29017[29017]

*Winlogbeat*


*Functionbeat*


*Elastic Logging Plugin*


==== Added

*Affecting all Beats*

- Add config option `rotate_on_startup` to file output {issue}19150[19150] {pull}19347[19347]
- Update to ECS 8.0 fields. {pull}28620[28620]
- Support custom analyzers in fields.yml. {issue}28540[28540] {pull}28926[28926]
- Support self signed certificates on outputs {pull}29229[29229]
- Add FIPS configuration option for all AWS API calls. {pull}[28899]
- Add `default_region` config to AWS common module. {pull}29415[29415]
<<<<<<< HEAD
- SASL/SCRAM in the Kafka output is no longer beta. {pull}29126[29126]
=======
- Warn users when connecting to older versions of Elasticsearch instances. {pull}29723[29723]
>>>>>>> 9a5ee416

*Auditbeat*


*Filebeat*

- Add `text/csv` decoder to `httpjson` input {pull}28564[28564]
- Update `aws-s3` input to connect to non AWS S3 buckets {issue}28222[28222] {pull}28234[28234]
- Add support for parsers on journald input {pull}29070[29070]
- Add support in httpjson input for oAuth2ProviderDefault of password grant_type. {pull}29087[29087]

*Heartbeat*


*Metricbeat*

- Preliminary AIX support {pull}27954[27954]
- Add option to skip older k8s events {pull}29396[29396]
- Add `elasticsearch.cluster.id` field to Beat and Kibana modules. {pull}29577[29577]
- Add `elasticsearch.cluster.id` field to Logstash module. {pull}29625[29625]

*Packetbeat*

*Functionbeat*


*Winlogbeat*

- Add support for custom XML queries {issue}1054[1054] {pull}29330[29330]

*Elastic Log Driver*

- Fixed docs for hosts {pull}23644[23644]

==== Deprecated

*Affecting all Beats*


*Filebeat*


*Heartbeat*

*Metricbeat*


*Packetbeat*

*Winlogbeat*

*Functionbeat*

==== Known Issue

*Journalbeat*





<|MERGE_RESOLUTION|>--- conflicted
+++ resolved
@@ -139,11 +139,8 @@
 - Support self signed certificates on outputs {pull}29229[29229]
 - Add FIPS configuration option for all AWS API calls. {pull}[28899]
 - Add `default_region` config to AWS common module. {pull}29415[29415]
-<<<<<<< HEAD
 - SASL/SCRAM in the Kafka output is no longer beta. {pull}29126[29126]
-=======
 - Warn users when connecting to older versions of Elasticsearch instances. {pull}29723[29723]
->>>>>>> 9a5ee416
 
 *Auditbeat*
 
