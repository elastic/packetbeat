--- conflicted
+++ resolved
@@ -180,11 +180,8 @@
 - Fix behavior of pagetypeinfo metrics {pull}39985[39985]
 - Fix query logic for temp and non-temp tablespaces in Oracle module. {issue}38051[38051] {pull}39787[39787]
 - Set GCP metrics config period to the default (60s) when the value is below the minimum allowed period. {issue}30434[30434] {pull}40020[40020]
-<<<<<<< HEAD
 - Fix statistic methods for metrics collected for SQS. {pull}40207[40207]
-=======
 - Add GCP 'instance_id' resource label in ECS cloud fields. {issue}40033[40033] {pull}40062[40062]
->>>>>>> 942f8c78
 - Fix missing metrics from CloudWatch when include_linked_accounts set to false. {issue}40071[40071] {pull}40135[40135]
 - Update beat module with apm-server monitoring metrics fields {pull}40127[40127]
 
