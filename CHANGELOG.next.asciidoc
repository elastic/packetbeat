// Use these for links to issue and pulls. Note issues and pulls redirect one to
// each other on Github, so don't worry too much on using the right prefix.
:issue: https://github.com/elastic/beats/issues/
:pull: https://github.com/elastic/beats/pull/

=== Beats version HEAD
https://github.com/elastic/beats/compare/v7.0.0-alpha2...master[Check the HEAD diff]

==== Breaking changes

*Affecting all Beats*

- The document id fields has been renamed from @metadata.id to @metadata._id {pull}15859[15859]
- Variable substitution from environment variables is not longer supported. {pull}15937{15937}
- Change aws_elb autodiscover provider field name from elb_listener.* to aws.elb.*. {issue}16219[16219] {pull}16402{16402}
- Remove `AddDockerMetadata` and `AddKubernetesMetadata` processors from the `script` processor. They can still be used as normal processors in the configuration. {issue}16349[16349] {pull}16514[16514]

*Auditbeat*


*Filebeat*


*Heartbeat*


*Journalbeat*

- Improve parsing of syslog.pid in journalbeat to strip the username when present {pull}16116[16116]


*Metricbeat*

- Make use of secure port when accessing Kubelet API {pull}16063[16063]
- Add Tomcat overview dashboard {pull}14026[14026]

*Packetbeat*


*Winlogbeat*

*Functionbeat*


==== Bugfixes

*Affecting all Beats*

- TLS or Beats that accept connections over TLS and validate client certificates. {pull}14146[14146]
- Fix panics that could result from invalid TLS certificates. This can affect Beats that connect over TLS, or Beats that accept connections over TLS and validate client certificates. {pull}14146[14146]
- Fix panic in the Logstash output when trying to send events to closed connection. {pull}15568[15568]
- Fix missing output in dockerlogbeat {pull}15719[15719]
- Fix logging target settings being ignored when Beats are started via systemd or docker. {issue}12024[12024] {pull}15422[15442]
- Do not load dashboards where not available. {pull}15802[15802]
- Fix issue where TLS settings would be ignored when a forward proxy was in use. {pull}15516{15516}
- Update replicaset group to apps/v1 {pull}15854[15802]
- Fix issue where default go logger is not discarded when either * or stdout is selected. {issue}10251[10251] {pull}15708[15708]
- Upgrade go-ucfg to latest v0.8.1. {pull}15937{15937}
- Fix index names for indexing not always guaranteed to be lower case. {pull}16081[16081]
- Add `ssl.ca_sha256` option to the supported TLS option, this allow to check that a specific certificate is used as part of the verified chain. {issue}15717[15717]
- Fix loading processors from annotation hints. {pull}16348[16348]
- Fix an issue that could cause redundant configuration reloads. {pull}16440[16440]
- Fix k8s pods labels broken schema. {pull}16480[16480]
- Fix k8s pods annotations broken schema. {pull}16554[16554]
- Upgrade go-ucfg to latest v0.8.3. {pull}16450{16450}

*Auditbeat*

- system/socket: Fixed compatibility issue with kernel 5.x. {pull}15771[15771]

*Filebeat*

- Fix s3 input hanging with GetObjectRequest API call by adding context_timeout config. {issue}15502[15502] {pull}15590[15590]
- Add shared_credential_file to cloudtrail config {issue}15652[15652] {pull}15656[15656]
- Fix typos in zeek notice fileset config file. {issue}15764[15764] {pull}15765[15765]
- Fix mapping error when zeek weird logs do not contain IP addresses. {pull}15906[15906]
- Improve `elasticsearch/audit` fileset to handle timestamps correctly. {pull}15942[15942]
- Prevent Elasticsearch from spewing log warnings about redundant wildcards when setting up ingest pipelines for the `elasticsearch` module. {issue}15840[15840] {pull}15900[15900]
- Fix mapping error for cloudtrail additionalEventData field {pull}16088[16088]
- Fix a connection error in httpjson input. {pull}16123[16123]
- Fix s3 input with cloudtrail fileset reading json file. {issue}16374[16374] {pull}16441[16441]
- Rewrite azure filebeat dashboards, due to changes in kibana. {pull}16466[16466]
- Adding the var definitions in azure manifest files, fix for errors when executing command setup. {issue}16270[16270] {pull}16468[16468]
- Fix merging of fileset inputs to replace paths and append processors. {pull}16450{16450}

*Heartbeat*

- Fixed excessive memory usage introduced in 7.5 due to over-allocating memory for HTTP checks. {pull}15639[15639]

*Journalbeat*


*Metricbeat*

- Add dedot for tags in ec2 metricset and cloudwatch metricset. {issue}15843[15843] {pull}15844[15844]
- Use RFC3339 format for timestamps collected using the SQL module. {pull}15847[15847]
- Avoid parsing errors returned from prometheus endpoints. {pull}15712[15712]
- Change lookup_fields from metricset.host to service.address {pull}15883[15883]
- Add dedot for cloudwatch metric name. {issue}15916[15916] {pull}15917[15917]
- Fixed issue `logstash-xpack` module suddenly ceasing to monitor Logstash. {issue}15974[15974] {pull}16044[16044]
- Fix skipping protocol scheme by light modules. {pull}16205[pull]
- Made `logstash-xpack` module once again have parity with internally-collected Logstash monitoring data. {pull}16198[16198]
- Change sqs metricset to use average as statistic method. {pull}16438[16438]
- Revert changes in `docker` module: add size flag to docker.container. {pull}16600[16600]

*Packetbeat*

- Enable setting promiscuous mode automatically. {pull}11366[11366]

*Winlogbeat*


*Functionbeat*

- Fix timeout option of GCP functions. {issue}16282[16282] {pull}16287[16287]

==== Added

*Affecting all Beats*

- Add document_id setting to decode_json_fields processor. {pull}15859[15859]
- Include network information by default on add_host_metadata and add_observer_metadata. {issue}15347[15347] {pull}16077[16077]
- Add `aws_ec2` provider for autodiscover. {issue}12518[12518] {pull}14823[14823]
- Add monitoring variable `libbeat.config.scans` to distinguish scans of the configuration directory from actual reloads of its contents. {pull}16440[16440]
- Add support for multiple password in redis output. {issue}16058[16058] {pull}16206[16206]
- Windows .exe files now have embedded file version info. {issue}15232[15232]t
- Remove experimental flag from `setup.template.append_fields` {pull}16576[16576]

*Auditbeat*


*Filebeat*

- Set event.outcome field based on googlecloud audit log output. {pull}15731[15731]
- Add dashboard for AWS ELB fileset. {pull}15804[15804]
- Add dashboard for AWS vpcflow fileset. {pull}16007[16007]
- Add ECS tls fields to zeek:smtp,rdp,ssl and aws:s3access,elb {issue}15757[15757] {pull}15935[15936]
- Add custom string mapping to CEF module to support Forcepoint NGFW {issue}14663[14663] {pull}15910[15910]
- Add ingress nginx controller fileset {pull}16197[16197]
- move create-[module,fileset,fields] to mage and enable in x-pack/filebeat {pull}15836[15836]
- Add ECS tls and categorization fields to apache module. {issue}16032[16032] {pull}16121[16121]
- Add MQTT input. {issue}15602[15602] {pull}16204[16204]
- Add ECS categorization fields to activemq module. {issue}16151[16151] {pull}16201[16201]
- Add a TLS test and more debug output to httpjson input {pull}16315[16315]
- Add an SSL config example in config.yml for filebeat MISP module. {pull}16320[16320]
- Improve ECS categorization, container & process field mappings in auditd module. {issue}16153[16153] {pull}16280[16280]
- Improve ECS field mappings in aws module. {issue}16154[16154] {pull}16307[16307]
- Improve ECS categorization field mappings in googlecloud module. {issue}16030[16030] {pull}16500[16500]
- Improve ECS field mappings in haproxy module. {issue}16162[16162] {pull}16529[16529]
<<<<<<< HEAD
- Improve ECS categorization field mappings in kibana module. {issue}16168[16168] {pull}XXXXX[XXXXX]
- Improve ECS categorization field mappings in kibana module. {issue}16168[16168] {pull}16652[16652]
=======
- Improve the decode_cef processor by reducing the number of memory allocations. {pull}16587[16587]
>>>>>>> 7e7bc2e6

*Heartbeat*

- Allow a list of status codes for HTTP checks. {pull}15587[15587]


*Journalbeat*

*Metricbeat*

- Move the windows pdh implementation from perfmon to a shared location in order for future modules/metricsets to make use of. {pull}15503[15503]
- Add lambda metricset in aws module. {pull}15260[15260]
- Expand data for the `system/memory` metricset {pull}15492[15492]
- Add azure `storage` metricset in order to retrieve metric values for storage accounts. {issue}14548[14548] {pull}15342[15342]
- Add cost warnings for the azure module. {pull}15356[15356]
- Add DynamoDB AWS Metricbeat light module {pull}15097[15097]
- Release elb module as GA. {pull}15485[15485]
- Add a `system/network_summary` metricset {pull}15196[15196]
- Add mesh metricset for Istio Metricbeat module {pull}15535[15535]
- Add mixer metricset for Istio Metricbeat module {pull}15696[15696]
- Add pilot metricset for Istio Metricbeat module {pull}15761[15761]
- Make the `system/cpu` metricset collect normalized CPU metrics by default. {issue}15618[15618] {pull}15729[15729]
- Add galley metricset for Istio Metricbeat module {pull}15857[15857]
- Add `key/value` mode for SQL module. {issue}15770[15770] {pull]15845[15845]
- Add STAN dashboard {pull}15654[15654]
- Add support for Unix socket in Memcached metricbeat module. {issue}13685[13685] {pull}15822[15822]
- Add `up` metric to prometheus metrics collected from host {pull}15948[15948]
- Add citadel metricset for Istio Metricbeat module {pull}15990[15990]
- Add support for processors in light modules. {issue}14740[14740] {pull}15923[15923]
- Add collecting AuroraDB metrics in rds metricset. {issue}14142[14142] {pull}16004[16004]
- Reuse connections in SQL module. {pull}16001[16001]
- Improve the `logstash` module (when `xpack.enabled` is set to `true`) to use the override `cluster_uuid` returned by Logstash APIs. {issue}15772[15772] {pull}15795[15795]
- Add region parameter in googlecloud module. {issue}15780[15780] {pull}16203[16203]
- Add kubernetes storage class support via kube-state-metrics. {pull}16145[16145]
- Add support for NATS 2.1. {pull}16317[16317]
- Add Load Balancing metricset to GCP {pull}15559[15559]
- Add support for Dropwizard metrics 4.1. {pull}16332[16332]
- Improve the `haproxy` module to support metrics exposed via HTTPS. {issue}14579[14579] {pull}16333[16333]
- Add filtering option for prometheus collector. {pull}16420[16420]
- Add metricsets based on Ceph Manager Daemon to the `ceph` module. {issue}7723[7723] {pull}16254[16254]
- Release `statsd` module as GA. {pull}16447[16447] {issue}14280[14280]

*Packetbeat*

*Functionbeat*


*Winlogbeat*


==== Deprecated

*Affecting all Beats*

*Filebeat*


*Heartbeat*

*Journalbeat*

*Metricbeat*


*Packetbeat*

*Winlogbeat*

*Functionbeat*

==== Known Issue

*Journalbeat*<|MERGE_RESOLUTION|>--- conflicted
+++ resolved
@@ -147,12 +147,8 @@
 - Improve ECS field mappings in aws module. {issue}16154[16154] {pull}16307[16307]
 - Improve ECS categorization field mappings in googlecloud module. {issue}16030[16030] {pull}16500[16500]
 - Improve ECS field mappings in haproxy module. {issue}16162[16162] {pull}16529[16529]
-<<<<<<< HEAD
-- Improve ECS categorization field mappings in kibana module. {issue}16168[16168] {pull}XXXXX[XXXXX]
 - Improve ECS categorization field mappings in kibana module. {issue}16168[16168] {pull}16652[16652]
-=======
 - Improve the decode_cef processor by reducing the number of memory allocations. {pull}16587[16587]
->>>>>>> 7e7bc2e6
 
 *Heartbeat*
 
