--- conflicted
+++ resolved
@@ -327,12 +327,9 @@
 - Add SSL support for aerospike module {pull}38126[38126]
 - Add last_terminated_timestamp metric in kubernetes module {pull}39200[39200] {issue}3802[3802]
 - Add pod.status.ready_time and pod.status.reason metrics in kubernetes module {pull}39316[39316]
-<<<<<<< HEAD
 - Add `disable_kubeadm` config option in kubernetes module in order to toggle kubeadm-config api requests {pull}40086[40086]
-=======
 - Add "Buffer cache hit ratio base" to calculate "Buffer cache hit ratio" for performance metrics {pull}40022[40022]
 
->>>>>>> b872d5e2
 
 *Metricbeat*
 
