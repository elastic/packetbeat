// Use these for links to issue and pulls. Note issues and pulls redirect one to
// each other on Github, so don't worry too much on using the right prefix.
:issue: https://github.com/elastic/beats/issues/
:pull: https://github.com/elastic/beats/pull/

=== Beats version HEAD
https://github.com/elastic/beats/compare/v6.7.0...6.x[Check the HEAD diff]

==== Breaking changes

*Affecting all Beats*

*Auditbeat*

*Filebeat*

*Heartbeat*

*Journalbeat*

*Metricbeat*

*Packetbeat*

*Packetbeat*

*Winlogbeat*

*Functionbeat*


==== Bugfixes

*Affecting all Beats*

- Relax validation of the X-Pack license UID value. {issue}11640[11640]
- Fix a parsing error with the X-Pack license check on 32-bit system. {issue}11650[11650]
- Fix OS family classification in `add_host_metadata` for Amazon Linux, Raspbian, and RedHat Linux. {issue}9134[9134] {pull}11494[11494]
- Fix false positives reported in the `host.containerized` field added by `add_host_metadata`. {pull}11494[11494]
- Fix the add_host_metadata's `host.id` field on older Linux versions. {pull}11494[11494]

*Auditbeat*

- Package dataset: dlopen versioned librpm shared objects. {pull}11565[11565]
- Package dataset: Nullify Librpm's rpmsqEnable. {pull}11628[11628]

*Filebeat*

<<<<<<< HEAD
- Fix goroutine leak happening when harvesters are dynamically stopped. {pull}11263[11263]
=======
- Don't apply multiline rules in Logstash json logs. {pull}11346[11346]
>>>>>>> 5b73ab6a

*Heartbeat*

*Journalbeat*

*Metricbeat*

- Prevent the docker/memory metricset from processing invalid events before container start {pull}11676[11676]

*Packetbeat*

*Winlogbeat*

*Functionbeat*

==== Added

*Affecting all Beats*

*Auditbeat*

- Add support to the system package dataset for the SUSE OS family. {pull}11634[11634]

*Filebeat*

*Heartbeat*

*Journalbeat*

*Metricbeat*

*Packetbeat*

*Winlogbeat*

*Functionbeat*

==== Deprecated

*Affecting all Beats*

*Filebeat*

*Heartbeat*

*Journalbeat*

*Metricbeat*

*Packetbeat*

*Winlogbeat*

*Functionbeat*

==== Known Issue

*Affecting all Beats*

*Filebeat*

*Heartbeat*

*Journalbeat*

*Metricbeat*

*Packetbeat*

*Winlogbeat*

*Functionbeat*<|MERGE_RESOLUTION|>--- conflicted
+++ resolved
@@ -46,11 +46,8 @@
 
 *Filebeat*
 
-<<<<<<< HEAD
 - Fix goroutine leak happening when harvesters are dynamically stopped. {pull}11263[11263]
-=======
 - Don't apply multiline rules in Logstash json logs. {pull}11346[11346]
->>>>>>> 5b73ab6a
 
 *Heartbeat*
 
