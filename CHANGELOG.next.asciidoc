--- conflicted
+++ resolved
@@ -144,15 +144,12 @@
 
 *Heartbeat*
 
-<<<<<<< HEAD
-=======
 - Fix panics when parsing dereferencing invalid parsed url. {pull}34702[34702]
 - Fix setuid root when running under cgroups v2. {pull}37794[37794]
 - Adjust State loader to only retry when response code status is 5xx {pull}37981[37981]
 - Reset prctl dumpable flag after cap drop. {pull}38269[38269]
 - Redact synthexec cmd output. {pull}39535[39535]
 - Fix import of browser plugin for agentbeat. {pull}39818[39818]
->>>>>>> 68371a09
 
 *Heartbeat*
 
