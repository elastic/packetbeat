// Use these for links to issue and pulls. Note issues and pulls redirect one to
// each other on Github, so don't worry too much on using the right prefix.
:issue: https://github.com/elastic/beats/issues/
:pull: https://github.com/elastic/beats/pull/

=== Beats version HEAD
https://github.com/elastic/beats/compare/v7.0.0-alpha2...main[Check the HEAD diff]

==== Breaking changes

*Affecting all Beats*

- Update to Go 1.17.9 {issue}31350[31350]

*Auditbeat*


*Filebeat*

*Heartbeat*

- Restrict setuid to containerized environments. {pull}30869[30869]

*Metricbeat*


*Packetbeat*


*Winlogbeat*


*Functionbeat*


==== Bugfixes

*Affecting all Beats*

- Fix group write permissions on runtime directories. {pull}30869[30869]
- Store syslog version as string. {pull}31446[31446]
- Accept XML that declares non-UTF-8 encoding to allow decode_xml and decode_xml_wineventlog decoding of incorrectly annotated documents. {issue}31395[31395] {pull}31546[31546]

*Auditbeat*


*Filebeat*

- Do not emit error log when filestream reader reaches EOF and `close.reader.on_eof` is enabled. {pull}31109[31109]
- Netflow: replace invalid field value. {pull}31295[31295]
- google_workspace: Fix pagination to prevent skipped events when more than one page is present. {pull}31372[31372]
- sophos.xg: Update module to handle new log fields. {issue}31038[31038] {pull}31388[31388]
- cisco: Fix umbrella dns logs populating destination.ip instead of source.nat.ip. {pull}31454[31454]
- Fix MISP documentation for `var.filters` config option. {pull}31434[31434]
- Duplicate awscloudwatch.* fields to aws.cloudwatch.* in aws-cloudwatch input. {pull}31488[31488]
- aws-s3 input: Stop SQS keep-alive routine on InvalidParameterValue error. {issue}30675[30675] {pull}31499[31499]
- Supporting the double digit date parsing in ingest pipeline for oracle logs. {pull}31514[31514]
- Fix handling of code_sign data in ThreatIntel Malwarebazaar. {issue}29972[29972] {pull}31552[31552]
- Remove invalid term from event.outcome in the cisco asa and ftd modules. {pull}31628[31628]

*Heartbeat*
- Fix unintentional use of no-op logger. {pull}31543[31543]


*Metricbeat*

- Improve handling of disabled commands in Zookeeper Metricbeat module. {pull}31013[#31013]

*Packetbeat*

- Use /proc/<pid>/comm for linux process names where possible. {pull}31527[31527]
- Move "protocol" term from event.category to event.type in SIP events. {pull}31599[31599]

*Winlogbeat*

- Fix resource handle leak during event log enrichment. {pull}31504[31504]
- Sysmon: Drop fields with "-" value (unset) {pull}31556[31556]

*Functionbeat*



*Elastic Logging Plugin*


==== Added

*Affecting all Beats*


*Auditbeat*

- Add `backlog_wait_time_actual` to the output of the `auditbeat auditd show-status` command. {pull}31535[31535]

*Filebeat*

- Add `text/csv` decoder to `httpjson` input {pull}28564[28564]
- Update `aws-s3` input to connect to non AWS S3 buckets {issue}28222[28222] {pull}28234[28234]
- Add support for '/var/log/pods/' path for add_kubernetes_metadata processor with `resource_type: pod`. {pull}28868[28868]
- Add documentation for add_kubernetes_metadata processors `log_path` matcher. {pull}28868[28868]
- Add support for parsers on journald input {pull}29070[29070]
- Add support in httpjson input for oAuth2ProviderDefault of password grant_type. {pull}29087[29087]
- threatintel module: Add new Recorded Future integration. {pull}30030[30030]
- Support SASL/SCRAM authentication in the Kafka input. {pull}31167[31167]
- checkpoint module: Add `network.transport` derived from IANA number. {pull}31076[31076]
- Add URL Encode template function for httpjson input. {pull}30962[30962]
- Add `storage_account_container` configuration option to Azure logs. {pull}31279[31279]
- Add `application/zip` decoder to the `httpsjon` input. {issue}31282[31282] {pull}31304[31304]
- Sanitize the Azure storage account container names with underscores (_). {pull}31384[31384]
- Add missing docs for the `delegated_account` option in the `httpjson` input. {pull}31498[31498]
<<<<<<< HEAD
- Registry default flush time increased from 0s to 1s. CPU and disk I/O usage are reduced because the registry is not written to disk on every update. {issue}30279[30279]
=======
- Cisco ASA/FTD: Add support for messages 434001 and 434003. {pull}31533[31533]
>>>>>>> e305c1e1

*Auditbeat*

- auditd: Updated the go-libaudit library version to v2.3.0. This refreshes the syscall names for Linux and adds ECS categorizations for more audit anomaly events. {pull}31519[31519]

*Filebeat*

- http_endpoint input: Add support for requests with `Content-Encoding: gzip`. {issue}31005[31005]

*Heartbeat*


*Metricbeat*

- Extend documentation about `orchestrator.cluster` fields {pull}30518[30518]
- Enhance Oracle Module: Change tablespace metricset collection period {issue}30948[30948] {pull}31259[#31259]
- Add orchestrator cluster ECS fields in kubernetes events {pull}31341[31341]
- Add metadata for missing k8s resources/metricsets {pull}31590[31590]

*Packetbeat*


*Functionbeat*


*Winlogbeat*

- Add parent process ID to new process creation events. {issue}29237[29237] {pull}31102[31102]
- Sysmon: Support for Sysmon Registry non-QWORD/DWORD events. {pull}31556[31556]

*Elastic Log Driver*


==== Deprecated

*Affecting all Beats*


*Filebeat*


*Heartbeat*

*Metricbeat*


*Packetbeat*

*Winlogbeat*

*Functionbeat*

==== Known Issue



<|MERGE_RESOLUTION|>--- conflicted
+++ resolved
@@ -108,11 +108,8 @@
 - Add `application/zip` decoder to the `httpsjon` input. {issue}31282[31282] {pull}31304[31304]
 - Sanitize the Azure storage account container names with underscores (_). {pull}31384[31384]
 - Add missing docs for the `delegated_account` option in the `httpjson` input. {pull}31498[31498]
-<<<<<<< HEAD
 - Registry default flush time increased from 0s to 1s. CPU and disk I/O usage are reduced because the registry is not written to disk on every update. {issue}30279[30279]
-=======
 - Cisco ASA/FTD: Add support for messages 434001 and 434003. {pull}31533[31533]
->>>>>>> e305c1e1
 
 *Auditbeat*
 
