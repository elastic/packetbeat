--- conflicted
+++ resolved
@@ -178,11 +178,9 @@
 - Fix missing metrics from CloudWatch when include_linked_accounts set to false. {issue}40071[40071] {pull}40135[40135]
 - Update beat module with apm-server monitoring metrics fields {pull}40127[40127]
 - Fix Azure Monitor metric timespan to restore Storage Account PT1H metrics {issue}40376[40376] {pull}40367[40367]
-<<<<<<< HEAD
+- Remove excessive info-level logs in cgroups setup {pull}40491[40491]
 - Add missing ECS Cloud fields in GCP `metrics` metricset when using `exclude_labels: true` {issue}40437[40437] {pull}40467[40467]
-=======
-- Remove excessive info-level logs in cgroups setup {pull}40491[40491]
->>>>>>> 45049684
+
 
 *Osquerybeat*
 
