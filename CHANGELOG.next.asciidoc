// Use these for links to issue and pulls. Note issues and pulls redirect one to
// each other on Github, so don't worry too much on using the right prefix.
:issue: https://github.com/elastic/beats/issues/
:pull: https://github.com/elastic/beats/pull/

=== Beats version HEAD
https://github.com/elastic/beats/compare/v8.2.0\...main[Check the HEAD diff]

==== Breaking changes

*Affecting all Beats*


*Auditbeat*


*Filebeat*

- Add a new `salesforce` module to collect data from salesforce. {pull}31486[31486]

*Heartbeat*


*Metricbeat*


*Packetbeat*


*Winlogbeat*


*Functionbeat*


==== Bugfixes

*Affecting all Beats*

- Allow loading secrets that contain commas from the keystore {pull}31694{pull}.
- Fix Windows service timeouts when the "TCP/IP NetBIOS Helper" service is disabled. {issue}31810[31810] {pull}31835[31835]
- Expand fields in `decode_json_fields` if target is set. {issue}31712[31712] {pull}32010[32010]

*Auditbeat*

- Fix audit status collection on kernels prior to version 5.9. {issue}31616[31616] {pull}31710[31710]

*Filebeat*

- Do not emit error log when filestream reader reaches EOF and `close.reader.on_eof` is enabled. {pull}31109[31109]
- sophos.xg: Update module to handle new log fields. {issue}31038[31038] {pull}31388[31388]
- Fix MISP documentation for `var.filters` config option. {pull}31434[31434]
- Fix type mapping of client.as.number in okta module. {pull}31676[31676]
- Fix last write pagination commit checkpoint on `aws-s3` input for s3 direct polling when using the same bucket and different list prefixes. {pull}31776[31776]
<<<<<<< HEAD
- Fix `@metadata._id` field in Google workspace module. {pull}31898[31898]
=======
- If a file is ignored by `filestream` because of ignore_older settings, when it is updated, only the new lines are shipped to the output. {issue}31924[31924] {pull}31972[31972]
>>>>>>> cab88711

*Heartbeat*

- Fix unintentional use of no-op logger. {pull}31543[31543]

*Metricbeat*

- make `system/filesystem` code sensitive to `hostfs` and migrate libraries to `elastic-agent-opts` {pull}31001[31001]
- Fix kubernetes module's internal cache expiration issue. This avoid metrics like `kubernetes.container.cpu.usage.limit.pct` from not being populated. {pull}31785[31785]
- add missing HealthyHostCount and UnHealthyHostCount for application ELB. {pull}31853[31853]
- update kubernetes apiserver metricset to not collect deprecated metrics and fix dashboard {pull}31973[31973]

*Packetbeat*


*Winlogbeat*

- Sysmon: Drop fields with "-" value (unset) {pull}31556[31556]

*Functionbeat*



*Elastic Logging Plugin*


==== Added

*Affecting all Beats*

- Add new config option `timestamp.precision` to configure timestamps. {pull}31682[31682]
- Improve performance of disk queue by coalescing writes. {pull}31935[31935]

*Auditbeat*

- Add `backlog_wait_time_actual` to the output of the `auditbeat auditd show-status` command. {pull}31535[31535]

*Filebeat*

- Add `text/csv` decoder to `httpjson` input {pull}28564[28564]
- Update `aws-s3` input to connect to non AWS S3 buckets {issue}28222[28222] {pull}28234[28234]
- Add support for '/var/log/pods/' path for add_kubernetes_metadata processor with `resource_type: pod`. {pull}28868[28868]
- Add documentation for add_kubernetes_metadata processors `log_path` matcher. {pull}28868[28868]
- Add support for parsers on journald input {pull}29070[29070]
- Add support in httpjson input for oAuth2ProviderDefault of password grant_type. {pull}29087[29087]
- threatintel module: Add new Recorded Future integration. {pull}30030[30030]
- Support SASL/SCRAM authentication in the Kafka input. {pull}31167[31167]
- checkpoint module: Add `network.transport` derived from IANA number. {pull}31076[31076]
- Add URL Encode template function for httpjson input. {pull}30962[30962]
- Add `application/zip` decoder to the `httpsjon` input. {issue}31282[31282] {pull}31304[31304]
- Default value of `filebeat.registry.flush` increased from 0s to 1s. CPU and disk I/O usage are reduced because the registry is not written to disk for each ingested log line. {issue}30279[30279]
- Cisco ASA/FTD: Add support for messages 434001 and 434003. {pull}31533[31533]
- Change threatintel module from beta to GA. {pull}31693[31693]
- Add template helper function for hashing strings. {issue}31613[31613] {pull}31630[31630]
- Add extended okta.debug_context.debug_data handling. {pull}31676[31676]
- Add `auth.oauth2.google.jwt_json` option to `httpjson` input. {pull}31750[31750]
- Add authentication fields to RabbitMQ module documents. {issue}31159[31159] {pull}31680[31680]
- Add template helper function for decoding hexadecimal strings. {pull}31886[31886]

*Auditbeat*

- auditd: Updated the go-libaudit library version to v2.3.0. This refreshes the syscall names for Linux and adds ECS categorizations for more audit anomaly events. {pull}31519[31519]

*Filebeat*

- http_endpoint input: Add support for requests with `Content-Encoding: gzip`. {issue}31005[31005]

*Heartbeat*

- Add support for `pushed` browser monitor source from the synthetics agent. {pull}31428[31428]
- Add ARM64 seccomp profile. {issue}31285[31285] {pull}31422[31422]
- Add new `playwright_options` config for browser monitors. {issue}28197[28196] {pull}31737[31737]


*Metricbeat*

- Enhance Oracle Module: Change tablespace metricset collection period {issue}30948[30948] {pull}31259[#31259]
- Add orchestrator cluster ECS fields in kubernetes events {pull}31341[31341]
- Add new Kubernetes module dashboards {pull}31591[31591]
- system/core: add cpuinfo information for Linux hosts {pull}31643[31643]
- Enhance Oracle Module: Refactor module to properly use host parsers instead of doing its own parsing of hosts {issue}31611[31611] {pull}31692[#31692]
- Enhance Oracle Module: Connection string for Oracle does not handle special characters properly {issue}24609[24609] {pull}31368[#31368]
- Enhance Oracle Module: New sysmetric metricset {issue}30946[30946] {pull}31462[#31462]

*Packetbeat*


*Functionbeat*


*Winlogbeat*

- Add parent process ID to new process creation events. {issue}29237[29237] {pull}31102[31102]
- Sysmon: Support for Sysmon Registry non-QWORD/DWORD events. {pull}31556[31556]

*Elastic Log Driver*


==== Deprecated

*Affecting all Beats*


*Filebeat*


*Heartbeat*
- Bump node.js version for synthetics to 16.15.0. {pull}31675[31675]

*Metricbeat*


*Packetbeat*

*Winlogbeat*

*Functionbeat*

==== Known Issue



<|MERGE_RESOLUTION|>--- conflicted
+++ resolved
@@ -52,11 +52,8 @@
 - Fix MISP documentation for `var.filters` config option. {pull}31434[31434]
 - Fix type mapping of client.as.number in okta module. {pull}31676[31676]
 - Fix last write pagination commit checkpoint on `aws-s3` input for s3 direct polling when using the same bucket and different list prefixes. {pull}31776[31776]
-<<<<<<< HEAD
-- Fix `@metadata._id` field in Google workspace module. {pull}31898[31898]
-=======
 - If a file is ignored by `filestream` because of ignore_older settings, when it is updated, only the new lines are shipped to the output. {issue}31924[31924] {pull}31972[31972]
->>>>>>> cab88711
+- Fix deduplication in Google workspace module. {pull}31898[31898]
 
 *Heartbeat*
 
