// Use these for links to issue and pulls. Note issues and pulls redirect one to
// each other on Github, so don't worry too much on using the right prefix.
:issue: https://github.com/elastic/beats/issues/
:pull: https://github.com/elastic/beats/pull/

=== Beats version HEAD
https://github.com/elastic/beats/compare/v7.0.0-alpha2...master[Check the HEAD diff]

==== Breaking changes

*Affecting all Beats*

- Update to Golang 1.12.1. {pull}11330[11330]
- Disable Alibaba Cloud and Tencent Cloud metadata providers by default. {pull}13812[12812]
- Allow Metricbeat's beat module to read monitoring information over a named pipe or unix domain socket. {pull}14558[14558]
- Remove version information from default ILM policy for improved upgrade experience on custom policies. {pull}14745[14745]
- Running `setup` cmd respects `setup.ilm.overwrite` setting for improved support of custom policies. {pull}14741[14741]
- Libbeat: Do not overwrite agent.*, ecs.version, and host.name. {pull}14407[14407]
- Libbeat: Cleanup the x-pack licenser code to use the new license endpoint and the new format. {pull}15091[15091]
- Users can now specify `monitoring.cloud.*` to override `monitoring.elasticsearch.*` settings. {issue}14399[14399] {pull}15254[15254]
- Refactor metadata generator to support adding metadata across resources {pull}14875[14875]
- Update to ECS 1.4.0. {pull}14844[14844]
- The document id fields has been renamed from @metadata.id to @metadata._id {pull}15859[15859]
- Variable substitution from environment variables is not longer supported. {pull}15937{15937}

*Auditbeat*


*Filebeat*

- Fix parsing of Elasticsearch node name by `elasticsearch/slowlog` fileset. {pull}14547[14547]
- CEF extensions are now mapped to the data types defined in the CEF guide. {pull}14342[14342]

*Heartbeat*


*Journalbeat*

- Remove broken dashboard. {pull}15288[15288]
- Improve parsing of syslog.pid in journalbeat to strip the username when present {pull}16116[16116]


*Metricbeat*

- kubernetes.container.cpu.limit.cores and kubernetes.container.cpu.requests.cores are now floats. {issue}11975[11975]
- Update cloudwatch metricset mapping for both metrics and dimensions. {pull}15245[15245]
- Make use of secure port when accessing Kubelet API {pull}16063[16063]

*Packetbeat*

- TLS: Fields have been changed to adapt to ECS. {pull}15497[15497]
- TLS: The behavior of send_certificates and include_raw_certificates options has changed. {pull}15497[15497]

*Winlogbeat*

*Functionbeat*


==== Bugfixes

*Affecting all Beats*

- Fix a race condition with the Kafka pipeline client, it is possible that `Close()` get called before `Connect()` . {issue}11945[11945]
- Allow users to configure only `cluster_uuid` setting under `monitoring` namespace. {pull}14338[14338]
- Fix spooling to disk blocking infinitely if the lock file can not be acquired. {pull}15338[15338]
- Update replicaset group to apps/v1 {pull}15854[15802]
- Fix `metricbeat test output` with an ipv6 ES host in the output.hosts. {pull}15368[15368]
- Fix `convert` processor conversion of string to integer with leading zeros. {issue}15513[15513] {pull}15557[15557]
- Fix panic in the Logstash output when trying to send events to closed connection. {pull}15568[15568]
- Fix missing output in dockerlogbeat {pull}15719[15719]
- Fix logging target settings being ignored when Beats are started via systemd or docker. {issue}12024[12024] {pull}15422[15442]
- Do not load dashboards where not available. {pull}15802[15802]
- Fix issue where default go logger is not discarded when either * or stdout is selected. {issue}10251[10251] {pull}15708[15708]
- Fix issue where TLS settings would be ignored when a forward proxy was in use. {pull}15516{15516}
- Remove superfluous use of number_of_routing_shards setting from the default template. {pull}16038[16038]
- Fix index names for indexing not always guaranteed to be lower case. {pull}16081[16081]
- Upgrade go-ucfg to latest v0.8.1. {pull}15937{15937}

*Auditbeat*

- system/socket: Fixed compatibility issue with kernel 5.x. {pull}15771[15771]

*Filebeat*

- cisco/asa fileset: Fix parsing of 302021 message code. {pull}14519[14519]
- Fix filebeat azure dashboards, event category should be `Alert`. {pull}14668[14668]
- Fix a problem in Filebeat input httpjson where interval is not used as time.Duration. {pull}14728[14728]
- Fix SSL config in input.yml for Filebeat httpjson input in the MISP module. {pull}14767[14767]
- Check content-type when creating new reader in s3 input. {pull}15252[15252] {issue}15225[15225]
- Fix session reset detection and a crash in Netflow input. {pull}14904[14904]
- Handle errors in handleS3Objects function and add more debug messages for s3 input. {pull}15545[15545]
- netflow: Allow for options templates without scope fields. {pull}15449[15449]
- netflow: Fix bytes/packets counters on some devices (NSEL and Netstream). {pull}15449[15449]
- netflow: Fix compatibility with some Cisco devices by changing the field `class_id` from short to long. {pull}15449[15449]
- Fixed dashboard for Cisco ASA Firewall. {issue}15420[15420] {pull}15553[15553]
- Fix s3 input hanging with GetObjectRequest API call by adding context_timeout config. {issue}15502[15502] {pull}15590[15590]
- Add shared_credential_file to cloudtrail config {issue}15652[15652] {pull}15656[15656]
- Fix typos in zeek notice fileset config file. {issue}15764[15764] {pull}15765[15765]
- Fix mapping error when zeek weird logs do not contain IP addresses. {pull}15906[15906]
- Prevent Elasticsearch from spewing log warnings about redundant wildcards when setting up ingest pipelines for the `elasticsearch` module. {issue}15840[15840] {pull}15900[15900]
- Fix mapping error for cloudtrail additionalEventData field {pull}16088[16088]
- Fix a connection error in httpjson input. {pull}16123[16123]
- Improve `elasticsearch/audit` fileset to handle timestamps correctly. {pull}15942[15942]

*Heartbeat*

- Fix recording of SSL cert metadata for Expired/Unvalidated x509 certs. {pull}13687[13687]
- Fixed excessive memory usage introduced in 7.5 due to over-allocating memory for HTTP checks. {pull}15639[15639]

*Journalbeat*


*Metricbeat*

- Fix checking tagsFilter using length in cloudwatch metricset. {pull}14525[14525]
- Fixed bug with `elasticsearch/cluster_stats` metricset not recording license expiration date correctly. {issue}14541[14541] {pull}14591[14591]
- Log bulk failures from bulk API requests to monitoring cluster. {issue}14303[14303] {pull}14356[14356]
- Fix regular expression to detect instance name in perfmon metricset. {issue}14273[14273] {pull}14666[14666]
- Fixed bug with `elasticsearch/cluster_stats` metricset not recording license ID in the correct field. {pull}14592[14592]
- Fix `docker.container.size` fields values {issue}14979[14979] {pull}15224[15224]
- Make `kibana` module more resilient to Kibana unavailability. {issue}15258[15258] {pull}15270[15270]
- Fix panic exception with some unicode strings in perfmon metricset. {issue}15264[15264]
- Make `logstash` module more resilient to Logstash unavailability. {issue}15276[15276] {pull}15306[15306]
- Add username/password in Metricbeat autodiscover hints {pull}15349[15349]
- Fix CPU count in docker/cpu in cases where no `online_cpus` are reported {pull}15070[15070]
- Add dedot for tags in ec2 metricset and cloudwatch metricset. {issue}15843[15843] {pull}15844[15844]
- Use RFC3339 format for timestamps collected using the SQL module. {pull}15847[15847]
- Change lookup_fields from metricset.host to service.address {pull}15883[15883]
- Avoid parsing errors returned from prometheus endpoints. {pull}15712[15712]
- Add dedot for cloudwatch metric name. {issue}15916[15916] {pull}15917[15917]
- Fixed issue `logstash-xpack` module suddenly ceasing to monitor Logstash. {issue}15974[15974] {pull}16044[16044]
- Fix skipping protocol scheme by light modules. {pull}16205[pull]

*Packetbeat*

- Enable setting promiscuous mode automatically. {pull}11366[11366]

*Winlogbeat*


*Functionbeat*


==== Added

*Affecting all Beats*

- Add a friendly log message when a request to docker has exceeded the deadline. {pull}15336[15336]
- Decouple Debug logging from fail_on_error logic for rename, copy, truncate processors {pull}12451[12451]
- Allow a beat to ship monitoring data directly to an Elasticsearch monitoring cluster. {pull}9260[9260]
- Updated go-seccomp-bpf library to v1.1.0 which updates syscall lists for Linux v5.0. {pull}11394[11394]
- add_host_metadata is no GA. {pull}13148[13148]
- Add `providers` setting to `add_cloud_metadata` processor. {pull}13812[13812]
- GA the `script` processor. {pull}14325[14325]
- Add `fingerprint` processor. {issue}11173[11173] {pull}14205[14205]
- Add support for API keys in Elasticsearch outputs. {pull}14324[14324]
- Ensure that init containers are no longer tailed after they stop {pull}14394[14394]
- Add consumer_lag in Kafka consumergroup metricset {pull}14822[14822]
- Make use of consumer_lag in Kafka dashboard {pull}14863[14863]
- Refactor kubernetes autodiscover to enable different resource based discovery {pull}14738[14738]
- Add `add_id` processor. {pull}14524[14524]
- Enable TLS 1.3 in all beats. {pull}12973[12973]
- Spooling to disk creates a lockfile on each platform. {pull}15338[15338]
- Fingerprint processor adds a new xxhash hashing algorithm {pull}15418[15418]
- Enable DEP (Data Execution Protection) for Windows packages. {pull}15149[15149]
- Add document_id setting to decode_json_fields processor. {pull}15859[15859]
- Add `aws_ec2` provider for autodiscover. {issue}12518[12518] {pull}14823[14823]

*Auditbeat*


*Filebeat*

- Add dashboard for AWS ELB fileset. {pull}15804[15804]

- `container` and `docker` inputs now support reading of labels and env vars written by docker JSON file logging driver. {issue}8358[8358]
- Add `index` option to all inputs to directly set a per-input index value. {pull}14010[14010]
- Add new fileset googlecloud/audit for ingesting Google Cloud Audit logs. {pull}15200[15200]
- Add dashboards to the CEF module (ported from the Logstash ArcSight module). {pull}14342[14342]
- Add expand_event_list_from_field support in s3 input for reading json format AWS logs. {issue}15357[15357] {pull}15370[15370]
- Add azure-eventhub input which will use the azure eventhub go sdk. {issue}14092[14092] {pull}14882[14882]
- Expose more metrics of harvesters (e.g. `read_offset`, `start_time`). {pull}13395[13395]
- Include log.source.address for unparseable syslog messages. {issue}13268[13268] {pull}15453[15453]
- Release aws elb fileset as GA. {pull}15426[15426] {issue}15380[15380]
- Integrate the azure-eventhub with filebeat azure module (replace the kafka input). {pull}15480[15480]
- Release aws s3access fileset to GA. {pull}15431[15431] {issue}15430[15430]
- Add cloudtrail fileset to AWS module. {issue}14657[14657] {pull}15227[15227]
- New fileset googlecloud/firewall for ingesting Google Cloud Firewall logs. {pull}14553[14553]
- google-pubsub input: ACK pub/sub message when acknowledged by publisher. {issue}13346[13346] {pull}14715[14715]
- Remove Beta label from google-pubsub input. {issue}13346[13346] {pull}14715[14715]
- Set event.outcome field based on googlecloud audit log output. {pull}15731[15731]
- Add dashboard for AWS vpcflow fileset. {pull}16007[16007]
- Add ECS tls fields to zeek:smtp,rdp,ssl and aws:s3access,elb {issue}15757[15757] {pull}15935[15936]
- Add ingress nginx controller fileset {pull}16197[16197]
- move create-[module,fileset,fields] to mage and enable in x-pack/filebeat {pull}15836[15836]
- Add ECS tls and categorization fields to apache module. {issue}16032[16032] {pull}16121[16121]
- Add MQTT input. {issue}15602[15602] {pull}16204[16204]
- Add a TLS test and more debug output to httpjson input {pull}16315[16315]
<<<<<<< HEAD
- Add ECS categorization fields to activemq module. {issue}16151[16151] {pull}16201[16201]
=======
- Add an SSL config example in config.yml for filebeat MISP module. {pull}16320[16320] 
>>>>>>> cc78671e

*Heartbeat*

- Allow a list of status codes for HTTP checks. {pull}15587[15587]


*Heartbeat*

*Journalbeat*

*Metricbeat*

- Add lambda metricset in aws module. {pull}15260[15260]
- Expand data for the `system/memory` metricset {pull}15492[15492]
- Add azure `storage` metricset in order to retrieve metric values for storage accounts. {issue}14548[14548] {pull}15342[15342]
- Add cost warnings for the azure module. {pull}15356[15356]
- Add DynamoDB AWS Metricbeat light module {pull}15097[15097]
- Release elb module as GA. {pull}15485[15485]
- Add a `system/network_summary` metricset {pull}15196[15196]
- Add IBM MQ light-weight Metricbeat module {pull}15301[15301]
- Enable script processor. {pull}14711[14711]
- Add mixer metricset for Istio Metricbeat module {pull}15696[15696]
- Add mesh metricset for Istio Metricbeat module{pull}15535[15535]
- Add pilot metricset for Istio Metricbeat module {pull}15761[15761]
- Add galley metricset for Istio Metricbeat module {pull}15857[15857]
- Add STAN dashboard {pull}15654[15654]
- Add `key/value` mode for SQL module. {issue}15770[15770] {pull]15845[15845]
- Add support for Unix socket in Memcached metricbeat module. {issue}13685[13685] {pull}15822[15822]
- Make the `system/cpu` metricset collect normalized CPU metrics by default. {issue}15618[15618] {pull}15729[15729]
- Add kubernetes storage class support via kube-state-metrics. {pull}16145[16145]
- Add `up` metric to prometheus metrics collected from host {pull}15948[15948]
- Add citadel metricset for Istio Metricbeat module {pull}15990[15990]
- Add support for processors in light modules. {issue}14740[14740] {pull}15923[15923]
- Add collecting AuroraDB metrics in rds metricset. {issue}14142[14142] {pull}16004[16004]
- Reuse connections in SQL module. {pull}16001[16001]
- Improve the `logstash` module (when `xpack.enabled` is set to `true`) to use the override `cluster_uuid` returned by Logstash APIs. {issue}15772[15772] {pull}15795[15795]
- Add support for Dropwizard metrics 4.1. {pull}16332[16332]
- Add support for NATS 2.1. {pull}16317[16317]
- Improve the `haproxy` module to support metrics exposed via HTTPS. {issue}14579[14579] {pull}16333[16333]

*Packetbeat*


*Functionbeat*

- Add monitoring info about triggered functions. {pull}14876[14876]
- Add Google Cloud Platform support. {pull}13598[13598]

*Winlogbeat*


==== Deprecated

*Affecting all Beats*

*Filebeat*


*Heartbeat*

*Journalbeat*

*Metricbeat*


*Packetbeat*

*Winlogbeat*

*Functionbeat*

==== Known Issue

*Journalbeat*<|MERGE_RESOLUTION|>--- conflicted
+++ resolved
@@ -196,11 +196,8 @@
 - Add ECS tls and categorization fields to apache module. {issue}16032[16032] {pull}16121[16121]
 - Add MQTT input. {issue}15602[15602] {pull}16204[16204]
 - Add a TLS test and more debug output to httpjson input {pull}16315[16315]
-<<<<<<< HEAD
+- Add an SSL config example in config.yml for filebeat MISP module. {pull}16320[16320]
 - Add ECS categorization fields to activemq module. {issue}16151[16151] {pull}16201[16201]
-=======
-- Add an SSL config example in config.yml for filebeat MISP module. {pull}16320[16320] 
->>>>>>> cc78671e
 
 *Heartbeat*
 
