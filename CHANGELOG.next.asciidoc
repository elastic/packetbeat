// Use these for links to issue and pulls. Note issues and pulls redirect one to
// each other on Github, so don't worry too much on using the right prefix.
:issue: https://github.com/elastic/beats/issues/
:pull: https://github.com/elastic/beats/pull/

=== Beats version HEAD
https://github.com/elastic/beats/compare/v7.0.0-alpha2...master[Check the HEAD diff]

==== Breaking changes

*Affecting all Beats*

- Remove the non-ECS `agent.hostname` field. Use the `agent.name` or `agent.id` fields for an identifier. {issue}16377[16377] {pull}18328[18328]
- Make error message about locked data path actionable. {pull}18667[18667]
- Remove the deprecated `xpack.monitoring.*` settings. Going forward only `monitoring.*` settings may be used. {issue}9424[9424] {pull}18608[18608]
- Remove deprecated/undocumented IncludeCreatorMetadata setting from kubernetes metadata config options {pull}28006[28006]
- Remove deprecated fields from kubernetes module {pull}28046[28046]
- Remove deprecated config option aws_partition. {pull}28120[28120]
- Improve stats API {pull}27963[27963]
- Libbeat: logp package forces ECS compliant logs. Logs are JSON formatted. Options to enable ECS/JSON have been removed. {issue}15544[15544] {pull}28573[28573]
- Update docker client. {pull}28716[28716]
- Remove `auto` from the available options of `setup.ilm.enabled` and set the default value to `true`. {pull}28671[28671]
- add_process_metadata processor: Replace usage of deprecated `process.ppid` field with `process.parent.pid`. {pull}28620[28620]
- add_docker_metadata processor: Replace usage of deprecated `process.ppid` field with `process.parent.pid`. {pull}28620[28620]
- Use data streams instead of indices for storing events from Beats. {pull}28450[28450]
- Remove option `setup.template.type` and always load composable template with data streams. {pull}28450[28450]
- Remove several ILM options (`rollover_alias` and `pattern`) as data streams does not require index aliases. {pull}28450[28450]
- Index template's default_fields setting is only populated with ECS fields. {pull}28596[28596] {issue}28215[28215]
- Remove `auto` from the available options of `setup.ilm.enabled` and set the default value to `true`. {pull}28671[28671]
- Remove deprecated `--template` and `--ilm-policy` flags. Use `--index-management` instead. {pull}28870[28870]
- Remove options `logging.files.suffix` and default to datetime endings. {pull}28927[28927]

*Auditbeat*

- File integrity dataset (macOS): Replace unnecessary `file.origin.raw` (type keyword) with `file.origin.text` (type `text`). {issue}12423[12423] {pull}15630[15630]
- Change event.kind=error to event.kind=event to comply with ECS. {issue}18870[18870] {pull}20685[20685]

*Filebeat*

- Fix parsing of Elasticsearch node name by `elasticsearch/slowlog` fileset. {pull}14547[14547]
- With the default configuration the following modules will no longer send the `host` field that contains information about the host on which Filebeat is running. You can revert this change by configuring tags for the module and omitting `forwarded` from the list. {issue}13920[13920]
- Preserve case of http.request.method.  ECS prior to 1.6 specified normalizing to lowercase, which lost information. Affects filesets: apache/access, elasticsearch/audit, iis/access, iis/error, nginx/access, nginx/ingress_controller, aws/elb, suricata/eve, zeek/http. {issue}18154[18154] {pull}18359[18359]
- With the default configuration the cloud modules (aws, azure, googlecloud, o365, okta)
- With the default configuration the cef and panw modules will no longer send the `host`
- Preserve case of http.request.method.  ECS prior to 1.6 specified normalizing to lowercase, which lost information. Affects filesets: apache/access, elasticsearch/audit, iis/access, iis/error, nginx/access, nginx/ingress_controller, aws/elb, suricata/eve, zeek/http. {issue}18154[18154] {pull}18359[18359]
- Add `while_pattern` type to multiline reader. {pull}19662[19662]
- Add support for GMT timezone offsets in `decode_cef`. {pull}20993[20993]

*Heartbeat*

*Metricbeat*

- Remove deprecated fields in Docker module. {issue}11835[11835] {pull}27933[27933]
- Remove deprecated fields in Kafka module. {pull}27938[27938]
- Remove deprecated config option default_region from aws module. {pull}28120[28120]
- Remove network and diskio metrics from ec2 metricset. {pull}28316[28316]
- Rename read/write_io.ops_per_sec to read/write.iops in rds metricset. {pull}28350[28350]
- Remove linux-only metrics from diskio, memory {pull}28292[28292]
- Remove deprecated config option perfmon.counters from windows/perfmon metricset. {pull}28282[28282]
- Remove deprecated fields in Redis module. {issue}11835[11835] {pull}28246[28246]
- system/process metricset: Replace usage of deprecated `process.ppid` field with `process.parent.pid`. {pull}28620[28620]

*Packetbeat*

- Redis: fix incorrectly handle with two-words redis command. {issue}14872[14872] {pull}14873[14873]
- `event.category` no longer contains the value `network_traffic` because this is not a valid ECS event category value. {pull}20556[20556]
- Remove deprecated TLS fields in favor of tls.server.x509 and tls.client.x509 ECS fields. {pull}28487[28487]
- HTTP: The field `http.request.method` will maintain its original case. {pull}28620[28620]
- Unify gopacket dependencies. {pull}29167[29167]

*Winlogbeat*

- Add support to Sysmon file delete events (event ID 23). {issue}18094[18094]
- Improve ECS field mappings in Sysmon module. `related.hash`, `related.ip`, and `related.user` are now populated. {issue}18364[18364]
- Improve ECS field mappings in Sysmon module. Hashes are now also populated to the corresponding `process.hash`, `process.pe.imphash`, `file.hash`, or `file.pe.imphash`. {issue}18364[18364]
- Improve ECS field mappings in Sysmon module. `file.name`, `file.directory`, and `file.extension` are now populated. {issue}18364[18364]
- Improve ECS field mappings in Sysmon module. `rule.name` is populated for all events when present. {issue}18364[18364]
- Fix unprefixed fields in `fields.yml` for Powershell module {issue}18984[18984]
- Remove top level `hash` property from sysmon events {pull}20653[20653]

*Functionbeat*


==== Bugfixes

*Affecting all Beats*

- Fix a race condition with the Kafka pipeline client, it is possible that `Close()` get called before `Connect()` . {issue}11945[11945]
- Allow users to configure only `cluster_uuid` setting under `monitoring` namespace. {pull}14338[14338]
- Update replicaset group to apps/v1 {pull}15854[15802]
- Fix missing output in dockerlogbeat {pull}15719[15719]
- Fix issue where TLS settings would be ignored when a forward proxy was in use. {pull}15516[15516]
- Update replicaset group to apps/v1 {pull}15854[15802]
- Add `ssl.ca_sha256` option to the supported TLS option, this allow to check that a specific certificate is used as part of the verified chain. {issue}15717[15717]
- Improve some logging messages for add_kubernetes_metadata processor {pull}16866{16866}
- Do not rotate log files on startup when interval is configured and rotateonstartup is disabled. {pull}17613[17613]
- Fix `setup.dashboards.index` setting not working. {pull}17749[17749]
- Fix Elasticsearch license endpoint URL referenced in error message. {issue}17880[17880] {pull}18030[18030]
- Change `decode_json_fields` processor, to merge parsed json objects with existing objects in the event instead of fully replacing them. {pull}17958[17958]
- Gives monitoring reporter hosts, if configured, total precedence over corresponding output hosts. {issue}17937[17937] {pull}17991[17991]
- Change `decode_json_fields` processor, to merge parsed json objects with existing objects in the event instead of fully replacing them. {pull}17958[17958]
- [Autodiscover] Check if runner is already running before starting again. {pull}18564[18564]
- Fix an issue where error messages are not accurate in mapstriface. {issue}18662[18662] {pull}18663[18663]
- Fix regression in `add_kubernetes_metadata`, so configured `indexers` and `matchers` are used if defaults are not disabled. {issue}18481[18481] {pull}18818[18818]
- Fix the `translate_sid` processor's handling of unconfigured target fields. {issue}18990[18990] {pull}18991[18991]
- Fixed a service restart failure under Windows. {issue}18914[18914] {pull}18916[18916]
- Fix terminating pod autodiscover issue. {pull}20084[20084]
- Fix seccomp policy for calls to `chmod` and `chown`. {pull}20054[20054]
- Output errors when Kibana index pattern setup fails. {pull}20121[20121]
- Fix issue in autodiscover that kept inputs stopped after config updates. {pull}20305[20305]
- Add service resource in k8s cluster role. {pull}20546[20546]
- Fix `fingerprint` processor to give it access to the `@timestamp` field. {issue}28683[28683]
- Fix the wrong beat name on monitoring and state endpoint {issue}27755[27755]

*Auditbeat*

- system/package: Fix parsing of Installed-Size field of DEB packages. {issue}16661[16661] {pull}17188[17188]
- system module: Fix panic during initialisation when /proc/stat can't be read. {pull}17569[17569]
- system/package: Fix an error that can occur while trying to persist package metadata. {issue}18536[18536] {pull}18887[18887]
- system/socket: Fix bugs leading to wrong process being attributed to flows. {pull}29166[29166] {issue}17165[17165]

*Filebeat*

- cisco/asa fileset: Fix parsing of 302021 message code. {pull}14519[14519]
- Fix filebeat azure dashboards, event category should be `Alert`. {pull}14668[14668]
- Fix s3 input with cloudtrail fileset reading json file. {issue}16374[16374] {pull}16441[16441]
- Add queue_url definition in manifest file for aws module. {pull}16640[16640]
- Add queue_url definition in manifest file for aws module. {pull}16640{16640}
- Fix `elasticsearch.gc` fileset to not collect _all_ logs when Elasticsearch is running in Docker. {issue}13164[13164] {issue}16583[16583] {pull}17164[17164]
- Fixed a mapping exception when ingesting CEF logs that used the spriv or dpriv extensions. {issue}17216[17216] {pull}17220[17220]
- Remove migrationVersion map 7.7.0 reference from Kibana dashboard file to fix backward compatibility issues. {pull}17425[17425]
- Fix issue 17734 to retry on rate-limit error in the Filebeat httpjson input. {issue}17734[17734] {pull}17735[17735]
- Fixed `cloudfoundry.access` to have the correct `cloudfoundry.app.id` contents. {pull}17847[17847]
- Fixing `ingress_controller.` fields to be of type keyword instead of text. {issue}17834[17834]
- Fixed typo in log message. {pull}17897[17897]
- Fix `o365` module ignoring `var.api` settings. {pull}18948[18948]
- Fix `netflow` module to support 7 bytepad for IPFIX template. {issue}18098[18098]
- Update container name for the azure filesets. {pull}19899[19899]
- Fix `o365` module ignoring `var.api` settings. {pull}18948[18948]
- Fix S3 input to trim delimiter /n from each log line. {pull}19972[19972]
- Fix s3 input parsing json file without expand_event_list_from_field. {issue}19902[19902] {pull}19962[19962] {pull}20370[20370]
- Fix millisecond timestamp normalization issues in CrowdStrike module {issue}20035[20035], {pull}20138[20138]
- Fix support for message code 106100 in Cisco ASA and FTD. {issue}19350[19350] {pull}20245[20245]
- Fix `fortinet` setting `event.timezone` to the system one when no `tz` field present {pull}20273[20273]
- Fix `okta` geoip lookup in pipeline for `destination.ip` {pull}20454[20454]
- Fix mapping exception in the `googlecloud/audit` dataset pipeline. {issue}18465[18465] {pull}20465[20465]
- Fix `cisco` asa and ftd parsing of messages 106102 and 106103. {pull}20469[20469]
- Resolve issue with @timestamp for defender_atp. {pull}28272[28272]
- Fix `threatintel.misp` filters configuration. {issue}27970[27970]
- Fix handling of escaped newlines in the `decode_cef` processor. {issue}16995[16995] {pull}29268[29268]
- Fix `panw` module ingest errors for GLOBALPROTECT logs {pull}29154[29154]
- Fix handling of IPv6 addresses in netflow flow events. {issue}19210[19210] {pull}29383[29383]

*Heartbeat*

- Remove accidentally included cups library in docker images. {pull}28853[pull]
- Fix broken monitors with newer versions of image relying on dup3. {pull}28938[pull]

*Journalbeat*


*Metricbeat*

- Fix checking tagsFilter using length in cloudwatch metricset. {pull}14525[14525]
- Log bulk failures from bulk API requests to monitoring cluster. {issue}14303[14303] {pull}14356[14356]
- Fix skipping protocol scheme by light modules. {pull}16205[pull]
- Revert changes in `docker` module: add size flag to docker.container. {pull}16600[16600]
- Fix detection and logging of some error cases with light modules. {pull}14706[14706]
- Fix imports after PR was merged before rebase. {pull}16756[16756]
- Reduce memory usage in `elasticsearch/index` metricset. {issue}16503[16503] {pull}16538[16538]
- Fix issue in Jolokia module when mbean contains multiple quoted properties. {issue}17375[17375] {pull}17374[17374]
- Fix issue in Jolokia module when mbean contains multiple quoted properties. {issue}17375[17375] {pull}17374[17374]
- Fix azure storage dashboards. {pull}17590[17590]
- Metricbeat no longer needs to be started strictly after Logstash for `logstash-xpack` module to report correct data. {issue}17261[17261] {pull}17497[17497]
- Fix pubsub metricset to collect all GA stage metrics from gcp stackdriver. {issue}17154[17154] {pull}17600[17600]
- Add privileged option so as mb to access data dir in Openshift. {pull}17606[17606]
- Fix "ID" event generator of Google Cloud module {issue}17160[17160] {pull}17608[17608]
- Add privileged option for Auditbeat in Openshift {pull}17637[17637]
- Fix storage metricset to allow config without region/zone. {issue}17623[17623] {pull}17624[17624]
- Fix overflow on Prometheus rates when new buckets are added on the go. {pull}17753[17753]
- Remove specific win32 api errors from events in perfmon. {issue}18292[18292] {pull}18361[18361]
- Fix application_pool metricset after pdh changes. {pull}18477[18477]
- Fix panic on `metricbeat test modules` when modules are configured in `metricbeat.modules`. {issue}18789[18789] {pull}18797[18797]
- Fix getting gcp compute instance metadata with partial zone/region in config. {pull}18757[18757]
- Add missing network.sent_packets_count metric into compute metricset in googlecloud module. {pull}18802[18802]
- Fix compute and pubsub dashboard for googlecloud module. {issue}18962[18962] {pull}18980[18980]
- Fix crash on vsphere module when Host information is not available. {issue}18996[18996] {pull}19078[19078]
- Modify doc for app_insights metricset to contain example of config. {pull}20185[20185]
- Add required option for `metrics` in app_insights. {pull}20406[20406]
- Groups same timestamp metric values to one event in the app_insights metricset. {pull}20403[20403]
- Fix in rename processor to ingest metrics for `write.iops` to proper field instead of `write_iops` in rds metricset. {pull}28960[28960]
- Use xpack.enabled on SM modules to write into .monitoring indices when using Metricbeat standalone {pull}28365[28365]

*Packetbeat*

- Prevent incorrect use of AMQP protocol parsing from causing silent failure. {pull}29017[29017]
- Fix error handling in MongoDB protocol parsing. {pull}29017[29017]

*Winlogbeat*

- Add source.ip validation for event ID 4778 in the Security module. {issue}19627[19627]

*Functionbeat*


*Elastic Logging Plugin*


==== Added

*Affecting all Beats*

- Decouple Debug logging from fail_on_error logic for rename, copy, truncate processors {pull}12451[12451]
- Fingerprint processor adds a new xxhash hashing algorithm {pull}15418[15418]
- Update RPM packages contained in Beat Docker images. {issue}17035[17035]
- Update documentation for system.process.memory fields to include clarification on Windows os's. {pull}17268[17268]
- When using the `decode_json_fields` processor, decoded fields are now deep-merged into existing event. {pull}17958[17958]
- Update documentation for system.process.memory fields to include clarification on Windows os's. {pull}17268[17268]
- Add keystore support for autodiscover static configurations. {pull]16306[16306]
- When using the `decode_json_fields` processor, decoded fields are now deep-merged into existing event. {pull}17958[17958]
- Add keystore support for autodiscover static configurations. {pull]16306[16306]
- Add TLS support to Kerberos authentication in Elasticsearch. {pull}18607[18607]
- Add config option `rotate_on_startup` to file output {issue}19150[19150] {pull}19347[19347]
- Set index.max_docvalue_fields_search in index template to increase value to 200 fields. {issue}20215[20215]
- Add options to configure k8s client qps/burst. {pull}28151[28151]
- Update to ECS 8.0 fields. {pull}28620[28620]
- Add http.pprof.enabled option to libbeat to allow http/pprof endpoints on the socket that libbeat creates for metrics. {issue}21965[21965]
- Support custom analyzers in fields.yml. {issue}28540[28540] {pull}28926[28926]
- Support self signed certificates on outputs {pull}29229[29229]
<<<<<<< HEAD
- Update k8s library {pull}29394[29394]
- Add FIPS configuration option for all AWS API calls. {pull}[28899]
- Add `default_region` config to AWS common module. {pull}[29415]
=======
- Add FIPS configuration option for all AWS API calls. {pull}[28899]
>>>>>>> 518b482d

*Auditbeat*

- Reference kubernetes manifests include configuration for auditd and enrichment with kubernetes metadata. {pull}17431[17431]

*Filebeat*

- `container` and `docker` inputs now support reading of labels and env vars written by docker JSON file logging driver. {issue}8358[8358]
- Add `index` option to all inputs to directly set a per-input index value. {pull}14010[14010]
- move create-[module,fileset,fields] to mage and enable in x-pack/filebeat {pull}15836[15836]
- Work on e2e ACK's for the azure-eventhub input {issue}15671[15671] {pull}16215[16215]
- Add a TLS test and more debug output to httpjson input {pull}16315[16315]
- Add an SSL config example in config.yml for filebeat MISP module. {pull}16320[16320]
- Update filebeat httpjson input to support pagination via Header and Okta module. {pull}16354[16354]
- Add a TLS test and more debug output to httpjson input {pull}16315[16315]
- Add an SSL config example in config.yml for filebeat MISP module. {pull}16320[16320]
- Added documentation for running Filebeat in Cloud Foundry. {pull}17275[17275]
- Release Google Cloud module as GA. {pull}17511[17511]
- Improve ECS categorization field mappings for nats module. {issue}16173[16173] {pull}17550[17550]
- Enhance `elasticsearch/slowlog` fileset to handle ECS-compatible logs emitted by Elasticsearch. {issue}17715[17715] {pull}17729[17729]
- Added documentation for running Filebeat in Cloud Foundry. {pull}17275[17275]
- Release Google Cloud module as GA. {pull}17511[17511]
- Update filebeat httpjson input to support pagination via Header and Okta module. {pull}16354[16354]
- Change the `json.*` input settings implementation to merge parsed json objects with existing objects in the event instead of fully replacing them. {pull}17958[17958]
- Add support for array parsing in azure-eventhub input. {pull}18585[18585]
- Add support for array parsing in azure-eventhub input. {pull}18585[18585]
- Improved performance of PANW sample dashboards. {issue}19031[19031] {pull}19032[19032]
- Add event.ingested for CrowdStrike module {pull}20138[20138]
- Add support for additional fields and FirewallMatchEvent type events in CrowdStrike module {pull}20138[20138]
- Azure signinlogs - Add support for ManagedIdentitySignInLogs, NonInteractiveUserSignInLogs, and ServicePrincipalSignInLogs. {issue}23653[23653]
- Add `text/csv` decoder to `httpjson` input {pull}28564[28564]
- Update `aws-s3` input to connect to non AWS S3 buckets {issue}28222[28222] {pull}28234[28234]
- Add support for parsers on journald input {pull}29070[29070]
- Add support in httpjson input for oAuth2ProviderDefault of password grant_type. {pull}29087[29087]

*Heartbeat*


*Metricbeat*

- Move the windows pdh implementation from perfmon to a shared location in order for future modules/metricsets to make use of. {pull}15503[15503]
- Add database_account azure metricset. {issue}15758[15758]
- Add database_account azure metricset. {issue}15758[15758]
- Release Zookeeper/connection module as GA. {issue}14281[14281] {pull}17043[17043]
- Add dashboard for pubsub metricset in googlecloud module. {pull}17161[17161]
- Added documentation for running Metricbeat in Cloud Foundry. {pull}17275[17275]
- Added documentation for running Metricbeat in Cloud Foundry. {pull}17275[17275]
- Remove required for region/zone and make stackdriver a metricset in googlecloud. {issue}16785[16785] {pull}18398[18398]
- Add memory metrics into compute googlecloud. {pull}18802[18802]
- Preliminary AIX support {pull}27954[27954]
- Add option to skip older k8s events {pull}29396[29396]

*Packetbeat*

*Functionbeat*


*Winlogbeat*

- Add more DNS error codes to the Sysmon module. {issue}15685[15685]
- Add configuration option for registry file flush timeout {issue}29001[29001] {pull}29053[29053]

*Elastic Log Driver*

- Fixed docs for hosts {pull}23644[23644]

==== Deprecated

*Affecting all Beats*


*Filebeat*


*Heartbeat*

*Metricbeat*


*Packetbeat*

*Winlogbeat*

*Functionbeat*

==== Known Issue

*Journalbeat*<|MERGE_RESOLUTION|>--- conflicted
+++ resolved
@@ -227,13 +227,10 @@
 - Add http.pprof.enabled option to libbeat to allow http/pprof endpoints on the socket that libbeat creates for metrics. {issue}21965[21965]
 - Support custom analyzers in fields.yml. {issue}28540[28540] {pull}28926[28926]
 - Support self signed certificates on outputs {pull}29229[29229]
-<<<<<<< HEAD
 - Update k8s library {pull}29394[29394]
 - Add FIPS configuration option for all AWS API calls. {pull}[28899]
 - Add `default_region` config to AWS common module. {pull}[29415]
-=======
 - Add FIPS configuration option for all AWS API calls. {pull}[28899]
->>>>>>> 518b482d
 
 *Auditbeat*
 
