// Use these for links to issue and pulls. Note issues and pulls redirect one to
// each other on Github, so don't worry too much on using the right prefix.
:issue: https://github.com/elastic/beats/issues/
:pull: https://github.com/elastic/beats/pull/

=== Beats version HEAD
https://github.com/elastic/beats/compare/v8.2.0\...main[Check the HEAD diff]

==== Breaking changes

*Affecting all Beats*


*Auditbeat*


*Filebeat*


*Heartbeat*


*Metricbeat*


*Packetbeat*


*Winlogbeat*


*Functionbeat*


==== Bugfixes

*Affecting all Beats*

- Re-enable build optimizations to reduce binary size and improve performance. {pull}33620[33620]
- Fix namespacing for agent self-monitoring, CPU no longer reports as zero. {pull}32336[32336]
- Fix namespacing on self-monitoring {pull}32336[32336]
- Expand fields in `decode_json_fields` if target is set. {issue}31712[31712] {pull}32010[32010]
- Fix race condition when stopping runners {pull}32433[32433]
- Fix concurrent map writes when system/process code called from reporter code {pull}32491[32491]
- Fix in AWS related services initialisation relying on custom endpoint resolver. {issue}32888[32888] {pull}32921[32921]
- Keep `orchestrator.cluster.name` if `kubeconfig` is not returned in GKE metadata. {pull}33418[33418]
- Fix Windows service install/uninstall when Win32_Service returns error, add logic to wait until the Windows Service is stopped before proceeding. {pull}33322[33322]
- Support for multiline zookeeper logs {issue}2496[2496]

*Auditbeat*


*Filebeat*

- Fix `httpjson` input page number initialization and documentation. {pull}33400[33400]
- Add handling of AAA operations for Cisco ASA module. {issue}32257[32257] {pull}32789[32789]
- Fix gc.log always shipped even if gc fileset is disabled {issue}30995[30995]
- Fix handling of empty array in httpjson input. {pull}32001[32001]
- Fix reporting of `filebeat.events.active` in log events such that the current value is always reported instead of the difference from the last value. {pull}33597[33597]
- Fix splitting array of strings/arrays in httpjson input {issue}30345[30345] {pull}33609[33609]
- Fix Google workspace pagination and document ID generation. {pull}33666[33666]

*Heartbeat*
- Fix bug affecting let's encrypt and other users of cross-signed certs, where cert expiration was incorrectly calculated. {issue}33215[33215]
- Fix broken disable feature for kibana configured monitors. {pull}33293[33293]
- Fix states client support for output options. {pull}33405[33405]
- Fix states client reloader under managed mode. {pull}33405[33405]
- Fix bug where states.duration_ms was incorrect type. {pull}33563[33563]

*Auditbeat*


*Filebeat*


*Auditbeat*


*Filebeat*


*Heartbeat*


*Metricbeat*

- Fix GCP storage field naming {pull}32806[32806]
- in module/windows/perfmon, changed collection method of the second counter value required to create a displayable value {pull}32305[32305]
- Fix and improve AWS metric period calculation to avoid zero-length intervals {pull}32724[32724]
- Add missing cluster metadata to k8s module metricsets {pull}32979[32979] {pull}33032[33032]
- Change max query size for GetMetricData API to 500 and add RecentlyActive for ListMetrics API call {pull}33105[33105]
- Add GCP CloudSQL region filter {pull}32943[32943]
- Fix logstash cgroup mappings {pull}33131[33131]
- Remove unused `elasticsearch.node_stats.indices.bulk.avg_time.bytes` mapping {pull}33263[33263]
- Add tags to events based on parsed identifier. {pull}33472[33472]
- Skip over unsupported filesystems in the system.filesystem metricset instead of failing immediately. Fix debug statement in system.fsstat metricset. {pull}33646[33646]


*Packetbeat*


*Winlogbeat*


*Functionbeat*



*Elastic Logging Plugin*


==== Added

*Affecting all Beats*

- Beats will now attempt to recover if a lockfile has not been removed {pull}[33169]
- Add `http.pprof` config options for enabling block and mutex profiling. {issue}33572[33572] {pull}33576[33576]

*Auditbeat*

- Add file parser processor to file_integrity module. {pull}28802[28802]
- Improve documentation for symlink handling behaviour in file integrity module. {pull}33430[33430]
- Ensure file integrity module watch paths are absolute. {pull}33430[33430]

*Filebeat*

- Add `text/csv` decoder to `httpjson` input {pull}28564[28564]
- Update `aws-s3` input to connect to non AWS S3 buckets {issue}28222[28222] {pull}28234[28234]
- Add support for '/var/log/pods/' path for add_kubernetes_metadata processor with `resource_type: pod`. {pull}28868[28868]
- Add documentation for add_kubernetes_metadata processors `log_path` matcher. {pull}28868[28868]
- Add support for parsers on journald input {pull}29070[29070]
- Add support in httpjson input for oAuth2ProviderDefault of password grant_type. {pull}29087[29087]
- threatintel module: Add new Recorded Future integration. {pull}30030[30030]
- Support SASL/SCRAM authentication in the Kafka input. {pull}31167[31167]
- checkpoint module: Add `network.transport` derived from IANA number. {pull}31076[31076]
- Add URL Encode template function for httpjson input. {pull}30962[30962]
- Add `application/zip` decoder to the `httpsjon` input. {issue}31282[31282] {pull}31304[31304]
- Default value of `filebeat.registry.flush` increased from 0s to 1s. CPU and disk I/O usage are reduced because the registry is not written to disk for each ingested log line. {issue}30279[30279]
- Cisco ASA/FTD: Add support for messages 434001 and 434003. {pull}31533[31533]
- Change threatintel module from beta to GA. {pull}31693[31693]
- Add template helper function for hashing strings. {issue}31613[31613] {pull}31630[31630]
- Add extended okta.debug_context.debug_data handling. {pull}31676[31676]
- Add `auth.oauth2.google.jwt_json` option to `httpjson` input. {pull}31750[31750]
- Add authentication fields to RabbitMQ module documents. {issue}31159[31159] {pull}31680[31680]
- Add template helper function for decoding hexadecimal strings. {pull}31886[31886]
- Add new `parser` called `include_message` to filter based on message contents. {issue}31794[31794] {pull}32094[32094]
- Allow iptables module to parse ulogd v2 TOS field in logs. {pull}32126[32126]
- httpjson input: Add `toJSON` helper function to template context. {pull}32472[32472]
- Optimize grok patterns in system.auth module pipeline. {pull}32360[32360]
- Checkpoint module: add authentication operation outcome enrichment. {issue}32230[32230] {pull}32431[32431]
- add documentation for decode_xml_wineventlog processor field mappings.  {pull}32456[32456]
- httpjson input: Add request tracing logger. {issue}32402[32402] {pull}32412[32412]
- Add cloudflare R2 to provider list in AWS S3 input. {pull}32620[32620]
- Add support for single string containing multiple relation-types in getRFC5988Link. {pull}32811[32811]
- Fix handling of invalid UserIP and LocalIP values. {pull}32896[32896]
- Allow http_endpoint instances to share ports. {issue}32578[32578] {pull}33377[33377]
- Improve httpjson documentation for split processor. {pull}33473[33473]
- Added separation of transform context object inside httpjson. Introduced new clause `.parent_last_response.*` {pull}33499[33499]
- Cloud Foundry input uses server-side filtering when retrieving logs. {pull}33456[33456]
<<<<<<< HEAD
- Filter debug logs for `httpjson` templates. {pull}33254[33254]
=======
- Add Common Expression Language input. {pull}31233[31233]
>>>>>>> 2f09ba80

*Auditbeat*


*Filebeat*


*Heartbeat*

- Add new states field for internal use by new synthetics app. {pull}30632[30632]
- Upgrade node to 18.12.0

*Metricbeat*

- Add Data Granularity option to AWS module to allow for for fewer API calls of longer periods and keep small intervals. {issue}33133[33133] {pull}33166[33166]
- Update README file on how to run Metricbeat on Kubernetes. {pull}33308[33308]
- Add per-thread metrics to system_summary {pull}33614[33614]

*Packetbeat*

- Add option to allow sniffer to change device when default route changes. {issue}31905[31905] {pull}32681[32681]
- Add option to allow sniffing multiple interface devices. {issue}31905[31905] {pull}32933[32933]
- Bump Windows Npcap version to v1.71. {issue}33164[33164] {pull}33172[33172]
- Add fragmented IPv4 packet reassembly. {issue}33012[33012] {pull}33296[33296]

*Functionbeat*


*Winlogbeat*


*Elastic Log Driver*


==== Deprecated

*Affecting all Beats*


*Filebeat*


*Heartbeat*


*Metricbeat*


*Packetbeat*

*Winlogbeat*


*Functionbeat*

==== Known Issue



























<|MERGE_RESOLUTION|>--- conflicted
+++ resolved
@@ -157,11 +157,8 @@
 - Improve httpjson documentation for split processor. {pull}33473[33473]
 - Added separation of transform context object inside httpjson. Introduced new clause `.parent_last_response.*` {pull}33499[33499]
 - Cloud Foundry input uses server-side filtering when retrieving logs. {pull}33456[33456]
-<<<<<<< HEAD
+- Add Common Expression Language input. {pull}31233[31233]
 - Filter debug logs for `httpjson` templates. {pull}33254[33254]
-=======
-- Add Common Expression Language input. {pull}31233[31233]
->>>>>>> 2f09ba80
 
 *Auditbeat*
 
