// Use these for links to issue and pulls. Note issues and pulls redirect one to
// each other on Github, so don't worry too much on using the right prefix.
:issue: https://github.com/elastic/beats/issues/
:pull: https://github.com/elastic/beats/pull/

=== Beats version HEAD
https://github.com/elastic/beats/compare/v8.7.1\...main[Check the HEAD diff]

==== Breaking changes

*Affecting all Beats*


*Auditbeat*


*Filebeat*


*Heartbeat*


*Metricbeat*


*Osquerybeat*


*Packetbeat*


*Winlogbeat*

- Add "event.category" and "event.type" to Sysmon module for EventIDs 8, 9, 19, 20, 27, 28, 255 {pull}35193[35193]

*Functionbeat*


*Elastic Logging Plugin*


==== Bugfixes

*Affecting all Beats*
- Support for multiline zookeeper logs {issue}2496[2496]
- Allow `clock_nanosleep` in the default seccomp profiles for amd64 and 386. Newer versions of glibc (e.g. 2.31) require it. {issue}33792[33792]
- Disable lockfile when running under elastic-agent. {pull}33988[33988]
- Fix lockfile logic, retry locking {pull}34194[34194]
- Add checks to ensure reloading of units if the configuration actually changed. {pull}34346[34346]
- Fix namespacing on self-monitoring {pull}32336[32336]
- Fix race condition when stopping runners {pull}32433[32433]
- Fix concurrent map writes when system/process code called from reporter code {pull}32491[32491]
- Log errors from the Elastic Agent V2 client errors channel. Avoids blocking when error occurs communicating with the Elastic Agent. {pull}34392[34392]
- Only log publish event messages in trace log level under elastic-agent. {pull}34391[34391]
- Fix issue where updating a single Elastic Agent configuration unit results in other units being turned off. {pull}34504[34504]
- Fix dropped events when monitor a beat under the agent and send its `Host info` log entry. {pull}34599[34599]

- Fix namespacing on self-monitoring {pull}32336[32336]
- Fix race condition when stopping runners {pull}32433[32433]
- Fix concurrent map writes when system/process code called from reporter code {pull}32491[32491]
- Fix panics when a processor is closed twice {pull}34647[34647]
- Update elastic-agent-system-metrics to v0.4.6 to allow builds on mips platforms. {pull}34674[34674]
- The Elasticsearch output now splits large requests instead of dropping them when it receives a StatusRequestEntityTooLarge error. {pull}34911[34911]
- Fix Beats started by agent do not respect the allow_older_versions: true configuration flag {issue}34227[34227] {pull}34964[34964]
- Fix performance issues when we have a lot of inputs starting and stopping by allowing to disable global processors under fleet. {issue}35000[35000] {pull}35031[35031]
- In cases where the matcher detects a non-string type in a match statement, report the error as a debug statement, and not a warning statement. {pull}35119[35119]
- 'add_cloud_metadata' processor - add cloud.region field for GCE cloud provider
- 'add_cloud_metadata' processor - update azure metadata api version to get missing `cloud.account.id` field


*Auditbeat*

*Filebeat*

- [Auditbeat System Package] Added support for Apple Silicon chips. {pull}34433[34433]
- [Azure blob storage] Changed logger field name from `container` to `container_name` so that it does not clash
   with the ecs field name `container`. {pull}34403[34403]
- [GCS] Added support for more mime types & introduced offset tracking via cursor state. Also added support for
   automatic splitting at root level, if root level element is an array. {pull}34155[34155]
- [httpsjon] Improved error handling during pagination with chaining & split processor {pull}34127[34127]
- [Azure blob storage] Added support for more mime types & introduced offset tracking via cursor state. {pull}33981[33981]
- Fix EOF on single line not producing any event. {issue}30436[30436] {pull}33568[33568]
- Fix handling of error in states in direct aws-s3 listing input {issue}33513[33513] {pull}33722[33722]
- Fix `httpjson` input page number initialization and documentation. {pull}33400[33400]
- Add handling of AAA operations for Cisco ASA module. {issue}32257[32257] {pull}32789[32789]
- Fix gc.log always shipped even if gc fileset is disabled {issue}30995[30995]
- Fix handling of empty array in httpjson input. {pull}32001[32001]
- Fix reporting of `filebeat.events.active` in log events such that the current value is always reported instead of the difference from the last value. {pull}33597[33597]
- Fix splitting array of strings/arrays in httpjson input {issue}30345[30345] {pull}33609[33609]
- Fix Google workspace pagination and document ID generation. {pull}33666[33666]
- Fix PANW handling of messages with event.original already set. {issue}33829[33829] {pull}33830[33830]
- Rename identity as identity_name when the value is a string in Azure Platform Logs. {pull}33654[33654]
- Fix 'requires pointer' error while getting cursor metadata. {pull}33956[33956]
- Fix input cancellation handling when HTTP client does not support contexts. {issue}33962[33962] {pull}33968[33968]
- Update mito CEL extension library to v0.0.0-20221207004749-2f0f2875e464 {pull}33974[33974]
- Fix CEL result deserialisation when evaluation fails. {issue}33992[33992] {pull}33996[33996]
- Fix handling of non-200/non-429 status codes. {issue}33999[33999] {pull}34002[34002]
- [azure-eventhub input] Switch the run EPH run mode to non-blocking {pull}34075[34075]
- [google_workspace] Fix pagination and cursor value update. {pull}34274[34274]
- Fix handling of quoted values in auditd module. {issue}22587[22587] {pull}34069[34069]
- Fixing system tests not returning expected content encoding for azure blob storage input. {pull}34412[34412]
- [Azure Logs] Fix authentication_processing_details parsing in sign-in logs. {issue}34330[34330] {pull}34478[34478]
- Prevent Elasticsearch from spewing log warnings about redundant wildcard when setting up ingest pipelines. {issue}34249[34249] {pull}34550[34550]
- Gracefully handle Windows event channel not found errors in winlog input. {issue}30201[30201] {pull}34605[34605]
- Fix the issue of `cometd` input worker getting closed in case of a network connection issue and an EOF error. {issue}34326[34326] {pull}34327[34327]
- Fix for httpjson first_response object throwing false positive errors by making it a flag based object {issue}34747[34747] {pull}34748[34748]
- Fix errors and panics due to re-used processors {pull}34761[34761]
- Add missing Basic Authentication support to CEL input {issue}34609[34609] {pull}34689[34689]
- [Gcs Input] - Added missing locks for safe concurrency {pull}34914[34914]
- Fix the ignore_inactive option being ignored in Filebeat's filestream input {pull}34770[34770]
- Fix TestMultiEventForEOFRetryHandlerInput unit test of CometD input {pull}34903[34903]
- Add input instance id to request trace filename for httpjson and cel inputs {pull}35024[35024]
- Fix panic in TCP and UDP inputs on Linux when collecting socket metrics from OS. {issue}35064[35064]
- Correctly collect TCP and UDP metrics for unspecified address values. {pull}35111[35111]
- Fix base for UDP and TCP queue metrics and UDP drops metric. {pull}35123[35123]
- Sanitize filenames for request tracer in httpjson input. {pull}35143[35143]
- decode_cef processor: Fix ECS output by making `observer.ip` into an array of strings instead of string. {issue}35140[35140] {pull}35149[35149]
- Fix handling of MySQL audit logs with strict JSON parser. {issue}35158[35158] {pull}35160[35160]
- Sanitize filenames for request tracer in cel input. {pull}35154[35154]
- Fix accidental error overwrite in defer statement in entityanalytics Azure AD input. {issue}35153[35153] {pull}35169[35169]
- Fixing the grok expression outputs of log files {pull}35221[35221]
- Move repeated Windows event channel not found errors in winlog input to debug level.  {issue}35314[35314] {pull}35317[35317]
- Fix crash when processing forwarded logs missing a message. {issue}34705[34705] {pull}34865[34865]
- Fix crash when loading azurewebstorage cursor with no partially processed data. {pull}35433[35433]
- RFC5424 syslog timestamps with offset 'Z' will be treated as UTC rather than using the default timezone. {pull}35360[35360]

*Heartbeat*

- Fix panics when parsing dereferencing invalid parsed url. {pull}34702[34702]
- Fix broken zip URL monitors. NOTE: Zip URL Monitors will be removed in version 8.7 and replaced with project monitors. {pull}33723[33723]
- Fix integration hashing to prevent reloading all when updated. {pull}34697[34697]
- Fix release of job limit semaphore when context is cancelled. {pull}34697[34697]
- Fix bug where states.duration_ms was incorrect type. {pull}33563[33563]
- Fix handling of long UDP messages in UDP input. {issue}33836[33836] {pull}33837[33837]
- Fix browser monitor summary reporting as up when monitor is down. {issue}33374[33374] {pull}33819[33819]
- Fix beat capabilities on Docker image. {pull}33584[33584]
- Fix serialization of state duration to avoid scientific notation. {pull}34280[34280]
- Enable nodejs engine strict validation when bundling synthetics. {pull}34470[34470]
with the ecs field name `container`. {pull}34403[34403]
automatic splitting at root level, if root level element is an array. {pull}34155[34155]
- Fix broken mapping for state.ends field. {pull}34891[34891]
- Fix issue using projects in airgapped environments by disabling npm audit. {pull}34936[34936]
- Fix broken state ID location naming. {pull}35336[35336]
- Fix project monitor temp directories permission to include group access. {pull}35398[35398]
- Fix output pipeline exit on run_once. {pull}35376[35376]
- Fix formatting issue with socket trace timeout. {pull}35434[35434]

*Heartbeat*


*Heartbeat*


*Heartbeat*


*Auditbeat*


*Filebeat*


*Auditbeat*


*Filebeat*

- Sanitize filenames for request tracer in cel input. {pull}35154[35154]

*Heartbeat*


*Metricbeat*

- in module/windows/perfmon, changed collection method of the second counter value required to create a displayable value {pull}32305[32305]
- Fix and improve AWS metric period calculation to avoid zero-length intervals {pull}32724[32724]
- Add missing cluster metadata to k8s module metricsets {pull}32979[32979] {pull}33032[33032]
- Add GCP CloudSQL region filter {pull}32943[32943]
- Fix logstash cgroup mappings {pull}33131[33131]
- Remove unused `elasticsearch.node_stats.indices.bulk.avg_time.bytes` mapping {pull}33263[33263]
- Fix kafka dashboard field names {pull}33555[33555]
- Add tags to events based on parsed identifier. {pull}33472[33472]
- Support Oracle-specific connection strings in SQL module {issue}32089[32089] {pull}32293[32293]
- Remove deprecated metrics from controller manager, scheduler and proxy {pull}34161[34161]
- Fix metrics split through different events and metadata not matching for aws cloudwatch. {pull}34483[34483]
- Fix metadata enricher with correct container ids for pods with multiple containers in container metricset. Align `kubernetes.container.id` and `container.id` fields for state_container metricset. {pull}34516[34516]
- Make generic SQL GA {pull}34637[34637]
- Collect missing remote_cluster in elasticsearch ccr metricset {pull}34957[34957]
- Add context with timeout in AWS API calls {pull}35425[35425]
- Fix no error logs displayed in CloudWatch EC2, RDS and SQS metadata {issue}34985[34985] {pull}35035[35035]

*Osquerybeat*

- Adds the `elastic_file_analysis` table to the Osquery extension for macOS builds. {pull}35056[35056]

*Packetbeat*

- Fix double channel close panic when reloading. {pull}35324[35324]
- Fix BPF filter setting not being applied to sniffers. {issue}35363[35363] {pull}35484[35484]

*Winlogbeat*

- Fix handling of event data with keys containing dots. {issue}34345[34345] {pull}34549[34549]
- Gracefully handle channel not found errors. {issue}30201[30201] {pull}34605[34605]
- Clarify query term limits warning and remove link to missing Microsoft doc page. {pull}34715[34715]
- Improve documentation for event_logs.name configuration. {pull}34931[34931]
- Move repeated channel not found errors to debug level.  {issue}35314[35314] {pull}35317[35317]
- Fix panic due to misrepresented buffer use. {pull}35437[35437]
- Prevent panic on closing iterators on empty channels in experimental API. {issue}33966[33966] {pull}35423[35423]
- Allow program termination when attempting to open an absent channel. {pull}35474[35474]

*Functionbeat*


*Elastic Logging Plugin*


==== Added

*Affecting all Beats*

- Added append Processor which will append concrete values or values from a field to target. {issue}29934[29934] {pull}33364[33364]
- Allow users to enable features via configuration, starting with the FQDN reporting feature. {issue}1070[1070] {pull}34456[34456]
- Reload Beat when TLS certificates or key files are modified. {issue}34408[34408] {pull}34416[34416]


*Auditbeat*


*Filebeat*

- add documentation for decode_xml_wineventlog processor field mappings.  {pull}32456[32456]
- httpjson input: Add request tracing logger. {issue}32402[32402] {pull}32412[32412]
- Add cloudflare R2 to provider list in AWS S3 input. {pull}32620[32620]
- Add support for single string containing multiple relation-types in getRFC5988Link. {pull}32811[32811]
- Added separation of transform context object inside httpjson. Introduced new clause `.parent_last_response.*` {pull}33499[33499]
- Cloud Foundry input uses server-side filtering when retrieving logs. {pull}33456[33456]
- Add `parse_aws_vpc_flow_log` processor. {pull}33656[33656]
- Update `aws.vpcflow` dataset in AWS module have a configurable log `format` and to produce ECS 8.x fields. {pull}33699[33699]
- Modified `aws-s3` input to reduce mutex contention when multiple SQS message are being processed concurrently. {pull}33658[33658]
- Disable "event normalization" processing for the aws-s3 input to reduce allocations. {pull}33673[33673]
- Add Common Expression Language input. {pull}31233[31233]
- Add support for http+unix and http+npipe schemes in httpjson input. {issue}33571[33571] {pull}33610[33610]
- Add support for http+unix and http+npipe schemes in cel input. {issue}33571[33571] {pull}33712[33712]
- Add `decode_duration`, `move_fields` processors. {pull}31301[31301]
- Add backup to bucket and delete functionality for the `aws-s3` input. {issue}30696[30696] {pull}33559[33559]
- Add metrics for UDP packet processing. {pull}33870[33870]
- Convert UDP input to v2 input. {pull}33930[33930]
- Improve collection of risk information from Okta debug data. {issue}33677[33677] {pull}34030[34030]
- Adding filename details from zip to response for httpjson {issue}33952[33952] {pull}34044[34044]
- Allow user configuration of keep-alive behaviour for HTTPJSON and CEL inputs. {issue}33951[33951] {pull}34014[34014]
- Add support for polling system UDP stats for UDP input metrics. {pull}34070[34070]
- Add support for recognizing the log level in Elasticsearch JVM logs {pull}34159[34159]
- Add new Entity Analytics input with Azure Active Directory support. {pull}34305[34305]
- Added metric `sqs_lag_time` for aws-s3 input. {pull}34306[34306]
- Add metrics for TCP packet processing. {pull}34333[34333]
- Add metrics for unix socket packet processing. {pull}34335[34335]
- Add beta `take over` mode for `filestream` for simple migration from `log` inputs {pull}34292[34292]
- Add pagination support for Salesforce module. {issue}34057[34057] {pull}34065[34065]
- Allow users to redact sensitive data from CEL input debug logs. {pull}34302[34302]
- Added support for HTTP destination override to Google Cloud Storage input. {pull}34413[34413]
- Added metric `sqs_messages_waiting_gauge` for aws-s3 input. {pull}34488[34488]
- Add support for new Rabbitmq timestamp format for logs {pull}34211[34211]
- Allow user configuration of timezone offset in Cisco ASA and FTD modules. {pull}34436[34436]
- Allow user configuration of timezone offset in Checkpoint module. {pull}34472[34472]
- Add support for Okta debug attributes, `risk_reasons`, `risk_behaviors` and `factor`. {issue}33677[33677] {pull}34508[34508]
- Fill okta.request.ip_chain.* as a flattened object in Okta module. {pull}34621[34621]
- Fixed GCS log format issues. {pull}34659[34659]
- Add nginx.ingress_controller.upstream.ip to related.ip {issue}34645[34645] {pull}34672[34672]
- Include NAT and firewall IPs in `related.ip` in Fortinet Firewall module. {issue}34640[34640] {pull}34673[34673]
- Add Basic Authentication support on constructed requests to CEL input {issue}34609[34609] {pull}34689[34689]
- Add string manipulation extensions to CEL input {issue}34610[34610] {pull}34689[34689]
- Add unix socket log parsing for nginx ingress_controller {pull}34732[34732]
- Added metric `sqs_worker_utilization` for aws-s3 input. {pull}34793[34793]
- Improve CEL input documentation {pull}34831[34831]
- Add metrics documentation for CEL and AWS CloudWatch inputs. {issue}34887[34887] {pull}34889[34889]
- Register MIME handlers for CSV types in CEL input. {pull}34934[34934]
- Add MySQL authentication message parsing and `related.ip` and `related.user` fields {pull}34810[34810]
- Mention `mito` CEL tool in CEL input docs. {pull}34959[34959]
- Add nginx ingress_controller parsing if one of upstreams fails to return response {pull}34787[34787]
- Allow neflow v9 and ipfix templates to be shared between source addresses. {pull}35036[35036]
- Add support for collecting IPv6 metrics. {pull}35123[35123]
- Add oracle authentication messages parsing {pull}35127[35127]
<<<<<<< HEAD
- Add sanitization capabilities to azure input {pull}34874[34874]
=======
- Add support for CRC validation in Filebeat's HTTP endpoint input. {pull}35204[35204]
- Add execution budget to CEL input. {pull}35409[35409]
>>>>>>> fb25982c

*Auditbeat*
   - Migration of system/package module storage from gob encoding to flatbuffer encoding in bolt db. {pull}34817[34817]

*Filebeat*


*Heartbeat*
- Users can now configure max scheduler job limits per monitor type via env var. {pull}34307[34307]
- Added status to monitor run log report.
- Removed beta label for browser monitors. {pull}35424[35424].


*Metricbeat*

- Add per-thread metrics to system_summary {pull}33614[33614]
- Add GCP CloudSQL metadata {pull}33066[33066]
- Add GCP Redis metadata {pull}33701[33701]
- Remove GCP Compute metadata cache {pull}33655[33655]
- Add support for multiple regions in GCP {pull}32964[32964]
- Add GCP Redis regions support {pull}33728[33728]
- Add namespace metadata to all namespaced kubernetes resources. {pull}33763[33763]
- Changed cloudwatch module to call ListMetrics API only once per region, instead of per AWS namespace {pull}34055[34055]
- Add beta ingest_pipeline metricset to Elasticsearch module for ingest pipeline monitoring {pull}34012[34012]
- Handle duplicated TYPE line for prometheus metrics {issue}18813[18813] {pull}33865[33865]
- Add GCP Carbon Footprint metricbeat data {pull}34820[34820]
- Add event loop utilization metric to Kibana module {pull}35020[35020]

*Osquerybeat*


*Packetbeat*

- Added `packetbeat.interfaces.fanout_group` to allow a Packetbeat sniffer to join an AF_PACKET fanout group. {issue}35451[35451] {pull}35453[35453]

*Winlogbeat*


*Functionbeat*


*Winlogbeat*


*Elastic Log Driver*
*Elastic Logging Plugin*


==== Deprecated

*Auditbeat*


*Filebeat*


*Heartbeat*


*Metricbeat*


*Osquerybeat*


*Packetbeat*


*Winlogbeat*


*Functionbeat*


*Elastic Logging Plugin*


==== Known Issues











<|MERGE_RESOLUTION|>--- conflicted
+++ resolved
@@ -281,12 +281,9 @@
 - Allow neflow v9 and ipfix templates to be shared between source addresses. {pull}35036[35036]
 - Add support for collecting IPv6 metrics. {pull}35123[35123]
 - Add oracle authentication messages parsing {pull}35127[35127]
-<<<<<<< HEAD
 - Add sanitization capabilities to azure input {pull}34874[34874]
-=======
 - Add support for CRC validation in Filebeat's HTTP endpoint input. {pull}35204[35204]
 - Add execution budget to CEL input. {pull}35409[35409]
->>>>>>> fb25982c
 
 *Auditbeat*
    - Migration of system/package module storage from gob encoding to flatbuffer encoding in bolt db. {pull}34817[34817]
