--- conflicted
+++ resolved
@@ -166,11 +166,8 @@
 - Add more meaningful metrics to 'performance' Metricset on 'MSSQL' module {pull}10011[10011]
 - Rename some fields in `performance` Metricset on MSSQL module to match the updated documentation from Microsoft {pull}10074[10074]
 - Add AWS EC2 module. {pull}9257[9257] {issue}9300[9300]
-<<<<<<< HEAD
 - Release traefik Metricbeat module as GA. {pull}10166[10166]
-=======
 - Release Elastic stack modules (Elasticsearch, Logstash, and Kibana) as GA. {pull}10094[10094]
->>>>>>> b292ba27
 
 *Packetbeat*
 
