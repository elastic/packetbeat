// Use these for links to issue and pulls. Note issues and pulls redirect one to
// each other on Github, so don't worry too much on using the right prefix.
:issue: https://github.com/elastic/beats/issues/
:pull: https://github.com/elastic/beats/pull/

=== Beats version HEAD
https://github.com/elastic/beats/compare/v7.0.0-alpha2...master[Check the HEAD diff]

==== Breaking changes

*Affecting all Beats*

- Update to Golang 1.12.1. {pull}11330[11330]
- Disable Alibaba Cloud and Tencent Cloud metadata providers by default. {pull}13812[12812]
- Allow Metricbeat's beat module to read monitoring information over a named pipe or unix domain socket. {pull}14558[14558]
- Remove version information from default ILM policy for improved upgrade experience on custom policies. {pull}14745[14745]
- Running `setup` cmd respects `setup.ilm.overwrite` setting for improved support of custom policies. {pull}14741[14741]
- Libbeat: Do not overwrite agent.*, ecs.version, and host.name. {pull}14407[14407]
- Libbeat: Cleanup the x-pack licenser code to use the new license endpoint and the new format. {pull}15091[15091]
- Users can now specify `monitoring.cloud.*` to override `monitoring.elasticsearch.*` settings. {issue}14399[14399] {pull}15254[15254]
- Refactor metadata generator to support adding metadata across resources {pull}14875[14875]
- Update to ECS 1.4.0. {pull}14844[14844]
- The document id fields has been renamed from @metadata.id to @metadata._id {pull}15859[15859]
- Variable substitution from environment variables is not longer supported. {pull}15937{15937}
- Change aws_elb autodiscover provider field name from elb_listener.* to aws.elb.*. {issue}16219[16219] {pull}16402{16402}
- Remove `AddDockerMetadata` and `AddKubernetesMetadata` processors from the `script` processor. They can still be used as normal processors in the configuration. {issue}16349[16349] {pull}16514[16514]
- Introduce APM libbeat instrumentation, active when running the beat with ELASTIC_APM_ACTIVE=true. {pull}17938[17938]
- Make error message about locked data path actionable. {pull}18667[18667]
- Ensure dynamic template names are unique for the same field. {pull}18849[18849]

*Auditbeat*


*Filebeat*

- Fix parsing of Elasticsearch node name by `elasticsearch/slowlog` fileset. {pull}14547[14547]
- CEF extensions are now mapped to the data types defined in the CEF guide. {pull}14342[14342]
- Improve ECS field mappings in panw module.  event.outcome now only contains success/failure per ECS specification. {issue}16025[16025] {pull}17910[17910]
- Improve ECS categorization field mappings for nginx module. http.request.referrer only populated when nginx sets a value {issue}16174[16174] {pull}17844[17844]
- Improve ECS field mappings in santa module. move hash.sha256 to process.hash.sha256 & move certificate fields to santa.certificate . {issue}16180[16180] {pull}17982[17982]
- Preserve case of http.request.method.  ECS prior to 1.6 specified normalizing to lowercase, which lost information. Affects filesets: apache/access, elasticsearch/audit, iis/access, iis/error, nginx/access, nginx/ingress_controller, aws/elb, suricata/eve, zeek/http. {issue}18154[18154] {pull}18359[18359]

*Heartbeat*


*Journalbeat*

- Remove broken dashboard. {pull}15288[15288]
- Improve parsing of syslog.pid in journalbeat to strip the username when present {pull}16116[16116]


*Metricbeat*

- Add new dashboard for VSphere host cluster and virtual machine {pull}14135[14135]
- kubernetes.container.cpu.limit.cores and kubernetes.container.cpu.requests.cores are now floats. {issue}11975[11975]
- Update cloudwatch metricset mapping for both metrics and dimensions. {pull}15245[15245]
- Make use of secure port when accessing Kubelet API {pull}16063[16063]
<<<<<<< HEAD
- Add Tomcat overview dashboard {pull}14026[14026]
- Move service config under metrics and simplify metric types. {pull}18691[18691]
=======
>>>>>>> a340d580

*Packetbeat*

- TLS: Fields have been changed to adapt to ECS. {pull}15497[15497]
- TLS: The behavior of send_certificates and include_raw_certificates options has changed. {pull}15497[15497]
- Added redact_headers configuration option, to allow HTTP request headers to be redacted whilst keeping the header field included in the beat. {pull}15353[15353]
- Add dns.question.subdomain and dns.question.top_level_domain fields. {pull}14578[14578]

*Winlogbeat*

- Add support to Sysmon file delete events (event ID 23). {issue}18094[18094]
- Improve ECS field mappings in Sysmon module. `related.hash`, `related.ip`, and `related.user` are now populated. {issue}18364[18364]
- Improve ECS field mappings in Sysmon module. Hashes are now also populated to the corresponding `process.hash`, `process.pe.imphash`, `file.hash`, or `file.pe.imphash`. {issue}18364[18364]
- Improve ECS field mappings in Sysmon module. `file.name`, `file.directory`, and `file.extension` are now populated. {issue}18364[18364]
- Improve ECS field mappings in Sysmon module. `rule.name` is populated for all events when present. {issue}18364[18364]
- Add Powershell module. Support for event ID's: `400`, `403`, `600`, `800`, `4103`, `4014`, `4105`, `4106`. {issue}16262[16262] {pull}18526[18526]

*Functionbeat*


==== Bugfixes

*Affecting all Beats*

- Fix a race condition with the Kafka pipeline client, it is possible that `Close()` get called before `Connect()` . {issue}11945[11945]
- Allow users to configure only `cluster_uuid` setting under `monitoring` namespace. {pull}14338[14338]
- Fix spooling to disk blocking infinitely if the lock file can not be acquired. {pull}15338[15338]
- Update replicaset group to apps/v1 {pull}15854[15802]
- Fix `metricbeat test output` with an ipv6 ES host in the output.hosts. {pull}15368[15368]
- Fix `convert` processor conversion of string to integer with leading zeros. {issue}15513[15513] {pull}15557[15557]
- Fix Kubernetes autodiscovery provider to correctly handle pod states and avoid missing event data {pull}17223[17223]
- Fix `add_cloud_metadata` to better support modifying sub-fields with other processors. {pull}13808[13808]
- Fix panic in the Logstash output when trying to send events to closed connection. {pull}15568[15568]
- Fix missing output in dockerlogbeat {pull}15719[15719]
- Fix logging target settings being ignored when Beats are started via systemd or docker. {issue}12024[12024] {pull}15422[15442]
- Do not load dashboards where not available. {pull}15802[15802]
- Fix issue where default go logger is not discarded when either * or stdout is selected. {issue}10251[10251] {pull}15708[15708]
- Fix issue where TLS settings would be ignored when a forward proxy was in use. {pull}15516{15516}
- Remove superfluous use of number_of_routing_shards setting from the default template. {pull}16038[16038]
- Fix index names for indexing not always guaranteed to be lower case. {pull}16081[16081]
- Upgrade go-ucfg to latest v0.8.1. {pull}15937{15937}
- Fix loading processors from annotation hints. {pull}16348[16348]
- Fix an issue that could cause redundant configuration reloads. {pull}16440[16440]
- Fix k8s pods labels broken schema. {pull}16480[16480]
- Fix k8s pods annotations broken schema. {pull}16554[16554]
- Upgrade go-ucfg to latest v0.8.3. {pull}16450{16450}
- Add `ssl.ca_sha256` option to the supported TLS option, this allow to check that a specific certificate is used as part of the verified chain. {issue}15717[15717]
- Fix `NewContainerMetadataEnricher` to use default config for kubernetes module. {pull}16857[16857]
- Improve some logging messages for add_kubernetes_metadata processor {pull}16866{16866}
- Fix k8s metadata issue regarding node labels not shown up on root level of metadata. {pull}16834[16834]
- Fail to start if httpprof is used and it cannot be initialized. {pull}17028[17028]
- Fix concurrency issues in convert processor when used in the global context. {pull}17032[17032]
- Fix bug with `monitoring.cluster_uuid` setting not always being exposed via GET /state Beats API. {issue}16732[16732] {pull}17420[17420]
- Fix building on FreeBSD by removing build flags from `add_cloudfoundry_metadata` processor. {pull}17486[17486]
- Do not rotate log files on startup when interval is configured and rotateonstartup is disabled. {pull}17613[17613]
- Fix `setup.dashboards.index` setting not working. {pull}17749[17749]
- Fix goroutine leak and Elasticsearch output file descriptor leak when output reloading is in use. {issue}10491[10491] {pull}17381[17381]
- Fix Elasticsearch license endpoint URL referenced in error message. {issue}17880[17880] {pull}18030[18030]
- Fix panic when assigning a key to a `nil` value in an event. {pull}18143[18143]
- Change `decode_json_fields` processor, to merge parsed json objects with existing objects in the event instead of fully replacing them. {pull}17958[17958]
- Gives monitoring reporter hosts, if configured, total precedence over corresponding output hosts. {issue}17937[17937] {pull}17991[17991]
- [Autodiscover] Check if runner is already running before starting again. {pull}18564[18564]
- Fix `keystore add` hanging under Windows. {issue}18649[18649] {pull}18654[18654]
- Fix regression in `add_kubernetes_metadata`, so configured `indexers` and `matchers` are used if defaults are not disabled. {issue}18481[18481] {pull}18818[18818]
- Fix potential race condition in fingerprint processor. {pull}18738[18738]

*Auditbeat*

- system/socket: Fixed compatibility issue with kernel 5.x. {pull}15771[15771]
- system/package: Fix parsing of Installed-Size field of DEB packages. {issue}16661[16661] {pull}17188[17188]
- system module: Fix panic during initialisation when /proc/stat can't be read. {pull}17569[17569]

*Filebeat*

- cisco/asa fileset: Fix parsing of 302021 message code. {pull}14519[14519]
- Fix filebeat azure dashboards, event category should be `Alert`. {pull}14668[14668]
- Fix a problem in Filebeat input httpjson where interval is not used as time.Duration. {pull}14728[14728]
- Fix SSL config in input.yml for Filebeat httpjson input in the MISP module. {pull}14767[14767]
- Check content-type when creating new reader in s3 input. {pull}15252[15252] {issue}15225[15225]
- Fix session reset detection and a crash in Netflow input. {pull}14904[14904]
- Handle errors in handleS3Objects function and add more debug messages for s3 input. {pull}15545[15545]
- netflow: Allow for options templates without scope fields. {pull}15449[15449]
- netflow: Fix bytes/packets counters on some devices (NSEL and Netstream). {pull}15449[15449]
- netflow: Fix compatibility with some Cisco devices by changing the field `class_id` from short to long. {pull}15449[15449]
- Fixed dashboard for Cisco ASA Firewall. {issue}15420[15420] {pull}15553[15553]
- Ensure all zeek timestamps include millisecond precision. {issue}14599[14599] {pull}16766[16766]
- Fix s3 input hanging with GetObjectRequest API call by adding context_timeout config. {issue}15502[15502] {pull}15590[15590]
- Add shared_credential_file to cloudtrail config {issue}15652[15652] {pull}15656[15656]
- Fix typos in zeek notice fileset config file. {issue}15764[15764] {pull}15765[15765]
- Fix mapping error when zeek weird logs do not contain IP addresses. {pull}15906[15906]
- Prevent Elasticsearch from spewing log warnings about redundant wildcards when setting up ingest pipelines for the `elasticsearch` module. {issue}15840[15840] {pull}15900[15900]
- Fix mapping error for cloudtrail additionalEventData field {pull}16088[16088]
- Fix a connection error in httpjson input. {pull}16123[16123]
- Improve `elasticsearch/audit` fileset to handle timestamps correctly. {pull}15942[15942]
- Fix s3 input with cloudtrail fileset reading json file. {issue}16374[16374] {pull}16441[16441]
- Rewrite azure filebeat dashboards, due to changes in kibana. {pull}16466[16466]
- Adding the var definitions in azure manifest files, fix for errors when executing command setup. {issue}16270[16270] {pull}16468[16468]
- Fix merging of fileset inputs to replace paths and append processors. {pull}16450{16450}
- Add queue_url definition in manifest file for aws module. {pull}16640{16640}
- Fix issue where autodiscover hints default configuration was not being copied. {pull}16987[16987]
- Fix Elasticsearch `_id` field set by S3 and Google Pub/Sub inputs. {pull}17026[17026]
- Fixed various Cisco FTD parsing issues. {issue}16863[16863] {pull}16889[16889]
- Fix default index pattern in IBM MQ filebeat dashboard. {pull}17146[17146]
- Fix `elasticsearch.gc` fileset to not collect _all_ logs when Elasticsearch is running in Docker. {issue}13164[13164] {issue}16583[16583] {pull}17164[17164]
- Fixed a mapping exception when ingesting CEF logs that used the spriv or dpriv extensions. {issue}17216[17216] {pull}17220[17220]
- Fixed a mapping exception when ingesting Logstash plain logs (7.4+) with pipeline ids containing non alphanumeric chars. {issue}17242[17242] {pull}17243[17243]
- Fixed MySQL slowlog module causing "regular expression has redundant nested repeat operator" warning in Elasticsearch. {issue}17086[17086] {pull}17156[17156]
- Fix `elasticsearch.audit` data ingest pipeline to be more forgiving with date formats found in Elasticsearch audit logs. {pull}17406[17406]
- CEF: Fixed decoding errors caused by trailing spaces in messages. {pull}17253[17253]
- Fixed activemq module causing "regular expression has redundant nested repeat operator" warning in Elasticsearch. {pull}17428[17428]
- Fix issue 17734 to retry on rate-limit error in the Filebeat httpjson input. {issue}17734[17734] {pull}17735[17735]
- Remove migrationVersion map 7.7.0 reference from Kibana dashboard file to fix backward compatibility issues. {pull}17425[17425]
- Fixed `cloudfoundry.access` to have the correct `cloudfoundry.app.id` contents. {pull}17847[17847]
- Fixing `ingress_controller.` fields to be of type keyword instead of text. {issue}17834[17834]
- Fixed typo in log message. {pull}17897[17897]
- Unescape file name from SQS message. {pull}18370[18370]
- Improve cisco asa and ftd pipelines' failure handler to avoid mapping temporary fields. {issue}18391[18391] {pull}18392[18392]
- Fix source.address not being set for nginx ingress_controller {pull}18511[18511]
- Fix PANW module wrong mappings for bytes and packets counters. {issue}18522[18522] {pull}18525[18525]
- Fix `googlecloud.audit` pipeline to only take in fields that are explicitly defined by the dataset. {issue}18465[18465] {pull}18472[18472]
- Fix a rate limit related issue in httpjson input for Okta module. {issue}18530[18530] {pull}18534[18534]
- Fixed ingestion of some Cisco ASA and FTD messages when a hostname was used instead of an IP for NAT fields. {issue}14034[14034] {pull}18376[18376]
- Fix `o365.audit` failing to ingest events when ip address is surrounded by square brackets. {issue}18587[18587] {pull}18591[18591]
- Fix Kubernetes Watcher goroutine leaks when input config is invalid and `input.reload` is enabled. {issue}18629[18629] {pull}18630[18630]

*Heartbeat*

- Fix recording of SSL cert metadata for Expired/Unvalidated x509 certs. {pull}13687[13687]
- Fixed excessive memory usage introduced in 7.5 due to over-allocating memory for HTTP checks. {pull}15639[15639]
- Fixed scheduler shutdown issues which would in rare situations cause a panic due to semaphore misuse. {pull}16397[16397]
- Fixed TCP TLS checks to properly validate hostnames, this broke in 7.x and only worked for IP SANs. {pull}17549[17549]

*Journalbeat*


*Metricbeat*

- Fix checking tagsFilter using length in cloudwatch metricset. {pull}14525[14525]
- Fixed bug with `elasticsearch/cluster_stats` metricset not recording license expiration date correctly. {issue}14541[14541] {pull}14591[14591]
- Log bulk failures from bulk API requests to monitoring cluster. {issue}14303[14303] {pull}14356[14356]
- Fix regular expression to detect instance name in perfmon metricset. {issue}14273[14273] {pull}14666[14666]
- Fixed bug with `elasticsearch/cluster_stats` metricset not recording license ID in the correct field. {pull}14592[14592]
- Fix `docker.container.size` fields values {issue}14979[14979] {pull}15224[15224]
- Make `kibana` module more resilient to Kibana unavailability. {issue}15258[15258] {pull}15270[15270]
- Fix panic exception with some unicode strings in perfmon metricset. {issue}15264[15264]
- Make `logstash` module more resilient to Logstash unavailability. {issue}15276[15276] {pull}15306[15306]
- Add username/password in Metricbeat autodiscover hints {pull}15349[15349]
- Fix CPU count in docker/cpu in cases where no `online_cpus` are reported {pull}15070[15070]
- Add dedot for tags in ec2 metricset and cloudwatch metricset. {issue}15843[15843] {pull}15844[15844]
- Use RFC3339 format for timestamps collected using the SQL module. {pull}15847[15847]
- Change lookup_fields from metricset.host to service.address {pull}15883[15883]
- Avoid parsing errors returned from prometheus endpoints. {pull}15712[15712]
- Add dedot for cloudwatch metric name. {issue}15916[15916] {pull}15917[15917]
- Fixed issue `logstash-xpack` module suddenly ceasing to monitor Logstash. {issue}15974[15974] {pull}16044[16044]
- Fix skipping protocol scheme by light modules. {pull}16205[pull]
- Made `logstash-xpack` module once again have parity with internally-collected Logstash monitoring data. {pull}16198[16198]
- Change sqs metricset to use average as statistic method. {pull}16438[16438]
- Revert changes in `docker` module: add size flag to docker.container. {pull}16600[16600]
- Fix diskio issue for windows 32 bit on disk_performance struct alignment. {issue}16680[16680]
- Fix detection and logging of some error cases with light modules. {pull}14706[14706]
- Add dashboard for `redisenterprise` module. {pull}16752[16752]
- Convert increments of 100 nanoseconds/ticks to milliseconds for WriteTime and ReadTime in diskio metricset (Windows) for consistency. {issue}14233[14233]
- Dynamically choose a method for the system/service metricset to support older linux distros. {pull}16902[16902]
- Use max in k8s apiserver dashboard aggregations. {pull}17018[17018]
- Reduce memory usage in `elasticsearch/index` metricset. {issue}16503[16503] {pull}16538[16538]
- Check if CCR feature is available on Elasticsearch cluster before attempting to call CCR APIs from `elasticsearch/ccr` metricset. {issue}16511[16511] {pull}17073[17073]
- Use max in k8s overview dashboard aggregations. {pull}17015[17015]
- Fix Disk Used and Disk Usage visualizations in the Metricbeat System dashboards. {issue}12435[12435] {pull}17272[17272]
- Fix missing Accept header for Prometheus and OpenMetrics module. {issue}16870[16870] {pull}17291[17291]
- Fix issue in Jolokia module when mbean contains multiple quoted properties. {issue}17375[17375] {pull}17374[17374]
- Further revise check for bad data in docker/memory. {pull}17400[17400]
- Combine cloudwatch aggregated metrics into single event. {pull}17345[17345]
- Fix how we filter services by name in system/service {pull}17400[17400]
- Fix cloudwatch metricset missing tags collection. {issue}17419[17419] {pull}17424[17424]
- check if cpuOptions field is nil in DescribeInstances output in ec2 metricset. {pull}17418[17418]
- Fix aws.s3.bucket.name terms_field in s3 overview dashboard. {pull}17542[17542]
- Fix Unix socket path in memcached. {pull}17512[17512]
- Fix vsphere VM dashboard host aggregation visualizations. {pull}17555[17555]
- Fix azure storage dashboards. {pull}17590[17590]
- Metricbeat no longer needs to be started strictly after Logstash for `logstash-xpack` module to report correct data. {issue}17261[17261] {pull}17497[17497]
- Fix pubsub metricset to collect all GA stage metrics from gcp stackdriver. {issue}17154[17154] {pull}17600[17600]
- Add privileged option so as mb to access data dir in Openshift. {pull}17606[17606]
- Fix "ID" event generator of Google Cloud module {issue}17160[17160] {pull}17608[17608]
- Add privileged option for Auditbeat in Openshift {pull}17637[17637]
- Fix storage metricset to allow config without region/zone. {issue}17623[17623] {pull}17624[17624]
- Fix overflow on Prometheus rates when new buckets are added on the go. {pull}17753[17753]
- Add a switch to the driver definition on SQL module to use pretty names {pull}17378[17378]
- Remove specific win32 api errors from events in perfmon. {issue}18292[18292] {pull}18361[18361]
- Remove required for region/zone and make stackdriver a metricset in googlecloud. {issue}16785[16785] {pull}18398[18398]
- Fix application_pool metricset after pdh changes. {pull}18477[18477]
- Fix tags_filter for cloudwatch metricset in aws. {pull}18524[18524]
- Fix panic on `metricbeat test modules` when modules are configured in `metricbeat.modules`. {issue}18789[18789] {pull}18797[18797]
- Fix getting gcp compute instance metadata with partial zone/region in config. {pull}18757[18757]
- Add missing network.sent_packets_count metric into compute metricset in googlecloud module. {pull}18802[18802]

*Packetbeat*

- Enable setting promiscuous mode automatically. {pull}11366[11366]

*Winlogbeat*

- Fix invalid IP addresses in DNS query results from Sysmon data. {issue}18432[18432] {pull}18436{18436}

*Functionbeat*

- Fix timeout option of GCP functions. {issue}16282[16282] {pull}16287[16287]

==== Added

*Affecting all Beats*

- Add a friendly log message when a request to docker has exceeded the deadline. {pull}15336[15336]
- Decouple Debug logging from fail_on_error logic for rename, copy, truncate processors {pull}12451[12451]
- Allow a beat to ship monitoring data directly to an Elasticsearch monitoring cluster. {pull}9260[9260]
- Updated go-seccomp-bpf library to v1.1.0 which updates syscall lists for Linux v5.0. {pull}11394[11394]
- add_host_metadata is no GA. {pull}13148[13148]
- Add `providers` setting to `add_cloud_metadata` processor. {pull}13812[13812]
- GA the `script` processor. {pull}14325[14325]
- Add `fingerprint` processor. {issue}11173[11173] {pull}14205[14205]
- Add support for API keys in Elasticsearch outputs. {pull}14324[14324]
- Ensure that init containers are no longer tailed after they stop {pull}14394[14394]
- Add consumer_lag in Kafka consumergroup metricset {pull}14822[14822]
- Make use of consumer_lag in Kafka dashboard {pull}14863[14863]
- Refactor kubernetes autodiscover to enable different resource based discovery {pull}14738[14738]
- Add `add_id` processor. {pull}14524[14524]
- Enable TLS 1.3 in all beats. {pull}12973[12973]
- Spooling to disk creates a lockfile on each platform. {pull}15338[15338]
- Fingerprint processor adds a new xxhash hashing algorithm {pull}15418[15418]
- Enable DEP (Data Execution Protection) for Windows packages. {pull}15149[15149]
- Add document_id setting to decode_json_fields processor. {pull}15859[15859]
- Include network information by default on add_host_metadata and add_observer_metadata. {issue}15347[15347] {pull}16077[16077]
- Add `aws_ec2` provider for autodiscover. {issue}12518[12518] {pull}14823[14823]
- Add monitoring variable `libbeat.config.scans` to distinguish scans of the configuration directory from actual reloads of its contents. {pull}16440[16440]
- Add support for multiple password in redis output. {issue}16058[16058] {pull}16206[16206]
- Add support for Histogram type in fields.yml {pull}16570[16570]
- Windows .exe files now have embedded file version info. {issue}15232[15232]t
- Remove experimental flag from `setup.template.append_fields` {pull}16576[16576]
- Add `add_cloudfoundry_metadata` processor to annotate events with Cloud Foundry application data. {pull}16621[16621]
- Add `translate_sid` processor on Windows for converting Windows security identifier (SID) values to names. {issue}7451[7451] {pull}16013[16013]
- Add support for kubernetes provider to recognize namespace level defaults {pull}16321[16321]
- Add capability of enrich `container.id` with process id in `add_process_metadata` processor {pull}15947[15947]
- Update RPM packages contained in Beat Docker images. {issue}17035[17035]
- Add Kerberos support to Kafka input and output. {pull}16781[16781]
- Update supported versions of `redis` output. {pull}17198[17198]
- Update documentation for system.process.memory fields to include clarification on Windows os's. {pull}17268[17268]
- Add optional regex based cid extractor to `add_kubernetes_metadata` processor. {pull}17360[17360]
- Add `replace` processor for replacing string values of fields. {pull}17342[17342]
- Add `urldecode` processor to for decoding URL-encoded fields. {pull}17505[17505]
- Add support for AWS IAM `role_arn` in credentials config. {pull}17658[17658] {issue}12464[12464]
- Add Kerberos support to Elasticsearch output. {pull}17927[17927]
- Add k8s keystore backend. {pull}18096[18096]
- Set `agent.name` to the hostname by default. {issue}16377[16377] {pull}18000[18000]
- Add keystore support for autodiscover static configurations. {pull]16306[16306]
- Add support for basic ECS logging. {pull}17974[17974]
- Add config example of how to skip the `add_host_metadata` processor when forwarding logs. {issue}13920[13920] {pull}18153[18153]
- When using the `decode_json_fields` processor, decoded fields are now deep-merged into existing event. {pull}17958[17958]
- Add backoff configuration options for the Kafka output. {issue}16777[16777] {pull}17808[17808]
- Add keystore support for autodiscover static configurations. {pull]16306[16306]
- Add Kerberos support to Elasticsearch output. {pull}17927[17927]
- Add support for fixed length extraction in `dissect` processor. {pull}17191[17191]
- Update RPM packages contained in Beat Docker images. {issue}17035[17035]
- Add TLS support to Kerberos authentication in Elasticsearch. {pull}18607[18607]
- Upgrade k8s.io/client-go and k8s keystore tests. {pull}18817[18817]

*Auditbeat*

- Reference kubernetes manifests include configuration for auditd and enrichment with kubernetes metadata. {pull}17431[17431]
- Reference kubernetes manifests mount data directory from the host, so data persist between executions in the same node. {pull}17429[17429]
- Log to stderr when running using reference kubernetes manifests. {pull}17443[174443]
- Fix syscall kprobe arguments for 32-bit systems in socket module. {pull}17500[17500]
- Fix memory leak on when we miss socket close kprobe events. {pull}17500[17500]
- Add system module process dataset ECS categorization fields. {pull}18032[18032]
- Add system module user dataset ECS categorization fields. {pull}18035[18035]
- Add system module login dataset ECS categorization fields. {pull}18034[18034]
- Add system module package dataset ECS categorization fields. {pull}18033[18033]
- Add ECS categories for system module host dataset. {pull}18031[18031]
- Add system module socket dataset ECS categorization fields. {pull}18036[18036]
- Add file integrity module ECS categorization fields. {pull}18012[18012]
- Add `file.mime_type`, `file.extension`, and `file.drive_letter` for file integrity module. {pull}18012[18012]
- Add ECS categorization info for auditd module {pull}18596[18596]

*Filebeat*

- Add dashboard for AWS ELB fileset. {pull}15804[15804]

- `container` and `docker` inputs now support reading of labels and env vars written by docker JSON file logging driver. {issue}8358[8358]
- Add `index` option to all inputs to directly set a per-input index value. {pull}14010[14010]
- Add new fileset googlecloud/audit for ingesting Google Cloud Audit logs. {pull}15200[15200]
- Add dashboards to the CEF module (ported from the Logstash ArcSight module). {pull}14342[14342]
- Add expand_event_list_from_field support in s3 input for reading json format AWS logs. {issue}15357[15357] {pull}15370[15370]
- Add azure-eventhub input which will use the azure eventhub go sdk. {issue}14092[14092] {pull}14882[14882]
- Expose more metrics of harvesters (e.g. `read_offset`, `start_time`). {pull}13395[13395]
- Include log.source.address for unparseable syslog messages. {issue}13268[13268] {pull}15453[15453]
- Release aws elb fileset as GA. {pull}15426[15426] {issue}15380[15380]
- Integrate the azure-eventhub with filebeat azure module (replace the kafka input). {pull}15480[15480]
- Release aws s3access fileset to GA. {pull}15431[15431] {issue}15430[15430]
- Add cloudtrail fileset to AWS module. {issue}14657[14657] {pull}15227[15227]
- New fileset googlecloud/firewall for ingesting Google Cloud Firewall logs. {pull}14553[14553]
- google-pubsub input: ACK pub/sub message when acknowledged by publisher. {issue}13346[13346] {pull}14715[14715]
- Remove Beta label from google-pubsub input. {issue}13346[13346] {pull}14715[14715]
- Set event.outcome field based on googlecloud audit log output. {pull}15731[15731]
- Add dashboard for AWS vpcflow fileset. {pull}16007[16007]
- Add ECS tls fields to zeek:smtp,rdp,ssl and aws:s3access,elb {issue}15757[15757] {pull}15935[15936]
- Add ingress nginx controller fileset {pull}16197[16197]
- move create-[module,fileset,fields] to mage and enable in x-pack/filebeat {pull}15836[15836]
- Add ECS tls and categorization fields to apache module. {issue}16032[16032] {pull}16121[16121]
- Work on e2e ACK's for the azure-eventhub input {issue}15671[15671] {pull}16215[16215]
- Add MQTT input. {issue}15602[15602] {pull}16204[16204]
- Add a TLS test and more debug output to httpjson input {pull}16315[16315]
- Add an SSL config example in config.yml for filebeat MISP module. {pull}16320[16320]
- Improve ECS categorization, container & process field mappings in auditd module. {issue}16153[16153] {pull}16280[16280]
- Add ECS categorization fields to activemq module. {issue}16151[16151] {pull}16201[16201]
- Improve ECS field mappings in aws module. {issue}16154[16154] {pull}16307[16307]
- Improve ECS categorization field mappings in googlecloud module. {issue}16030[16030] {pull}16500[16500]
- Add cloudwatch fileset and ec2 fileset in aws module. {issue}13716[13716] {pull}16579[16579]
- Improve ECS categorization field mappings in kibana module. {issue}16168[16168] {pull}16652[16652]
- Add `cloudfoundry` input to send events from Cloud Foundry. {pull}16586[16586]
- Improve ECS field mappings in haproxy module. {issue}16162[16162] {pull}16529[16529]
- Allow users to override pipeline ID in fileset input config. {issue}9531[9531] {pull}16561[16561]
- Improve ECS categorization field mappings in logstash module. {issue}16169[16169] {pull}16668[16668]
- Improve ECS categorization field mappings in iis module. {issue}16165[16165] {pull}16618[16618]
- Improve the decode_cef processor by reducing the number of memory allocations. {pull}16587[16587]
- Improve ECS categorization field mapping in kafka module. {issue}16167[16167] {pull}16645[16645]
- Improve ECS categorization field mapping in icinga module. {issue}16164[16164] {pull}16533[16533]
- Improve ECS categorization field mappings in ibmmq module. {issue}16163[16163] {pull}16532[16532]
- Add custom string mapping to CEF module to support Forcepoint NGFW {issue}14663[14663] {pull}15910[15910]
- Add ECS related fields to CEF module {issue}16157[16157] {pull}16338[16338]
- Improve ECS categorization, host field mappings in elasticsearch module. {issue}16160[16160] {pull}16469[16469]
- Improve ECS categorization field mappings in suricata module. {issue}16181[16181] {pull}16843[16843]
- Release ActiveMQ module as GA. {issue}17047[17047] {pull}17049[17049]
- Improve ECS categorization field mappings in iptables module. {issue}16166[16166] {pull}16637[16637]
- Add pattern for Cisco ASA / FTD Message 734001 {issue}16212[16212] {pull}16612[16612]
- Add `o365audit` input type for consuming events from Office 365 Management Activity API. {issue}16196[16196] {pull}16244[16244]
- Add custom string mapping to CEF module to support Check Point devices. {issue}16041[16041] {pull}16907[16907]
- Added new module `o365` for ingesting Office 365 management activity API events. {issue}16196[16196] {pull}16386[16386]
- Add Filebeat Okta module. {pull}16362[16362]
- Add source field in k8s events {pull}17209[17209]
- Improve AWS cloudtrail field mappings {issue}16086[16086] {issue}16110[16110] {pull}17155[17155]
- Added new module `crowdstrike` for ingesting Crowdstrike Falcon streaming API endpoint event data. {pull}16988[16988]
- Move azure-eventhub input to GA. {issue}15671[15671] {pull}17313[17313]
- Improve ECS categorization field mappings in mongodb module. {issue}16170[16170] {pull}17371[17371]
- Improve ECS categorization field mappings for mssql module. {issue}16171[16171] {pull}17376[17376]
- Added documentation for running Filebeat in Cloud Foundry. {pull}17275[17275]
- Added access_key_id, secret_access_key and session_token into aws module config. {pull}17456[17456]
- Improve ECS categorization field mappings for mysql module. {issue}16172[16172] {pull}17491[17491]
- Release Google Cloud module as GA. {pull}17511[17511]
- Update filebeat httpjson input to support pagination via Header and Okta module. {pull}16354[16354]
- Added new Checkpoint Syslog filebeat module. {pull}17682[17682]
- Add config option to select a different azure cloud env in the azure-eventhub input and azure module. {issue}17649[17649] {pull}17659[17659]
- Enhance `elasticsearch/server` fileset to handle ECS-compatible logs emitted by Elasticsearch. {issue}17715[17715] {pull}17714[17714]
- Added Unix stream socket support as an input source and a syslog input source. {pull}17492[17492]
- Improve ECS categorization field mappings in misp module. {issue}16026[16026] {pull}17344[17344]
- Enhance `elasticsearch/deprecation` fileset to handle ECS-compatible logs emitted by Elasticsearch. {issue}17715[17715] {pull}17728[17728]
- Make `decode_cef` processor GA. {pull}17944[17944]
- Added new Fortigate Syslog filebeat module. {pull}17890[17890]
- Improve ECS categorization field mappings in redis module. {issue}16179[16179] {pull}17918[17918]
- Improve ECS categorization field mappings in rabbitmq module. {issue}16178[16178] {pull}17916[17916]
- Improve ECS categorization field mappings in postgresql module. {issue}16177[16177] {pull}17914[17914]
- Improve ECS categorization field mappings for nginx module. {issue}16174[16174] {pull}17844[17844]
- Add support for Google Application Default Credentials to the Google Pub/Sub input and Google Cloud modules. {pull}15668[15668]
- Improve ECS categorization field mappings for zeek module. {issue}16029[16029] {pull}17738[17738]
- Improve ECS categorization field mappings for netflow module. {issue}16135[16135] {pull}18108[18108]
- Added an input option `publisher_pipeline.disable_host` to disable `host.name`
  from being added to events by default. {pull}18159[18159]
- Improve ECS categorization field mappings in system module. {issue}16031[16031] {pull}18065[18065]
- Change the `json.*` input settings implementation to merge parsed json objects with existing objects in the event instead of fully replacing them. {pull}17958[17958]
- Improve ECS categorization field mappings in osquery module. {issue}16176[16176] {pull}17881[17881]
- Add support for v10, v11 and v12 logs on Postgres {issue}13810[13810] {pull}17732[17732]
- Add dashboard for Google Cloud Audit and AWS CloudTrail. {pull}17379[17379]
- Added http_endpoint input{pull}18298[18298]
- Add support for array parsing in azure-eventhub input. {pull}18585[18585]
- The `logstash` module can now automatically detect the log file format (JSON or plaintext) and process it accordingly. {issue}9964[9964] {pull}18095[18095]
- Improve ECS categorization field mappings in coredns module. {issue}16159[16159] {pull}18424[18424]
- Improve ECS categorization field mappings in envoyproxy module. {issue}16161[16161] {pull}18395[18395]
- The s3 input can now automatically detect gzipped objects. {issue}18283[18283] {pull}18764[18764]

*Heartbeat*

- Allow a list of status codes for HTTP checks. {pull}15587[15587]
- Add additional ECS compatible fields for TLS information. {pull}17687[17687]

*Heartbeat*

*Journalbeat*

- Added an `id` config option to inputs to allow running multiple inputs on the
  same journal. {pull}18467{18467}

*Metricbeat*

- Move the windows pdh implementation from perfmon to a shared location in order for future modules/metricsets to make use of. {pull}15503[15503]
- Add lambda metricset in aws module. {pull}15260[15260]
- Expand data for the `system/memory` metricset {pull}15492[15492]
- Add azure `storage` metricset in order to retrieve metric values for storage accounts. {issue}14548[14548] {pull}15342[15342]
- Add cost warnings for the azure module. {pull}15356[15356]
- Add DynamoDB AWS Metricbeat light module {pull}15097[15097]
- Release elb module as GA. {pull}15485[15485]
- Add a `system/network_summary` metricset {pull}15196[15196]
- Add IBM MQ light-weight Metricbeat module {pull}15301[15301]
- Enable script processor. {pull}14711[14711]
- Add mixer metricset for Istio Metricbeat module {pull}15696[15696]
- Add mesh metricset for Istio Metricbeat module{pull}15535[15535]
- Add pilot metricset for Istio Metricbeat module {pull}15761[15761]
- Add galley metricset for Istio Metricbeat module {pull}15857[15857]
- Add STAN dashboard {pull}15654[15654]
- Add `key/value` mode for SQL module. {issue}15770[15770] {pull]15845[15845]
- Add support for Unix socket in Memcached metricbeat module. {issue}13685[13685] {pull}15822[15822]
- Make the `system/cpu` metricset collect normalized CPU metrics by default. {issue}15618[15618] {pull}15729[15729]
- Add kubernetes storage class support via kube-state-metrics. {pull}16145[16145]
- Add `up` metric to prometheus metrics collected from host {pull}15948[15948]
- Add citadel metricset for Istio Metricbeat module {pull}15990[15990]
- Add support for processors in light modules. {issue}14740[14740] {pull}15923[15923]
- Add collecting AuroraDB metrics in rds metricset. {issue}14142[14142] {pull}16004[16004]
- Reuse connections in SQL module. {pull}16001[16001]
- Improve the `logstash` module (when `xpack.enabled` is set to `true`) to use the override `cluster_uuid` returned by Logstash APIs. {issue}15772[15772] {pull}15795[15795]
- Add region parameter in googlecloud module. {issue}15780[15780] {pull}16203[16203]
- Add database_account azure metricset. {issue}15758[15758]
- Add support for Dropwizard metrics 4.1. {pull}16332[16332]
- Add support for NATS 2.1. {pull}16317[16317]
- Add azure container metricset in order to monitor containers. {issue}15751[15751] {pull}16421[16421]
- Improve the `haproxy` module to support metrics exposed via HTTPS. {issue}14579[14579] {pull}16333[16333]
- Add filtering option for prometheus collector. {pull}16420[16420]
- Add metricsets based on Ceph Manager Daemon to the `ceph` module. {issue}7723[7723] {pull}16254[16254]
- Add Load Balancing metricset to GCP {pull}15559[15559]
- Release `statsd` module as GA. {pull}16447[16447] {issue}14280[14280]
- Add collecting tags and tags_filter for rds metricset in aws module. {pull}16605[16605] {issue}16358[16358]
- Add OpenMetrics Metricbeat module {pull}16596[16596]
- Add `redisenterprise` module. {pull}16482[16482] {issue}15269[15269]
- Add `cloudfoundry` module to send events from Cloud Foundry. {pull}16671[16671]
- Add system/users metricset as beta {pull}16569[16569]
- Align fields to ECS and add more tests for the azure module. {issue}16024[16024] {pull}16754[16754]
- Add additional cgroup fields to docker/diskio{pull}16638[16638]
- Add overview dashboard for googlecloud compute metricset. {issue}16534[16534] {pull}16819[16819]
- Add Prometheus remote write endpoint {pull}16609[16609]
- Release STAN module as GA. {pull}16980[16980]
- Add query metricset for prometheus module. {pull}17104[17104]
- Release ActiveMQ module as GA. {issue}17047[17047] {pull}17049[17049]
- Add support for CouchDB v2 {issue}16352[16352] {pull}16455[16455]
- Release Zookeeper/connection module as GA. {issue}14281[14281] {pull}17043[17043]
- Add dashboard for pubsub metricset in googlecloud module. {pull}17161[17161]
- Add dashboards for the azure container metricsets. {pull}17194[17194]
- Replace vpc metricset into vpn, transitgateway and natgateway metricsets. {pull}16892[16892]
- Use Elasticsearch histogram type to store Prometheus histograms {pull}17061[17061]
- Allow to rate Prometheus counters when scraping them {pull}17061[17061]
- Release Oracle module as GA. {issue}14279[14279] {pull}16833[16833]
- Add Storage metricsets to GCP module {pull}15598[15598]
- Release vsphere module as GA. {issue}15798[15798] {pull}17119[17119]
- Add PubSub metricset to Google Cloud Platform module {pull}15536[15536]
- Add test for documented fields check for metricsets without a http input. {issue}17315[17315] {pull}17334[17334]
- Add final tests and move label to GA for the azure module in metricbeat. {pull}17319[17319]
- Added documentation for running Metricbeat in Cloud Foundry. {pull}17275[17275]
- Refactor windows/perfmon metricset configuration options and event output. {pull}17596[17596]
- Reference kubernetes manifests mount data directory from the host when running metricbeat as daemonset, so data persist between executions in the same node. {pull}17429[17429]
- Add more detailed error messages, system tests and small refactoring to the service metricset in windows. {pull}17725[17725]
- Stack Monitoring modules now auto-configure required metricsets when `xpack.enabled: true` is set. {issue}16471[[16471] {pull}17609[17609]
- Add Metricbeat IIS module dashboards. {pull}17966[17966]
- Add dashboard for the azure database account metricset. {pull}17901[17901]
- Allow partial region and zone name in googlecloud module config. {pull}17913[17913]
- Add aggregation aligner as a config parameter for googlecloud stackdriver metricset. {issue}17141[[17141] {pull}17719[17719]
- Move the perfmon metricset to GA. {issue}16608[16608] {pull}17879[17879]
- Stack Monitoring modules now auto-configure required metricsets when `xpack.enabled: true` is set. {issue}16471[[16471] {pull}17609[17609]
- Add static mapping for metricsets under aws module. {pull}17614[17614] {pull}17650[17650]
- Add dashboard for googlecloud storage metricset. {pull}18172[18172]
- Collect new `bulk` indexing metrics from Elasticsearch when `xpack.enabled:true` is set. {issue} {pull}17992[17992]
- Remove requirement to connect as sysdba in Oracle module {issue}15846[15846] {pull}18182[18182]
- Update MSSQL module to fix some SSPI authentication and add brackets to USE statements {pull}17862[17862]]
- Add client address to events from http server module {pull}18336[18336]
- Add memory metrics into compute googlecloud. {pull}18802[18802]
- Add new fields to HAProxy module. {issue}18523[18523]
- Add Tomcat overview dashboard {pull}14026[14026]

*Packetbeat*


*Functionbeat*

- Add monitoring info about triggered functions. {pull}14876[14876]
- Add Google Cloud Platform support. {pull}13598[13598]

*Winlogbeat*

- Add more DNS error codes to the Sysmon module. {issue}15685[15685]
- Add Audit and Log Management, Computer Object Management, and Distribution Group related events to the Security module. {pull}15217[15217]
- Add experimental event log reader implementation that should be faster in most cases. {issue}6585[6585] {pull}16849[16849]
- Set process.command_line and process.parent.command_line from Sysmon Event ID 1. {pull}17327[17327]
- Add support for event IDs 4673,4674,4697,4698,4699,4700,4701,4702,4768,4769,4770,4771,4776,4778,4779,4964 to the Security module {pull}17517[17517]
- Add registry and code signature information and ECS categorization fields for sysmon module {pull}18058[18058]

==== Deprecated

*Affecting all Beats*

*Filebeat*


*Heartbeat*

*Journalbeat*

*Metricbeat*
- Deprecate tags config parameter in cloudwatch metricset. {pull}16733[16733]

*Packetbeat*

*Winlogbeat*

*Functionbeat*

==== Known Issue

*Journalbeat*<|MERGE_RESOLUTION|>--- conflicted
+++ resolved
@@ -55,11 +55,8 @@
 - kubernetes.container.cpu.limit.cores and kubernetes.container.cpu.requests.cores are now floats. {issue}11975[11975]
 - Update cloudwatch metricset mapping for both metrics and dimensions. {pull}15245[15245]
 - Make use of secure port when accessing Kubelet API {pull}16063[16063]
-<<<<<<< HEAD
 - Add Tomcat overview dashboard {pull}14026[14026]
 - Move service config under metrics and simplify metric types. {pull}18691[18691]
-=======
->>>>>>> a340d580
 
 *Packetbeat*
 
