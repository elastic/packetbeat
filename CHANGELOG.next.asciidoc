// Use these for links to issue and pulls. Note issues and pulls redirect one to
// each other on Github, so don't worry too much on using the right prefix.
:issue: https://github.com/elastic/beats/issues/
:pull: https://github.com/elastic/beats/pull/

=== Beats version HEAD
https://github.com/elastic/beats/compare/v7.0.0-alpha2...master[Check the HEAD diff]

==== Breaking changes

*Affecting all Beats*

- The document id fields has been renamed from @metadata.id to @metadata._id {pull}15859[15859]
- Variable substitution from environment variables is not longer supported. {pull}15937{15937}
- Change aws_elb autodiscover provider field name from elb_listener.* to aws.elb.*. {issue}16219[16219] {pull}16402{16402}
- Remove `AddDockerMetadata` and `AddKubernetesMetadata` processors from the `script` processor. They can still be used as normal processors in the configuration. {issue}16349[16349] {pull}16514[16514]
- Introduce APM libbeat instrumentation, active when running the beat with ELASTIC_APM_ACTIVE=true. {pull}17938[17938]
- Remove the non-ECS `agent.hostname` field. Use the `agent.name` or `agent.id` fields for an identifier. {issue}16377[16377] {pull}18328[18328]
- Make error message about locked data path actionable. {pull}18667[18667]
- Ensure dynamic template names are unique for the same field. {pull}18849[18849]
- Remove the deprecated `xpack.monitoring.*` settings. Going forward only `monitoring.*` settings may be used. {issue}9424[9424] {pull}18608[18608]

*Auditbeat*

- File integrity dataset (macOS): Replace unnecessary `file.origin.raw` (type keyword) with `file.origin.text` (type `text`). {issue}12423[12423] {pull}15630[15630]

*Filebeat*

- Improve ECS field mappings in panw module.  event.outcome now only contains success/failure per ECS specification. {issue}16025[16025] {pull}17910[17910]
- Improve ECS categorization field mappings for nginx module. http.request.referrer only populated when nginx sets a value {issue}16174[16174] {pull}17844[17844]
- Improve ECS field mappings in santa module. move hash.sha256 to process.hash.sha256 & move certificate fields to santa.certificate . {issue}16180[16180] {pull}17982[17982]
- With the default configuration the cloud modules (aws, azure, googlecloud, o365, okta)
  will no longer send the `host` field that contains information about the host Filebeat is
  running on. This is because the `host` field specifies the host on which the event
  happened. {issue}13920[13920] {pull}18223[18223]
- With the default configuration the following modules will no longer send the `host`
  field that contains information about the host on which Filebeat is running.
  You can revert this change by configuring tags for the module and omitting
  `forwarded` from the list. {issue}13920[13920]
* CEF {pull}18223[18223]
* PANW {pull}18223[18223]
* Cisco {pull}18753[18753]
* CrowdStrike {pull}19132[19132]
* Fortinet {pull}19133[19133]
* iptables {pull}18756[18756]
* Checkpoint {pull}18754[18754]
* Netflow {pull}19087[19087]
* Zeek {pull}19113[19113] (`forwarded` tag is not included by default)
* Suricata {pull}19107[19107] (`forwarded` tag is not included by default)
* CoreDNS {pull}19134[19134] (`forwarded` tag is not included by default)
* Envoy Proxy {pull}19134[19134] (`forwarded` tag is not included by default)
- Preserve case of http.request.method.  ECS prior to 1.6 specified normalizing to lowercase, which lost information. Affects filesets: apache/access, elasticsearch/audit, iis/access, iis/error, nginx/access, nginx/ingress_controller, aws/elb, suricata/eve, zeek/http. {issue}18154[18154] {pull}18359[18359]
- Adds check on `<no value>` config option value for the azure input `resource_manager_endpoint`. {pull}18890[18890]
- Okta module now requires objects instead of JSON strings for the `http_headers`, `http_request_body`, `pagination`, `rate_limit`, and `ssl` variables. {pull}18953[18953]
- Adds oauth support for httpjson input. {issue}18415[18415] {pull}18892[18892]
- Adds `split_events_by` option to httpjson input. {pull}19246[19246]
- Adds `date_cursor` option to httpjson input. {pull}19483[19483]
- Adds Gsuite module with SAML support. {pull}19329[19329]
- Adds Gsuite User Accounts support. {pull}19329[19329]
- Adds Gsuite Login audit support. {pull}19702[19702]
- Adds Gsuite Admin support. {pull}19769[19769]
- Adds Gsuite Drive support. {pull}19704[19704]
- Adds Gsuite Groups support. {pull}19725[19725]

*Heartbeat*


*Journalbeat*

- Improve parsing of syslog.pid in journalbeat to strip the username when present {pull}16116[16116]


*Metricbeat*

- Make use of secure port when accessing Kubelet API {pull}16063[16063]
- Add Tomcat overview dashboard {pull}14026[14026]
- Move service config under metrics and simplify metric types. {pull}18691[18691]
- Fix ECS compliance of user.id field in system/users  metricset {pull}19019[19019]
- Rename googlecloud stackdriver metricset to metrics. {pull}19718[19718]

*Packetbeat*

- Redis: fix incorrectly handle with two-words redis command. {issue}14872[14872] {pull}14873[14873]

*Winlogbeat*

- Add support to Sysmon file delete events (event ID 23). {issue}18094[18094]
- Improve ECS field mappings in Sysmon module. `related.hash`, `related.ip`, and `related.user` are now populated. {issue}18364[18364]
- Improve ECS field mappings in Sysmon module. Hashes are now also populated to the corresponding `process.hash`, `process.pe.imphash`, `file.hash`, or `file.pe.imphash`. {issue}18364[18364]
- Improve ECS field mappings in Sysmon module. `file.name`, `file.directory`, and `file.extension` are now populated. {issue}18364[18364]
- Improve ECS field mappings in Sysmon module. `rule.name` is populated for all events when present. {issue}18364[18364]
- Add Powershell module. Support for event ID's: `400`, `403`, `600`, `800`, `4103`, `4014`, `4105`, `4106`. {issue}16262[16262] {pull}18526[18526]
- Fix Powershell processing of downgraded engine events. {pull}18966[18966]
- Fix unprefixed fields in `fields.yml` for Powershell module {issue}18984[18984]

*Functionbeat*


==== Bugfixes

*Affecting all Beats*

- Fix Kubernetes autodiscovery provider to correctly handle pod states and avoid missing event data {pull}17223[17223]
- Fix `add_cloud_metadata` to better support modifying sub-fields with other processors. {pull}13808[13808]
- TLS or Beats that accept connections over TLS and validate client certificates. {pull}14146[14146]
- Fix panics that could result from invalid TLS certificates. This can affect Beats that connect over TLS, or Beats that accept connections over TLS and validate client certificates. {pull}14146[14146]
- Fix panic in the Logstash output when trying to send events to closed connection. {pull}15568[15568]
- Fix missing output in dockerlogbeat {pull}15719[15719]
- Fix logging target settings being ignored when Beats are started via systemd or docker. {issue}12024[12024] {pull}15422[15442]
- Do not load dashboards where not available. {pull}15802[15802]
- Fix issue where TLS settings would be ignored when a forward proxy was in use. {pull}15516{15516}
- Update replicaset group to apps/v1 {pull}15854[15802]
- Fix issue where default go logger is not discarded when either * or stdout is selected. {issue}10251[10251] {pull}15708[15708]
- Upgrade go-ucfg to latest v0.8.1. {pull}15937{15937}
- Fix index names for indexing not always guaranteed to be lower case. {pull}16081[16081]
- Add `ssl.ca_sha256` option to the supported TLS option, this allow to check that a specific certificate is used as part of the verified chain. {issue}15717[15717]
- Fix loading processors from annotation hints. {pull}16348[16348]
- Fix an issue that could cause redundant configuration reloads. {pull}16440[16440]
- Fix k8s pods labels broken schema. {pull}16480[16480]
- Fix k8s pods annotations broken schema. {pull}16554[16554]
- Upgrade go-ucfg to latest v0.8.3. {pull}16450{16450}
- Fix `NewContainerMetadataEnricher` to use default config for kubernetes module. {pull}16857[16857]
- Improve some logging messages for add_kubernetes_metadata processor {pull}16866[16866]
- Fix k8s metadata issue regarding node labels not shown up on root level of metadata. {pull}16834[16834]
- Fail to start if httpprof is used and it cannot be initialized. {pull}17028[17028]
- Fix concurrency issues in convert processor when used in the global context. {pull}17032[17032]
- Fix bug with `monitoring.cluster_uuid` setting not always being exposed via GET /state Beats API. {issue}16732[16732] {pull}17420[17420]
- Fix building on FreeBSD by removing build flags from `add_cloudfoundry_metadata` processor. {pull}17486[17486]
- Do not rotate log files on startup when interval is configured and rotateonstartup is disabled. {pull}17613[17613]
- Fix goroutine leak and Elasticsearch output file descriptor leak when output reloading is in use. {issue}10491[10491] {pull}17381[17381]
- Fix `setup.dashboards.index` setting not working. {pull}17749[17749]
- Fix Elasticsearch license endpoint URL referenced in error message. {issue}17880[17880] {pull}18030[18030]
- Fix panic when assigning a key to a `nil` value in an event. {pull}18143[18143]
- Gives monitoring reporter hosts, if configured, total precedence over corresponding output hosts. {issue}17937[17937] {pull}17991[17991]
- Change `decode_json_fields` processor, to merge parsed json objects with existing objects in the event instead of fully replacing them. {pull}17958[17958]
- [Autodiscover] Check if runner is already running before starting again. {pull}18564[18564]
- Fix `keystore add` hanging under Windows. {issue}18649[18649] {pull}18654[18654]
- Fix an issue where error messages are not accurate in mapstriface. {issue}18662[18662] {pull}18663[18663]
- Fix regression in `add_kubernetes_metadata`, so configured `indexers` and `matchers` are used if defaults are not disabled. {issue}18481[18481] {pull}18818[18818]
- Fix potential race condition in fingerprint processor. {pull}18738[18738]
- Add better handling for Kubernetes Update and Delete watcher events. {pull}18882[18882]
- Fix the `translate_sid` processor's handling of unconfigured target fields. {issue}18990[18990] {pull}18991[18991]
- Fixed a service restart failure under Windows. {issue}18914[18914] {pull}18916[18916]
- The `monitoring.elasticsearch.api_key` value is correctly base64-encoded before being sent to the monitoring Elasticsearch cluster. {issue}18939[18939] {pull}18945[18945]
- Fix kafka topic setting not allowing upper case characters. {pull}18854[18854] {issue}18640[18640]
- Fix redis key setting not allowing upper case characters. {pull}18854[18854] {issue}18640[18640]
- Fix config reload metrics (`libbeat.config.module.start/stops/running`). {pull}19168[19168]
- Fix metrics hints builder to avoid wrong container metadata usage when port is not exposed {pull}18979[18979]
- Server-side TLS config now validates certificate and key are both specified {pull}19584[19584]
- Fix seccomp policy for calls to `chmod` and `chown`. {pull}20054[20054]

*Auditbeat*

- system/socket: Fixed compatibility issue with kernel 5.x. {pull}15771[15771]
- system/package: Fix parsing of Installed-Size field of DEB packages. {issue}16661[16661] {pull}17188[17188]
- system module: Fix panic during initialisation when /proc/stat can't be read. {pull}17569[17569]
- system/package: Fix an error that can occur while trying to persist package metadata. {issue}18536[18536] {pull}18887[18887]
- system/socket: Fix dataset using 100% CPU and becoming unresponsive in some scenarios. {pull}19033[19033] {pull}19764[19764]
- system/socket: Fixed tracking of long-running connections. {pull}19033[19033]
- system/package: Fix librpm loading on Fedora 31/32. {pull}NNNN[NNNN]
- file_integrity: Create fsnotify watcher only when starting file_integrity module {pull}19505[19505]
- auditd: Fix spelling of anomaly in `event.category`.
- auditd: Fix typo in `event.action` of `removed-user-role-from`. {pull}19300[19300]
- auditd: Fix typo in `event.action` of `used-suspicious-link`. {pull}19300[19300]

*Filebeat*

- Ensure all zeek timestamps include millisecond precision. {issue}14599[14599] {pull}16766[16766]
- Fix s3 input hanging with GetObjectRequest API call by adding context_timeout config. {issue}15502[15502] {pull}15590[15590]
- Add shared_credential_file to cloudtrail config {issue}15652[15652] {pull}15656[15656]
- Fix typos in zeek notice fileset config file. {issue}15764[15764] {pull}15765[15765]
- Fix mapping error when zeek weird logs do not contain IP addresses. {pull}15906[15906]
- Improve `elasticsearch/audit` fileset to handle timestamps correctly. {pull}15942[15942]
- Prevent Elasticsearch from spewing log warnings about redundant wildcards when setting up ingest pipelines for the `elasticsearch` module. {issue}15840[15840] {pull}15900[15900]
- Fix mapping error for cloudtrail additionalEventData field {pull}16088[16088]
- Fix a connection error in httpjson input. {pull}16123[16123]
- Fix s3 input with cloudtrail fileset reading json file. {issue}16374[16374] {pull}16441[16441]
- Rewrite azure filebeat dashboards, due to changes in kibana. {pull}16466[16466]
- Adding the var definitions in azure manifest files, fix for errors when executing command setup. {issue}16270[16270] {pull}16468[16468]
- Fix merging of fileset inputs to replace paths and append processors. {pull}16450{16450}
- Add queue_url definition in manifest file for aws module. {pull}16640{16640}
- Fix issue where autodiscover hints default configuration was not being copied. {pull}16987[16987]
- Fix Elasticsearch `_id` field set by S3 and Google Pub/Sub inputs. {pull}17026[17026]
- Fixed various Cisco FTD parsing issues. {issue}16863[16863] {pull}16889[16889]
- Fix default index pattern in IBM MQ filebeat dashboard. {pull}17146[17146]
- Fix `elasticsearch.gc` fileset to not collect _all_ logs when Elasticsearch is running in Docker. {issue}13164[13164] {issue}16583[16583] {pull}17164[17164]
- Fixed a mapping exception when ingesting CEF logs that used the spriv or dpriv extensions. {issue}17216[17216] {pull}17220[17220]
- CEF: Fixed decoding errors caused by trailing spaces in messages. {pull}17253[17253]
- Fixed a mapping exception when ingesting Logstash plain logs (7.4+) with pipeline ids containing non alphanumeric chars. {issue}17242[17242] {pull}17243[17243]
- Fixed MySQL slowlog module causing "regular expression has redundant nested repeat operator" warning in Elasticsearch. {issue}17086[17086] {pull}17156[17156]
- Fix `elasticsearch.audit` data ingest pipeline to be more forgiving with date formats found in Elasticsearch audit logs. {pull}17406[17406]
- Fixed activemq module causing "regular expression has redundant nested repeat operator" warning in Elasticsearch. {pull}17428[17428]
- Remove migrationVersion map 7.7.0 reference from Kibana dashboard file to fix backward compatibility issues. {pull}17425[17425]
- Fix issue 17734 to retry on rate-limit error in the Filebeat httpjson input. {issue}17734[17734] {pull}17735[17735]
- Fixed `cloudfoundry.access` to have the correct `cloudfoundry.app.id` contents. {pull}17847[17847]
- Fixing `ingress_controller.` fields to be of type keyword instead of text. {issue}17834[17834]
- Fixed typo in log message. {pull}17897[17897]
- Fix Cisco ASA ASA 3020** and 106023 messages {pull}17964[17964]
- Unescape file name from SQS message. {pull}18370[18370]
- Improve cisco asa and ftd pipelines' failure handler to avoid mapping temporary fields. {issue}18391[18391] {pull}18392[18392]
- Fix source.address not being set for nginx ingress_controller {pull}18511[18511]
- Fix PANW module wrong mappings for bytes and packets counters. {issue}18522[18522] {pull}18525[18525]
- Fixed ingestion of some Cisco ASA and FTD messages when a hostname was used instead of an IP for NAT fields. {issue}14034[14034] {pull}18376[18376]
- Fix a rate limit related issue in httpjson input for Okta module. {issue}18530[18530] {pull}18534[18534]
- Fix `googlecloud.audit` pipeline to only take in fields that are explicitly defined by the dataset. {issue}18465[18465] {pull}18472[18472]
- Fix `o365.audit` failing to ingest events when ip address is surrounded by square brackets. {issue}18587[18587] {pull}18591[18591]
- Fix Kubernetes Watcher goroutine leaks when input config is invalid and `input.reload` is enabled. {issue}18629[18629] {pull}18630[18630]
- Okta module now sets the Elasticsearch `_id` field to the Okta UUID value contained in each system log to minimize the possibility of duplicating events. {pull}18953[18953]
- Fix improper nesting of session_issuer object in aws cloudtrail fileset. {issue}18894[18894] {pull}18915[18915]
- Fix `o365` module ignoring `var.api` settings. {pull}18948[18948]
- Fix `netflow` module to support 7 bytepad for IPFIX template. {issue}18098[18098]
- Fix Cisco ASA dissect pattern for 313008 & 313009 messages. {pull}19149[19149]
- Fix date and timestamp formats for fortigate module {pull}19316[19316]
- Fix memory leak in tcp and unix input sources. {pull}19459[19459]
- Add missing `default_field: false` to aws filesets fields.yml. {pull}19568[19568]
- Fix tls mapping in suricata module {issue}19492[19492] {pull}19494[19494]
- Fix bug with empty filter values in system/service {pull}19812[19812]
- Fix S3 input to trim delimiter /n from each log line. {pull}19972[19972]
- Ignore missing in Zeek module when dropping unecessary fields. {pull}19984[19984]
<<<<<<< HEAD
- Fix auditd module syscall table for ppc64 and ppc64le. {pull}20052[20052]
=======
- Fix Filebeat OOMs on very long lines {issue}19500[19500], {pull}19552[19552]
>>>>>>> 48160563

*Heartbeat*

- Fixed excessive memory usage introduced in 7.5 due to over-allocating memory for HTTP checks. {pull}15639[15639]
- Fixed TCP TLS checks to properly validate hostnames, this broke in 7.x and only worked for IP SANs. {pull}17549[17549]
- Add support for new `service_name` option to all monitors. {pull}19932[19932].

*Journalbeat*


*Metricbeat*

- Add dedot for tags in ec2 metricset and cloudwatch metricset. {issue}15843[15843] {pull}15844[15844]
- Use RFC3339 format for timestamps collected using the SQL module. {pull}15847[15847]
- Avoid parsing errors returned from prometheus endpoints. {pull}15712[15712]
- Change lookup_fields from metricset.host to service.address {pull}15883[15883]
- Add dedot for cloudwatch metric name. {issue}15916[15916] {pull}15917[15917]
- Fixed issue `logstash-xpack` module suddenly ceasing to monitor Logstash. {issue}15974[15974] {pull}16044[16044]
- Fix skipping protocol scheme by light modules. {pull}16205[pull]
- Made `logstash-xpack` module once again have parity with internally-collected Logstash monitoring data. {pull}16198[16198]
- Change sqs metricset to use average as statistic method. {pull}16438[16438]
- Revert changes in `docker` module: add size flag to docker.container. {pull}16600[16600]
- Fix diskio issue for windows 32 bit on disk_performance struct alignment. {issue}16680[16680]
- Fix detection and logging of some error cases with light modules. {pull}14706[14706]
- Fix imports after PR was merged before rebase. {pull}16756[16756]
- Add dashboard for `redisenterprise` module. {pull}16752[16752]
- Dynamically choose a method for the system/service metricset to support older linux distros. {pull}16902[16902]
- Use max in k8s apiserver dashboard aggregations. {pull}17018[17018]
- Reduce memory usage in `elasticsearch/index` metricset. {issue}16503[16503] {pull}16538[16538]
- Check if CCR feature is available on Elasticsearch cluster before attempting to call CCR APIs from `elasticsearch/ccr` metricset. {issue}16511[16511] {pull}17073[17073]
- Use max in k8s overview dashboard aggregations. {pull}17015[17015]
- Fix Disk Used and Disk Usage visualizations in the Metricbeat System dashboards. {issue}12435[12435] {pull}17272[17272]
- Fix missing Accept header for Prometheus and OpenMetrics module. {issue}16870[16870] {pull}17291[17291]
- Further revise check for bad data in docker/memory. {pull}17400[17400]
- Fix issue in Jolokia module when mbean contains multiple quoted properties. {issue}17375[17375] {pull}17374[17374]
- Combine cloudwatch aggregated metrics into single event. {pull}17345[17345]
- Fix how we filter services by name in system/service {pull}17400[17400]
- Fix cloudwatch metricset missing tags collection. {issue}17419[17419] {pull}17424[17424]
- check if cpuOptions field is nil in DescribeInstances output in ec2 metricset. {pull}17418[17418]
- Fix aws.s3.bucket.name terms_field in s3 overview dashboard. {pull}17542[17542]
- Fix Unix socket path in memcached. {pull}17512[17512]
- Fix vsphere VM dashboard host aggregation visualizations. {pull}17555[17555]
- Fix azure storage dashboards. {pull}17590[17590]
- Metricbeat no longer needs to be started strictly after Logstash for `logstash-xpack` module to report correct data. {issue}17261[17261] {pull}17497[17497]
- Fix pubsub metricset to collect all GA stage metrics from gcp stackdriver. {issue}17154[17154] {pull}17600[17600]
- Add privileged option so as mb to access data dir in Openshift. {pull}17606[17606]
- Fix "ID" event generator of Google Cloud module {issue}17160[17160] {pull}17608[17608]
- Add privileged option for Auditbeat in Openshift {pull}17637[17637]
- Fix storage metricset to allow config without region/zone. {issue}17623[17623] {pull}17624[17624]
- Add a switch to the driver definition on SQL module to use pretty names. {pull}17378[17378]
- Fix overflow on Prometheus rates when new buckets are added on the go. {pull}17753[17753]
- Remove specific win32 api errors from events in perfmon. {issue}18292[18292] {pull}18361[18361]
- Fix application_pool metricset after pdh changes. {pull}18477[18477]
- Fix tags_filter for cloudwatch metricset in aws. {pull}18524[18524]
- Fix panic on `metricbeat test modules` when modules are configured in `metricbeat.modules`. {issue}18789[18789] {pull}18797[18797]
- Fix getting gcp compute instance metadata with partial zone/region in config. {pull}18757[18757]
- Add missing network.sent_packets_count metric into compute metricset in googlecloud module. {pull}18802[18802]
- Fix compute and pubsub dashboard for googlecloud module. {issue}18962[18962] {pull}18980[18980]
- Fix crash on vsphere module when Host information is not available. {issue}18996[18996] {pull}19078[19078]
- Fix incorrect usage of hints builder when exposed port is a substring of the hint {pull}19052[19052]
- Remove dedot for tag values in aws module. {issue}19112[19112] {pull}19221[19221]
- Stop counterCache only when already started {pull}19103[19103]
- Fix empty field name errors in the application pool metricset. {pull}19537[19537]
- Set tags correctly if the dimension value is ARN {issue}19111[19111] {pull}19433[19433]
- Fix bug incorrect parsing of float numbers as integers in Couchbase module {issue}18949[18949] {pull}19055[19055]
- Fix mapping of service start type in the service metricset, windows module. {pull}19551[19551]
- Fix config example in the perfmon configuration files. {pull}19539[19539]
- Add missing info about the rest of the azure metricsets in the documentation. {pull}19601[19601]
- Fix k8s scheduler compatibility issue. {pull}19699[19699]
- Fix SQL module mapping NULL values as string {pull}18955[18955] {issue}18898[18898

*Packetbeat*

- Enable setting promiscuous mode automatically. {pull}11366[11366]
- Fix process monitoring when ipv6 is disabled under Linux. {issue}19941[19941] {pull}19945[19945]

*Winlogbeat*

- Fix invalid IP addresses in DNS query results from Sysmon data. {issue}18432[18432] {pull}18436[18436]
- Fields from Winlogbeat modules were not being included in index templates and patterns. {pull}18983[18983]

*Functionbeat*

- Fix timeout option of GCP functions. {issue}16282[16282] {pull}16287[16287]

==== Added

*Affecting all Beats*

- Add configuration for APM instrumentation and expose the tracer trough the Beat object. {pull}17938[17938]
- Add document_id setting to decode_json_fields processor. {pull}15859[15859]
- Include network information by default on add_host_metadata and add_observer_metadata. {issue}15347[15347] {pull}16077[16077]
- Add `aws_ec2` provider for autodiscover. {issue}12518[12518] {pull}14823[14823]
- Add monitoring variable `libbeat.config.scans` to distinguish scans of the configuration directory from actual reloads of its contents. {pull}16440[16440]
- Add support for multiple password in redis output. {issue}16058[16058] {pull}16206[16206]
- Add support for Histogram type in fields.yml {pull}16570[16570]
- Windows .exe files now have embedded file version info. {issue}15232[15232]t
- Remove experimental flag from `setup.template.append_fields` {pull}16576[16576]
- Add `add_cloudfoundry_metadata` processor to annotate events with Cloud Foundry application data. {pull}16621[16621]
- Add Kerberos support to Kafka input and output. {pull}16781[16781]
- Add `add_cloudfoundry_metadata` processor to annotate events with Cloud Foundry application data. {pull}16621[16621
- Add support for kubernetes provider to recognize namespace level defaults {pull}16321[16321]
- Add `translate_sid` processor on Windows for converting Windows security identifier (SID) values to names. {issue}7451[7451] {pull}16013[16013]
- Add capability of enrich `container.id` with process id in `add_process_metadata` processor {pull}15947[15947]
- Update RPM packages contained in Beat Docker images. {issue}17035[17035]
- Update supported versions of `redis` output. {pull}17198[17198]
- Update documentation for system.process.memory fields to include clarification on Windows os's. {pull}17268[17268]
- Add `replace` processor for replacing string values of fields. {pull}17342[17342]
- Add optional regex based cid extractor to `add_kubernetes_metadata` processor. {pull}17360[17360]
- Add `urldecode` processor to for decoding URL-encoded fields. {pull}17505[17505]
- Add support for AWS IAM `role_arn` in credentials config. {pull}17658[17658] {issue}12464[12464]
- Add keystore support for autodiscover static configurations. {pull]16306[16306]
- Add Kerberos support to Elasticsearch output. {pull}17927[17927]
- Add k8s keystore backend. {pull}18096[18096]
- Add support for fixed length extraction in `dissect` processor. {pull}17191[17191]
- Set `agent.name` to the hostname by default. {issue}16377[16377] {pull}18000[18000]
- Add support for basic ECS logging. {pull}17974[17974]
- Add config example of how to skip the `add_host_metadata` processor when forwarding logs. {issue}13920[13920] {pull}18153[18153]
- When using the `decode_json_fields` processor, decoded fields are now deep-merged into existing event. {pull}17958[17958]
- Add backoff configuration options for the Kafka output. {issue}16777[16777] {pull}17808[17808]
- Add TLS support to Kerberos authentication in Elasticsearch. {pull}18607[18607]
- Change ownership of files in docker images so they can be used in secured environments. {pull}12905[12905]
- Upgrade k8s.io/client-go and k8s keystore tests. {pull}18817[18817]
- Add support for multiple sets of hints on autodiscover {pull}18883[18883]
- Add a configurable delay between retries when an app metadata cannot be retrieved by `add_cloudfoundry_metadata`. {pull}19181[19181]
- Add data type conversion in `dissect` processor for converting string values to other basic data types. {pull}18683[18683]
- Add the `ignore_failure` configuration option to the dissect processor. {pull}19464[19464]
- Add the `overwrite_keys` configuration option to the dissect processor. {pull}19464[19464]
- Add support to trim captured values in the dissect processor. {pull}19464[19464]
- Added the `max_cached_sessions` option to the script processor. {pull}19562[19562]
- Add support for DNS over TLS for the dns_processor. {pull}19321[19321]

*Auditbeat*

- Reference kubernetes manifests include configuration for auditd and enrichment with kubernetes metadata. {pull}17431[17431]
- Reference kubernetes manifests mount data directory from the host, so data persist between executions in the same node. {pull}17429[17429]
- Log to stderr when running using reference kubernetes manifests. {pull}17443[174443]
- Fix syscall kprobe arguments for 32-bit systems in socket module. {pull}17500[17500]
- Fix memory leak on when we miss socket close kprobe events. {pull}17500[17500]
- Add system module process dataset ECS categorization fields. {pull}18032[18032]
- Add system module socket dataset ECS categorization fields. {pull}18036[18036]
- Add ECS categories for system module host dataset. {pull}18031[18031]
- Add system module package dataset ECS categorization fields. {pull}18033[18033]
- Add system module login dataset ECS categorization fields. {pull}18034[18034]
- Add system module user dataset ECS categorization fields. {pull}18035[18035]
- Add file integrity module ECS categorization fields. {pull}18012[18012]
- Add `file.mime_type`, `file.extension`, and `file.drive_letter` for file integrity module. {pull}18012[18012]
- Add ECS categorization info for auditd module {pull}18596[18596]
- Add enrichment of auditd seccomp events with name of the architecture, syscall, and signal. {issue}14055[14055] {pull}19300[19300]

*Filebeat*

- Set event.outcome field based on googlecloud audit log output. {pull}15731[15731]
- Add dashboard for AWS ELB fileset. {pull}15804[15804]
- Add dashboard for AWS vpcflow fileset. {pull}16007[16007]
- Add ECS tls fields to zeek:smtp,rdp,ssl and aws:s3access,elb {issue}15757[15757] {pull}15935[15936]
- Add custom string mapping to CEF module to support Forcepoint NGFW {issue}14663[14663] {pull}15910[15910]
- Add ingress nginx controller fileset {pull}16197[16197]
- move create-[module,fileset,fields] to mage and enable in x-pack/filebeat {pull}15836[15836]
- Add ECS tls and categorization fields to apache module. {issue}16032[16032] {pull}16121[16121]
- Work on e2e ACK's for the azure-eventhub input {issue}15671[15671] {pull}16215[16215]
- Add MQTT input. {issue}15602[15602] {pull}16204[16204]
- Add ECS categorization fields to activemq module. {issue}16151[16151] {pull}16201[16201]
- Add a TLS test and more debug output to httpjson input {pull}16315[16315]
- Add an SSL config example in config.yml for filebeat MISP module. {pull}16320[16320]
- Improve ECS categorization, container & process field mappings in auditd module. {issue}16153[16153] {pull}16280[16280]
- Improve ECS field mappings in aws module. {issue}16154[16154] {pull}16307[16307]
- Improve ECS categorization field mappings in googlecloud module. {issue}16030[16030] {pull}16500[16500]
- Improve ECS field mappings in haproxy module. {issue}16162[16162] {pull}16529[16529]
- Add cloudwatch fileset and ec2 fileset in aws module. {issue}13716[13716] {pull}16579[16579]
- Improve ECS categorization field mappings in kibana module. {issue}16168[16168] {pull}16652[16652]
- Improve the decode_cef processor by reducing the number of memory allocations. {pull}16587[16587]
- Add `cloudfoundry` input to send events from Cloud Foundry. {pull}16586[16586]
- Improve ECS categorization field mappings in iis module. {issue}16165[16165] {pull}16618[16618]
- Improve ECS categorization field mapping in kafka module. {issue}16167[16167] {pull}16645[16645]
- Allow users to override pipeline ID in fileset input config. {issue}9531[9531] {pull}16561[16561]
- Add `o365audit` input type for consuming events from Office 365 Management Activity API. {issue}16196[16196] {pull}16244[16244]
- Improve ECS categorization field mappings in logstash module. {issue}16169[16169] {pull}16668[16668]
- Update filebeat httpjson input to support pagination via Header and Okta module. {pull}16354[16354]
- Improve ECS categorization field mapping in icinga module. {issue}16164[16164] {pull}16533[16533]
- Improve ECS categorization field mappings in ibmmq module. {issue}16163[16163] {pull}16532[16532]
- Improve ECS categorization, host field mappings in elasticsearch module. {issue}16160[16160] {pull}16469[16469]
- Add ECS related fields to CEF module {issue}16157[16157] {pull}16338[16338]
- Improve ECS categorization field mappings in suricata module. {issue}16181[16181] {pull}16843[16843]
- Release ActiveMQ module as GA. {issue}17047[17047] {pull}17049[17049]
- Improve ECS categorization field mappings in iptables module. {issue}16166[16166] {pull}16637[16637]
- Add Filebeat Okta module. {pull}16362[16362]
- Add custom string mapping to CEF module to support Check Point devices. {issue}16041[16041] {pull}16907[16907]
- Add pattern for Cisco ASA / FTD Message 734001 {issue}16212[16212] {pull}16612[16612]
- Added new module `o365` for ingesting Office 365 management activity API events. {issue}16196[16196] {pull}16386[16386]
- Add source field in k8s events {pull}17209[17209]
- Improve AWS cloudtrail field mappings {issue}16086[16086] {issue}16110[16110] {pull}17155[17155]
- Added new module `crowdstrike` for ingesting Crowdstrike Falcon streaming API endpoint event data. {pull}16988[16988]
- Added documentation for running Filebeat in Cloud Foundry. {pull}17275[17275]
- Move azure-eventhub input to GA. {issue}15671[15671] {pull}17313[17313]
- Improve ECS categorization field mappings in mongodb module. {issue}16170[16170] {pull}17371[17371]
- Improve ECS categorization field mappings for mssql module. {issue}16171[16171] {pull}17376[17376]
- Added access_key_id, secret_access_key and session_token into aws module config. {pull}17456[17456]
- Add dashboard for Google Cloud Audit and AWS CloudTrail. {pull}17379[17379]
- Improve ECS categorization field mappings for mysql module. {issue}16172[16172] {pull}17491[17491]
- Release Google Cloud module as GA. {pull}17511[17511]
- Add config option to select a different azure cloud env in the azure-eventhub input and azure module. {issue}17649[17649] {pull}17659[17659]
- Added new Checkpoint Syslog filebeat module. {pull}17682[17682]
- Improve ECS categorization field mappings for nats module. {issue}16173[16173] {pull}17550[17550]
- Add support for v10, v11 and v12 logs on Postgres {issue}13810[13810] {pull}17732[17732]
- Enhance `elasticsearch/server` fileset to handle ECS-compatible logs emitted by Elasticsearch. {issue}17715[17715] {pull}17714[17714]
- Add support for Google Application Default Credentials to the Google Pub/Sub input and Google Cloud modules. {pull}15668[15668]
- Enhance `elasticsearch/deprecation` fileset to handle ECS-compatible logs emitted by Elasticsearch. {issue}17715[17715] {pull}17728[17728]
- Enhance `elasticsearch/slowlog` fileset to handle ECS-compatible logs emitted by Elasticsearch. {issue}17715[17715] {pull}17729[17729]
- Improve ECS categorization field mappings in misp module. {issue}16026[16026] {pull}17344[17344]
- Added Unix stream socket support as an input source and a syslog input source. {pull}17492[17492]
- Added new Fortigate Syslog filebeat module. {pull}17890[17890]
- Improve ECS categorization field mappings in postgresql module. {issue}16177[16177] {pull}17914[17914]
- Improve ECS categorization field mappings in rabbitmq module. {issue}16178[16178] {pull}17916[17916]
- Make `decode_cef` processor GA. {pull}17944[17944]
- Improve ECS categorization field mappings in redis module. {issue}16179[16179] {pull}17918[17918]
- Improve ECS categorization field mappings for zeek module. {issue}16029[16029] {pull}17738[17738]
- Improve ECS categorization field mappings for netflow module. {issue}16135[16135] {pull}18108[18108]
- Added an input option `publisher_pipeline.disable_host` to disable `host.name`
  from being added to events by default. {pull}18159[18159]
- Improve ECS categorization field mappings in system module. {issue}16031[16031] {pull}18065[18065]
- Change the `json.*` input settings implementation to merge parsed json objects with existing objects in the event instead of fully replacing them. {pull}17958[17958]
- Improve ECS categorization field mappings in osquery module. {issue}16176[16176] {pull}17881[17881]
- Added http_endpoint input{pull}18298[18298]
- Add support for array parsing in azure-eventhub input. {pull}18585[18585]
- Added `observer.vendor`, `observer.product`, and `observer.type` to PANW module events. {pull}18223[18223]
- The `logstash` module can now automatically detect the log file format (JSON or plaintext) and process it accordingly. {issue}9964[9964] {pull}18095[18095]
- Improve ECS categorization field mappings in envoyproxy module. {issue}16161[16161] {pull}18395[18395]
- Improve ECS categorization field mappings in coredns module. {issue}16159[16159] {pull}18424[18424]
- Improve ECS categorization field mappings in cisco module. {issue}16028[16028] {pull}18537[18537]
- The s3 input can now automatically detect gzipped objects. {issue}18283[18283] {pull}18764[18764]
- Add geoip AS lookup & improve ECS categorization in aws cloudtrail fileset. {issue}18644[18644] {pull}18958[18958]
- Improved performance of PANW sample dashboards. {issue}19031[19031] {pull}19032[19032]
- Add support for v1 consumer API in Cloud Foundry input, use it by default. {pull}19125[19125]
- Explicitly set ECS version in all Filebeat modules. {pull}19198[19198]
- Add new mode to multiline reader to aggregate constant number of lines {pull}18352[18352]
- Add automatic retries and exponential backoff to httpjson input. {pull}18956[18956]
- Add awscloudwatch input. {pull}19025[19025]
- Changed the panw module to pass through (rather than drop) message types other than threat and traffic. {issue}16815[16815] {pull}19375[19375]
- Add support for timezone offsets and `Z` to decode_cef timestamp parser. {pull}19346[19346]
- Improve ECS categorization field mappings in traefik module. {issue}16183[16183] {pull}19379[19379]
- Improve ECS categorization field mappings in azure module. {issue}16155[16155] {pull}19376[19376]
- Add text & flattened versions of fields with unknown subfields in aws cloudtrail fileset. {issue}18866[18866] {pull}19121[19121]
- Added Microsoft Defender ATP Module. {issue}17997[17997] {pull}19197[19197]
- Add experimental dataset tomcat/log for Apache TomCat logs {pull}19713[19713]
- Add experimental dataset netscout/sightline for Netscout Arbor Sightline logs {pull}19713[19713]
- Add experimental dataset barracuda/waf for Barracuda Web Application Firewall logs {pull}19713[19713]
- Add experimental dataset f5/bigipapm for F5 Big-IP Access Policy Manager logs {pull}19713[19713]
- Add experimental dataset bluecoat/director for Bluecoat Director logs {pull}19713[19713]
- Add experimental dataset cisco/nexus for Cisco Nexus logs {pull}19713[19713]
- Add experimental dataset citrix/virtualapps for Citrix Virtual Apps logs {pull}19713[19713]
- Add experimental dataset cylance/protect for Cylance Protect logs {pull}19713[19713]
- Add experimental dataset f5/firepass for F5 FirePass SSL VPN logs {pull}19713[19713]
- Add experimental dataset fortinet/clientendpoint for Fortinet FortiClient Endpoint Protection logs {pull}19713[19713]
- Add experimental dataset imperva/securesphere for Imperva Secure Sphere logs {pull}19713[19713]
- Add experimental dataset infoblox/nios for Infoblox Network Identity Operating System logs {pull}19713[19713]
- Add experimental dataset juniper/junos for Juniper Junos OS logs {pull}19713[19713]
- Add experimental dataset kaspersky/av for Kaspersky Anti-Virus logs {pull}19713[19713]
- Add experimental dataset microsoft/dhcp for Microsoft DHCP Server logs {pull}19713[19713]
- Add experimental dataset tenable/nessus_security for Tenable Nessus Security Scanner logs {pull}19713[19713]
- Add experimental dataset rapid7/nexpose for Rapid7 Nexpose logs {pull}19713[19713]
- Add experimental dataset radware/defensepro for Radware DefensePro logs {pull}19713[19713]
- Add experimental dataset sonicwall/firewall for Sonicwall Firewalls logs {pull}19713[19713]
- Add experimental dataset squid/log for Squid Proxy Server logs {pull}19713[19713]
- Add experimental dataset zscaler/zia for Zscaler Internet Access logs {pull}19713[19713]
- Add initial support for configurable file identity tracking. {pull}18748[18748]

*Heartbeat*

- Allow a list of status codes for HTTP checks. {pull}15587[15587]
- Add additional ECS compatible fields for TLS information. {pull}17687[17687]
- Record HTTP response headers. {pull}18327[18327]

*Journalbeat*

- Added an `id` config option to inputs to allow running multiple inputs on the
  same journal. {pull}18467{18467}
- Add basic ECS categorization and `log.syslog` fields. {pull}19176[19176]

*Metricbeat*

- Move the windows pdh implementation from perfmon to a shared location in order for future modules/metricsets to make use of. {pull}15503[15503]
- Add lambda metricset in aws module. {pull}15260[15260]
- Expand data for the `system/memory` metricset {pull}15492[15492]
- Add azure `storage` metricset in order to retrieve metric values for storage accounts. {issue}14548[14548] {pull}15342[15342]
- Add cost warnings for the azure module. {pull}15356[15356]
- Add DynamoDB AWS Metricbeat light module {pull}15097[15097]
- Release elb module as GA. {pull}15485[15485]
- Add a `system/network_summary` metricset {pull}15196[15196]
- Add mesh metricset for Istio Metricbeat module {pull}15535[15535]
- Add mixer metricset for Istio Metricbeat module {pull}15696[15696]
- Add pilot metricset for Istio Metricbeat module {pull}15761[15761]
- Make the `system/cpu` metricset collect normalized CPU metrics by default. {issue}15618[15618] {pull}15729[15729]
- Add galley metricset for Istio Metricbeat module {pull}15857[15857]
- Add `key/value` mode for SQL module. {issue}15770[15770] {pull]15845[15845]
- Add STAN dashboard {pull}15654[15654]
- Add support for Unix socket in Memcached metricbeat module. {issue}13685[13685] {pull}15822[15822]
- Add `up` metric to prometheus metrics collected from host {pull}15948[15948]
- Add citadel metricset for Istio Metricbeat module {pull}15990[15990]
- Add support for processors in light modules. {issue}14740[14740] {pull}15923[15923]
- Add collecting AuroraDB metrics in rds metricset. {issue}14142[14142] {pull}16004[16004]
- Reuse connections in SQL module. {pull}16001[16001]
- Improve the `logstash` module (when `xpack.enabled` is set to `true`) to use the override `cluster_uuid` returned by Logstash APIs. {issue}15772[15772] {pull}15795[15795]
- Add region parameter in googlecloud module. {issue}15780[15780] {pull}16203[16203]
- Add kubernetes storage class support via kube-state-metrics. {pull}16145[16145]
- Add database_account azure metricset. {issue}15758[15758]
- Add support for NATS 2.1. {pull}16317[16317]
- Add Load Balancing metricset to GCP {pull}15559[15559]
- Add support for Dropwizard metrics 4.1. {pull}16332[16332]
- Add azure container metricset in order to monitor containers. {issue}15751[15751] {pull}16421[16421]
- Improve the `haproxy` module to support metrics exposed via HTTPS. {issue}14579[14579] {pull}16333[16333]
- Add filtering option for prometheus collector. {pull}16420[16420]
- Add metricsets based on Ceph Manager Daemon to the `ceph` module. {issue}7723[7723] {pull}16254[16254]
- Release `statsd` module as GA. {pull}16447[16447] {issue}14280[14280]
- Add collecting tags and tags_filter for rds metricset in aws module. {pull}16605[16605] {issue}16358[16358]
- Add OpenMetrics Metricbeat module {pull}16596[16596]
- Add `cloudfoundry` module to send events from Cloud Foundry. {pull}16671[16671]
- Add `redisenterprise` module. {pull}16482[16482] {issue}15269[15269]
- Add system/users metricset as beta {pull}16569[16569]
- Align fields to ECS and add more tests for the azure module. {issue}16024[16024] {pull}16754[16754]
- Add additional cgroup fields to docker/diskio{pull}16638[16638]
- Add PubSub metricset to Google Cloud Platform module {pull}15536[15536]
- Add overview dashboard for googlecloud compute metricset. {issue}16534[16534] {pull}16819[16819]
- Add Prometheus remote write endpoint {pull}16609[16609]
- Release STAN module as GA. {pull}16980[16980]
- Add query metricset for prometheus module. {pull}17104[17104]
- Release ActiveMQ module as GA. {issue}17047[17047] {pull}17049[17049]
- Release Zookeeper/connection module as GA. {issue}14281[14281] {pull}17043[17043]
- Add support for CouchDB v2 {issue}16352[16352] {pull}16455[16455]
- Add dashboard for pubsub metricset in googlecloud module. {pull}17161[17161]
- Add dashboards for the azure container metricsets. {pull}17194[17194]
- Replace vpc metricset into vpn, transitgateway and natgateway metricsets. {pull}16892[16892]
- Use Elasticsearch histogram type to store Prometheus histograms {pull}17061[17061]
- Allow to rate Prometheus counters when scraping them {pull}17061[17061]
- Release Oracle module as GA. {issue}14279[14279] {pull}16833[16833]
- Release vsphere module as GA. {issue}15798[15798] {pull}17119[17119]
- Add Storage metricsets to GCP module {pull}15598[15598]
- Added documentation for running Metricbeat in Cloud Foundry. {pull}17275[17275]
- Add test for documented fields check for metricsets without a http input. {issue}17315[17315] {pull}17334[17334]
- Add final tests and move label to GA for the azure module in metricbeat. {pull}17319[17319]
- Refactor windows/perfmon metricset configuration options and event output. {pull}17596[17596]
- Reference kubernetes manifests mount data directory from the host when running metricbeat as daemonset, so data persist between executions in the same node. {pull}17429[17429]
- Add `state_statefulset` metricset to Metricbeat recommended configuration for k8s. {pull}17627[17627]
- Add more detailed error messages, system tests and small refactoring to the service metricset in windows. {pull}17725[17725]
- Stack Monitoring modules now auto-configure required metricsets when `xpack.enabled: true` is set. {issue}16471[[16471] {pull}17609[17609]
- Add Metricbeat IIS module dashboards. {pull}17966[17966]
- Add dashboard for the azure database account metricset. {pull}17901[17901]
- Allow partial region and zone name in googlecloud module config. {pull}17913[17913]
- Add aggregation aligner as a config parameter for googlecloud stackdriver metricset. {issue}17141[[17141] {pull}17719[17719]
- Move the perfmon metricset to GA. {issue}16608[16608] {pull}17879[17879]
- Add static mapping for metricsets under aws module. {pull}17614[17614] {pull}17650[17650]
- Add dashboard for googlecloud storage metricset. {pull}18172[18172]
- Collect new `bulk` indexing metrics from Elasticsearch when `xpack.enabled:true` is set. {issue} {pull}17992[17992]
- Remove requirement to connect as sysdba in Oracle module {issue}15846[15846] {pull}18182[18182]
- Update MSSQL module to fix some SSPI authentication and add brackets to USE statements {pull}17862[17862]]
- Add client address to events from http server module {pull}18336[18336]
- Remove required for region/zone and make stackdriver a metricset in googlecloud. {issue}16785[16785] {pull}18398[18398]
- Add memory metrics into compute googlecloud. {pull}18802[18802]
- Add new fields to HAProxy module. {issue}18523[18523]
- Add Tomcat overview dashboard {pull}14026[14026]
- Accept prefix as metric_types config parameter in googlecloud stackdriver metricset. {pull}19345[19345]
- Update Couchbase to version 6.5 {issue}18595[18595] {pull}19055[19055]
- Add dashboards for googlecloud load balancing metricset. {pull}18369[18369]
- Add support for v1 consumer API in Cloud Foundry module, use it by default. {pull}19268[19268]
- Add support for named ports in autodiscover. {pull}19398[19398]
- Add param `aws_partition` to support aws-cn, aws-us-gov regions. {issue}18850[18850] {pull}19423[19423]
- Add support for wildcard `*` in dimension value of AWS CloudWatch metrics config. {issue}18050[18050] {pull}19660[19660]
- The `elasticsearch/index` metricset now collects metrics for hidden indices as well. {issue}18639[18639] {pull}18703[18703]
- Added `performance` and `query` metricsets to `mysql` module. {pull}18955[18955]
- The `elasticsearch-xpack/index` metricset now reports hidden indices as such. {issue}18639[18639] {pull}18706[18706]
- Adds support for app insights metrics in the azure module. {issue}18570[18570] {pull}18940[18940]
- Added cache and connection_errors metrics to status metricset of MySQL module {issue}16955[16955] {pull}19844[19844]
- Update MySQL dashboard with connection errors and cache metrics {pull}19913[19913] {issue}16955[16955]

*Packetbeat*

- Add an example to packetbeat.yml of using the `forwarded` tag to disable
  `host` metadata fields when processing network data from network tap or mirror
  port. {pull}19209[19209]
- Add ECS fields for x509 certs, event categorization, and related IP info. {pull}19167[19167]

*Functionbeat*
- Add basic ECS categorization and `cloud` fields. {pull}19174[19174]

*Winlogbeat*

- Add more DNS error codes to the Sysmon module. {issue}15685[15685]
- Add experimental event log reader implementation that should be faster in most cases. {issue}6585[6585] {pull}16849[16849]
- Set process.command_line and process.parent.command_line from Sysmon Event ID 1. {pull}17327[17327]
- Add support for event IDs 4673,4674,4697,4698,4699,4700,4701,4702,4768,4769,4770,4771,4776,4778,4779,4964 to the Security module {pull}17517[17517]
- Add registry and code signature information and ECS categorization fields for sysmon module {pull}18058[18058]
- Add new winlogbeat security dashboard {pull}18775[18775]

*Elastic Log Driver*
- Add support for `docker logs` command {pull}19531[19531]

==== Deprecated

*Affecting all Beats*

*Filebeat*


*Heartbeat*

*Journalbeat*

*Metricbeat*
- Deprecate tags config parameter in cloudwatch metricset. {pull}16733[16733]
- Deprecate tags.resource_type_filter config parameter and replace with resource_type. {pull}19688[19688]

*Packetbeat*

*Winlogbeat*

*Functionbeat*

==== Known Issue

*Journalbeat*<|MERGE_RESOLUTION|>--- conflicted
+++ resolved
@@ -217,11 +217,8 @@
 - Fix bug with empty filter values in system/service {pull}19812[19812]
 - Fix S3 input to trim delimiter /n from each log line. {pull}19972[19972]
 - Ignore missing in Zeek module when dropping unecessary fields. {pull}19984[19984]
-<<<<<<< HEAD
 - Fix auditd module syscall table for ppc64 and ppc64le. {pull}20052[20052]
-=======
 - Fix Filebeat OOMs on very long lines {issue}19500[19500], {pull}19552[19552]
->>>>>>> 48160563
 
 *Heartbeat*
 
