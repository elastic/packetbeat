// Use these for links to issue and pulls. Note issues and pulls redirect one to
// each other on Github, so don't worry too much on using the right prefix.
:issue: https://github.com/elastic/beats/issues/
:pull: https://github.com/elastic/beats/pull/

=== Beats version HEAD
https://github.com/elastic/beats/compare/v6.6.0...6.x[Check the HEAD diff]

==== Breaking changes

*Affecting all Beats*

- Dissect syntax change, use * instead of ? when working with field reference. {issue}8054[8054]
- Fix registry handle leak on Windows (https://github.com/elastic/go-sysinfo/pull/33). {pull}9920[9920]
- Allow to unenroll a Beat from the UI. {issue}9452[9452]

*Auditbeat*

*Filebeat*

- Allow beats to blacklist certain part of the configuration while using Central Management. {pull}9099[9099]
- Filesets with multiple ingest pipelines added in {pull}8914[8914] only work with Elasticsearch >= 6.5.0 {pull}10001[10001]
- Add grok pattern to support redis 5.0.3 log timestamp. {issue}9819[9819] {pull}10033[10033]

*Heartbeat*

- Remove monitor generator script that was rarely used. {pull}9648[9648]

*Journalbeat*

*Metricbeat*

- Allow beats to blacklist certain part of the configuration while using Central Management. {pull}9099[9099]

*Packetbeat*

*Packetbeat*

*Winlogbeat*

*Functionbeat*

- The CLI will now log CloudFormation Stack events. {issue}8912[8912]

==== Bugfixes

*Affecting all Beats*

- Propagate Sync error when running SafeFileRotate. {pull}9069[9069]
- Fix autodiscover configurations stopping when metadata is missing. {pull}8851[8851]
- Log events at the debug level when dropped by encoding problems. {pull}9251[9251]
- Refresh host metadata in add_host_metadata. {pull}9359[9359]
- When collecting swap metrics for beats telemetry or system metricbeat module handle cases of free swap being bigger than total swap by assuming no swap is being used. {issue}6271[6271] {pull}9383[9383]
- Ignore non index fields in default_field for Elasticsearch. {pull}9549[9549]
- Update Kibana index pattern attributes for objects that are disabled. {pull}9644[9644]
- Enforce validation for the Central Management access token. {issue}9621[9621]
- Update Golang to 1.10.7. {pull}9640[9640]
- Fix config appender registration. {pull}9873[9873]
- Gracefully handle TLS options when enrolling a Beat. {issue}9129[9129]

*Auditbeat*

*Filebeat*

- Correctly parse `December` or `Dec` in the Syslog input. {pull}9349[9349]
- Fix improperly set config for CRI Flag in Docker Input {pull}8899[8899]
- Just enabling the `elasticsearch` fileset and starting Filebeat no longer causes an error. {pull}8891[8891]
- Fix macOS default log path for elasticsearch module based on homebrew paths. {pul}8939[8939]
- Make sure the Filebeat Elastic licensed packages uses the Elastic binary instead of the OSS. {pull}8836[8836]
- Fix installation of haproxy dashboard. {issue}9307[9307] {pull}9313[9313]
- Don't generate incomplete configurations when logs collection is disabled by hints. {pull}9305[9305]
- Stop runners disabled by hints after previously being started. {pull}9305[9305]
- Fix saved objects in filebeat haproxy dashboard. {pull}9417[9417]
- Fixed a memory leak when harvesters are closed. {pull}7820[7820]
- Add `convert_timezone` option to Elasticsearch module to convert dates to UTC. {issue}9756[9756] {pull}9761[9761]
- Support IPv6 addresses with zone id in IIS ingest pipeline. {issue}9836[9836] error log: {pull}9869[9869] access log: {pull}10029[10029]
- Support haproxy log lines without captured headers. {issue}9463[9463] {pull}9958[9958]
- Make elasticsearch/audit fileset be more lenient in parsing node name. {issue}10035[10035] {pull}10135[10135]

*Heartbeat*

- Heartbeat now always downloads the entire body of HTTP endpoints, even if no checks against the body content are declared. This fixes an issue where timing metrics would be incorrect in scenarios where the body wasn't used since the connection would be closed soon after the headers were sent, but before the entire body was. {pull}8894[8894]
- `Host` header can now be overridden for HTTP requests sent by Heartbeat monitors. {pull}9148[9516]

*Journalbeat*

- Add missing journalbeat non breaking fixes. {pull}9106[9106]

*Metricbeat*

- Fix panics in vsphere module when certain values where not returned by the API. {pull}9784[9784]
- Add missing namespace field in http server metricset {pull}7890[7890]
- Fix race condition when enriching events with kubernetes metadata. {issue}9055[9055] {issue}9067[9067]
- Fix panic on docker healthcheck collection on dockers without healthchecks. {pull}9171[9171]
- Fix issue with not collecting Elasticsearch cross-cluster replication stats correctly. {pull}9179[9179]
- The `node.name` field in the `elasticsearch/node` metricset now correctly reports the Elasticsarch node name. Previously this field was incorrectly reporting the node ID instead. {pull}9209[9209]
- Fix issue preventing diskio metrics collection for idle disks. {issue}9124[9124] {pull}9125[9125]
- Fix MongoDB dashboard that had some incorrect field names from `status` Metricset {pull}9795[9795] {issue}9715[9715]
- Fix pod UID metadata enrichment in Kubernetes module. {pull}10081[10081]

*Packetbeat*

- Fix issue with process monitor associating traffic to the wrong process. {issue}9151[9151] {pull}9443[9443]
- Fix DHCPv4 dashboard that wouldn't load in Kibana. {issue}9850[9850]

*Winlogbeat*

*Functionbeat*

==== Added

*Affecting all Beats*

- Unify dashboard exporter tools. {pull}9097[9097]
- Dissect will now flag event on parsing error. {pull}8751[8751]
- Added the `redirect_stderr` option that allows panics to be logged to log files. {pull}8430[8430]
- Add cache.ttl to add_host_metadata. {pull}9359[9359]
- Add support for index lifecycle management (beta). {pull}7963[7963]
- Always include Pod UID as part of Pod metadata. {pull]9517[9517]
- Release Jolokia autodiscover as GA. {pull}9706[9706]

*Auditbeat*

- Add system module. {pull}9546[9546]

*Filebeat*

- Added `detect_null_bytes` selector to detect null bytes from a io.reader. {pull}9210[9210]
- Added `syslog_host` variable to HAProxy module to allow syslog listener to bind to configured host. {pull}9366[9366]
- Added support on Traefik for Common Log Format and Combined Log Format mixed which is the default Traefik format {issue}8015[8015] {issue}6111[6111] {pull}8768[8768].
- Allow to force CRI format parsing for better performance {pull}8424[8424]
- Add event.dataset to module events. {pull}9457[9457]
- Add field log.source.address and log.file.path to replace source. {pull}9435[9435]
- Add support for multi-core thread_id in postgresql module {issue}9156[9156] {pull}9482[9482]
- Added netflow input type that supports NetFlow v1, v5, v6, v7, v8, v9 and IPFIX. {issue}9399[9399]
- Support mysql 5.7.22 slowlog starting with time information. {issue}7892[7892] {pull}9647[9647]
- Add support for ssl_request_log in apache2 module. {issue}8088[8088] {pull}9833[9833]
- Add support for iis 7.5 log format. {issue}9753[9753] {pull}9967[9967]
- Add support for MariaDB in the `slowlog` fileset of `mysql` module. {pull}9731[9731]

*Heartbeat*
- Made monitors.d configuration part of the default config. {pull}9004[9004]

*Journalbeat*

- Add the ability to check against JSON HTTP bodies with conditions. {pull}8667[8667]
- Add cursor_seek_fallback option. {pull}9234[9234]

*Metricbeat*

- Collect custom cluster `display_name` in `elasticsearch/cluster_stats` metricset. {pull}8445[8445]
- Test etcd module with etcd 3.3. {pull}9068[9068]
- All `elasticsearch` metricsets now have module-level `cluster.id` and `cluster.name` fields. {pull}8770[8770] {pull}8771[8771] {pull}9164[9164] {pull}9165[9165] {pull}9166[9166] {pull}9168[9168]
- All `elasticsearch` node-level metricsets now have `node.id` and `node.name` fields. {pull}9168[9168] {pull}9209[9209]
- Add settings to disable docker and cgroup cpu metrics per core. {issue}9187[9187] {pull}9194[9194] {pull}9589[9589]
- The `elasticsearch/node` metricset now reports the Elasticsearch cluster UUID. {pull}8771[8771]
- Support GET requests in Jolokia module. {issue}8566[8566] {pull}9226[9226]
- Add freebsd support for the uptime metricset. {pull}9413[9413]
- Add `host.os.name` field to add_host_metadata processor. {issue}8948[8948] {pull}9405[9405]
- Add field `event.dataset` which is `{module}.{metricset).
- Add more TCP statuses to `socket_summary` metricset. {pull}9430[9430]
- Remove experimental tag from ceph metricsets. {pull}9708[9708]
- Add `key` metricset to the Redis module. {issue}9582[9582] {pull}9657[9657]
- Add DeDot for kubernetes labels and annotations. {issue}9860[9860] {pull}9939[9939]
<<<<<<< HEAD
- Release Ceph module as GA. {pull}10202[10202]
=======
- Release traefik Metricbeat module as GA. {pull}10166[10166]
- Release php_fpm module as GA. {pull}10198[10198]
- Release Memcached module as GA. {pull}10199[10199]
- Release etcd module as GA. {pull}10200[10200]
>>>>>>> c4a1f11c

*Packetbeat*

*Winlogbeat*

*Functionbeat*

==== Deprecated

*Affecting all Beats*

*Filebeat*
- Deprecate field source. Will be replaced by log.source.address and log.file.path in 7.0. {pull}9435[9435]

*Heartbeat*

*Journalbeat*

*Metricbeat*

- Deprecate field `metricset.rtt`. Replaced by `event.duration` which is in nano instead of micro seconds.

*Packetbeat*

- Support new TLS version negotiation introduced in TLS 1.3. {issue}8647[8647].

*Winlogbeat*

*Functionbeat*

==== Known Issue
<|MERGE_RESOLUTION|>--- conflicted
+++ resolved
@@ -162,14 +162,11 @@
 - Remove experimental tag from ceph metricsets. {pull}9708[9708]
 - Add `key` metricset to the Redis module. {issue}9582[9582] {pull}9657[9657]
 - Add DeDot for kubernetes labels and annotations. {issue}9860[9860] {pull}9939[9939]
-<<<<<<< HEAD
 - Release Ceph module as GA. {pull}10202[10202]
-=======
 - Release traefik Metricbeat module as GA. {pull}10166[10166]
 - Release php_fpm module as GA. {pull}10198[10198]
 - Release Memcached module as GA. {pull}10199[10199]
 - Release etcd module as GA. {pull}10200[10200]
->>>>>>> c4a1f11c
 
 *Packetbeat*
 
