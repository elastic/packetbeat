--- conflicted
+++ resolved
@@ -52,10 +52,7 @@
 - Fix broken macOS ICMP python e2e test. {pull}29900[29900]
 - Only add monitor.status to browser events when summary. {pull}29460[29460]
 - Also add summary to journeys for which the synthetics runner crashes. {pull}29606[29606]
-<<<<<<< HEAD
-=======
 - Update size of ICMP packets to adhere to standard min size. {pull}29948[29948]
->>>>>>> 1518c194
 - Add fonts to support more different types of characters for multiple languages. {pull}29606[29861]
 
 *Metricbeat*
