// Use these for links to issue and pulls. Note issues and pulls redirect one to
// each other on Github, so don't worry too much on using the right prefix.
:issue: https://github.com/elastic/beats/issues/
:pull: https://github.com/elastic/beats/pull/

=== Beats version HEAD
https://github.com/elastic/beats/compare/v7.0.0-alpha2...master[Check the HEAD diff]

==== Breaking changes

*Affecting all Beats*

- The document id fields has been renamed from @metadata.id to @metadata._id {pull}15859[15859]
- Variable substitution from environment variables is not longer supported. {pull}15937{15937}

*Auditbeat*


*Filebeat*


*Heartbeat*


*Journalbeat*

- Improve parsing of syslog.pid in journalbeat to strip the username when present {pull}16116[16116]


*Metricbeat*

- Make use of secure port when accessing Kubelet API {pull}16063[16063]
- Add Tomcat overview dashboard {pull}14026[14026]

*Packetbeat*


*Winlogbeat*

*Functionbeat*


==== Bugfixes

*Affecting all Beats*

- TLS or Beats that accept connections over TLS and validate client certificates. {pull}14146[14146]
- Fix panics that could result from invalid TLS certificates. This can affect Beats that connect over TLS, or Beats that accept connections over TLS and validate client certificates. {pull}14146[14146]
- Fix panic in the Logstash output when trying to send events to closed connection. {pull}15568[15568]
- Fix missing output in dockerlogbeat {pull}15719[15719]
- Fix logging target settings being ignored when Beats are started via systemd or docker. {issue}12024[12024] {pull}15422[15442]
- Do not load dashboards where not available. {pull}15802[15802]
- Fix issue where TLS settings would be ignored when a forward proxy was in use. {pull}15516{15516}
- Update replicaset group to apps/v1 {pull}15854[15802]
- Fix issue where default go logger is not discarded when either * or stdout is selected. {issue}10251[10251] {pull}15708[15708]
- Upgrade go-ucfg to latest v0.8.1. {pull}15937{15937}
- Fix index names for indexing not always guaranteed to be lower case. {pull}16081[16081]
- Add `ssl.ca_sha256` option to the supported TLS option, this allow to check that a specific certificate is used as part of the verified chain. {issue}15717[15717]

*Auditbeat*

- system/socket: Fixed compatibility issue with kernel 5.x. {pull}15771[15771]

*Filebeat*

- Fix s3 input hanging with GetObjectRequest API call by adding context_timeout config. {issue}15502[15502] {pull}15590[15590]
- Add shared_credential_file to cloudtrail config {issue}15652[15652] {pull}15656[15656]
- Fix typos in zeek notice fileset config file. {issue}15764[15764] {pull}15765[15765]
- Fix mapping error when zeek weird logs do not contain IP addresses. {pull}15906[15906]
- Improve `elasticsearch/audit` fileset to handle timestamps correctly. {pull}15942[15942]
- Prevent Elasticsearch from spewing log warnings about redundant wildcards when setting up ingest pipelines for the `elasticsearch` module. {issue}15840[15840] {pull}15900[15900]
- Fix mapping error for cloudtrail additionalEventData field {pull}16088[16088]
- Fix a connection error in httpjson input. {pull}16123[16123]

*Heartbeat*

- Fixed excessive memory usage introduced in 7.5 due to over-allocating memory for HTTP checks. {pull}15639[15639]

*Journalbeat*


*Metricbeat*

- Add dedot for tags in ec2 metricset and cloudwatch metricset. {issue}15843[15843] {pull}15844[15844]
- Use RFC3339 format for timestamps collected using the SQL module. {pull}15847[15847]
- Avoid parsing errors returned from prometheus endpoints. {pull}15712[15712]
- Change lookup_fields from metricset.host to service.address {pull}15883[15883]
- Add dedot for cloudwatch metric name. {issue}15916[15916] {pull}15917[15917]
- Fixed issue `logstash-xpack` module suddenly ceasing to monitor Logstash. {issue}15974[15974] {pull}16044[16044]
- Fix skipping protocol scheme by light modules. {pull}16205[pull]
- Made `logstash-xpack` module once again have parity with internally-collected Logstash monitoring data. {pull}16198[16198]

*Packetbeat*

- Enable setting promiscuous mode automatically. {pull}11366[11366]

*Winlogbeat*


*Functionbeat*


==== Added

*Affecting all Beats*

- Add document_id setting to decode_json_fields processor. {pull}15859[15859]
- Add `aws_ec2` provider for autodiscover. {issue}12518[12518] {pull}14823[14823]

*Auditbeat*


*Filebeat*

- Set event.outcome field based on googlecloud audit log output. {pull}15731[15731]
- Add dashboard for AWS ELB fileset. {pull}15804[15804]
- Add dashboard for AWS vpcflow fileset. {pull}16007[16007]
- Add ECS tls fields to zeek:smtp,rdp,ssl and aws:s3access,elb {issue}15757[15757] {pull}15935[15936]
- Add custom string mapping to CEF module to support Forcepoint NGFW {issue}14663[14663] {pull}15910[15910]
- Add ingress nginx controller fileset {pull}16197[16197]
- move create-[module,fileset,fields] to mage and enable in x-pack/filebeat {pull}15836[15836]
- Add ECS tls and categorization fields to apache module. {issue}16032[16032] {pull}16121[16121]
- Add MQTT input. {issue}15602[15602] {pull}16204[16204]

*Heartbeat*

- Allow a list of status codes for HTTP checks. {pull}15587[15587]


*Journalbeat*

*Metricbeat*

- Move the windows pdh implementation from perfmon to a shared location in order for future modules/metricsets to make use of. {pull}15503[15503]
- Add lambda metricset in aws module. {pull}15260[15260]
- Expand data for the `system/memory` metricset {pull}15492[15492]
- Add azure `storage` metricset in order to retrieve metric values for storage accounts. {issue}14548[14548] {pull}15342[15342]
- Add cost warnings for the azure module. {pull}15356[15356]
- Add DynamoDB AWS Metricbeat light module {pull}15097[15097]
- Release elb module as GA. {pull}15485[15485]
- Add a `system/network_summary` metricset {pull}15196[15196]
- Add mesh metricset for Istio Metricbeat module {pull}15535[15535]
- Add mixer metricset for Istio Metricbeat module {pull}15696[15696]
- Add pilot metricset for Istio Metricbeat module {pull}15761[15761]
- Make the `system/cpu` metricset collect normalized CPU metrics by default. {issue}15618[15618] {pull}15729[15729]
- Add galley metricset for Istio Metricbeat module {pull}15857[15857]
- Add `key/value` mode for SQL module. {issue}15770[15770] {pull]15845[15845]
- Add STAN dashboard {pull}15654[15654]
- Add support for Unix socket in Memcached metricbeat module. {issue}13685[13685] {pull}15822[15822]
- Add `up` metric to prometheus metrics collected from host {pull}15948[15948]
- Add citadel metricset for Istio Metricbeat module {pull}15990[15990]
- Add support for processors in light modules. {issue}14740[14740] {pull}15923[15923]
- Add collecting AuroraDB metrics in rds metricset. {issue}14142[14142] {pull}16004[16004]
- Reuse connections in SQL module. {pull}16001[16001]
- Improve the `logstash` module (when `xpack.enabled` is set to `true`) to use the override `cluster_uuid` returned by Logstash APIs. {issue}15772[15772] {pull}15795[15795]
- Add kubernetes storage class support via kube-state-metrics. {pull}16145[16145]
<<<<<<< HEAD
- Add database_account azure metricset. {issue}15758[15758]
=======
- Add Load Balancing metricset to GCP {pull}15559[15559]
>>>>>>> 978d676d

*Packetbeat*

*Functionbeat*


*Winlogbeat*


==== Deprecated

*Affecting all Beats*

*Filebeat*


*Heartbeat*

*Journalbeat*

*Metricbeat*


*Packetbeat*

*Winlogbeat*

*Functionbeat*

==== Known Issue

*Journalbeat*<|MERGE_RESOLUTION|>--- conflicted
+++ resolved
@@ -154,11 +154,8 @@
 - Reuse connections in SQL module. {pull}16001[16001]
 - Improve the `logstash` module (when `xpack.enabled` is set to `true`) to use the override `cluster_uuid` returned by Logstash APIs. {issue}15772[15772] {pull}15795[15795]
 - Add kubernetes storage class support via kube-state-metrics. {pull}16145[16145]
-<<<<<<< HEAD
 - Add database_account azure metricset. {issue}15758[15758]
-=======
 - Add Load Balancing metricset to GCP {pull}15559[15559]
->>>>>>> 978d676d
 
 *Packetbeat*
 
