--- conflicted
+++ resolved
@@ -33,11 +33,8 @@
 - With the default configuration the cef and panw modules will no longer send the `host`
 field. You can revert this change by configuring tags for the module and omitting
 `forwarded` from the list. {issue}13920[13920] {pull}18223[18223]
-<<<<<<< HEAD
 * Checkpoint {pull}18754[18754]
-=======
 - Preserve case of http.request.method.  ECS prior to 1.6 specified normalizing to lowercase, which lost information. Affects filesets: apache/access, elasticsearch/audit, iis/access, iis/error, nginx/access, nginx/ingress_controller, aws/elb, suricata/eve, zeek/http. {issue}18154[18154] {pull}18359[18359]
->>>>>>> 24c96e10
 
 *Heartbeat*
 
