--- conflicted
+++ resolved
@@ -44,11 +44,8 @@
 
 - Fix goroutine leak happening when harvesters are dynamically stopped. {pull}11263[11263]
 - Fix initialization of the TCP input logger. {pull}11605[11605]
-<<<<<<< HEAD
 - Fix goroutine leak caused on initialization failures of log input. {pull}12125[12125]
-=======
 - Fix memory leak in Filebeat pipeline acker. {pull}12063[12063]
->>>>>>> d592918b
 
 *Heartbeat*
 
