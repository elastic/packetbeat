// Use these for links to issue and pulls. Note issues and pulls redirect one to
// each other on Github, so don't worry too much on using the right prefix.
:issue: https://github.com/elastic/beats/issues/
:pull: https://github.com/elastic/beats/pull/

=== Beats version HEAD
https://github.com/elastic/beats/compare/v8.8.1\...main[Check the HEAD diff]

==== Breaking changes

*Affecting all Beats*

- Update Go version to 1.22.5. {pull}40082[40082]
- Fix FQDN being lowercased when used as `host.hostname` {issue}39993[39993]
- Beats won't log start up information when running under the Elastic Agent {40390}40390[40390]

*Auditbeat*


*Filebeat*

- Convert netflow input to API v2 and disable event normalisation {pull}37901[37901]
- Removed deprecated ZScaler from Beats. Use the https://docs.elastic.co/integrations/zscaler_zia[Zscaler Internet Access] Elastic integration instead. {pull}38037[38037]
- Removed deprecated Tomcat from Beats. Use the https://docs.elastic.co/integrations/apache_tomcat[Apache Tomcat] Elastic integration instead. {pull}38037[38037]
- Removed deprecated Squid from Beats. See <<migrate-from-deprecated-module>> for migration options. {pull}38037[38037]
- Removed deprecated SonicWall from Beats. Use the https://docs.elastic.co/integrations/sonicwall[SonicWall Firewall] Elastic integration instead. {pull}38037[38037]
- Removed deprecated Sonicwall from Beats. Use the https://docs.elastic.co/integrations/sonicwall[SonicWall Firewall] Elastic integration instead. {pull}38037[38037]
- Removed deprecated Snort from Beats. Use the https://docs.elastic.co/integrations/snort[Snort] Elastic integration instead. {pull}38037[38037]
- Removed deprecated Radware from Beats. See <<migrate-from-deprecated-module>> for migration options. {pull}38037[38037]
- Removed deprecated Proofpoint from Beats. Use the https://docs.elastic.co/integrations/proofpoint_tap[Proofpoint TAP] Elastic integration instead. {pull}38037[38037]
- Removed deprecated Netscout from Beats. See <<migrate-from-deprecated-module>> for migration options. {pull}38037[38037]
- Removed deprecated Microsoft DHCP from Beats. Use the https://docs.elastic.co/integrations/microsoft_dhcp[Microsoft DHCP] Elastic integration instead. {pull}38037[38037]
- Removed deprecated Juniper Junos from Beats. Use the https://docs.elastic.co/integrations/juniper_srx[Juniper SRX] Elastic integration instead. {pull}38037[38037]
- Removed deprecated Juniper Netscreen from Beats. See <<migrate-from-deprecated-module>> for migration options. {pull}38037[38037]
- Removed deprecated Infoblox from Beats. Use the https://docs.elastic.co/integrations/infoblox_nios[Infoblox NIOS] Elastic integration instead. {pull}38037[38037]
- Removed deprecated Impreva from Beats. See <<migrate-from-deprecated-module>> for migration options. {pull}38037[38037]
- Removed deprecated Fortinet Client Endpoint from Beats. Use the https://docs.elastic.co/integrations/fortinet_forticlient[Fortinet FortiClient Logs] Elastic integration instead. {pull}38037[38037]
- Removed deprecated Fortinet Fortimail from Beats. Use the https://docs.elastic.co/integrations/fortinet_fortimail[Fortinet FortiMail] Elastic integration instead. {pull}38037[38037]
- Removed deprecated Fortinet Fortimanager from Beats. Use the https://docs.elastic.co/integrations/fortinet_fortimanager[Fortinet FortiManager Logs] Elastic integration instead. {pull}38037[38037]
- Removed deprecated F5 from Beats. Use the https://docs.elastic.co/integrations/f5_bigip[F5 BIG-IP] Elastic integration instead. {pull}38037[38037]
- Removed deprecated Cylance from Beats. See <<migrate-from-deprecated-module>> for migration options. {pull}38037[38037]
- Removed deprecated Cisco Meraki from Beats. Use the https://docs.elastic.co/integrations/cisco_meraki[Cisco Meraki] Elastic integration instead. {pull}38037[38037]
- Removed deprecated Cisco Nexus from Beats. Use the https://docs.elastic.co/integrations/cisco_nexus[Cisco Nexus] Elastic integration instead. {pull}38037[38037]
- Removed deprecated Bluecoat from Beats. See <<migrate-from-deprecated-module>> for migration options. {pull}38037[38037]
- Removed deprecated Barracuda from Beats. Use the https://docs.elastic.co/integrations/barracuda[Barracuda Web Application Firewall] Elastic integration instead. {pull}38037[38037]
- Removed deprecated Sophos UTM from Beats. Use the https://docs.elastic.co/integrations/sophos[Sophos] Elastic integration instead. {pull}38037[38037]
- Introduce input/netmetrics and refactor netflow input metrics {pull}38055[38055]
- Update Salesforce module to use new Salesforce input. {pull}37509[37509]
- Tag events that come from a filestream in "take over" mode. {pull}39828[39828]
- Fix high IO and handling of a corrupted registry log file. {pull}35893[35893]
- Enable file ingestion to report detailed status to Elastic Agent {pull}40075[40075]
- Filebeat, when running with Elastic-Agent, reports status for Filestream input. {pull}40121[40121]
- Implement Elastic Agent status and health reporting for Winlog Filebeat input. {pull}40163[40163]
- Fix filestream's registry GC: registry entries will never be removed if clean_inactive is set to "-1". {pull}40258[40258]
- Added `ignore_empty_values` flag in `decode_cef` Filebeat processor. {pull}40268[40268]
- Journald: removed configuration options `include_matches.or`, `include_matches.and`, `backoff`, `max_backoff`, `cursor_seek_fallback`. {pull}40061[40061]
- Journald: `include_matches.match` now behaves in the same way as matchers in `journalctl`. Users should carefully update their input configuration. {pull}40061[40061]
- Journald: `seek` and `since` behaviour have been simplified, if there is a cursor (state) `seek` and `since` are ignored and the cursor is used. {pull}40061[40061]
- Filebeat now needs to use `exec` and `fork` syscalls to run the journald input. If this input is not being used, the syscalls are not needed. {pull}40061[40061]

*Heartbeat*


*Metricbeat*

- Setting period for counter cache for Prometheus remote_write at least to 60sec {pull}38553[38553]
- Add support of Graphite series 1.1.0+ tagging extension for statsd module. {pull}39619[39619]
- Allow metricsets to report their status via control v2 protocol. {pull}40025[40025]
- Remove fallback to the node limit for the `kubernetes.pod.cpu.usage.limit.pct` and `kubernetes.pod.memory.usage.limit.pct` metrics calculation
- Add support for Kibana status metricset in v8 format {pull}40275[40275]

*Osquerybeat*

- Add action responses data stream, allowing osquerybeat to post action results directly to elasticsearch. {pull}39143[39143]
- Disable allow_unsafe osquery configuration. {pull}40130[40130]
- Upgrade to osquery 5.12.1. {pull}40368[40368]

*Packetbeat*


*Winlogbeat*

- Add "event.category" and "event.type" to Sysmon module for EventIDs 8, 9, 19, 20, 27, 28, 255 {pull}35193[35193]

*Functionbeat*


*Elastic Logging Plugin*


==== Bugfixes

*Affecting all Beats*

- Fix `namespace` filter option on `add_kubernetes_metadata` processor. {pull}39934[39934]
- Support for multiline zookeeper logs {issue}2496[2496]
- Add checks to ensure reloading of units if the configuration actually changed. {pull}34346[34346]
- Fix namespacing on self-monitoring {pull}32336[32336]
- Fix namespacing on self-monitoring {pull}32336[32336]
- Fix Beats started by agent do not respect the allow_older_versions: true configuration flag {issue}34227[34227] {pull}34964[34964]
- Fix performance issues when we have a lot of inputs starting and stopping by allowing to disable global processors under fleet. {issue}35000[35000] {pull}35031[35031]
- 'add_cloud_metadata' processor - add cloud.region field for GCE cloud provider
- 'add_cloud_metadata' processor - update azure metadata api version to get missing `cloud.account.id` field
- Upgraded apache arrow library used in x-pack/libbeat/reader/parquet from v11 to v12.0.1 in order to fix cross-compilation issues {pull}35640[35640]
- Fix panic when MaxRetryInterval is specified, but RetryInterval is not {pull}35820[35820]
- Support build of projects outside of beats directory {pull}36126[36126]
- Support Elastic Agent control protocol chunking support {pull}37343[37343]
- Lower logging level to debug when attempting to configure beats with unknown fields from autodiscovered events/environments {pull}[37816][37816]
- Set timeout of 1 minute for FQDN requests {pull}37756[37756]
- Fix the paths in the .cmd script added to the path by the Windows MSI to point to the new C:\Program Files installation location. https://github.com/elastic/elastic-stack-installers/pull/238
- Change cache processor documentation from `write_period` to `write_interval`. {pull}38561[38561]
- Fix cache processor expiries heap cleanup on partial file writes. {pull}38561[38561]
- Fix cache processor expiries infinite growth when large a large TTL is used and recurring keys are cached. {pull}38561[38561]
- Fix parsing of RFC 3164 process IDs in syslog processor. {issue}38947[38947] {pull}38982[38982]
- Rename the field "apache2.module.error" to "apache.module.error" in Apache error visualization. {issue}39480[39480] {pull}39481[39481]
- Validate config of the `replace` processor {pull}40047[40047]

*Auditbeat*



*Filebeat*

- [Gcs Input] - Added missing locks for safe concurrency {pull}34914[34914]
- Fix the ignore_inactive option being ignored in Filebeat's filestream input {pull}34770[34770]
- Fix TestMultiEventForEOFRetryHandlerInput unit test of CometD input {pull}34903[34903]
- Add input instance id to request trace filename for httpjson and cel inputs {pull}35024[35024]
- Fixes "Can only start an input when all related states are finished" error when running under Elastic-Agent {pull}35250[35250] {issue}33653[33653]
- [system] sync system/auth dataset with system integration 1.29.0. {pull}35581[35581]
- [GCS Input] - Fixed an issue where bucket_timeout was being applied to the entire bucket poll interval and not individual bucket object read operations. Fixed a map write concurrency issue arising from data races when using a high number of workers. Fixed the flaky tests that were present in the GCS test suit. {pull}35605[35605]
- Fixed concurrency and flakey tests issue in azure blob storage input. {issue}35983[35983] {pull}36124[36124]
- Fix panic when sqs input metrics getter is invoked {pull}36101[36101] {issue}36077[36077]
- Fix handling of Juniper SRX structured data when there is no leading junos element. {issue}36270[36270] {pull}36308[36308]
- Fix Filebeat Cisco module with missing escape character {issue}36325[36325] {pull}36326[36326]
- Added a fix for Crowdstrike pipeline handling process arrays {pull}36496[36496]
- [threatintel] MISP pagination fixes {pull}37898[37898]
- Fix file handle leak when handling errors in filestream {pull}37973[37973]
- Fix a race condition that could crash Filebeat with a "negative WaitGroup counter" error {pull}38094[38094]
- Prevent HTTPJSON holding response bodies between executions. {issue}35219[35219] {pull}38116[38116]
- Fix "failed processing S3 event for object key" error on aws-s3 input when key contains the "+" character {issue}38012[38012] {pull}38125[38125]
- Fix duplicated addition of regexp extension in CEL input. {pull}38181[38181]
- Fix the incorrect values generated by the uri_parts processor. {pull}38216[38216]
- Fix HTTPJSON handling of empty object bodies in POST requests. {issue}33961[33961] {pull}38290[38290]
- Fix PEM key validation for CEL and HTTPJSON inputs. {pull}38405[38405]
- Fix filebeat gcs input panic {pull}38407[38407]
- Rename `activity_guid` to `activity_id` in ETW input events to suit other Windows inputs. {pull}38530[38530]
- Add missing provider registration and fix published entity for Active Directory entityanalytics provider. {pull}38645[38645]
- Fix handling of un-parsed JSON in O365 module. {issue}37800[37800] {pull}38709[38709]
- Fix filestream's registry GC: registry entries are now removed from the in-memory and disk store when they're older than the set TTL {issue}36761[36761] {pull}38488[38488]
- Fix indexing failures by re-enabling event normalisation in netflow input. {issue}38703[38703] {pull}38780[38780]
- Fix handling of truncated files in Filestream {issue}38070[38070] {pull}38416[38416]
- Fix panic when more than 32767 pipeline clients are active. {issue}38197[38197] {pull}38556[38556]
- Fix filestream's registry GC: registry entries are now removed from the in-memory and disk store when they're older than the set TTL {issue}36761[36761] {pull}38488[38488]
- [threatintel] MISP splitting fix for empty responses {issue}38739[38739] {pull}38917[38917]
- Fix a bug in cloudwatch task allocation that could skip some logs {issue}38918[38918] {pull}38953[38953]
- Prevent GCP Pub/Sub input blockage by increasing default value of `max_outstanding_messages` {issue}35029[35029] {pull}38985[38985]
- entity-analytics input: Improve structured logging. {pull}38990[38990]
- Fix config validation for CEL and HTTPJSON inputs when using password grant authentication and `client.id` or `client.secret` are not present. {pull}38962[38962]
- Updated Websocket input title to align with existing inputs {pull}39006[39006]
- Restore netflow input on Windows {pull}39024[39024]
- Upgrade azure-event-hubs-go and azure-storage-blob-go dependencies. {pull}38861[38861]
- Fix concurrency/error handling bugs in the AWS S3 input that could drop data and prevent ingestion of large buckets. {pull}39131[39131]
- Fix EntraID query handling. {issue}39419[39419] {pull}39420[39420]
- Fix request trace filename handling in http_endpoint input. {pull}39410[39410]
- Fix filestream not correctly tracking the offset of a file when using the `include_message` parser. {pull}39873[39873] {issue}39653[39653]
- Upgrade github.com/hashicorp/go-retryablehttp to mitigate CVE-2024-6104 {pull}40036[40036]
- Fix for Google Workspace duplicate events issue by adding canonical sorting over fingerprint keys array to maintain key order. {pull}40055[40055] {issue}39859[39859]
- Fix handling of deeply nested numeric values in HTTP Endpoint CEL programs. {pull}40115[40115]
- Prevent panic in CEL and salesforce inputs when github.com/hashicorp/go-retryablehttp exceeds maximum retries. {pull}40144[40144]
- Fix bug in CEL input rate limit logic. {issue}40106[40106] {pull}40270[40270]
- Relax requirements in Okta entity analytics provider user and device profile data shape. {pull}40359[40359]
<<<<<<< HEAD
- Fix filestream not correctly tracking the offset of a file when using the `include_message` parsser. {pull}39873[39873] {issue}39653[39653]
- Fix a number of crashes in the journald input. {pull}40061[40061]
=======
- Fix bug in Okta entity analytics rate limit logic. {issue}40106[40106] {pull}40267[40267]
>>>>>>> 5087dd45

*Heartbeat*



*Metricbeat*

- Fix `namespace` filter option on metricset `state_namespace` enricher. {pull}39934[39934]
- Fix `namespace` filter option at Kubernetes provider level. {pull}39881[39881]
- Fix Azure Monitor 429 error by causing metricbeat to retry the request again. {pull}38294[38294]
- Fix fields not being parsed correctly in postgresql/database {issue}25301[25301] {pull}37720[37720]
- rabbitmq/queue - Change the mapping type of `rabbitmq.queue.consumers.utilisation.pct` to `scaled_float` from `long` because the values fall within the range of `[0.0, 1.0]`. Previously, conversion to integer resulted in reporting either `0` or `1`.
- Fix timeout caused by the retrival of which indices are hidden {pull}39165[39165]
- Fix Azure Monitor support for multiple aggregation types {issue}39192[39192] {pull}39204[39204]
- Fix handling of access errors when reading process metrics {pull}39627[39627]
- Fix behavior of cgroups path discovery when monitoring the host system from within a container {pull}39627[39627]
- Fix issue where beats may report incorrect metrics for its own process when running inside a container {pull}39627[39627]
- Fix for MySQL/Performance - Query failure for MySQL versions below v8.0.1, for performance metric `quantile_95`. {pull}38710[38710]
- Fix Prometheus helper text parser to store each metric family type. {pull}39743[39743]
- Normalize AWS RDS CPU Utilization values before making the metadata API call. {pull}39664[39664]
- Fix behavior of pagetypeinfo metrics {pull}39985[39985]
- Fix query logic for temp and non-temp tablespaces in Oracle module. {issue}38051[38051] {pull}39787[39787]
- Set GCP metrics config period to the default (60s) when the value is below the minimum allowed period. {issue}30434[30434] {pull}40020[40020]
- Fix statistic methods for metrics collected for SQS. {pull}40207[40207]
- Add GCP 'instance_id' resource label in ECS cloud fields. {issue}40033[40033] {pull}40062[40062]
- Fix missing metrics from CloudWatch when include_linked_accounts set to false. {issue}40071[40071] {pull}40135[40135]
- Update beat module with apm-server monitoring metrics fields {pull}40127[40127]
- Fix Azure Monitor metric timespan to restore Storage Account PT1H metrics {issue}40376[40376] {pull}40367[40367]

*Osquerybeat*


*Packetbeat*


*Winlogbeat*


*Elastic Logging Plugin*


==== Added

*Affecting all Beats*

- Added append Processor which will append concrete values or values from a field to target. {issue}29934[29934] {pull}33364[33364]
- dns processor: Add support for forward lookups (`A`, `AAAA`, and `TXT`). {issue}11416[11416] {pull}36394[36394]
- [Enhanncement for host.ip and host.mac] Disabling netinfo.enabled option of add-host-metadata processor {pull}36506[36506]
- allow `queue` configuration settings to be set under the output. {issue}35615[35615] {pull}36788[36788]
- Beats will now connect to older Elasticsearch instances by default {pull}36884[36884]
- Raise up logging level to warning when attempting to configure beats with unknown fields from autodiscovered events/environments
- elasticsearch output now supports `idle_connection_timeout`. {issue}35616[35615] {pull}36843[36843]
- Update to Go 1.21.12. {pull}40114[40114]
- Enable early event encoding in the Elasticsearch output, improving cpu and memory use {pull}38572[38572]
- The environment variable `BEATS_ADD_CLOUD_METADATA_PROVIDERS` overrides configured/default `add_cloud_metadata` providers {pull}38669[38669]
- Introduce log message for not supported annotations for Hints based autodiscover {pull}38213[38213]
- Add persistent volume claim name to volume if available {pull}38839[38839]
- Raw events are now logged to a different file, this prevents potentially sensitive information from leaking into log files {pull}38767[38767]
- Websocket input: Added runtime URL modification support based on state and cursor values {issue}39858[39858] {pull}39997[39997]

*Auditbeat*

- Added `add_session_metadata` processor, which enables session viewer on Auditbeat data. {pull}37640[37640]
- Add linux capabilities to processes in the system/process. {pull}37453[37453]
- Add opt-in eBPF backend for file_integrity module. {pull}37223[37223]
- Add linux capabilities to processes in the system/process. {pull}37453[37453]
- Add opt-in eBPF backend for file_integrity module. {pull}37223[37223]
- Add process data to file events (Linux only, eBPF backend). {pull}38199[38199]
- Add container id to file events (Linux only, eBPF backend). {pull}38328[38328]
- Add procfs backend to the `add_session_metadata` processor. {pull}38799[38799]
- Add process.entity_id, process.group.name and process.group.id in add_process_metadata processor. Make fim module with kprobes backend to always add an appropriately configured add_process_metadata processor to enrich file events {pull}38776[38776]
- Reduce data size for add_session_metadata processor by removing unneeded fields {pull}39500[39500]
- Enrich process events with user and group names, with add_session_metadata processor  {pull}39537[39537]

*Auditbeat*


*Auditbeat*


*Filebeat*

- add documentation for decode_xml_wineventlog processor field mappings.  {pull}32456[32456]
- httpjson input: Add request tracing logger. {issue}32402[32402] {pull}32412[32412]
- Add cloudflare R2 to provider list in AWS S3 input. {pull}32620[32620]
- Add support for single string containing multiple relation-types in getRFC5988Link. {pull}32811[32811]
- Added separation of transform context object inside httpjson. Introduced new clause `.parent_last_response.*` {pull}33499[33499]
- Added metric `sqs_messages_waiting_gauge` for aws-s3 input. {pull}34488[34488]
- Add nginx.ingress_controller.upstream.ip to related.ip {issue}34645[34645] {pull}34672[34672]
- Add unix socket log parsing for nginx ingress_controller {pull}34732[34732]
- Added metric `sqs_worker_utilization` for aws-s3 input. {pull}34793[34793]
- Add MySQL authentication message parsing and `related.ip` and `related.user` fields {pull}34810[34810]
- Add nginx ingress_controller parsing if one of upstreams fails to return response {pull}34787[34787]
- Add oracle authentication messages parsing {pull}35127[35127]
- Add `clean_session` configuration setting for MQTT input.  {pull}35806[16204]
- Add support for a simplified input configuraton when running under Elastic-Agent {pull}36390[36390]
- Added support for Okta OAuth2 provider in the CEL input. {issue}36336[36336] {pull}36521[36521]
- Added support for new features & removed partial save mechanism in the Azure Blob Storage input. {issue}35126[35126] {pull}36690[36690]
- Added support for new features and removed partial save mechanism in the GCS input. {issue}35847[35847] {pull}36713[36713]
- Use filestream input with file_identity.fingerprint as default for hints autodiscover. {issue}35984[35984] {pull}36950[36950]
- Add setup option `--force-enable-module-filesets`, that will act as if all filesets have been enabled in a module during setup. {issue}30915[30915] {pull}99999[99999]
- Made Azure Blob Storage input GA and updated docs accordingly. {pull}37128[37128]
- Made GCS input GA and updated docs accordingly. {pull}37127[37127]
- Suppress and log max HTTP request retry errors in CEL input. {pull}37160[37160]
- Prevent CEL input from re-entering the eval loop when an evaluation failed. {pull}37161[37161]
- Update CEL extensions library to v1.7.0. {pull}37172[37172]
- Add support for complete URL replacement in HTTPJSON chain steps. {pull}37486[37486]
- Add support for user-defined query selection in EntraID entity analytics provider. {pull}37653[37653]
- Update CEL extensions library to v1.8.0 to provide runtime error location reporting. {issue}37304[37304] {pull}37718[37718]
- Add request trace logging for chained API requests. {issue}37551[36551] {pull}37682[37682]
- Relax TCP/UDP metric polling expectations to improve metric collection. {pull}37714[37714]
- Add support for PEM-based Okta auth in HTTPJSON. {pull}37772[37772]
- Prevent complete loss of long request trace data. {issue}37826[37826] {pull}37836[37836]
- Added experimental version of the Websocket Input. {pull}37774[37774]
- Add support for PEM-based Okta auth in CEL. {pull}37813[37813]
- Add Salesforce input. {pull}37331[37331]
- Add ETW input. {pull}36915[36915]
- Update CEL mito extensions to v1.9.0 to add keys/values helper. {pull}37971[37971]
- Add logging for cache processor file reads and writes. {pull}38052[38052]
- Add parseDateInTZ value template for the HTTPJSON input {pull}37738[37738]
- Support VPC endpoint for aws-s3 input SQS queue url. {pull}38189[38189]
- Improve rate limit handling by HTTPJSON {issue}36207[36207] {pull}38161[38161] {pull}38237[38237]
- Add parseDateInTZ value template for the HTTPJSON input. {pull}37738[37738]
- Add support for complex event objects in the HTTP Endpoint input. {issue}37910[37910] {pull}38193[38193]
- Parse more fields from Elasticsearch slowlogs {pull}38295[38295]
- Update CEL mito extensions to v1.10.0 to add base64 decode functions. {pull}38504[38504]
- Add support for Active Directory an entity analytics provider. {pull}37919[37919]
- Add AWS AWSHealth metricset. {pull}38370[38370]
- Add debugging breadcrumb to logs when writing request trace log. {pull}38636[38636]
- added benchmark input {pull}37437[37437]
- added benchmark input and discard output {pull}37437[37437]
- Ensure all responses sent by HTTP Endpoint are HTML-escaped. {pull}39329[39329]
- Update CEL mito extensions to v1.11.0 to improve type checking. {pull}39460[39460]
- Improve logging of request and response with request trace logging in error conditions. {pull}39455[39455]
- Implement Elastic Agent status and health reporting for CEL Filebeat input. {pull}39209[39209]
- Add HTTP metrics to CEL input. {issue}39501[39501] {pull}39503[39503]
- Add default user-agent to CEL HTTP requests. {issue}39502[39502] {pull}39587[39587]
- Improve reindexing support in security module pipelines. {issue}38224[38224] {pull}39588[39588]
- Make HTTP Endpoint input GA. {issue}38979[38979] {pull}39410[39410]
- Update CEL mito extensions to v1.12.2. {pull}39755[39755]
- Add support for base64-encoded HMAC headers to HTTP Endpoint. {pull}39655[39655]
- Add user group membership support to Okta entity analytics provider. {issue}39814[39814] {pull}39815[39815]
- Add request trace support for Okta and EntraID entity analytics providers. {pull}39821[39821]
- Fix handling of infinite rate values in CEL rate limit handling logic. {pull}39940[39940]
- Allow elision of set and append failure logging. {issue}34544[34544] {pull}39929[39929]
- Add ability to remove request trace logs from CEL input. {pull}39969[39969]
- Add ability to remove request trace logs from HTTPJSON input. {pull}40003[40003]
- Update CEL mito extensions to v1.13.0. {pull}40035[40035]
- Add Jamf entity analytics provider. {pull}39996[39996]
- Add ability to remove request trace logs from http_endpoint input. {pull}40005[40005]
- Add ability to remove request trace logs from entityanalytics input. {pull}40004[40004]
- Relax constraint on Base DN in entity analytics Active Directory provider. {pull}40054[40054]
- Implement Elastic Agent status and health reporting for Netflow Filebeat input. {pull}40080[40080]
- Enhance input state reporting for CEL evaluations that return a single error object in events. {pull}40083[40083]
- Allow absent credentials when using GCS with Application Default Credentials. {issue}39977[39977] {pull}40072[40072]
- Add SSL and username support for Redis input, now the input includes support for Redis 6.0+. {pull}40111[40111]
- Add scaling up support for Netflow input. {issue}37761[37761] {pull}40122[40122]
- Update CEL mito extensions to v1.15.0. {pull}40294[40294]
- Allow cross-region bucket configuration in s3 input. {issue}22161[22161] {pull}40309[40309]
- Improve logging in Okta Entity Analytics provider. {issue}40106[40106] {pull}40347[40347]

*Auditbeat*


*Libbeat*



*Heartbeat*

- Added status to monitor run log report.
- Upgrade node to latest LTS v18.20.3. {pull}40038[40038]
- Add journey duration to synthetics browser events. {pull}40230[40230]

*Metricbeat*

- Add per-thread metrics to system_summary {pull}33614[33614]
- Add GCP CloudSQL metadata {pull}33066[33066]
- Add GCP Carbon Footprint metricbeat data {pull}34820[34820]
- Add event loop utilization metric to Kibana module {pull}35020[35020]
- Add metrics grouping by dimensions and time to Azure app insights {pull}36634[36634]
- Align on the algorithm used to transform Prometheus histograms into Elasticsearch histograms {pull}36647[36647]
- Add linux IO metrics to system/process {pull}37213[37213]
- Add new memory/cgroup metrics to Kibana module {pull}37232[37232]
- Support schema_name for MySQL performance metricset {pull}38363[38363]
- Add SSL support to mysql module {pull}37997[37997]
- Add SSL support for aerospike module {pull}38126[38126]
- Add last_terminated_timestamp metric in kubernetes module {pull}39200[39200] {issue}3802[3802]
- Add pod.status.ready_time and pod.status.reason metrics in kubernetes module {pull}39316[39316]
- Add "Buffer cache hit ratio base" to calculate "Buffer cache hit ratio" for performance metrics {pull}40022[40022]


*Metricbeat*


*Osquerybeat*


*Packetbeat*


*Winlogbeat*

- Use fixed size buffer at first pass for event parsing, improving throughput {issue}39530[39530] {pull}39544[39544]
- Add ERROR_INVALID_PARAMETER to the list of recoverable errors. {pull}39781[39781]

*Functionbeat*

*Elastic Log Driver*
*Elastic Logging Plugin*


==== Deprecated

*Auditbeat*


*Filebeat*


*Heartbeat*



*Metricbeat*


*Osquerybeat*


*Packetbeat*


*Winlogbeat*


*Functionbeat*


*Elastic Logging Plugin*


==== Known Issues






<|MERGE_RESOLUTION|>--- conflicted
+++ resolved
@@ -169,12 +169,9 @@
 - Prevent panic in CEL and salesforce inputs when github.com/hashicorp/go-retryablehttp exceeds maximum retries. {pull}40144[40144]
 - Fix bug in CEL input rate limit logic. {issue}40106[40106] {pull}40270[40270]
 - Relax requirements in Okta entity analytics provider user and device profile data shape. {pull}40359[40359]
-<<<<<<< HEAD
+- Fix bug in Okta entity analytics rate limit logic. {issue}40106[40106] {pull}40267[40267]
 - Fix filestream not correctly tracking the offset of a file when using the `include_message` parsser. {pull}39873[39873] {issue}39653[39653]
 - Fix a number of crashes in the journald input. {pull}40061[40061]
-=======
-- Fix bug in Okta entity analytics rate limit logic. {issue}40106[40106] {pull}40267[40267]
->>>>>>> 5087dd45
 
 *Heartbeat*
 
