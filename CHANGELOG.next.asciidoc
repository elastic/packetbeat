// Use these for links to issue and pulls. Note issues and pulls redirect one to
// each other on Github, so don't worry too much on using the right prefix.
:issue: https://github.com/elastic/beats/issues/
:pull: https://github.com/elastic/beats/pull/

=== Beats version HEAD
https://github.com/elastic/beats/compare/v7.0.0-alpha2...master[Check the HEAD diff]

==== Breaking changes

*Affecting all Beats*

- Remove the deprecated `xpack.monitoring.*` settings. Going forward only `monitoring.*` settings may be used. {issue}9424[9424] {pull}18608[18608]
- Remove deprecated/undocumented IncludeCreatorMetadata setting from kubernetes metadata config options {pull}28006[28006]
- Remove deprecated fields from kubernetes module {pull}28046[28046]
- Remove deprecated config option aws_partition. {pull}28120[28120]
- Improve stats API {pull}27963[27963]
- Libbeat: logp package forces ECS compliant logs. Logs are JSON formatted. Options to enable ECS/JSON have been removed. {issue}15544[15544] {pull}28573[28573]
- Update docker client. {pull}28716[28716]
- Remove `auto` from the available options of `setup.ilm.enabled` and set the default value to `true`. {pull}28671[28671]
- add_process_metadata processor: Replace usage of deprecated `process.ppid` field with `process.parent.pid`. {pull}28620[28620]
- add_docker_metadata processor: Replace usage of deprecated `process.ppid` field with `process.parent.pid`. {pull}28620[28620]
- Use data streams instead of indices for storing events from Beats. {pull}28450[28450]
- Remove option `setup.template.type` and always load composable template with data streams. {pull}28450[28450]
- Remove several ILM options (`rollover_alias` and `pattern`) as data streams does not require index aliases. {pull}28450[28450]
- Index template's default_fields setting is only populated with ECS fields. {pull}28596[28596] {issue}28215[28215]
- Remove deprecated `--template` and `--ilm-policy` flags. Use `--index-management` instead. {pull}28870[28870]
- Remove options `logging.files.suffix` and default to datetime endings. {pull}28927[28927]
- Remove Journalbeat. Use `journald` input of Filebeat instead. {pull}29131[29131]
- `include_matches` option of `journald` input no longer accepts a list of string. {pull}29294[29294]
- Add job.name in pods controlled by Jobs {pull}28954[28954]
- Change Docker base image from CentOS 7 to Ubuntu 20.04 {pull}29681[29681]

*Auditbeat*

- File integrity dataset (macOS): Replace unnecessary `file.origin.raw` (type keyword) with `file.origin.text` (type `text`). {issue}12423[12423] {pull}15630[15630]
- Change event.kind=error to event.kind=event to comply with ECS. {issue}18870[18870] {pull}20685[20685]

*Filebeat*

- Fix parsing of Elasticsearch node name by `elasticsearch/slowlog` fileset. {pull}14547[14547]
- With the default configuration the cloud modules (aws, azure, googlecloud, o365, okta)
- With the default configuration the cef and panw modules will no longer send the `host`
- Add `while_pattern` type to multiline reader. {pull}19662[19662]
- auditd dataset: Use process.args to store program arguments instead of auditd.log.aNNN fields. {pull}29601[29601]

*Heartbeat*
- Only add monitor.status to browser events when summary. {pull}29460[29460]

*Metricbeat*

- Remove deprecated fields in Docker module. {issue}11835[11835] {pull}27933[27933]
- Remove deprecated fields in Kafka module. {pull}27938[27938]
- Remove deprecated config option default_region from aws module. {pull}28120[28120]
- Remove network and diskio metrics from ec2 metricset. {pull}28316[28316]
- Rename read/write_io.ops_per_sec to read/write.iops in rds metricset. {pull}28350[28350]
- Remove linux-only metrics from diskio, memory {pull}28292[28292]
- Remove deprecated config option perfmon.counters from windows/perfmon metricset. {pull}28282[28282]
- Remove deprecated fields in Redis module. {issue}11835[11835] {pull}28246[28246]
- system/process metricset: Replace usage of deprecated `process.ppid` field with `process.parent.pid`. {pull}28620[28620]
- Remove overriding of index pattern on the Kubernetes overview dashboard. {pull}29676[29676]

*Packetbeat*

- Redis: fix incorrectly handle with two-words redis command. {issue}14872[14872] {pull}14873[14873]
- `event.category` no longer contains the value `network_traffic` because this is not a valid ECS event category value. {pull}20556[20556]
- Remove deprecated TLS fields in favor of tls.server.x509 and tls.client.x509 ECS fields. {pull}28487[28487]
- HTTP: The field `http.request.method` will maintain its original case. {pull}28620[28620]
- Unify gopacket dependencies. {pull}29167[29167]

*Winlogbeat*

- Add support to Sysmon file delete events (event ID 23). {issue}18094[18094]
- Improve ECS field mappings in Sysmon module. `related.hash`, `related.ip`, and `related.user` are now populated. {issue}18364[18364]
- Improve ECS field mappings in Sysmon module. Hashes are now also populated to the corresponding `process.hash`, `process.pe.imphash`, `file.hash`, or `file.pe.imphash`. {issue}18364[18364]
- Improve ECS field mappings in Sysmon module. `file.name`, `file.directory`, and `file.extension` are now populated. {issue}18364[18364]
- Improve ECS field mappings in Sysmon module. `rule.name` is populated for all events when present. {issue}18364[18364]
- Remove top level `hash` property from sysmon events {pull}20653[20653]
- Move module processing from local Javascript processor to ingest node {issue}29184[29184] {pull}29435[29435]

*Functionbeat*


==== Bugfixes

*Affecting all Beats*


*Auditbeat*

- system/package: Fix parsing of Installed-Size field of DEB packages. {issue}16661[16661] {pull}17188[17188]
- system module: Fix panic during initialisation when /proc/stat can't be read. {pull}17569[17569]
- system/package: Fix an error that can occur while trying to persist package metadata. {issue}18536[18536] {pull}18887[18887]
- system/socket: Fix bugs leading to wrong process being attributed to flows. {pull}29166[29166] {issue}17165[17165]
- system/socket: Fix process name and arg truncation for long names, paths and args lists. {issue}24667[24667] {pull}29410[29410]
- system/socket: Fix startup errors on newer 5.x kernels due to missing _do_fork function. {issue}29607[29607] {pull}29744[29744]
- libbeat/processors/add_process_metadata: Fix memory leak in process cache. {issue}24890[24890] {pull}29717[29717]

*Filebeat*

- aws-s3: Stop trying to increase SQS message visibility after ReceiptHandleIsInvalid errors. {pull}29480[29480]
- Fix handling of IPv6 addresses in netflow flow events. {issue}19210[19210] {pull}29383[29383]
- Fix `sophos` KV splitting and syslog header handling {issue}24237[24237] {pull}29331[29331]
- Undo deletion of endpoint config from cloudtrail fileset in {pull}29415[29415]. {pull}29450[29450]
<<<<<<< HEAD
- Make Cisco ASA and FTD modules conform to the ECS definition for event.outcome and event.type. {issue}29581[29581] {pull}29698[29698]
=======
- ibmmq: Fixed `@timestamp` not being populated with correct values. {pull}29773[29773]
>>>>>>> febc7ddb

*Heartbeat*

- Fix race condition in http monitors using `mode:all` that can cause crashes. {pull}29697[pull]

*Metricbeat*

- Use xpack.enabled on SM modules to write into .monitoring indices when using Metricbeat standalone {pull}28365[28365]
- Fix in rename processor to ingest metrics for `write.iops` to proper field instead of `write_iops` in rds metricset. {pull}28960[28960]
- Enhance filter check in kubernetes event metricset. {pull}29470[29470]
- Fix gcp metrics metricset apply aligner to all metric_types {pull}29514[29513]
- Extract correct index property in kibana.stats metricset {pull}29622[29622]
- Fixed bug with `elasticsearch/cluster_stats` metricset not recording license expiration date correctly. {pull}29711[29711]

*Packetbeat*

- Prevent incorrect use of AMQP protocol parsing from causing silent failure. {pull}29017[29017]
- Fix error handling in MongoDB protocol parsing. {pull}29017[29017]

*Winlogbeat*


*Functionbeat*


*Elastic Logging Plugin*


==== Added

*Affecting all Beats*

- Add config option `rotate_on_startup` to file output {issue}19150[19150] {pull}19347[19347]
- Name all k8s workqueue. {pull}28085[28085]
- Update to ECS 8.0 fields. {pull}28620[28620]
- Support custom analyzers in fields.yml. {issue}28540[28540] {pull}28926[28926]
- Discover changes in Kubernetes nodes metadata as soon as they happen. {pull}23139[23139]
- Support self signed certificates on outputs {pull}29229[29229]
- Update k8s library {pull}29394[29394]
- Add FIPS configuration option for all AWS API calls. {pull}28899[28899]
- Add `default_region` config to AWS common module. {pull}29415[29415]
- Add support for latest k8s versions v1.23 and v1.22 {pull}29575[29575]

*Auditbeat*


*Filebeat*

- Add `text/csv` decoder to `httpjson` input {pull}28564[28564]
- Update `aws-s3` input to connect to non AWS S3 buckets {issue}28222[28222] {pull}28234[28234]
- Add support for '/var/log/pods/' path for add_kubernetes_metadata processor with `resource_type: pod`. {pull}28868[28868]
- Add documentation for add_kubernetes_metadata processors `log_path` matcher. {pull}28868[28868]
- Add support for parsers on journald input {pull}29070[29070]
- Add support in httpjson input for oAuth2ProviderDefault of password grant_type. {pull}29087[29087]
- Add support for filtering in journald input with `unit`, `kernel`, `identifiers` and `include_matches`. {pull}29294[29294]
- Add new `userAgent` and `beatInfo` template functions for httpjson input {pull}29528[29528]

*Heartbeat*


*Metricbeat*

- Preliminary AIX support {pull}27954[27954]
- Add option to skip older k8s events {pull}29396[29396]
- Add `add_resource_metadata` configuration to Kubernetes module. {pull}29133[29133]
- Add `container.id` and `container.runtime` ECS fields in container metricset. {pull}29560[29560]
- Add `memory.workingset.limit.pct` field in Kubernetes container/pod metricset. {pull}29547[29547]
- Add k8s metadata in state_cronjob metricset. {pull}29572[29572]
- Add `elasticsearch.cluster.id` field to Beat and Kibana modules. {pull}29577[29577]
- Add `elasticsearch.cluster.id` field to Logstash module. {pull}29625[29625]

*Packetbeat*

*Functionbeat*


*Winlogbeat*

- Add support for custom XML queries {issue}1054[1054] {pull}29330[29330]

*Elastic Log Driver*

- Fixed docs for hosts {pull}23644[23644]

==== Deprecated

*Affecting all Beats*


*Filebeat*


*Heartbeat*

*Metricbeat*


*Packetbeat*

*Winlogbeat*

*Functionbeat*

==== Known Issue

*Journalbeat*





<|MERGE_RESOLUTION|>--- conflicted
+++ resolved
@@ -102,11 +102,8 @@
 - Fix handling of IPv6 addresses in netflow flow events. {issue}19210[19210] {pull}29383[29383]
 - Fix `sophos` KV splitting and syslog header handling {issue}24237[24237] {pull}29331[29331]
 - Undo deletion of endpoint config from cloudtrail fileset in {pull}29415[29415]. {pull}29450[29450]
-<<<<<<< HEAD
 - Make Cisco ASA and FTD modules conform to the ECS definition for event.outcome and event.type. {issue}29581[29581] {pull}29698[29698]
-=======
 - ibmmq: Fixed `@timestamp` not being populated with correct values. {pull}29773[29773]
->>>>>>> febc7ddb
 
 *Heartbeat*
 
