--- conflicted
+++ resolved
@@ -254,11 +254,8 @@
 - Improve AWS cloudtrail field mappings {issue}16086[16086] {issue}16110[16110] {pull}17155[17155]
 - Release Google Cloud module as GA. {pull}17511[17511]
 - Update filebeat httpjson input to support pagination via Header and Okta module. {pull}16354[16354]
-<<<<<<< HEAD
 - Add support for Google Application Default Credentials to the Google Pub/Sub input and Google Cloud modules. {pull}15668[15668]
-=======
 - Make `decode_cef` processor GA. {pull}17944[17944]
->>>>>>> 02692c77
 - Change the `json.*` input settings implementation to merge parsed json objects with existing objects in the event instead of fully replacing them. {pull}17958[17958]
 
 *Heartbeat*
