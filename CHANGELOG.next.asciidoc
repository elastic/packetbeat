// Use these for links to issue and pulls. Note issues and pulls redirect one to
// each other on Github, so don't worry too much on using the right prefix.
:issue: https://github.com/elastic/beats/issues/
:pull: https://github.com/elastic/beats/pull/

=== Beats version HEAD
https://github.com/elastic/beats/compare/v7.0.0-alpha2...master[Check the HEAD diff]

==== Breaking changes

*Affecting all Beats*

<<<<<<< HEAD
=======
- The document id fields has been renamed from @metadata.id to @metadata._id {pull}15859[15859]
- Variable substitution from environment variables is not longer supported. {pull}15937{15937}
>>>>>>> 790036b3

*Auditbeat*


*Filebeat*


*Heartbeat*


*Journalbeat*


*Metricbeat*

<<<<<<< HEAD
=======
- Make use of secure port when accessing Kubelet API {pull}16063[16063]
- Add Tomcat overview dashboard {pull}14026[14026]
>>>>>>> 790036b3

*Packetbeat*


*Winlogbeat*

*Functionbeat*


==== Bugfixes

*Affecting all Beats*

<<<<<<< HEAD
TLS or Beats that accept connections over TLS and validate client certificates. {pull}14146[14146]
- Fix panic in the Logstash output when trying to send events to closed connection. {pull}15568[15568]

*Auditbeat*


*Filebeat*


*Heartbeat*

=======
- TLS or Beats that accept connections over TLS and validate client certificates. {pull}14146[14146]
- Fix panics that could result from invalid TLS certificates. This can affect Beats that connect over TLS, or Beats that accept connections over TLS and validate client certificates. {pull}14146[14146]
- Fix panic in the Logstash output when trying to send events to closed connection. {pull}15568[15568]
- Fix missing output in dockerlogbeat {pull}15719[15719]
- Fix logging target settings being ignored when Beats are started via systemd or docker. {issue}12024[12024] {pull}15422[15442]
- Do not load dashboards where not available. {pull}15802[15802]
- Fix issue where TLS settings would be ignored when a forward proxy was in use. {pull}15516{15516}
- Update replicaset group to apps/v1 {pull}15854[15802]
- Fix issue where default go logger is not discarded when either * or stdout is selected. {issue}10251[10251] {pull}15708[15708]
- Upgrade go-ucfg to latest v0.8.1. {pull}15937{15937}
- Fix index names for indexing not always guaranteed to be lower case. {pull}16081[16081]

*Auditbeat*

- system/socket: Fixed compatibility issue with kernel 5.x. {pull}15771[15771]

*Filebeat*

- Fix s3 input hanging with GetObjectRequest API call by adding context_timeout config. {issue}15502[15502] {pull}15590[15590]
- Add shared_credential_file to cloudtrail config {issue}15652[15652] {pull}15656[15656]
- Fix typos in zeek notice fileset config file. {issue}15764[15764] {pull}15765[15765]
- Fix mapping error when zeek weird logs do not contain IP addresses. {pull}15906[15906]
- Improve `elasticsearch/audit` fileset to handle timestamps correctly. {pull}15942[15942]
- Prevent Elasticsearch from spewing log warnings about redundant wildcards when setting up ingest pipelines for the `elasticsearch` module. {issue}15840[15840] {pull}15900[15900]
- Fix mapping error for cloudtrail additionalEventData field {pull}16088[16088]
- Fix a connection error in httpjson input. {pull}16123[16123]

*Heartbeat*

- Fixed excessive memory usage introduced in 7.5 due to over-allocating memory for HTTP checks. {pull}15639[15639]
>>>>>>> 790036b3

*Journalbeat*


*Metricbeat*

<<<<<<< HEAD

*Packetbeat*

=======
- Add dedot for tags in ec2 metricset and cloudwatch metricset. {issue}15843[15843] {pull}15844[15844]
- Use RFC3339 format for timestamps collected using the SQL module. {pull}15847[15847]
- Avoid parsing errors returned from prometheus endpoints. {pull}15712[15712]
- Change lookup_fields from metricset.host to service.address {pull}15883[15883]
- Add dedot for cloudwatch metric name. {issue}15916[15916] {pull}15917[15917]
- Fixed issue `logstash-xpack` module suddenly ceasing to monitor Logstash. {issue}15974[15974] {pull}16044[16044]

*Packetbeat*

- Enable setting promiscuous mode automatically. {pull}11366[11366]
>>>>>>> 790036b3

*Winlogbeat*


*Functionbeat*


==== Added

*Affecting all Beats*

<<<<<<< HEAD
=======
- Add document_id setting to decode_json_fields processor. {pull}15859[15859]
- Add `aws_ec2` provider for autodiscover. {issue}12518[12518] {pull}14823[14823]
>>>>>>> 790036b3

*Auditbeat*


*Filebeat*
<<<<<<< HEAD

=======
- Set event.outcome field based on googlecloud audit log output. {pull}15731[15731]
- Add dashboard for AWS ELB fileset. {pull}15804[15804]
- Add dashboard for AWS vpcflow fileset. {pull}16007[16007]
- Add ECS tls fields to zeek:smtp,rdp,ssl and aws:s3access,elb {issue}15757[15757] {pull}15935[15936]
- Add custom string mapping to CEF module to support Forcepoint NGFW {issue}14663[14663] {pull}15910[15910]
- move create-[module,fileset,fields] to mage and enable in x-pack/filebeat {pull}15836[15836]
- Add ECS tls and categorization fields to apache module. {issue}16032[16032] {pull}16121[16121]
>>>>>>> 790036b3

*Heartbeat*

- Allow a list of status codes for HTTP checks. {pull}15587[15587]


*Journalbeat*

*Metricbeat*

- Move the windows pdh implementation from perfmon to a shared location in order for future modules/metricsets to make use of. {pull}15503[15503]
- Add lambda metricset in aws module. {pull}15260[15260]
- Expand data for the `system/memory` metricset {pull}15492[15492]
- Add azure `storage` metricset in order to retrieve metric values for storage accounts. {issue}14548[14548] {pull}15342[15342]
- Add cost warnings for the azure module. {pull}15356[15356]
- Add DynamoDB AWS Metricbeat light module {pull}15097[15097]
- Release elb module as GA. {pull}15485[15485]
- Add a `system/network_summary` metricset {pull}15196[15196]
<<<<<<< HEAD
- Add mesh metricset for Istio Metricbeat module{pull}15535[15535]
- Make the `system/cpu` metricset collect normalized CPU metrics by default. {issue}15618[15618] {pull}15729[15729]
=======
- Add mesh metricset for Istio Metricbeat module {pull}15535[15535]
- Add mixer metricset for Istio Metricbeat module {pull}15696[15696]
- Add pilot metricset for Istio Metricbeat module {pull}15761[15761]
- Make the `system/cpu` metricset collect normalized CPU metrics by default. {issue}15618[15618] {pull}15729[15729]
- Add galley metricset for Istio Metricbeat module {pull}15857[15857]
- Add `key/value` mode for SQL module. {issue}15770[15770] {pull]15845[15845]
- Add STAN dashboard {pull}15654[15654]
- Add support for Unix socket in Memcached metricbeat module. {issue}13685[13685] {pull}15822[15822]
- Add `up` metric to prometheus metrics collected from host {pull}15948[15948]
- Add citadel metricset for Istio Metricbeat module {pull}15990[15990]
- Add support for processors in light modules. {issue}14740[14740] {pull}15923[15923]
- Add collecting AuroraDB metrics in rds metricset. {issue}14142[14142] {pull}16004[16004]
- Reuse connections in SQL module. {pull}16001[16001]
- Improve the `logstash` module (when `xpack.enabled` is set to `true`) to use the override `cluster_uuid` returned by Logstash APIs. {issue}15772[15772] {pull}15795[15795]
>>>>>>> 790036b3

*Packetbeat*

*Functionbeat*


*Winlogbeat*


==== Deprecated

*Affecting all Beats*

*Filebeat*


*Heartbeat*

*Journalbeat*

*Metricbeat*


*Packetbeat*

*Winlogbeat*

*Functionbeat*

==== Known Issue

*Journalbeat*<|MERGE_RESOLUTION|>--- conflicted
+++ resolved
@@ -10,11 +10,8 @@
 
 *Affecting all Beats*
 
-<<<<<<< HEAD
-=======
 - The document id fields has been renamed from @metadata.id to @metadata._id {pull}15859[15859]
 - Variable substitution from environment variables is not longer supported. {pull}15937{15937}
->>>>>>> 790036b3
 
 *Auditbeat*
 
@@ -30,11 +27,8 @@
 
 *Metricbeat*
 
-<<<<<<< HEAD
-=======
 - Make use of secure port when accessing Kubelet API {pull}16063[16063]
 - Add Tomcat overview dashboard {pull}14026[14026]
->>>>>>> 790036b3
 
 *Packetbeat*
 
@@ -48,7 +42,6 @@
 
 *Affecting all Beats*
 
-<<<<<<< HEAD
 TLS or Beats that accept connections over TLS and validate client certificates. {pull}14146[14146]
 - Fix panic in the Logstash output when trying to send events to closed connection. {pull}15568[15568]
 
@@ -60,7 +53,6 @@
 
 *Heartbeat*
 
-=======
 - TLS or Beats that accept connections over TLS and validate client certificates. {pull}14146[14146]
 - Fix panics that could result from invalid TLS certificates. This can affect Beats that connect over TLS, or Beats that accept connections over TLS and validate client certificates. {pull}14146[14146]
 - Fix panic in the Logstash output when trying to send events to closed connection. {pull}15568[15568]
@@ -91,18 +83,15 @@
 *Heartbeat*
 
 - Fixed excessive memory usage introduced in 7.5 due to over-allocating memory for HTTP checks. {pull}15639[15639]
->>>>>>> 790036b3
 
 *Journalbeat*
 
 
 *Metricbeat*
 
-<<<<<<< HEAD
 
 *Packetbeat*
 
-=======
 - Add dedot for tags in ec2 metricset and cloudwatch metricset. {issue}15843[15843] {pull}15844[15844]
 - Use RFC3339 format for timestamps collected using the SQL module. {pull}15847[15847]
 - Avoid parsing errors returned from prometheus endpoints. {pull}15712[15712]
@@ -113,7 +102,6 @@
 *Packetbeat*
 
 - Enable setting promiscuous mode automatically. {pull}11366[11366]
->>>>>>> 790036b3
 
 *Winlogbeat*
 
@@ -125,19 +113,14 @@
 
 *Affecting all Beats*
 
-<<<<<<< HEAD
-=======
 - Add document_id setting to decode_json_fields processor. {pull}15859[15859]
 - Add `aws_ec2` provider for autodiscover. {issue}12518[12518] {pull}14823[14823]
->>>>>>> 790036b3
 
 *Auditbeat*
 
 
 *Filebeat*
-<<<<<<< HEAD
 
-=======
 - Set event.outcome field based on googlecloud audit log output. {pull}15731[15731]
 - Add dashboard for AWS ELB fileset. {pull}15804[15804]
 - Add dashboard for AWS vpcflow fileset. {pull}16007[16007]
@@ -145,7 +128,6 @@
 - Add custom string mapping to CEF module to support Forcepoint NGFW {issue}14663[14663] {pull}15910[15910]
 - move create-[module,fileset,fields] to mage and enable in x-pack/filebeat {pull}15836[15836]
 - Add ECS tls and categorization fields to apache module. {issue}16032[16032] {pull}16121[16121]
->>>>>>> 790036b3
 
 *Heartbeat*
 
@@ -164,10 +146,8 @@
 - Add DynamoDB AWS Metricbeat light module {pull}15097[15097]
 - Release elb module as GA. {pull}15485[15485]
 - Add a `system/network_summary` metricset {pull}15196[15196]
-<<<<<<< HEAD
 - Add mesh metricset for Istio Metricbeat module{pull}15535[15535]
 - Make the `system/cpu` metricset collect normalized CPU metrics by default. {issue}15618[15618] {pull}15729[15729]
-=======
 - Add mesh metricset for Istio Metricbeat module {pull}15535[15535]
 - Add mixer metricset for Istio Metricbeat module {pull}15696[15696]
 - Add pilot metricset for Istio Metricbeat module {pull}15761[15761]
@@ -182,7 +162,6 @@
 - Add collecting AuroraDB metrics in rds metricset. {issue}14142[14142] {pull}16004[16004]
 - Reuse connections in SQL module. {pull}16001[16001]
 - Improve the `logstash` module (when `xpack.enabled` is set to `true`) to use the override `cluster_uuid` returned by Logstash APIs. {issue}15772[15772] {pull}15795[15795]
->>>>>>> 790036b3
 
 *Packetbeat*
 
