--- conflicted
+++ resolved
@@ -247,12 +247,9 @@
 - Improve ECS categorization field mapping in icinga module. {issue}16164[16164] {pull}16533[16533]
 - Improve ECS categorization field mappings in ibmmq module. {issue}16163[16163] {pull}16532[16532]
 - Add custom string mapping to CEF module to support Forcepoint NGFW {issue}14663[14663] {pull}15910[15910]
-<<<<<<< HEAD
-- Improve ECS categorization field mappings in suricata module. {issue}16181[16181] {pull}16843[16843]
-=======
 - Add ECS related fields to CEF module {issue}16157[16157] {pull}16338[16338]
 - Improve ECS categorization, host field mappings in elasticsearch module. {issue}16160[16160] {pull}16469[16469]
->>>>>>> 9311055b
+- Improve ECS categorization field mappings in suricata module. {issue}16181[16181] {pull}16843[16843]
 
 *Heartbeat*
 
