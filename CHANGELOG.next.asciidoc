// Use these for links to issue and pulls. Note issues and pulls redirect one to
// each other on Github, so don't worry too much on using the right prefix.
:issue: https://github.com/elastic/beats/issues/
:pull: https://github.com/elastic/beats/pull/

=== Beats version HEAD
https://github.com/elastic/beats/compare/v8.2.0\...main[Check the HEAD diff]

==== Breaking changes

*Affecting all Beats*


*Auditbeat*


*Filebeat*

- Fixed error spam from `add_kubernetes_metadata` processor when running on AKS. {pull}33697[33697]
- Metrics hosted by the HTTP monitoring endpoint for the `aws-cloudwatch`, `aws-s3`, `cel`, and `lumberjack` inputs are now available under `/inputs/` instead of `/dataset`.
- The `close.on_state_change.inactive` default value is now set to 5 minutes, matching the documentation.

*Heartbeat*


*Metricbeat*


*Packetbeat*


*Winlogbeat*

- Corrects issue with security events with source IP of "LOCAL" or "Unknown" failing to ingest {issue}19627[19627] {pull}34295[34295]
- Added processing for Windows Event ID's 4797, 5379, 5380, 5381, and 5382 for the Security Ingest Pipeline {issue}34293[34293] {pull}34294[34294]
- Added processing for Windows Event ID's 5140 and 5145 for the Security Ingest Pipeline {pull}34352[34352]

*Functionbeat*


==== Bugfixes

*Affecting all Beats*

- Fix Windows service install/uninstall when Win32_Service returns error, add logic to wait until the Windows Service is stopped before proceeding. {pull}33322[33322]
- Support for multiline zookeeper logs {issue}2496[2496]
- Allow `clock_nanosleep` in the default seccomp profiles for amd64 and 386. Newer versions of glibc (e.g. 2.31) require it. {issue}33792[33792]
- Disable lockfile when running under elastic-agent. {pull}33988[33988]
- Add checks to ensure reloading of units if the configuration actually changed. {pull}34346[34346]

*Auditbeat*


*Filebeat*
- [GCS] Added support for more mime types & introduced offset tracking via cursor state. Also added support for
   automatic splitting at root level, if root level element is an array. {pull}34155[34155]
- [httpsjon] Improved error handling during pagination with chaining & split processor {pull}34127[34127]
- [Azure blob storage] Added support for more mime types & introduced offset tracking via cursor state. {pull}33981[33981]
- Fix EOF on single line not producing any event. {issue}30436[30436] {pull}33568[33568]
- Fix handling of error in states in direct aws-s3 listing input {issue}33513[33513] {pull}33722[33722]
- Fix `httpjson` input page number initialization and documentation. {pull}33400[33400]
- Add handling of AAA operations for Cisco ASA module. {issue}32257[32257] {pull}32789[32789]
- Fix gc.log always shipped even if gc fileset is disabled {issue}30995[30995]
- Fix handling of empty array in httpjson input. {pull}32001[32001]
- Fix reporting of `filebeat.events.active` in log events such that the current value is always reported instead of the difference from the last value. {pull}33597[33597]
- Fix splitting array of strings/arrays in httpjson input {issue}30345[30345] {pull}33609[33609]
- Fix Google workspace pagination and document ID generation. {pull}33666[33666]
- Fix PANW handling of messages with event.original already set. {issue}33829[33829] {pull}33830[33830]
- Rename identity as identity_name when the value is a string in Azure Platform Logs. {pull}33654[33654]
- Fix 'requires pointer' error while getting cursor metadata. {pull}33956[33956]
- Fix input cancellation handling when HTTP client does not support contexts. {issue}33962[33962] {pull}33968[33968]
- Update mito CEL extension library to v0.0.0-20221207004749-2f0f2875e464 {pull}33974[33974]
- Fix CEL result deserialisation when evaluation fails. {issue}33992[33992] {pull}33996[33996]
- Fix handling of non-200/non-429 status codes. {issue}33999[33999] {pull}34002[34002]
- [azure-eventhub input] Switch the run EPH run mode to non-blocking {pull}34075[34075]
- [google_workspace] Fix pagination and cursor value update. {pull}34274[34274]
- Fix handling of quoted values in auditd module. {issue}22587[22587] {pull}34069[34069]

*Heartbeat*
- Fix broken zip URL monitors. NOTE: Zip URL Monitors will be removed in version 8.7 and replaced with project monitors. {pull}33723[33723]
- Fix bug where states.duration_ms was incorrect type. {pull}33563[33563]
- Fix handling of long UDP messages in UDP input. {issue}33836[33836] {pull}33837[33837]
- Fix browser monitor summary reporting as up when monitor is down. {issue}33374[33374] {pull}33819[33819]
- Fix beat capabilities on Docker image. {pull}33584[33584]


*Heartbeat*


*Auditbeat*


*Filebeat*

- Allow the `misp` fileset in the Filebeat `threatintel` module to ignore CIDR ranges for an IP field. {issue}29949[29949] {pull}34195[34195]

*Auditbeat*


*Filebeat*

- Fix handling of null or empty arrays during split with keep parent option. {pull}34322[34322]

*Heartbeat*


*Metricbeat*

- in module/windows/perfmon, changed collection method of the second counter value required to create a displayable value {pull}32305[32305]
- Fix and improve AWS metric period calculation to avoid zero-length intervals {pull}32724[32724]
- Add missing cluster metadata to k8s module metricsets {pull}32979[32979] {pull}33032[33032]
- Add GCP CloudSQL region filter {pull}32943[32943]
- Fix logstash cgroup mappings {pull}33131[33131]
- Remove unused `elasticsearch.node_stats.indices.bulk.avg_time.bytes` mapping {pull}33263[33263]
- Fix kafka dashboard field names {pull}33555[33555]
- Add tags to events based on parsed identifier. {pull}33472[33472]
- Support Oracle-specific connection strings in SQL module {issue}32089[32089] {pull}32293[32293]
- Remove deprecated metrics from controller manager, scheduler and proxy {pull}34161[34161]

*Osquerybeat*

- Fix data_stream configuration, enforce the default values used before 8.6.0. {pull}34246[34246]

*Packetbeat*


*Winlogbeat*


*Functionbeat*

- Fix Kinesis events timestamp to use timestamp of the event record instead of when the record was processed {pull}33593[33593]


*Elastic Logging Plugin*


==== Added

*Affecting all Beats*


*Auditbeat*


*Filebeat*

- add documentation for decode_xml_wineventlog processor field mappings.  {pull}32456[32456]
- httpjson input: Add request tracing logger. {issue}32402[32402] {pull}32412[32412]
- Add cloudflare R2 to provider list in AWS S3 input. {pull}32620[32620]
- Add support for single string containing multiple relation-types in getRFC5988Link. {pull}32811[32811]
- Fix handling of invalid UserIP and LocalIP values. {pull}32896[32896]
- Allow http_endpoint instances to share ports. {issue}32578[32578] {pull}33377[33377]
- Improve httpjson documentation for split processor. {pull}33473[33473]
- Added separation of transform context object inside httpjson. Introduced new clause `.parent_last_response.*` {pull}33499[33499]
- Cloud Foundry input uses server-side filtering when retrieving logs. {pull}33456[33456]
- Add `parse_aws_vpc_flow_log` processor. {pull}33656[33656]
- Update `aws.vpcflow` dataset in AWS module have a configurable log `format` and to produce ECS 8.x fields. {pull}33699[33699]
- Modified `aws-s3` input to reduce mutex contention when multiple SQS message are being processed concurrently. {pull}33658[33658]
- Disable "event normalization" processing for the aws-s3 input to reduce allocations. {pull}33673[33673]
- Add Common Expression Language input. {pull}31233[31233]
- Add support for http+unix and http+npipe schemes in httpjson input. {issue}33571[33571] {pull}33610[33610]
- Add support for http+unix and http+npipe schemes in cel input. {issue}33571[33571] {pull}33712[33712]
- Add `decode_duration`, `move_fields` processors. {pull}31301[31301]
- Add backup to bucket and delete functionality for the `aws-s3` input. {issue}30696[30696] {pull}33559[33559]
- Add metrics for UDP packet processing. {pull}33870[33870]
- Convert UDP input to v2 input. {pull}33930[33930]
- Improve collection of risk information from Okta debug data. {issue}33677[33677] {pull}34030[34030]
- Adding filename details from zip to response for httpjson {issue}33952[33952] {pull}34044[34044]
- Allow user configuration of keep-alive behaviour for HTTPJSON and CEL inputs. {issue}33951[33951] {pull}34014[34014]
- Add support for polling system UDP stats for UDP input metrics. {pull}34070[34070]
- Add support for recognizing the log level in Elasticsearch JVM logs {pull}34159[34159]
- Add metrics for TCP packet processing. {pull}34333[34333]

*Auditbeat*


*Filebeat*


*Heartbeat*


*Metricbeat*

- Add Data Granularity option to AWS module to allow for for fewer API calls of longer periods and keep small intervals. {issue}33133[33133] {pull}33166[33166]
- Update README file on how to run Metricbeat on Kubernetes. {pull}33308[33308]
- Add per-thread metrics to system_summary {pull}33614[33614]
- Add GCP CloudSQL metadata {pull}33066[33066]
- Remove GCP Compute metadata cache {pull}33655[33655]
- Add support for multiple regions in GCP {pull}32964[32964]
- Add GCP Redis regions support {pull}33728[33728]
- Add namespace metadata to all namespaced kubernetes resources. {pull}33763[33763]
- Changed cloudwatch module to call ListMetrics API only once per region, instead of per AWS namespace {pull}34055[34055]
<<<<<<< HEAD
- Add beta ingest metricset to Elasticsearch module for ingest pipeline monitoring {pull}34012[34012]
=======
- Handle duplicated TYPE line for prometheus metrics {issue}18813[18813] {pull}33865[33865]
>>>>>>> 9754d2b0

*Packetbeat*

- Add option to allow sniffer to change device when default route changes. {issue}31905[31905] {pull}32681[32681]
- Add option to allow sniffing multiple interface devices. {issue}31905[31905] {pull}32933[32933]
- Bump Windows Npcap version to v1.71. {issue}33164[33164] {pull}33172[33172]
- Add fragmented IPv4 packet reassembly. {issue}33012[33012] {pull}33296[33296]
- Reduce logging level for ENOENT to WARN when mapping sockets to processes. {issue}33793[33793] {pull}[]
- Add metrics for TCP and UDP packet processing. {pull}33833[33833] {pull}34353[34353]

*Packetbeat*


*Functionbeat*


*Winlogbeat*

- Add metrics for log event processing. {pull}33922[33922]

*Elastic Log Driver*


==== Deprecated

*Affecting all Beats*


*Filebeat*


*Heartbeat*


*Metricbeat*


*Packetbeat*

*Winlogbeat*


*Functionbeat*

==== Known Issue





<|MERGE_RESOLUTION|>--- conflicted
+++ resolved
@@ -192,11 +192,8 @@
 - Add GCP Redis regions support {pull}33728[33728]
 - Add namespace metadata to all namespaced kubernetes resources. {pull}33763[33763]
 - Changed cloudwatch module to call ListMetrics API only once per region, instead of per AWS namespace {pull}34055[34055]
-<<<<<<< HEAD
-- Add beta ingest metricset to Elasticsearch module for ingest pipeline monitoring {pull}34012[34012]
-=======
+- Add beta ingest_pipeline metricset to Elasticsearch module for ingest pipeline monitoring {pull}34012[34012]
 - Handle duplicated TYPE line for prometheus metrics {issue}18813[18813] {pull}33865[33865]
->>>>>>> 9754d2b0
 
 *Packetbeat*
 
