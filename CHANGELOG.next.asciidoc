// Use these for links to issue and pulls. Note issues and pulls redirect one to
// each other on Github, so don't worry too much on using the right prefix.
:issue: https://github.com/elastic/beats/issues/
:pull: https://github.com/elastic/beats/pull/

=== Beats version HEAD
https://github.com/elastic/beats/compare/v7.0.0-alpha2...master[Check the HEAD diff]

==== Breaking changes

*Affecting all Beats*

- The document id fields has been renamed from @metadata.id to @metadata._id {pull}15859[15859]
- Variable substitution from environment variables is not longer supported. {pull}15937{15937}
- Change aws_elb autodiscover provider field name from elb_listener.* to aws.elb.*. {issue}16219[16219] {pull}16402{16402}
- Remove `AddDockerMetadata` and `AddKubernetesMetadata` processors from the `script` processor. They can still be used as normal processors in the configuration. {issue}16349[16349] {pull}16514[16514]
- Introduce APM libbeat instrumentation, active when running the beat with ELASTIC_APM_ACTIVE=true. {pull}17938[17938]
- Remove the non-ECS `agent.hostname` field. Use the `agent.name` or `agent.id` fields for an identifier. {issue}16377[16377] {pull}18328[18328]
- Make error message about locked data path actionable. {pull}18667[18667]
- Ensure dynamic template names are unique for the same field. {pull}18849[18849]
- Remove the deprecated `xpack.monitoring.*` settings. Going forward only `monitoring.*` settings may be used. {issue}9424[9424] {pull}18608[18608]
- Added `certificate` TLS verification mode to ignore server name mismatch. {issue}12283[12283] {pull}20293[20293]

*Auditbeat*

- File integrity dataset (macOS): Replace unnecessary `file.origin.raw` (type keyword) with `file.origin.text` (type `text`). {issue}12423[12423] {pull}15630[15630]
- Change event.kind=error to event.kind=event to comply with ECS. {issue}18870[18870] {pull}20685[20685]
- Change network.direction values to ECS recommended values (inbound, outbound). {issue}12445[12445] {pull}20695[20695]

*Filebeat*

- Improve ECS field mappings in panw module.  event.outcome now only contains success/failure per ECS specification. {issue}16025[16025] {pull}17910[17910]
- Improve ECS categorization field mappings for nginx module. http.request.referrer only populated when nginx sets a value {issue}16174[16174] {pull}17844[17844]
- Improve ECS field mappings in santa module. move hash.sha256 to process.hash.sha256 & move certificate fields to santa.certificate . {issue}16180[16180] {pull}17982[17982]
- With the default configuration the cloud modules (aws, azure, googlecloud, o365, okta)
  will no longer send the `host` field that contains information about the host Filebeat is
  running on. This is because the `host` field specifies the host on which the event
  happened. {issue}13920[13920] {pull}18223[18223]
- With the default configuration the following modules will no longer send the `host`
  field that contains information about the host on which Filebeat is running.
  You can revert this change by configuring tags for the module and omitting
  `forwarded` from the list. {issue}13920[13920]
* CEF {pull}18223[18223]
* PANW {pull}18223[18223]
* Cisco {pull}18753[18753]
* CrowdStrike {pull}19132[19132]
* Fortinet {pull}19133[19133]
* iptables {pull}18756[18756]
* Checkpoint {pull}18754[18754]
* Netflow {pull}19087[19087]
* Zeek {pull}19113[19113] (`forwarded` tag is not included by default)
* Suricata {pull}19107[19107] (`forwarded` tag is not included by default)
* CoreDNS {pull}19134[19134] (`forwarded` tag is not included by default)
* Envoy Proxy {pull}19134[19134] (`forwarded` tag is not included by default)
- Preserve case of http.request.method.  ECS prior to 1.6 specified normalizing to lowercase, which lost information. Affects filesets: apache/access, elasticsearch/audit, iis/access, iis/error, nginx/access, nginx/ingress_controller, aws/elb, suricata/eve, zeek/http. {issue}18154[18154] {pull}18359[18359]
- Adds check on `<no value>` config option value for the azure input `resource_manager_endpoint`. {pull}18890[18890]
- Okta module now requires objects instead of JSON strings for the `http_headers`, `http_request_body`, `pagination`, `rate_limit`, and `ssl` variables. {pull}18953[18953]
- Adds oauth support for httpjson input. {issue}18415[18415] {pull}18892[18892]
- Adds `split_events_by` option to httpjson input. {pull}19246[19246]
- Adds `date_cursor` option to httpjson input. {pull}19483[19483]
- Adds Gsuite module with SAML support. {pull}19329[19329]
- Adds Gsuite User Accounts support. {pull}19329[19329]
- Adds Gsuite Login audit support. {pull}19702[19702]
- Adds Gsuite Admin support. {pull}19769[19769]
- Adds Gsuite Drive support. {pull}19704[19704]
- Adds Gsuite Groups support. {pull}19725[19725]
- Move file metrics to dataset endpoint {pull}19977[19977]
- Add `while_pattern` type to multiline reader. {pull}19662[19662]
- Tracking session end reason in panw module. {pull}18705[18705]
- Fix PANW field spelling "veredict" to "verdict" on event.action {pull}18808[18808]
- Removed experimental modules `citrix`, `kaspersky`, `rapid7` and `tenable`. {pull}20706[20706]

*Heartbeat*


*Journalbeat*

- Improve parsing of syslog.pid in journalbeat to strip the username when present {pull}16116[16116]


*Metricbeat*

- Make use of secure port when accessing Kubelet API {pull}16063[16063]
- Add Tomcat overview dashboard {pull}14026[14026]
- Move service config under metrics and simplify metric types. {pull}18691[18691]
- Fix ECS compliance of user.id field in system/users  metricset {pull}19019[19019]
- Rename googlecloud stackdriver metricset to metrics. {pull}19718[19718]

*Packetbeat*

- Redis: fix incorrectly handle with two-words redis command. {issue}14872[14872] {pull}14873[14873]
- `event.category` no longer contains the value `network_traffic` because this is not a valid ECS event category value. {pull}20556[20556]

*Winlogbeat*

- Add support to Sysmon file delete events (event ID 23). {issue}18094[18094]
- Improve ECS field mappings in Sysmon module. `related.hash`, `related.ip`, and `related.user` are now populated. {issue}18364[18364]
- Improve ECS field mappings in Sysmon module. Hashes are now also populated to the corresponding `process.hash`, `process.pe.imphash`, `file.hash`, or `file.pe.imphash`. {issue}18364[18364]
- Improve ECS field mappings in Sysmon module. `file.name`, `file.directory`, and `file.extension` are now populated. {issue}18364[18364]
- Improve ECS field mappings in Sysmon module. `rule.name` is populated for all events when present. {issue}18364[18364]
- Add Powershell module. Support for event ID's: `400`, `403`, `600`, `800`, `4103`, `4014`, `4105`, `4106`. {issue}16262[16262] {pull}18526[18526]
- Fix Powershell processing of downgraded engine events. {pull}18966[18966]
- Fix unprefixed fields in `fields.yml` for Powershell module {issue}18984[18984]
- Remove top level `hash` property from sysmon events {pull}20653[20653]

*Functionbeat*


==== Bugfixes

*Affecting all Beats*

- Fix Kubernetes autodiscovery provider to correctly handle pod states and avoid missing event data {pull}17223[17223]
- Fix `add_cloud_metadata` to better support modifying sub-fields with other processors. {pull}13808[13808]
- TLS or Beats that accept connections over TLS and validate client certificates. {pull}14146[14146]
- Fix panics that could result from invalid TLS certificates. This can affect Beats that connect over TLS, or Beats that accept connections over TLS and validate client certificates. {pull}14146[14146]
- Fix panic in the Logstash output when trying to send events to closed connection. {pull}15568[15568]
- Fix missing output in dockerlogbeat {pull}15719[15719]
- Fix logging target settings being ignored when Beats are started via systemd or docker. {issue}12024[12024] {pull}15422[15442]
- Do not load dashboards where not available. {pull}15802[15802]
- Fix issue where TLS settings would be ignored when a forward proxy was in use. {pull}15516{15516}
- Update replicaset group to apps/v1 {pull}15854[15802]
- Fix issue where default go logger is not discarded when either * or stdout is selected. {issue}10251[10251] {pull}15708[15708]
- Upgrade go-ucfg to latest v0.8.1. {pull}15937{15937}
- Fix index names for indexing not always guaranteed to be lower case. {pull}16081[16081]
- Add `ssl.ca_sha256` option to the supported TLS option, this allow to check that a specific certificate is used as part of the verified chain. {issue}15717[15717]
- Fix loading processors from annotation hints. {pull}16348[16348]
- Fix an issue that could cause redundant configuration reloads. {pull}16440[16440]
- Fix k8s pods labels broken schema. {pull}16480[16480]
- Fix k8s pods annotations broken schema. {pull}16554[16554]
- Upgrade go-ucfg to latest v0.8.3. {pull}16450{16450}
- Fix `NewContainerMetadataEnricher` to use default config for kubernetes module. {pull}16857[16857]
- Improve some logging messages for add_kubernetes_metadata processor {pull}16866[16866]
- Fix k8s metadata issue regarding node labels not shown up on root level of metadata. {pull}16834[16834]
- Fail to start if httpprof is used and it cannot be initialized. {pull}17028[17028]
- Fix concurrency issues in convert processor when used in the global context. {pull}17032[17032]
- Fix bug with `monitoring.cluster_uuid` setting not always being exposed via GET /state Beats API. {issue}16732[16732] {pull}17420[17420]
- Fix building on FreeBSD by removing build flags from `add_cloudfoundry_metadata` processor. {pull}17486[17486]
- Do not rotate log files on startup when interval is configured and rotateonstartup is disabled. {pull}17613[17613]
- Fix goroutine leak and Elasticsearch output file descriptor leak when output reloading is in use. {issue}10491[10491] {pull}17381[17381]
- Fix `setup.dashboards.index` setting not working. {pull}17749[17749]
- Fix Elasticsearch license endpoint URL referenced in error message. {issue}17880[17880] {pull}18030[18030]
- Fix panic when assigning a key to a `nil` value in an event. {pull}18143[18143]
- Gives monitoring reporter hosts, if configured, total precedence over corresponding output hosts. {issue}17937[17937] {pull}17991[17991]
- Change `decode_json_fields` processor, to merge parsed json objects with existing objects in the event instead of fully replacing them. {pull}17958[17958]
- [Autodiscover] Check if runner is already running before starting again. {pull}18564[18564]
- Fix `keystore add` hanging under Windows. {issue}18649[18649] {pull}18654[18654]
- Fix an issue where error messages are not accurate in mapstriface. {issue}18662[18662] {pull}18663[18663]
- Fix regression in `add_kubernetes_metadata`, so configured `indexers` and `matchers` are used if defaults are not disabled. {issue}18481[18481] {pull}18818[18818]
- Fix potential race condition in fingerprint processor. {pull}18738[18738]
- Add better handling for Kubernetes Update and Delete watcher events. {pull}18882[18882]
- Fix the `translate_sid` processor's handling of unconfigured target fields. {issue}18990[18990] {pull}18991[18991]
- Fixed a service restart failure under Windows. {issue}18914[18914] {pull}18916[18916]
- The `monitoring.elasticsearch.api_key` value is correctly base64-encoded before being sent to the monitoring Elasticsearch cluster. {issue}18939[18939] {pull}18945[18945]
- Fix kafka topic setting not allowing upper case characters. {pull}18854[18854] {issue}18640[18640]
- Fix redis key setting not allowing upper case characters. {pull}18854[18854] {issue}18640[18640]
- Fix config reload metrics (`libbeat.config.module.start/stops/running`). {pull}19168[19168]
- Fix metrics hints builder to avoid wrong container metadata usage when port is not exposed {pull}18979[18979]
- Server-side TLS config now validates certificate and key are both specified {pull}19584[19584]
- Fix terminating pod autodiscover issue. {pull}20084[20084]
- Fix seccomp policy for calls to `chmod` and `chown`. {pull}20054[20054]
- Remove unnecessary restarts of metricsets while using Node autodiscover {pull}19974[19974]
- Output errors when Kibana index pattern setup fails. {pull}20121[20121]
- Fix issue in autodiscover that kept inputs stopped after config updates. {pull}20305[20305]
- Log debug message if the Kibana dashboard can not be imported from the archive because of the invalid archive directory structure {issue}12211[12211], {pull}13387[13387]
- Add service resource in k8s cluster role. {pull}20546[20546]
- [Metricbeat][Kubernetes] Change cluster_ip field from ip to keyword. {pull}20571[20571]
<<<<<<< HEAD
- Rename cloud.provider `az` value to `azure` inside the add_cloud_metadata processor. {pull}20689[20689]
=======
- Add missing country_name geo field in `add_host_metadata` and `add_observer_metadata` processors. {issue}20796[20796] {pull}20811[20811]
>>>>>>> da8ac1f6

*Auditbeat*

- system/socket: Fixed compatibility issue with kernel 5.x. {pull}15771[15771]
- system/package: Fix parsing of Installed-Size field of DEB packages. {issue}16661[16661] {pull}17188[17188]
- system module: Fix panic during initialisation when /proc/stat can't be read. {pull}17569[17569]
- system/package: Fix an error that can occur while trying to persist package metadata. {issue}18536[18536] {pull}18887[18887]
- system/socket: Fix dataset using 100% CPU and becoming unresponsive in some scenarios. {pull}19033[19033] {pull}19764[19764]
- system/socket: Fixed tracking of long-running connections. {pull}19033[19033]
- system/package: Fix librpm loading on Fedora 31/32. {pull}NNNN[NNNN]
- file_integrity: Create fsnotify watcher only when starting file_integrity module {pull}19505[19505]
- auditd: Fix spelling of anomaly in `event.category`.
- auditd: Fix typo in `event.action` of `removed-user-role-from`. {pull}19300[19300]
- auditd: Fix typo in `event.action` of `used-suspicious-link`. {pull}19300[19300]
- system/socket: Fix kprobe grouping to allow running more than one instance. {pull}20325[20325]

*Filebeat*

- Fix mapping of fortinet.firewall.mem as integer. {pull}19335[19335]
- Ensure all zeek timestamps include millisecond precision. {issue}14599[14599] {pull}16766[16766]
- Fix s3 input hanging with GetObjectRequest API call by adding context_timeout config. {issue}15502[15502] {pull}15590[15590]
- Add shared_credential_file to cloudtrail config {issue}15652[15652] {pull}15656[15656]
- Fix typos in zeek notice fileset config file. {issue}15764[15764] {pull}15765[15765]
- Fix mapping error when zeek weird logs do not contain IP addresses. {pull}15906[15906]
- Improve `elasticsearch/audit` fileset to handle timestamps correctly. {pull}15942[15942]
- Prevent Elasticsearch from spewing log warnings about redundant wildcards when setting up ingest pipelines for the `elasticsearch` module. {issue}15840[15840] {pull}15900[15900]
- Fix mapping error for cloudtrail additionalEventData field {pull}16088[16088]
- Fix a connection error in httpjson input. {pull}16123[16123]
- Fix s3 input with cloudtrail fileset reading json file. {issue}16374[16374] {pull}16441[16441]
- Rewrite azure filebeat dashboards, due to changes in kibana. {pull}16466[16466]
- Adding the var definitions in azure manifest files, fix for errors when executing command setup. {issue}16270[16270] {pull}16468[16468]
- Fix merging of fileset inputs to replace paths and append processors. {pull}16450{16450}
- Add queue_url definition in manifest file for aws module. {pull}16640{16640}
- Fix issue where autodiscover hints default configuration was not being copied. {pull}16987[16987]
- Fix Elasticsearch `_id` field set by S3 and Google Pub/Sub inputs. {pull}17026[17026]
- Fixed various Cisco FTD parsing issues. {issue}16863[16863] {pull}16889[16889]
- Fix default index pattern in IBM MQ filebeat dashboard. {pull}17146[17146]
- Fix `elasticsearch.gc` fileset to not collect _all_ logs when Elasticsearch is running in Docker. {issue}13164[13164] {issue}16583[16583] {pull}17164[17164]
- Fixed a mapping exception when ingesting CEF logs that used the spriv or dpriv extensions. {issue}17216[17216] {pull}17220[17220]
- CEF: Fixed decoding errors caused by trailing spaces in messages. {pull}17253[17253]
- Fixed a mapping exception when ingesting Logstash plain logs (7.4+) with pipeline ids containing non alphanumeric chars. {issue}17242[17242] {pull}17243[17243]
- Fixed MySQL slowlog module causing "regular expression has redundant nested repeat operator" warning in Elasticsearch. {issue}17086[17086] {pull}17156[17156]
- Fix `elasticsearch.audit` data ingest pipeline to be more forgiving with date formats found in Elasticsearch audit logs. {pull}17406[17406]
- Fixed activemq module causing "regular expression has redundant nested repeat operator" warning in Elasticsearch. {pull}17428[17428]
- Remove migrationVersion map 7.7.0 reference from Kibana dashboard file to fix backward compatibility issues. {pull}17425[17425]
- Fix issue 17734 to retry on rate-limit error in the Filebeat httpjson input. {issue}17734[17734] {pull}17735[17735]
- Fixed `cloudfoundry.access` to have the correct `cloudfoundry.app.id` contents. {pull}17847[17847]
- Fixing `ingress_controller.` fields to be of type keyword instead of text. {issue}17834[17834]
- Fixed typo in log message. {pull}17897[17897]
- Fix Cisco ASA ASA 3020** and 106023 messages {pull}17964[17964]
- Unescape file name from SQS message. {pull}18370[18370]
- Improve cisco asa and ftd pipelines' failure handler to avoid mapping temporary fields. {issue}18391[18391] {pull}18392[18392]
- Fix source.address not being set for nginx ingress_controller {pull}18511[18511]
- Fix PANW module wrong mappings for bytes and packets counters. {issue}18522[18522] {pull}18525[18525]
- Fixed ingestion of some Cisco ASA and FTD messages when a hostname was used instead of an IP for NAT fields. {issue}14034[14034] {pull}18376[18376]
- Fix a rate limit related issue in httpjson input for Okta module. {issue}18530[18530] {pull}18534[18534]
- Fix `googlecloud.audit` pipeline to only take in fields that are explicitly defined by the dataset. {issue}18465[18465] {pull}18472[18472]
- Fix `o365.audit` failing to ingest events when ip address is surrounded by square brackets. {issue}18587[18587] {pull}18591[18591]
- Fix Kubernetes Watcher goroutine leaks when input config is invalid and `input.reload` is enabled. {issue}18629[18629] {pull}18630[18630]
- Okta module now sets the Elasticsearch `_id` field to the Okta UUID value contained in each system log to minimize the possibility of duplicating events. {pull}18953[18953]
- Fix improper nesting of session_issuer object in aws cloudtrail fileset. {issue}18894[18894] {pull}18915[18915]
- Fix `o365` module ignoring `var.api` settings. {pull}18948[18948]
- Fix `netflow` module to support 7 bytepad for IPFIX template. {issue}18098[18098]
- Fix Cisco ASA dissect pattern for 313008 & 313009 messages. {pull}19149[19149]
- Fix date and timestamp formats for fortigate module {pull}19316[19316]
- Fix memory leak in tcp and unix input sources. {pull}19459[19459]
- Add missing `default_field: false` to aws filesets fields.yml. {pull}19568[19568]
- Fix tls mapping in suricata module {issue}19492[19492] {pull}19494[19494]
- Update container name for the azure filesets. {pull}19899[19899]
- Fix bug with empty filter values in system/service {pull}19812[19812]
- Fix S3 input to trim delimiter /n from each log line. {pull}19972[19972]
- Ignore missing in Zeek module when dropping unecessary fields. {pull}19984[19984]
- Fix auditd module syscall table for ppc64 and ppc64le. {pull}20052[20052]
- Fix Filebeat OOMs on very long lines {issue}19500[19500], {pull}19552[19552]
- Fix s3 input parsing json file without expand_event_list_from_field. {issue}19902[19902] {pull}19962[19962] {pull}20370[20370]
- Fix millisecond timestamp normalization issues in CrowdStrike module {issue}20035[20035], {pull}20138[20138]
- Fix support for message code 106100 in Cisco ASA and FTD. {issue}19350[19350] {pull}20245[20245]
- Fix event.outcome logic for azure/siginlogs fileset {pull}20254[20254]
- Fix `fortinet` setting `event.timezone` to the system one when no `tz` field present {pull}20273[20273]
- Fix `okta` geoip lookup in pipeline for `destination.ip` {pull}20454[20454]
- Fix mapping exception in the `googlecloud/audit` dataset pipeline. {issue}18465[18465] {pull}20465[20465]
- Fix `cisco` asa and ftd parsing of messages 106102 and 106103. {pull}20469[20469]
- Improve validation checks for Azure configuration {issue}20369[20369] {pull}20389[20389]
- Fix event.kind for system/syslog pipeline {issue}20365[20365] {pull}20390[20390]
- Clone value when copy fields in processors to avoid crash. {issue}19206[19206] {pull}20500[20500]
- Fix event.type for zeek/ssl and duplicate event.category for zeek/connection {pull}20696[20696]
- Fix long registry migration times. {pull}20717[20717] {issue}20705[20705]
- Fix event types and categories in auditd module to comply with ECS {pull}20652[20652]

*Heartbeat*

- Fixed excessive memory usage introduced in 7.5 due to over-allocating memory for HTTP checks. {pull}15639[15639]
- Fixed TCP TLS checks to properly validate hostnames, this broke in 7.x and only worked for IP SANs. {pull}17549[17549]
- Add support for new `service_name` option to all monitors. {pull}19932[19932].
- Stop rescheduling tasks of stopped monitors. {pull}20570[20570]

*Journalbeat*


*Metricbeat*

- Add dedot for tags in ec2 metricset and cloudwatch metricset. {issue}15843[15843] {pull}15844[15844]
- Use RFC3339 format for timestamps collected using the SQL module. {pull}15847[15847]
- Avoid parsing errors returned from prometheus endpoints. {pull}15712[15712]
- Change lookup_fields from metricset.host to service.address {pull}15883[15883]
- Add dedot for cloudwatch metric name. {issue}15916[15916] {pull}15917[15917]
- Fixed issue `logstash-xpack` module suddenly ceasing to monitor Logstash. {issue}15974[15974] {pull}16044[16044]
- Fix skipping protocol scheme by light modules. {pull}16205[pull]
- Made `logstash-xpack` module once again have parity with internally-collected Logstash monitoring data. {pull}16198[16198]
- Change sqs metricset to use average as statistic method. {pull}16438[16438]
- Revert changes in `docker` module: add size flag to docker.container. {pull}16600[16600]
- Fix diskio issue for windows 32 bit on disk_performance struct alignment. {issue}16680[16680]
- Fix detection and logging of some error cases with light modules. {pull}14706[14706]
- Fix imports after PR was merged before rebase. {pull}16756[16756]
- Add dashboard for `redisenterprise` module. {pull}16752[16752]
- Dynamically choose a method for the system/service metricset to support older linux distros. {pull}16902[16902]
- Use max in k8s apiserver dashboard aggregations. {pull}17018[17018]
- Reduce memory usage in `elasticsearch/index` metricset. {issue}16503[16503] {pull}16538[16538]
- Check if CCR feature is available on Elasticsearch cluster before attempting to call CCR APIs from `elasticsearch/ccr` metricset. {issue}16511[16511] {pull}17073[17073]
- Use max in k8s overview dashboard aggregations. {pull}17015[17015]
- Fix Disk Used and Disk Usage visualizations in the Metricbeat System dashboards. {issue}12435[12435] {pull}17272[17272]
- Fix missing Accept header for Prometheus and OpenMetrics module. {issue}16870[16870] {pull}17291[17291]
- Further revise check for bad data in docker/memory. {pull}17400[17400]
- Fix issue in Jolokia module when mbean contains multiple quoted properties. {issue}17375[17375] {pull}17374[17374]
- Combine cloudwatch aggregated metrics into single event. {pull}17345[17345]
- Fix how we filter services by name in system/service {pull}17400[17400]
- Fix cloudwatch metricset missing tags collection. {issue}17419[17419] {pull}17424[17424]
- check if cpuOptions field is nil in DescribeInstances output in ec2 metricset. {pull}17418[17418]
- Fix aws.s3.bucket.name terms_field in s3 overview dashboard. {pull}17542[17542]
- Fix Unix socket path in memcached. {pull}17512[17512]
- Fix vsphere VM dashboard host aggregation visualizations. {pull}17555[17555]
- Fix azure storage dashboards. {pull}17590[17590]
- Metricbeat no longer needs to be started strictly after Logstash for `logstash-xpack` module to report correct data. {issue}17261[17261] {pull}17497[17497]
- Fix pubsub metricset to collect all GA stage metrics from gcp stackdriver. {issue}17154[17154] {pull}17600[17600]
- Add privileged option so as mb to access data dir in Openshift. {pull}17606[17606]
- Fix "ID" event generator of Google Cloud module {issue}17160[17160] {pull}17608[17608]
- Add privileged option for Auditbeat in Openshift {pull}17637[17637]
- Fix storage metricset to allow config without region/zone. {issue}17623[17623] {pull}17624[17624]
- Add a switch to the driver definition on SQL module to use pretty names. {pull}17378[17378]
- Fix overflow on Prometheus rates when new buckets are added on the go. {pull}17753[17753]
- Remove specific win32 api errors from events in perfmon. {issue}18292[18292] {pull}18361[18361]
- Fix application_pool metricset after pdh changes. {pull}18477[18477]
- Fix tags_filter for cloudwatch metricset in aws. {pull}18524[18524]
- Fix panic on `metricbeat test modules` when modules are configured in `metricbeat.modules`. {issue}18789[18789] {pull}18797[18797]
- Fix getting gcp compute instance metadata with partial zone/region in config. {pull}18757[18757]
- Add missing network.sent_packets_count metric into compute metricset in googlecloud module. {pull}18802[18802]
- Fix compute and pubsub dashboard for googlecloud module. {issue}18962[18962] {pull}18980[18980]
- Fix crash on vsphere module when Host information is not available. {issue}18996[18996] {pull}19078[19078]
- Fix incorrect usage of hints builder when exposed port is a substring of the hint {pull}19052[19052]
- Remove dedot for tag values in aws module. {issue}19112[19112] {pull}19221[19221]
- Stop counterCache only when already started {pull}19103[19103]
- Fix empty field name errors in the application pool metricset. {pull}19537[19537]
- Set tags correctly if the dimension value is ARN {issue}19111[19111] {pull}19433[19433]
- Fix bug incorrect parsing of float numbers as integers in Couchbase module {issue}18949[18949] {pull}19055[19055]
- Fix mapping of service start type in the service metricset, windows module. {pull}19551[19551]
- Fix config example in the perfmon configuration files. {pull}19539[19539]
- Add missing info about the rest of the azure metricsets in the documentation. {pull}19601[19601]
- Fix k8s scheduler compatibility issue. {pull}19699[19699]
- Fix SQL module mapping NULL values as string {pull}18955[18955] {issue}18898[18898
- Modify doc for app_insights metricset to contain example of config. {pull}20185[20185]
- Add required option for `metrics` in app_insights. {pull}20406[20406]
- Groups same timestamp metric values to one event in the app_insights metricset. {pull}20403[20403]
- Updates vm_compute metricset with more info on guest metrics. {pull}20448[20448]
- Add fallback for PdhExpandWildCardPathW failing in perfmon metricset. {issue}20139[20139] {pull}20630[20630]
- Fix resource tags in aws cloudwatch metricset {issue}20326[20326]  {pull}20385[20385]
- Fix ec2 disk and network metrics to use Sum statistic method. {pull}20680[20680]
- Fill cloud.account.name with accountID if account alias doesn't exist. {pull}20736[20736]

*Packetbeat*

- Enable setting promiscuous mode automatically. {pull}11366[11366]
- Fix process monitoring when ipv6 is disabled under Linux. {issue}19941[19941] {pull}19945[19945]
- Add "network" to event.category {issue}20364[20364] {pull}20392[20392]

*Winlogbeat*

- Fix invalid IP addresses in DNS query results from Sysmon data. {issue}18432[18432] {pull}18436[18436]
- Fields from Winlogbeat modules were not being included in index templates and patterns. {pull}18983[18983]
- Fix `event.outcome` in the security module for non-English languages. {issue}20079[20079] {pull}20564[20564]
- Fix duplicated field error when exporting index-pattern with migration.6_to_7.enabled. {issue}20521[20521] {pull}20540[20540]

*Functionbeat*

- Fix timeout option of GCP functions. {issue}16282[16282] {pull}16287[16287]

==== Added

*Affecting all Beats*

- Add configuration for APM instrumentation and expose the tracer trough the Beat object. {pull}17938[17938]
- Add document_id setting to decode_json_fields processor. {pull}15859[15859]
- Include network information by default on add_host_metadata and add_observer_metadata. {issue}15347[15347] {pull}16077[16077]
- Add `aws_ec2` provider for autodiscover. {issue}12518[12518] {pull}14823[14823]
- Add monitoring variable `libbeat.config.scans` to distinguish scans of the configuration directory from actual reloads of its contents. {pull}16440[16440]
- Add support for multiple password in redis output. {issue}16058[16058] {pull}16206[16206]
- Add support for Histogram type in fields.yml {pull}16570[16570]
- Windows .exe files now have embedded file version info. {issue}15232[15232]t
- Remove experimental flag from `setup.template.append_fields` {pull}16576[16576]
- Add `add_cloudfoundry_metadata` processor to annotate events with Cloud Foundry application data. {pull}16621[16621]
- Add Kerberos support to Kafka input and output. {pull}16781[16781]
- Add `add_cloudfoundry_metadata` processor to annotate events with Cloud Foundry application data. {pull}16621[16621
- Add support for kubernetes provider to recognize namespace level defaults {pull}16321[16321]
- Add `translate_sid` processor on Windows for converting Windows security identifier (SID) values to names. {issue}7451[7451] {pull}16013[16013]
- Add capability of enrich `container.id` with process id in `add_process_metadata` processor {pull}15947[15947]
- Update RPM packages contained in Beat Docker images. {issue}17035[17035]
- Update supported versions of `redis` output. {pull}17198[17198]
- Update documentation for system.process.memory fields to include clarification on Windows os's. {pull}17268[17268]
- Add `replace` processor for replacing string values of fields. {pull}17342[17342]
- Add optional regex based cid extractor to `add_kubernetes_metadata` processor. {pull}17360[17360]
- Add `urldecode` processor to for decoding URL-encoded fields. {pull}17505[17505]
- Add support for AWS IAM `role_arn` in credentials config. {pull}17658[17658] {issue}12464[12464]
- Add keystore support for autodiscover static configurations. {pull]16306[16306]
- Add Kerberos support to Elasticsearch output. {pull}17927[17927]
- Add k8s keystore backend. {pull}18096[18096]
- Add support for fixed length extraction in `dissect` processor. {pull}17191[17191]
- Set `agent.name` to the hostname by default. {issue}16377[16377] {pull}18000[18000]
- Add support for basic ECS logging. {pull}17974[17974]
- Add config example of how to skip the `add_host_metadata` processor when forwarding logs. {issue}13920[13920] {pull}18153[18153]
- When using the `decode_json_fields` processor, decoded fields are now deep-merged into existing event. {pull}17958[17958]
- Add backoff configuration options for the Kafka output. {issue}16777[16777] {pull}17808[17808]
- Add TLS support to Kerberos authentication in Elasticsearch. {pull}18607[18607]
- Change ownership of files in docker images so they can be used in secured environments. {pull}12905[12905]
- Upgrade k8s.io/client-go and k8s keystore tests. {pull}18817[18817]
- Add support for multiple sets of hints on autodiscover {pull}18883[18883]
- Add a configurable delay between retries when an app metadata cannot be retrieved by `add_cloudfoundry_metadata`. {pull}19181[19181]
- Add data type conversion in `dissect` processor for converting string values to other basic data types. {pull}18683[18683]
- Add the `ignore_failure` configuration option to the dissect processor. {pull}19464[19464]
- Add the `overwrite_keys` configuration option to the dissect processor. {pull}19464[19464]
- Add support to trim captured values in the dissect processor. {pull}19464[19464]
- Added the `max_cached_sessions` option to the script processor. {pull}19562[19562]
- Add support for DNS over TLS for the dns_processor. {pull}19321[19321]
- Add minimum cache TTL for successful DNS responses. {pull}18986[18986]
- Set index.max_docvalue_fields_search in index template to increase value to 200 fields. {issue}20215[20215]
- Add leader election for Kubernetes autodiscover. {pull}20281[20281]
- Add capability of enriching process metadata with contianer id also for non-privileged containers in `add_process_metadata` processor. {pull}19767[19767]
- Added support for more message types for Cisco ASA and FTD. {pull}20565[20565]
- Add replace_fields config option in add_host_metadata for replacing host fields. {pull}20490[20490] {issue}20464[20464]

*Auditbeat*

- Reference kubernetes manifests include configuration for auditd and enrichment with kubernetes metadata. {pull}17431[17431]
- Reference kubernetes manifests mount data directory from the host, so data persist between executions in the same node. {pull}17429[17429]
- Log to stderr when running using reference kubernetes manifests. {pull}17443[174443]
- Fix syscall kprobe arguments for 32-bit systems in socket module. {pull}17500[17500]
- Fix memory leak on when we miss socket close kprobe events. {pull}17500[17500]
- Add system module process dataset ECS categorization fields. {pull}18032[18032]
- Add system module socket dataset ECS categorization fields. {pull}18036[18036]
- Add ECS categories for system module host dataset. {pull}18031[18031]
- Add system module package dataset ECS categorization fields. {pull}18033[18033]
- Add system module login dataset ECS categorization fields. {pull}18034[18034]
- Add system module user dataset ECS categorization fields. {pull}18035[18035]
- Add file integrity module ECS categorization fields. {pull}18012[18012]
- Add `file.mime_type`, `file.extension`, and `file.drive_letter` for file integrity module. {pull}18012[18012]
- Add ECS categorization info for auditd module {pull}18596[18596]
- Add enrichment of auditd seccomp events with name of the architecture, syscall, and signal. {issue}14055[14055] {pull}19300[19300]

*Filebeat*

- Set event.outcome field based on googlecloud audit log output. {pull}15731[15731]
- Add dashboard for AWS ELB fileset. {pull}15804[15804]
- Add dashboard for AWS vpcflow fileset. {pull}16007[16007]
- Add ECS tls fields to zeek:smtp,rdp,ssl and aws:s3access,elb {issue}15757[15757] {pull}15935[15936]
- Add custom string mapping to CEF module to support Forcepoint NGFW {issue}14663[14663] {pull}15910[15910]
- Add ingress nginx controller fileset {pull}16197[16197]
- move create-[module,fileset,fields] to mage and enable in x-pack/filebeat {pull}15836[15836]
- Add ECS tls and categorization fields to apache module. {issue}16032[16032] {pull}16121[16121]
- Work on e2e ACK's for the azure-eventhub input {issue}15671[15671] {pull}16215[16215]
- Add MQTT input. {issue}15602[15602] {pull}16204[16204]
- Add ECS categorization fields to activemq module. {issue}16151[16151] {pull}16201[16201]
- Add a TLS test and more debug output to httpjson input {pull}16315[16315]
- Add an SSL config example in config.yml for filebeat MISP module. {pull}16320[16320]
- Improve ECS categorization, container & process field mappings in auditd module. {issue}16153[16153] {pull}16280[16280]
- Improve ECS field mappings in aws module. {issue}16154[16154] {pull}16307[16307]
- Improve ECS categorization field mappings in googlecloud module. {issue}16030[16030] {pull}16500[16500]
- Improve ECS field mappings in haproxy module. {issue}16162[16162] {pull}16529[16529]
- Add cloudwatch fileset and ec2 fileset in aws module. {issue}13716[13716] {pull}16579[16579]
- Improve ECS categorization field mappings in kibana module. {issue}16168[16168] {pull}16652[16652]
- Improve the decode_cef processor by reducing the number of memory allocations. {pull}16587[16587]
- Add `cloudfoundry` input to send events from Cloud Foundry. {pull}16586[16586]
- Improve ECS categorization field mappings in iis module. {issue}16165[16165] {pull}16618[16618]
- Improve ECS categorization field mapping in kafka module. {issue}16167[16167] {pull}16645[16645]
- Allow users to override pipeline ID in fileset input config. {issue}9531[9531] {pull}16561[16561]
- Add `o365audit` input type for consuming events from Office 365 Management Activity API. {issue}16196[16196] {pull}16244[16244]
- Improve ECS categorization field mappings in logstash module. {issue}16169[16169] {pull}16668[16668]
- Update filebeat httpjson input to support pagination via Header and Okta module. {pull}16354[16354]
- Improve ECS categorization field mapping in icinga module. {issue}16164[16164] {pull}16533[16533]
- Improve ECS categorization field mappings in ibmmq module. {issue}16163[16163] {pull}16532[16532]
- Improve ECS categorization, host field mappings in elasticsearch module. {issue}16160[16160] {pull}16469[16469]
- Add ECS related fields to CEF module {issue}16157[16157] {pull}16338[16338]
- Improve ECS categorization field mappings in suricata module. {issue}16181[16181] {pull}16843[16843]
- Release ActiveMQ module as GA. {issue}17047[17047] {pull}17049[17049]
- Improve ECS categorization field mappings in iptables module. {issue}16166[16166] {pull}16637[16637]
- Add Filebeat Okta module. {pull}16362[16362]
- Add custom string mapping to CEF module to support Check Point devices. {issue}16041[16041] {pull}16907[16907]
- Add pattern for Cisco ASA / FTD Message 734001 {issue}16212[16212] {pull}16612[16612]
- Added new module `o365` for ingesting Office 365 management activity API events. {issue}16196[16196] {pull}16386[16386]
- Add source field in k8s events {pull}17209[17209]
- Improve AWS cloudtrail field mappings {issue}16086[16086] {issue}16110[16110] {pull}17155[17155]
- Added new module `crowdstrike` for ingesting Crowdstrike Falcon streaming API endpoint event data. {pull}16988[16988]
- Added documentation for running Filebeat in Cloud Foundry. {pull}17275[17275]
- Move azure-eventhub input to GA. {issue}15671[15671] {pull}17313[17313]
- Improve ECS categorization field mappings in mongodb module. {issue}16170[16170] {pull}17371[17371]
- Improve ECS categorization field mappings for mssql module. {issue}16171[16171] {pull}17376[17376]
- Added access_key_id, secret_access_key and session_token into aws module config. {pull}17456[17456]
- Add dashboard for Google Cloud Audit and AWS CloudTrail. {pull}17379[17379]
- Improve ECS categorization field mappings for mysql module. {issue}16172[16172] {pull}17491[17491]
- Release Google Cloud module as GA. {pull}17511[17511]
- Add config option to select a different azure cloud env in the azure-eventhub input and azure module. {issue}17649[17649] {pull}17659[17659]
- Added new Checkpoint Syslog filebeat module. {pull}17682[17682]
- Improve ECS categorization field mappings for nats module. {issue}16173[16173] {pull}17550[17550]
- Add support for v10, v11 and v12 logs on Postgres {issue}13810[13810] {pull}17732[17732]
- Enhance `elasticsearch/server` fileset to handle ECS-compatible logs emitted by Elasticsearch. {issue}17715[17715] {pull}17714[17714]
- Add support for Google Application Default Credentials to the Google Pub/Sub input and Google Cloud modules. {pull}15668[15668]
- Enhance `elasticsearch/deprecation` fileset to handle ECS-compatible logs emitted by Elasticsearch. {issue}17715[17715] {pull}17728[17728]
- Enhance `elasticsearch/slowlog` fileset to handle ECS-compatible logs emitted by Elasticsearch. {issue}17715[17715] {pull}17729[17729]
- Improve ECS categorization field mappings in misp module. {issue}16026[16026] {pull}17344[17344]
- Added Unix stream socket support as an input source and a syslog input source. {pull}17492[17492]
- Added new Fortigate Syslog filebeat module. {pull}17890[17890]
- Improve ECS categorization field mappings in postgresql module. {issue}16177[16177] {pull}17914[17914]
- Improve ECS categorization field mappings in rabbitmq module. {issue}16178[16178] {pull}17916[17916]
- Make `decode_cef` processor GA. {pull}17944[17944]
- Improve ECS categorization field mappings in redis module. {issue}16179[16179] {pull}17918[17918]
- Improve ECS categorization field mappings for zeek module. {issue}16029[16029] {pull}17738[17738]
- Improve ECS categorization field mappings for netflow module. {issue}16135[16135] {pull}18108[18108]
- Added an input option `publisher_pipeline.disable_host` to disable `host.name`
  from being added to events by default. {pull}18159[18159]
- Improve ECS categorization field mappings in system module. {issue}16031[16031] {pull}18065[18065]
- Change the `json.*` input settings implementation to merge parsed json objects with existing objects in the event instead of fully replacing them. {pull}17958[17958]
- Improve ECS categorization field mappings in osquery module. {issue}16176[16176] {pull}17881[17881]
- Add http_endpoint input. {pull}18298[18298]
- Add support for array parsing in azure-eventhub input. {pull}18585[18585]
- Added `observer.vendor`, `observer.product`, and `observer.type` to PANW module events. {pull}18223[18223]
- The `logstash` module can now automatically detect the log file format (JSON or plaintext) and process it accordingly. {issue}9964[9964] {pull}18095[18095]
- Improve ECS categorization field mappings in envoyproxy module. {issue}16161[16161] {pull}18395[18395]
- Improve ECS categorization field mappings in coredns module. {issue}16159[16159] {pull}18424[18424]
- Improve ECS categorization field mappings in cisco module. {issue}16028[16028] {pull}18537[18537]
- The s3 input can now automatically detect gzipped objects. {issue}18283[18283] {pull}18764[18764]
- Add geoip AS lookup & improve ECS categorization in aws cloudtrail fileset. {issue}18644[18644] {pull}18958[18958]
- Improved performance of PANW sample dashboards. {issue}19031[19031] {pull}19032[19032]
- Add support for v1 consumer API in Cloud Foundry input, use it by default. {pull}19125[19125]
- Explicitly set ECS version in all Filebeat modules. {pull}19198[19198]
- Add new mode to multiline reader to aggregate constant number of lines {pull}18352[18352]
- Add automatic retries and exponential backoff to httpjson input. {pull}18956[18956]
- Add awscloudwatch input. {pull}19025[19025]
- Changed the panw module to pass through (rather than drop) message types other than threat and traffic. {issue}16815[16815] {pull}19375[19375]
- Add support for timezone offsets and `Z` to decode_cef timestamp parser. {pull}19346[19346]
- Improve ECS categorization field mappings in traefik module. {issue}16183[16183] {pull}19379[19379]
- Improve ECS categorization field mappings in azure module. {issue}16155[16155] {pull}19376[19376]
- Add text & flattened versions of fields with unknown subfields in aws cloudtrail fileset. {issue}18866[18866] {pull}19121[19121]
- Added Microsoft Defender ATP Module. {issue}17997[17997] {pull}19197[19197]
- Add experimental dataset tomcat/log for Apache TomCat logs {pull}19713[19713]
- Add experimental dataset netscout/sightline for Netscout Arbor Sightline logs {pull}19713[19713]
- Add experimental dataset barracuda/waf for Barracuda Web Application Firewall logs {pull}19713[19713]
- Add experimental dataset f5/bigipapm for F5 Big-IP Access Policy Manager logs {pull}19713[19713]
- Add experimental dataset bluecoat/director for Bluecoat Director logs {pull}19713[19713]
- Add experimental dataset cisco/nexus for Cisco Nexus logs {pull}19713[19713]
- Add experimental dataset citrix/virtualapps for Citrix Virtual Apps logs {pull}19713[19713]
- Add experimental dataset cylance/protect for Cylance Protect logs {pull}19713[19713]
- Add experimental dataset fortinet/clientendpoint for Fortinet FortiClient Endpoint Protection logs {pull}19713[19713]
- Add experimental dataset imperva/securesphere for Imperva Secure Sphere logs {pull}19713[19713]
- Add experimental dataset infoblox/nios for Infoblox Network Identity Operating System logs {pull}19713[19713]
- Add experimental dataset juniper/junos for Juniper Junos OS logs {pull}19713[19713]
- Add experimental dataset kaspersky/av for Kaspersky Anti-Virus logs {pull}19713[19713]
- Add experimental dataset microsoft/dhcp for Microsoft DHCP Server logs {pull}19713[19713]
- Add experimental dataset tenable/nessus_security for Tenable Nessus Security Scanner logs {pull}19713[19713]
- Add experimental dataset rapid7/nexpose for Rapid7 Nexpose logs {pull}19713[19713]
- Add experimental dataset radware/defensepro for Radware DefensePro logs {pull}19713[19713]
- Add experimental dataset sonicwall/firewall for Sonicwall Firewalls logs {pull}19713[19713]
- Add experimental dataset squid/log for Squid Proxy Server logs {pull}19713[19713]
- Add experimental dataset zscaler/zia for Zscaler Internet Access logs {pull}19713[19713]
- Add initial support for configurable file identity tracking. {pull}18748[18748]
- Add support for reading auditd logs that are prefixed with `node=`. {pull}19659[19659]
- Add event.ingested for CrowdStrike module {pull}20138[20138]
- Add support for additional fields and FirewallMatchEvent type events in CrowdStrike module {pull}20138[20138]
- Add event.ingested for Suricata module {pull}20220[20220]
- Add support for custom header and headersecret for filebeat http_endpoint input {pull}20435[20435]
- Add event.ingested to all Filebeat modules. {pull}20386[20386]
- Return error when log harvester tries to open a named pipe. {issue}18682[18682] {pull}20450[20450]
- Avoid goroutine leaks in Filebeat readers. {issue}19193[19193] {pull}20455[20455]
- Convert httpjson to v2 input {pull}20226[20226]

*Heartbeat*

- Allow a list of status codes for HTTP checks. {pull}15587[15587]
- Add additional ECS compatible fields for TLS information. {pull}17687[17687]
- Record HTTP response headers. {pull}18327[18327]
- Add index and pipeline settings to monitor configurations. {pull}20610[20610]

*Journalbeat*

- Added an `id` config option to inputs to allow running multiple inputs on the
  same journal. {pull}18467[18467]
- Add basic ECS categorization and `log.syslog` fields. {pull}19176[19176]

*Metricbeat*

- Move the windows pdh implementation from perfmon to a shared location in order for future modules/metricsets to make use of. {pull}15503[15503]
- Add lambda metricset in aws module. {pull}15260[15260]
- Expand data for the `system/memory` metricset {pull}15492[15492]
- Add azure `storage` metricset in order to retrieve metric values for storage accounts. {issue}14548[14548] {pull}15342[15342]
- Add cost warnings for the azure module. {pull}15356[15356]
- Add DynamoDB AWS Metricbeat light module {pull}15097[15097]
- Release elb module as GA. {pull}15485[15485]
- Add a `system/network_summary` metricset {pull}15196[15196]
- Add mesh metricset for Istio Metricbeat module {pull}15535[15535]
- Add mixer metricset for Istio Metricbeat module {pull}15696[15696]
- Add pilot metricset for Istio Metricbeat module {pull}15761[15761]
- Make the `system/cpu` metricset collect normalized CPU metrics by default. {issue}15618[15618] {pull}15729[15729]
- Add galley metricset for Istio Metricbeat module {pull}15857[15857]
- Add `key/value` mode for SQL module. {issue}15770[15770] {pull]15845[15845]
- Add STAN dashboard {pull}15654[15654]
- Add support for Unix socket in Memcached metricbeat module. {issue}13685[13685] {pull}15822[15822]
- Add `up` metric to prometheus metrics collected from host {pull}15948[15948]
- Add citadel metricset for Istio Metricbeat module {pull}15990[15990]
- Add support for processors in light modules. {issue}14740[14740] {pull}15923[15923]
- Add collecting AuroraDB metrics in rds metricset. {issue}14142[14142] {pull}16004[16004]
- Reuse connections in SQL module. {pull}16001[16001]
- Improve the `logstash` module (when `xpack.enabled` is set to `true`) to use the override `cluster_uuid` returned by Logstash APIs. {issue}15772[15772] {pull}15795[15795]
- Add region parameter in googlecloud module. {issue}15780[15780] {pull}16203[16203]
- Add kubernetes storage class support via kube-state-metrics. {pull}16145[16145]
- Add database_account azure metricset. {issue}15758[15758]
- Add support for NATS 2.1. {pull}16317[16317]
- Add Load Balancing metricset to GCP {pull}15559[15559]
- Add support for Dropwizard metrics 4.1. {pull}16332[16332]
- Add azure container metricset in order to monitor containers. {issue}15751[15751] {pull}16421[16421]
- Improve the `haproxy` module to support metrics exposed via HTTPS. {issue}14579[14579] {pull}16333[16333]
- Add filtering option for prometheus collector. {pull}16420[16420]
- Add metricsets based on Ceph Manager Daemon to the `ceph` module. {issue}7723[7723] {pull}16254[16254]
- Release `statsd` module as GA. {pull}16447[16447] {issue}14280[14280]
- Add collecting tags and tags_filter for rds metricset in aws module. {pull}16605[16605] {issue}16358[16358]
- Add OpenMetrics Metricbeat module {pull}16596[16596]
- Add `cloudfoundry` module to send events from Cloud Foundry. {pull}16671[16671]
- Add `redisenterprise` module. {pull}16482[16482] {issue}15269[15269]
- Add system/users metricset as beta {pull}16569[16569]
- Align fields to ECS and add more tests for the azure module. {issue}16024[16024] {pull}16754[16754]
- Add additional cgroup fields to docker/diskio{pull}16638[16638]
- Add PubSub metricset to Google Cloud Platform module {pull}15536[15536]
- Add overview dashboard for googlecloud compute metricset. {issue}16534[16534] {pull}16819[16819]
- Add Prometheus remote write endpoint {pull}16609[16609]
- Release STAN module as GA. {pull}16980[16980]
- Add query metricset for prometheus module. {pull}17104[17104]
- Release ActiveMQ module as GA. {issue}17047[17047] {pull}17049[17049]
- Release Zookeeper/connection module as GA. {issue}14281[14281] {pull}17043[17043]
- Add support for CouchDB v2 {issue}16352[16352] {pull}16455[16455]
- Add dashboard for pubsub metricset in googlecloud module. {pull}17161[17161]
- Add dashboards for the azure container metricsets. {pull}17194[17194]
- Replace vpc metricset into vpn, transitgateway and natgateway metricsets. {pull}16892[16892]
- Use Elasticsearch histogram type to store Prometheus histograms {pull}17061[17061]
- Allow to rate Prometheus counters when scraping them {pull}17061[17061]
- Release Oracle module as GA. {issue}14279[14279] {pull}16833[16833]
- Release vsphere module as GA. {issue}15798[15798] {pull}17119[17119]
- Add Storage metricsets to GCP module {pull}15598[15598]
- Added documentation for running Metricbeat in Cloud Foundry. {pull}17275[17275]
- Add test for documented fields check for metricsets without a http input. {issue}17315[17315] {pull}17334[17334]
- Add final tests and move label to GA for the azure module in metricbeat. {pull}17319[17319]
- Refactor windows/perfmon metricset configuration options and event output. {pull}17596[17596]
- Reference kubernetes manifests mount data directory from the host when running metricbeat as daemonset, so data persist between executions in the same node. {pull}17429[17429]
- Add `state_statefulset` metricset to Metricbeat recommended configuration for k8s. {pull}17627[17627]
- Add more detailed error messages, system tests and small refactoring to the service metricset in windows. {pull}17725[17725]
- Stack Monitoring modules now auto-configure required metricsets when `xpack.enabled: true` is set. {issue}16471[[16471] {pull}17609[17609]
- Add Metricbeat IIS module dashboards. {pull}17966[17966]
- Add dashboard for the azure database account metricset. {pull}17901[17901]
- Allow partial region and zone name in googlecloud module config. {pull}17913[17913]
- Add aggregation aligner as a config parameter for googlecloud stackdriver metricset. {issue}17141[[17141] {pull}17719[17719]
- Move the perfmon metricset to GA. {issue}16608[16608] {pull}17879[17879]
- Add static mapping for metricsets under aws module. {pull}17614[17614] {pull}17650[17650]
- Add dashboard for googlecloud storage metricset. {pull}18172[18172]
- Collect new `bulk` indexing metrics from Elasticsearch when `xpack.enabled:true` is set. {issue} {pull}17992[17992]
- Remove requirement to connect as sysdba in Oracle module {issue}15846[15846] {pull}18182[18182]
- Update MSSQL module to fix some SSPI authentication and add brackets to USE statements {pull}17862[17862]]
- Add client address to events from http server module {pull}18336[18336]
- Remove required for region/zone and make stackdriver a metricset in googlecloud. {issue}16785[16785] {pull}18398[18398]
- Add memory metrics into compute googlecloud. {pull}18802[18802]
- Add new fields to HAProxy module. {issue}18523[18523]
- Add Tomcat overview dashboard {pull}14026[14026]
- Accept prefix as metric_types config parameter in googlecloud stackdriver metricset. {pull}19345[19345]
- Update Couchbase to version 6.5 {issue}18595[18595] {pull}19055[19055]
- Add dashboards for googlecloud load balancing metricset. {pull}18369[18369]
- Add support for v1 consumer API in Cloud Foundry module, use it by default. {pull}19268[19268]
- Add support for named ports in autodiscover. {pull}19398[19398]
- Add param `aws_partition` to support aws-cn, aws-us-gov regions. {issue}18850[18850] {pull}19423[19423]
- Add support for wildcard `*` in dimension value of AWS CloudWatch metrics config. {issue}18050[18050] {pull}19660[19660]
- The `elasticsearch/index` metricset now collects metrics for hidden indices as well. {issue}18639[18639] {pull}18703[18703]
- Added `performance` and `query` metricsets to `mysql` module. {pull}18955[18955]
- The `elasticsearch-xpack/index` metricset now reports hidden indices as such. {issue}18639[18639] {pull}18706[18706]
- Adds support for app insights metrics in the azure module. {issue}18570[18570] {pull}18940[18940]
- Infer types in Prometheus remote_write. {pull}19944[19944]
- Added cache and connection_errors metrics to status metricset of MySQL module {issue}16955[16955] {pull}19844[19844]
- Update MySQL dashboard with connection errors and cache metrics {pull}19913[19913] {issue}16955[16955]
- Add cloud.instance.name into aws ec2 metricset. {pull}20077[20077]
- Add host inventory metrics into aws ec2 metricset. {pull}20171[20171]
- Add `scope` setting for elasticsearch module, allowing it to monitor an Elasticsearch cluster behind a load-balancing proxy. {issue}18539[18539] {pull}18547[18547]
- Add host inventory metrics to azure compute_vm metricset. {pull}20641[20641]
- Add host inventory metrics to googlecloud compute metricset. {pull}20391[20391]
- Request prometheus endpoints to be gzipped by default {pull}20766[20766]

*Packetbeat*

- Add an example to packetbeat.yml of using the `forwarded` tag to disable
  `host` metadata fields when processing network data from network tap or mirror
  port. {pull}19209[19209]
- Add ECS fields for x509 certs, event categorization, and related IP info. {pull}19167[19167]
- Add 100-continue support {issue}15830[15830] {pull}19349[19349]


*Functionbeat*
- Add basic ECS categorization and `cloud` fields. {pull}19174[19174]
- Add support for parallelization factor for kinesis. {pull}20727[20727]

*Winlogbeat*

- Add more DNS error codes to the Sysmon module. {issue}15685[15685]
- Add experimental event log reader implementation that should be faster in most cases. {issue}6585[6585] {pull}16849[16849]
- Set process.command_line and process.parent.command_line from Sysmon Event ID 1. {pull}17327[17327]
- Add support for event IDs 4673,4674,4697,4698,4699,4700,4701,4702,4768,4769,4770,4771,4776,4778,4779,4964 to the Security module {pull}17517[17517]
- Add registry and code signature information and ECS categorization fields for sysmon module {pull}18058[18058]
- Add new winlogbeat security dashboard {pull}18775[18775]
- Add `event.outcome` to events based on the audit success and audit failure keywords. {pull}20564[20564]

*Elastic Log Driver*
- Add support for `docker logs` command {pull}19531[19531]
- Add support to change beat name, and support for Kibana Logs. {pull}20522[20522]

==== Deprecated

*Affecting all Beats*

*Filebeat*


*Heartbeat*

*Journalbeat*

*Metricbeat*

- Deprecate tags config parameter in cloudwatch metricset. {pull}16733[16733]
- Deprecate tags.resource_type_filter config parameter and replace with resource_type. {pull}19688[19688]

*Packetbeat*

*Winlogbeat*

*Functionbeat*

==== Known Issue

*Journalbeat*<|MERGE_RESOLUTION|>--- conflicted
+++ resolved
@@ -165,11 +165,8 @@
 - Log debug message if the Kibana dashboard can not be imported from the archive because of the invalid archive directory structure {issue}12211[12211], {pull}13387[13387]
 - Add service resource in k8s cluster role. {pull}20546[20546]
 - [Metricbeat][Kubernetes] Change cluster_ip field from ip to keyword. {pull}20571[20571]
-<<<<<<< HEAD
 - Rename cloud.provider `az` value to `azure` inside the add_cloud_metadata processor. {pull}20689[20689]
-=======
 - Add missing country_name geo field in `add_host_metadata` and `add_observer_metadata` processors. {issue}20796[20796] {pull}20811[20811]
->>>>>>> da8ac1f6
 
 *Auditbeat*
 
