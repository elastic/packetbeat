// Use these for links to issue and pulls. Note issues and pulls redirect one to
// each other on Github, so don't worry too much on using the right prefix.
:issue: https://github.com/elastic/beats/issues/
:pull: https://github.com/elastic/beats/pull/

=== Beats version HEAD
https://github.com/elastic/beats/compare/v8.2.0\...main[Check the HEAD diff]

==== Breaking changes

*Affecting all Beats*

* Upgrade to Go 1.18. Certificates signed with SHA-1 are now rejected. See the Go 1.18 https://tip.golang.org/doc/go1.18#sha1[release notes] for details. {pull}32493[32493]



*Auditbeat*


*Filebeat*

*Heartbeat*

*Metricbeat*


*Packetbeat*


*Winlogbeat*


*Functionbeat*


==== Bugfixes

*Affecting all Beats*

- Fix race condition when stopping runners {pull}32433[32433]
- Fix concurrent map writes when system/process code called from reporter code {pull}32491[32491]

*Auditbeat*


*Filebeat*

<<<<<<< HEAD
=======
- Fix counter for number of events published in `httpjson` input. {pull}31993[31993]
- Fix handling of Checkpoint event for R81. {issue}32380[32380] {pull}32458[32458]
- Fix a hang on `apt-get update` stage in packaging. {pull}32580[32580]
- gcp-pubsub input: Restart Pub/Sub client on all errors. {issue}32550[32550] {pull}32712[32712]
- Fix not parsing as json when `json` and `ndjson` content types have charset information in `aws-s3` input {pull}32767[32767]
- Update `cloud.region` parsing in cloudtrail fileset. {pull}32763[32763]
- Fix file.path field in cloudtrail fileset to use json.digestS3Object. {pull}32759[32759]
- Fix rendering of MAC addresses to conform to ECS. {issue}32621[32621] {pull}32622[32622]
- Import dashboards from CEF integration. {pull}32766[32766]
- Fix how to handle IPv6 addresses in the fileset `nginx/ingress_controller` for Filebeat. {pull}32989[32989]
- Fix handling of Cisco 302020 messages in ASA and FTD modules. {pull}33089[33089]
- Fix requestID parsing in AWS cloudtrail fileset. {pull}33143[33143]
- Fix input metrics not being unregistered when an input closes. This led to panics when configuration was reloaded for the aws-s3, aws-cloudwatch, and lumberjack inputs. {pull}33259[33259]
- Fix `httpjson` input page number initialization and documentation. {pull}33400[33400]
>>>>>>> fd82372d

*Auditbeat*


*Filebeat*


*Heartbeat*


*Metricbeat*


*Packetbeat*


*Winlogbeat*


*Functionbeat*



*Elastic Logging Plugin*


==== Added

*Affecting all Beats*


*Auditbeat*


*Filebeat*

- add documentation for decode_xml_wineventlog processor field mappings.  {pull}32456[32456]

*Auditbeat*


*Filebeat*


*Heartbeat*


*Metricbeat*


*Packetbeat*


*Functionbeat*


*Winlogbeat*


*Elastic Log Driver*


==== Deprecated

*Affecting all Beats*


*Filebeat*


*Heartbeat*


*Metricbeat*


*Packetbeat*

*Winlogbeat*


*Functionbeat*

==== Known Issue



























<|MERGE_RESOLUTION|>--- conflicted
+++ resolved
@@ -39,14 +39,18 @@
 
 - Fix race condition when stopping runners {pull}32433[32433]
 - Fix concurrent map writes when system/process code called from reporter code {pull}32491[32491]
+- Fix in AWS related services initialisation relying on custom endpoint resolver. {issue}32888[32888] {pull}32921[32921]
 
 *Auditbeat*
 
+- auditd module: Fix parsing of audit rules where arguments are quoted (like file paths containing spaces). {pull}32421[32421]
+- auditd module: Fix minimum AuditStatus length so that library can support kernels from 2.6.32. {pull}32421[32421]
+- system/socket: Reduce memory usage of the dataset. {issue}32191[32191] {pull}32192[32192]
+- Fix rendering of MAC addresses to conform to ECS. {issue}32621[32621] {pull}32622[32622]
+- Fixes a bug with the auditd module where data is corrupted because it was not copied before the byte slice was reused. {issue}32818[32818] {pull}32823[32823]
 
 *Filebeat*
 
-<<<<<<< HEAD
-=======
 - Fix counter for number of events published in `httpjson` input. {pull}31993[31993]
 - Fix handling of Checkpoint event for R81. {issue}32380[32380] {pull}32458[32458]
 - Fix a hang on `apt-get update` stage in packaging. {pull}32580[32580]
@@ -61,7 +65,12 @@
 - Fix requestID parsing in AWS cloudtrail fileset. {pull}33143[33143]
 - Fix input metrics not being unregistered when an input closes. This led to panics when configuration was reloaded for the aws-s3, aws-cloudwatch, and lumberjack inputs. {pull}33259[33259]
 - Fix `httpjson` input page number initialization and documentation. {pull}33400[33400]
->>>>>>> fd82372d
+
+*Auditbeat*
+
+
+*Filebeat*
+
 
 *Auditbeat*
 
