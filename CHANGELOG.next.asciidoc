--- conflicted
+++ resolved
@@ -196,11 +196,8 @@
 - New module `panw` for Palo Alto Networks PAN-OS logs. {pull}11999[11999]
 - Add RabbitMQ module. {pull}12032[12032]
 - Add new `container` input. {pull}12162[12162]
-<<<<<<< HEAD
 - `container` and `docker` inputs now support reading of labels and env vars written by docker JSON file logging driver. {issue}8358[8358]
-=======
 - Add specific date processor to convert timezones so same pipeline can be used when convert_timezone is enabled or disabled. {pull}12253[12253]
->>>>>>> 0900e012
 
 *Heartbeat*
 
