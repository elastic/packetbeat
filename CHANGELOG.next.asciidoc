--- conflicted
+++ resolved
@@ -64,12 +64,8 @@
 - Fix missing output in dockerlogbeat {pull}15719[15719]
 - Fix logging target settings being ignored when Beats are started via systemd or docker. {issue}12024[12024] {pull}15422[15442]
 - Do not load dashboards where not available. {pull}15802[15802]
-<<<<<<< HEAD
 - Fix issue where default go logger is not discarded when either * or stdout is selected. {issue}10251[10251] {pull}15708[15708]
-
-=======
 - Fix issue where TLS settings would be ignored when a forward proxy was in use. {pull}15516{15516}
->>>>>>> f8022d51
 
 *Auditbeat*
 
