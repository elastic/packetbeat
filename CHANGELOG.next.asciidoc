--- conflicted
+++ resolved
@@ -232,9 +232,6 @@
 - Improve ECS categorization, container & process field mappings in auditd module. {issue}16153[16153] {pull}16280[16280]
 - Add ECS categorization fields to activemq module. {issue}16151[16151] {pull}16201[16201]
 - Improve ECS field mappings in aws module. {issue}16154[16154] {pull}16307[16307]
-<<<<<<< HEAD
-- Add custom string mapping to CEF module to support Forcepoint NGFW {issue}14663[14663] {pull}15910[15910]
-=======
 - Improve ECS categorization field mappings in googlecloud module. {issue}16030[16030] {pull}16500[16500]
 - Improve ECS categorization field mappings in kibana module. {issue}16168[16168] {pull}16652[16652]
 - Add `cloudfoundry` input to send events from Cloud Foundry. {pull}16586[16586]
@@ -246,7 +243,7 @@
 - Improve ECS categorization field mapping in kafka module. {issue}16167[16167] {pull}16645[16645]
 - Improve ECS categorization field mapping in icinga module. {issue}16164[16164] {pull}16533[16533]
 - Improve ECS categorization field mappings in ibmmq module. {issue}16163[16163] {pull}16532[16532]
->>>>>>> 05bfa31a
+- Add custom string mapping to CEF module to support Forcepoint NGFW {issue}14663[14663] {pull}15910[15910]
 
 *Heartbeat*
 
