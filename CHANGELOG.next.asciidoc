// Use these for links to issue and pulls. Note issues and pulls redirect one to
// each other on Github, so don't worry too much on using the right prefix.
:issue: https://github.com/elastic/beats/issues/
:pull: https://github.com/elastic/beats/pull/

=== Beats version HEAD
https://github.com/elastic/beats/compare/v8.2.0\...main[Check the HEAD diff]

==== Breaking changes

*Affecting all Beats*


*Auditbeat*


*Filebeat*

- Fixed error spam from `add_kubernetes_metadata` processor when running on AKS. {pull}33697[33697]
- Metrics hosted by the HTTP monitoring endpoint for the `aws-cloudwatch`, `aws-s3`, `cel`, and `lumberjack` inputs are now available under `/inputs/` instead of `/dataset`.
- The `close.on_state_change.inactive` default value is now set to 5 minutes, matching the documentation.

*Heartbeat*


*Metricbeat*


*Packetbeat*


*Winlogbeat*

- Corrects issue with security events with source IP of "LOCAL" or "Unknown" failing to ingest {issue}19627[19627] {pull}34295[34295]
- Added processing for Windows Event ID's 4797, 5379, 5380, 5381, and 5382 for the Security Ingest Pipeline {issue}34293[34293] {pull}34294[34294]
- Added processing for Windows Event ID's 5140 and 5145 for the Security Ingest Pipeline {pull}34352[34352]

*Functionbeat*


==== Bugfixes

*Affecting all Beats*
- Fix Windows service install/uninstall when Win32_Service returns error, add logic to wait until the Windows Service is stopped before proceeding. {pull}33322[33322]
- Support for multiline zookeeper logs {issue}2496[2496]
- Allow `clock_nanosleep` in the default seccomp profiles for amd64 and 386. Newer versions of glibc (e.g. 2.31) require it. {issue}33792[33792]
- Disable lockfile when running under elastic-agent. {pull}33988[33988]
- Fix lockfile logic, retry locking {pull}34194[34194]
- Add checks to ensure reloading of units if the configuration actually changed. {pull}34346[34346]
- Fix namespacing on self-monitoring {pull}32336[32336]
- Fix race condition when stopping runners {pull}32433[32433]
- Fix concurrent map writes when system/process code called from reporter code {pull}32491[32491]
- Log errors from the Elastic Agent V2 client errors channel. Avoids blocking when error occurs communicating with the Elastic Agent. {pull}34392[34392]
- Only log publish event messages in trace log level under elastic-agent. {pull}34391[34391]
- Fix issue where updating a single Elastic Agent configuration unit results in other units being turned off. {pull}34504[34504]
- Fix dropped events when monitor a beat under the agent and send its `Host info` log entry. {pull}34599[34599]

- Fix namespacing on self-monitoring {pull}32336[32336]
- Fix race condition when stopping runners {pull}32433[32433]
- Fix concurrent map writes when system/process code called from reporter code {pull}32491[32491]
- Fix panics when a processor is closed twice {pull}34647[34647]
- Update elastic-agent-system-metrics to v0.4.6 to allow builds on mips platforms. {pull}[]

*Auditbeat*


*Filebeat*
- [Auditbeat System Package] Added support for Apple Silicon chips. {pull}34433[34433]
- [Azure blob storage] Changed logger field name from `container` to `container_name` so that it does not clash
   with the ecs field name `container`. {pull}34403[34403]
- [GCS] Added support for more mime types & introduced offset tracking via cursor state. Also added support for
   automatic splitting at root level, if root level element is an array. {pull}34155[34155]
- [httpsjon] Improved error handling during pagination with chaining & split processor {pull}34127[34127]
- [Azure blob storage] Added support for more mime types & introduced offset tracking via cursor state. {pull}33981[33981]
- Fix EOF on single line not producing any event. {issue}30436[30436] {pull}33568[33568]
- Fix handling of error in states in direct aws-s3 listing input {issue}33513[33513] {pull}33722[33722]
- Fix `httpjson` input page number initialization and documentation. {pull}33400[33400]
- Add handling of AAA operations for Cisco ASA module. {issue}32257[32257] {pull}32789[32789]
- Fix gc.log always shipped even if gc fileset is disabled {issue}30995[30995]
- Fix handling of empty array in httpjson input. {pull}32001[32001]
- Fix reporting of `filebeat.events.active` in log events such that the current value is always reported instead of the difference from the last value. {pull}33597[33597]
- Fix splitting array of strings/arrays in httpjson input {issue}30345[30345] {pull}33609[33609]
- Fix Google workspace pagination and document ID generation. {pull}33666[33666]
- Fix PANW handling of messages with event.original already set. {issue}33829[33829] {pull}33830[33830]
- Rename identity as identity_name when the value is a string in Azure Platform Logs. {pull}33654[33654]
- Fix 'requires pointer' error while getting cursor metadata. {pull}33956[33956]
- Fix input cancellation handling when HTTP client does not support contexts. {issue}33962[33962] {pull}33968[33968]
- Update mito CEL extension library to v0.0.0-20221207004749-2f0f2875e464 {pull}33974[33974]
- Fix CEL result deserialisation when evaluation fails. {issue}33992[33992] {pull}33996[33996]
- Fix handling of non-200/non-429 status codes. {issue}33999[33999] {pull}34002[34002]
- [azure-eventhub input] Switch the run EPH run mode to non-blocking {pull}34075[34075]
- [google_workspace] Fix pagination and cursor value update. {pull}34274[34274]
- Fix handling of quoted values in auditd module. {issue}22587[22587] {pull}34069[34069]
- Fixing system tests not returning expected content encoding for azure blob storage input. {pull}34412[34412]
- [Azure Logs] Fix authentication_processing_details parsing in sign-in logs. {issue}34330[34330] {pull}34478[34478]
- Prevent Elasticsearch from spewing log warnings about redundant wildcard when setting up ingest pipelines. {issue}34249[34249] {pull}34550[34550]
- Gracefully handle Windows event channel not found errors in winlog input. {issue}30201[30201] {pull}34605[34605]
- Fix the issue of `cometd` input worker getting closed in case of a network connection issue and an EOF error. {issue}34326[34326] {pull}34327[34327]
- Fix errors and panics due to re-used processors {pull}34761[34761]
- Add missing Basic Authentication support to CEL input {issue}34609[34609] {pull}34689[34689]

*Heartbeat*

- Fix panics when parsing dereferencing invalid parsed url. {pull}34702[34702]
- Fix broken zip URL monitors. NOTE: Zip URL Monitors will be removed in version 8.7 and replaced with project monitors. {pull}33723[33723]
- Fix integration hashing to prevent reloading all when updated. {pull}34697[34697]
- Fix release of job limit semaphore when context is cancelled. {pull}34697[34697]
- Fix bug where states.duration_ms was incorrect type. {pull}33563[33563]
- Fix handling of long UDP messages in UDP input. {issue}33836[33836] {pull}33837[33837]
- Fix browser monitor summary reporting as up when monitor is down. {issue}33374[33374] {pull}33819[33819]
- Fix beat capabilities on Docker image. {pull}33584[33584]
- Fix serialization of state duration to avoid scientific notation. {pull}34280[34280]
- Enable nodejs engine strict validation when bundling synthetics. {pull}34470[34470]
with the ecs field name `container`. {pull}34403[34403]
automatic splitting at root level, if root level element is an array. {pull}34155[34155]

*Heartbeat*


*Heartbeat*


*Auditbeat*


*Filebeat*

- Allow the `misp` fileset in the Filebeat `threatintel` module to ignore CIDR ranges for an IP field. {issue}29949[29949] {pull}34195[34195]
- Remove incorrect reference to CEL ext extensions package. {issue}34610[34610] {pull}34620[34620]

*Auditbeat*


*Filebeat*


*Heartbeat*


*Metricbeat*

- in module/windows/perfmon, changed collection method of the second counter value required to create a displayable value {pull}32305[32305]
- Fix and improve AWS metric period calculation to avoid zero-length intervals {pull}32724[32724]
- Add missing cluster metadata to k8s module metricsets {pull}32979[32979] {pull}33032[33032]
- Add GCP CloudSQL region filter {pull}32943[32943]
- Fix logstash cgroup mappings {pull}33131[33131]
- Remove unused `elasticsearch.node_stats.indices.bulk.avg_time.bytes` mapping {pull}33263[33263]
- Fix kafka dashboard field names {pull}33555[33555]
- Add tags to events based on parsed identifier. {pull}33472[33472]
- Support Oracle-specific connection strings in SQL module {issue}32089[32089] {pull}32293[32293]
- Remove deprecated metrics from controller manager, scheduler and proxy {pull}34161[34161]
- Fix metrics split through different events and metadata not matching for aws cloudwatch. {pull}34483[34483]
- Fix metadata enricher with correct container ids for pods with multiple containers in container metricset. Align `kubernetes.container.id` and `container.id` fields for state_container metricset. {pull}34516[34516]
- Make generic SQL GA {pull}34637[34637]


*Osquerybeat*


*Packetbeat*



*Winlogbeat*

- Fix handling of event data with keys containing dots. {issue}34345[34345] {pull}34549[34549]
- Gracefully handle channel not found errors. {issue}30201[30201] {pull}34605[34605]
- Clarify query term limits warning and remove link to missing Microsoft doc page. {pull}34715[34715]

*Functionbeat*

- Fix Kinesis events timestamp to use timestamp of the event record instead of when the record was processed {pull}33593[33593]


*Elastic Logging Plugin*


==== Added

*Affecting all Beats*

- Added append Processor which will append concrete values or values from a field to target. {issue}29934[29934] {pull}33364[33364]


*Auditbeat*


*Filebeat*

- add documentation for decode_xml_wineventlog processor field mappings.  {pull}32456[32456]
- httpjson input: Add request tracing logger. {issue}32402[32402] {pull}32412[32412]
- Add cloudflare R2 to provider list in AWS S3 input. {pull}32620[32620]
- Add support for single string containing multiple relation-types in getRFC5988Link. {pull}32811[32811]
- Fix handling of invalid UserIP and LocalIP values. {pull}32896[32896]
- Allow http_endpoint instances to share ports. {issue}32578[32578] {pull}33377[33377]
- Improve httpjson documentation for split processor. {pull}33473[33473]
- Added separation of transform context object inside httpjson. Introduced new clause `.parent_last_response.*` {pull}33499[33499]
- Cloud Foundry input uses server-side filtering when retrieving logs. {pull}33456[33456]
- Add `parse_aws_vpc_flow_log` processor. {pull}33656[33656]
- Update `aws.vpcflow` dataset in AWS module have a configurable log `format` and to produce ECS 8.x fields. {pull}33699[33699]
- Modified `aws-s3` input to reduce mutex contention when multiple SQS message are being processed concurrently. {pull}33658[33658]
- Disable "event normalization" processing for the aws-s3 input to reduce allocations. {pull}33673[33673]
- Add Common Expression Language input. {pull}31233[31233]
- Add support for http+unix and http+npipe schemes in httpjson input. {issue}33571[33571] {pull}33610[33610]
- Add support for http+unix and http+npipe schemes in cel input. {issue}33571[33571] {pull}33712[33712]
- Add `decode_duration`, `move_fields` processors. {pull}31301[31301]
- Add backup to bucket and delete functionality for the `aws-s3` input. {issue}30696[30696] {pull}33559[33559]
- Add metrics for UDP packet processing. {pull}33870[33870]
- Convert UDP input to v2 input. {pull}33930[33930]
- Improve collection of risk information from Okta debug data. {issue}33677[33677] {pull}34030[34030]
- Adding filename details from zip to response for httpjson {issue}33952[33952] {pull}34044[34044]
- Allow user configuration of keep-alive behaviour for HTTPJSON and CEL inputs. {issue}33951[33951] {pull}34014[34014]
- Add support for polling system UDP stats for UDP input metrics. {pull}34070[34070]
- Add support for recognizing the log level in Elasticsearch JVM logs {pull}34159[34159]
- Add new Entity Analytics input with Azure Active Directory support. {pull}34305[34305]
- Added metric `sqs_lag_time` for aws-s3 input. {pull}34306[34306]
- Add metrics for TCP packet processing. {pull}34333[34333]
- Add metrics for unix socket packet processing. {pull}34335[34335]
- Add beta `take over` mode for `filestream` for simple migration from `log` inputs {pull}34292[34292]
- Add pagination support for Salesforce module. {issue}34057[34057] {pull}34065[34065]
- Allow users to redact sensitive data from CEL input debug logs. {pull}34302[34302]
- Added support for HTTP destination override to Google Cloud Storage input. {pull}34413[34413]
- Added metric `sqs_messages_waiting_gauge` for aws-s3 input. {pull}34488[34488]
- Add support for new Rabbitmq timestamp format for logs {pull}34211[34211]
- Allow user configuration of timezone offset in Cisco ASA and FTD modules. {pull}34436[34436]
- Allow user configuration of timezone offset in Checkpoint module. {pull}34472[34472]
- Add support for Okta debug attributes, `risk_reasons`, `risk_behaviors` and `factor`. {issue}33677[33677] {pull}34508[34508]
- Fill okta.request.ip_chain.* as a flattened object in Okta module. {pull}34621[34621]
- Fixed GCS log format issues. {pull}34659[34659]
- Add nginx.ingress_controller.upstream.ip to related.ip {issue}34645[34645] {pull}34672[34672]
- Include NAT and firewall IPs in `related.ip` in Fortinet Firewall module. {issue}34640[34640] {pull}34673[34673]
<<<<<<< HEAD
- Add unix socket log parsing for nginx ingress_controller {pull}34732[34732]
=======
- Add Basic Authentication support on constructed requests to CEL input {issue}34609[34609] {pull}34689[34689]
- Add string manipulation extensions to CEL input {issue}34610[34610] {pull}34689[34689]
>>>>>>> e00506e5

*Auditbeat*


*Filebeat*


*Heartbeat*
- Users can now configure max scheduler job limits per monitor type via env var. {pull}34307[34307]
- Added status to monitor run log report.

- Remove host and port matching restrictions on hint-generated monitors. {pull}34376[34376]

*Metricbeat*

- Add Data Granularity option to AWS module to allow for for fewer API calls of longer periods and keep small intervals. {issue}33133[33133] {pull}33166[33166]
- Update README file on how to run Metricbeat on Kubernetes. {pull}33308[33308]
- Add per-thread metrics to system_summary {pull}33614[33614]
- Add GCP CloudSQL metadata {pull}33066[33066]
- Remove GCP Compute metadata cache {pull}33655[33655]
- Add support for multiple regions in GCP {pull}32964[32964]
- Add GCP Redis regions support {pull}33728[33728]
- Add namespace metadata to all namespaced kubernetes resources. {pull}33763[33763]
- Changed cloudwatch module to call ListMetrics API only once per region, instead of per AWS namespace {pull}34055[34055]
- Add beta ingest_pipeline metricset to Elasticsearch module for ingest pipeline monitoring {pull}34012[34012]
- Handle duplicated TYPE line for prometheus metrics {issue}18813[18813] {pull}33865[33865]

*Packetbeat*

- Add option to allow sniffer to change device when default route changes. {issue}31905[31905] {pull}32681[32681]
- Add option to allow sniffing multiple interface devices. {issue}31905[31905] {pull}32933[32933]
- Bump Windows Npcap version to v1.71. {issue}33164[33164] {pull}33172[33172]
- Add fragmented IPv4 packet reassembly. {issue}33012[33012] {pull}33296[33296]
- Reduce logging level for ENOENT to WARN when mapping sockets to processes. {issue}33793[33793] {pull}33854[33854]
- Add metrics for TCP and UDP packet processing. {pull}33833[33833] {pull}34353[34353]
- Allow user to prevent Npcap library installation on Windows. {issue}34420[34420] {pull}34428[34428]

*Packetbeat*


*Functionbeat*


*Winlogbeat*

- Add metrics for log event processing. {pull}33922[33922]

*Elastic Log Driver*


==== Deprecated

*Affecting all Beats*


*Filebeat*


*Heartbeat*


*Metricbeat*


*Packetbeat*

*Winlogbeat*


*Functionbeat*

==== Known Issue








<|MERGE_RESOLUTION|>--- conflicted
+++ resolved
@@ -229,12 +229,9 @@
 - Fixed GCS log format issues. {pull}34659[34659]
 - Add nginx.ingress_controller.upstream.ip to related.ip {issue}34645[34645] {pull}34672[34672]
 - Include NAT and firewall IPs in `related.ip` in Fortinet Firewall module. {issue}34640[34640] {pull}34673[34673]
-<<<<<<< HEAD
-- Add unix socket log parsing for nginx ingress_controller {pull}34732[34732]
-=======
 - Add Basic Authentication support on constructed requests to CEL input {issue}34609[34609] {pull}34689[34689]
 - Add string manipulation extensions to CEL input {issue}34610[34610] {pull}34689[34689]
->>>>>>> e00506e5
+- Add unix socket log parsing for nginx ingress_controller {pull}34732[34732]
 
 *Auditbeat*
 
