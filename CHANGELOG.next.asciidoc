--- conflicted
+++ resolved
@@ -121,15 +121,12 @@
 - Enhance Oracle Module: Change tablespace metricset collection period {issue}30948[30948] {pull}31259[#31259]
 - Add orchestrator cluster ECS fields in kubernetes events {pull}31341[31341]
 - Enhance Oracle Module: Refactor module to properly use host parsers instead of doing its own parsing of hosts {issue}31611[31611] {pull}31692[#31692]
-<<<<<<< HEAD
-- Enable Generic SQL merge metrics to a single event for sql_queries using new flag {pull}32394[32394]
-=======
 - Enhance Oracle Module: Connection string for Oracle does not handle special characters properly {issue}24609[24609] {pull}31368[#31368]
 - Enhance Oracle Module: New sysmetric metricset {issue}30946[30946] {pull}31462[#31462]
 - Upgrade Mongodb library in Beats to v5 {pull}31185[31185]
 - Azure Billing: upgrade Usage Details API to version 2019-10-01 {pull}31970[31970]
 * Differentiate between actual idle CPU states and an uninterruptible disk sleep. https://github.com/elastic/elastic-agent-system-metrics/pull/32[system-metrics#32]
->>>>>>> 0a2e67c1
+- Enable Generic SQL merge metrics to a single event for sql_queries using new flag {pull}32394[32394]
 
 *Packetbeat*
 
