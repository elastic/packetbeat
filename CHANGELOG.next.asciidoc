--- conflicted
+++ resolved
@@ -266,12 +266,9 @@
 - Fixed bug with `elasticsearch/cluster_stats` metricset not recording license ID in the correct field. {pull}14592[14592]
 - Vshpere module splits `virtualmachine.host` into `virtualmachine.host.id` and `virtualmachine.host.hostname`. {issue}7187[7187] {pull}7213[7213]
 - Log bulk failures from bulk API requests to monitoring cluster. {issue}14303[14303] {pull}14356[14356]
-<<<<<<< HEAD
 - Fix rds metricset from reporting same values for different instances. {pull}14702[14702]
-=======
 - Closing handler after verifying the registry key in diskio metricset. {issue}14683[14683] {pull}14759[14759]
 - Fix docker network stats when multiple interfaces are configured. {issue}14586[14586] {pull}14825[14825]
->>>>>>> a269249f
 
 *Packetbeat*
 
