--- conflicted
+++ resolved
@@ -591,11 +591,8 @@
 - Expand unsupported option from namespace to metrics in the azure module. {pull}21486[21486]
 - Move s3_daily_storage and s3_request metricsets to use cloudwatch input. {pull}21703[21703]
 - Duplicate system.process.cmdline field with process.command_line ECS field name. {pull}22325[22325]
-<<<<<<< HEAD
 - Add connection and route metricsets for nats metricbeat module to collect metrics per connection/route. {pull}22445[22445]
-=======
 - Add unit file states to system/service {pull}22557[22557]
->>>>>>> eda3e7a2
 
 *Packetbeat*
 
