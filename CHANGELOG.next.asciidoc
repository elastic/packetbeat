--- conflicted
+++ resolved
@@ -78,11 +78,7 @@
 
 *Metricbeat*
 
-<<<<<<< HEAD
 - Remove GCP Compute metadata cache {pull}33655[33655]
-- Add namespace metadata to all namespaced kubernetes resources. {pull}33763[33763]
-=======
->>>>>>> 3f3eb081
 
 *Packetbeat*
 
