// Use these for links to issue and pulls. Note issues and pulls redirect one to
// each other on Github, so don't worry too much on using the right prefix.
:issue: https://github.com/elastic/beats/issues/
:pull: https://github.com/elastic/beats/pull/

=== Beats version HEAD
https://github.com/elastic/beats/compare/v7.0.0-alpha2...master[Check the HEAD diff]

==== Breaking changes

*Affecting all Beats*

- Update to Golang 1.12.1. {pull}11330[11330]
- Disable Alibaba Cloud and Tencent Cloud metadata providers by default. {pull}13812[12812]
- Libbeat: Do not overwrite agent.*, ecs.version, and host.name. {pull}14407[14407]
- Libbeat: Cleanup the x-pack licenser code to use the new license endpoint and the new format. {pull}15091[15091]
- Refactor metadata generator to support adding metadata across resources {pull}14875[14875]
- Remove `AddDockerMetadata` and `AddKubernetesMetadata` processors from the `script` processor. They can still be used as normal processors in the configuration. {issue}16349[16349] {pull}16514[16514]
- Introduce APM libbeat instrumentation, active when running the beat with ELASTIC_APM_ACTIVE=true. {pull}17938[17938]
- Make error message about locked data path actionable. {pull}18667[18667]
- Fix panic with inline SSL when the certificate or key were small than 256 bytes. {pull}23820[23820]
- Use alias to report container image in k8s metadata. {pull}24380[24380]
- Set `cleanup_timeout` to zero by default in docker and kubernetes autodiscover in all beats except Filebeat where it is kept to 60 seconds. {pull}24681[24681]

*Auditbeat*

*Filebeat*

- Fix parsing of Elasticsearch node name by `elasticsearch/slowlog` fileset. {pull}14547[14547]
- Improve ECS field mappings in panw module.  event.outcome now only contains success/failure per ECS specification. {issue}16025[16025] {pull}17910[17910]
- Improve ECS categorization field mappings for nginx module. http.request.referrer only populated when nginx sets a value {issue}16174[16174] {pull}17844[17844]
- Improve ECS field mappings in santa module. move hash.sha256 to process.hash.sha256 & move certificate fields to santa.certificate . {issue}16180[16180] {pull}17982[17982]
- Preserve case of http.request.method.  ECS prior to 1.6 specified normalizing to lowercase, which lost information. Affects filesets: apache/access, elasticsearch/audit, iis/access, iis/error, nginx/access, nginx/ingress_controller, aws/elb, suricata/eve, zeek/http. {issue}18154[18154] {pull}18359[18359]
- Adds oauth support for httpjson input. {issue}18415[18415] {pull}18892[18892]
- Adds `split_events_by` option to httpjson input. {pull}19246[19246]
- Adds `date_cursor` option to httpjson input. {pull}19483[19483]
- Adds Gsuite module with SAML support. {pull}19329[19329]
- Adds Gsuite User Accounts support. {pull}19329[19329]
- Adds Gsuite Login audit support. {pull}19702[19702]
- Adds Gsuite Admin support. {pull}19769[19769]
- Adds Gsuite Drive support. {pull}19704[19704]
- Adds Gsuite Groups support. {pull}19725[19725]
- Disable the option of running --machine-learning on its own. {pull}20241[20241]
- Fix PANW field spelling "veredict" to "verdict" on event.action {pull}18808[18808]
- Add support for GMT timezone offsets in `decode_cef`. {pull}20993[20993]
- API address and shard ID are required settings in the Cloud Foundry input. {pull}21759[21759]
- Remove `suricata.eve.timestamp` alias field. {issue}10535[10535] {pull}22095[22095]
- Rename bad ECS field name tracing.trace.id to trace.id in aws elb fileset. {pull}22571[22571]
- Fix parsing issues with nested JSON payloads in Elasticsearch audit log fileset. {pull}22975[22975]
- Rename `network.direction` values in crowdstrike/falcon to `ingress`/`egress`. {pull}23041[23041]
- Rename `s3` input to `aws-s3` input. {pull}23469[23469]
- Possible values for Netflow's locality fields (source.locality, destination.locality and flow.locality) are now `internal` and `external`, instead of `private` and `public`. {issue}24272[24272] {pull}24295[24295]

*Heartbeat*

*Journalbeat*

- Improve parsing of syslog.pid in journalbeat to strip the username when present {pull}16116[16116]


*Metricbeat*

- Add new dashboard for VSphere host cluster and virtual machine {pull}14135[14135]
- kubernetes.container.cpu.limit.cores and kubernetes.container.cpu.requests.cores are now floats. {issue}11975[11975]
- Fix ECS compliance of user.id field in system/users  metricset {pull}19019[19019]
- Remove "invalid zero" metrics on Windows and Darwin, don't report linux-only memory and diskio metrics when running under agent. {pull}21457[21457]
- Change cloud.provider from googlecloud to gcp. {pull}21775[21775]
- API address and shard ID are required settings in the Cloud Foundry module. {pull}21759[21759]
- Rename googlecloud module to gcp module. {pull}22246[22246]
- Use ingress/egress instead of inbound/outbound for system/socket metricset. {pull}22992[22992]
- Change types of numeric metrics from Kubelet summary api to double so as to cover big numbers. {pull}23335[23335]
- Add container.image.name and containe.name ECS fields for state_container. {pull}23802[23802]
- Add support for Consul 1.9. {pull}24123[24123]
- Add support for the MemoryPressure, DiskPressure, OutOfDisk and PIDPressure status conditions in state_node. {pull}23905[23905]
- Store `cloudfoundry.container.cpu.pct` in decimal form and as `scaled_float`. {pull}24219[24219]

*Packetbeat*

- Added redact_headers configuration option, to allow HTTP request headers to be redacted whilst keeping the header field included in the beat. {pull}15353[15353]
- Add dns.question.subdomain and dns.question.top_level_domain fields. {pull}14578[14578]

*Winlogbeat*

- Add support to Sysmon file delete events (event ID 23). {issue}18094[18094]
- Improve ECS field mappings in Sysmon module. `related.hash`, `related.ip`, and `related.user` are now populated. {issue}18364[18364]
- Improve ECS field mappings in Sysmon module. Hashes are now also populated to the corresponding `process.hash`, `process.pe.imphash`, `file.hash`, or `file.pe.imphash`. {issue}18364[18364]
- Improve ECS field mappings in Sysmon module. `file.name`, `file.directory`, and `file.extension` are now populated. {issue}18364[18364]
- Improve ECS field mappings in Sysmon module. `rule.name` is populated for all events when present. {issue}18364[18364]
- Add Powershell module. Support for event ID's: `400`, `403`, `600`, `800`, `4103`, `4014`, `4105`, `4106`. {issue}16262[16262] {pull}18526[18526]
- Fix Powershell processing of downgraded engine events. {pull}18966[18966]
- Fix unprefixed fields in `fields.yml` for Powershell module {issue}18984[18984]

*Functionbeat*


==== Bugfixes

*Affecting all Beats*

- Fix a race condition with the Kafka pipeline client, it is possible that `Close()` get called before `Connect()` . {issue}11945[11945]
- Allow users to configure only `cluster_uuid` setting under `monitoring` namespace. {pull}14338[14338]
- Update replicaset group to apps/v1 {pull}15854[15802]
- Fix Kubernetes autodiscovery provider to correctly handle pod states and avoid missing event data {pull}17223[17223]
- Fix missing output in dockerlogbeat {pull}15719[15719]
- Do not load dashboards where not available. {pull}15802[15802]
- Remove superfluous use of number_of_routing_shards setting from the default template. {pull}16038[16038]
- Fix index names for indexing not always guaranteed to be lower case. {pull}16081[16081]
- Fix loading processors from annotation hints. {pull}16348[16348]
- Add `ssl.ca_sha256` option to the supported TLS option, this allow to check that a specific certificate is used as part of the verified chain. {issue}15717[15717]
- Fix `NewContainerMetadataEnricher` to use default config for kubernetes module. {pull}16857[16857]
- Improve some logging messages for add_kubernetes_metadata processor {pull}16866{16866}
- Do not rotate log files on startup when interval is configured and rotateonstartup is disabled. {pull}17613[17613]
- Fix `setup.dashboards.index` setting not working. {pull}17749[17749]
- Fix goroutine leak and Elasticsearch output file descriptor leak when output reloading is in use. {issue}10491[10491] {pull}17381[17381]
- Fix Elasticsearch license endpoint URL referenced in error message. {issue}17880[17880] {pull}18030[18030]
- Change `decode_json_fields` processor, to merge parsed json objects with existing objects in the event instead of fully replacing them. {pull}17958[17958]
- Gives monitoring reporter hosts, if configured, total precedence over corresponding output hosts. {issue}17937[17937] {pull}17991[17991]
- [Autodiscover] Check if runner is already running before starting again. {pull}18564[18564]
- Fix `keystore add` hanging under Windows. {issue}18649[18649] {pull}18654[18654]
- Fix regression in `add_kubernetes_metadata`, so configured `indexers` and `matchers` are used if defaults are not disabled. {issue}18481[18481] {pull}18818[18818]
- Fix the `translate_sid` processor's handling of unconfigured target fields. {issue}18990[18990] {pull}18991[18991]
- Fixed a service restart failure under Windows. {issue}18914[18914] {pull}18916[18916]
- Fix metrics hints builder to avoid wrong container metadata usage when port is not exposed {pull}18979[18979]
- Server-side TLS config now validates certificate and key are both specified {pull}19584[19584]
- Fix terminating pod autodiscover issue. {pull}20084[20084]
- Fix seccomp policy for calls to `chmod` and `chown`. {pull}20054[20054]
- Output errors when Kibana index pattern setup fails. {pull}20121[20121]
- Fix issue in autodiscover that kept inputs stopped after config updates. {pull}20305[20305]
- Add service resource in k8s cluster role. {pull}20546[20546]
- [Metricbeat][Kubernetes] Change cluster_ip field from ip to keyword. {pull}20571[20571]
- The `o365input` and `o365` module now recover from an authentication problem or other fatal errors, instead of terminating. {pull}21258[21258]
- Periodic metrics in logs will now report `libbeat.output.events.active` and `beat.memstats.rss`
  as gauges (rather than counters). {pull}22877[22877]
- Use PROGRAMDATA environment variable instead of C:\ProgramData for windows install service {pull}22874[22874]
- Fix reporting of cgroup metrics when running under Docker {pull}22879[22879]
- Fix typo in config docs {pull}23185[23185]
- Fix `nested` subfield handling in generated Elasticsearch templates. {issue}23178[23178] {pull}23183[23183]
- Fix CPU usage metrics on VMs with dynamic CPU config {pull}23154[23154]
- Fix panic due to unhandled DeletedFinalStateUnknown in k8s OnDelete {pull}23419[23419]
- Fix error loop with runaway CPU use when the Kafka output encounters some connection errors {pull}23484[23484]
- Allow configuring credential_profile_name and shared_credential_file when using role_arn. {pull}24174[24174]
- Fix ILM setup log reporting that a policy or an alias was created, even though the creation of any resource was disabled. {issue}24046[24046] {pull}24480[24480]
- Fix ILM alias not being created if `setup.ilm.check_exists: false` and `setup.ilm.overwrite: true` has been configured. {pull}24480[24480]
- Allow cgroup self-monitoring to see alternate `hostfs` paths {pull}24334[24334]


*Auditbeat*

- system/socket: Fixed compatibility issue with kernel 5.x. {pull}15771[15771]
- system/package: Fix parsing of Installed-Size field of DEB packages. {issue}16661[16661] {pull}17188[17188]
- system module: Fix panic during initialisation when /proc/stat can't be read. {pull}17569[17569]
- system/package: Fix an error that can occur while trying to persist package metadata. {issue}18536[18536] {pull}18887[18887]
- system/socket: Fix dataset using 100% CPU and becoming unresponsive in some scenarios. {pull}19033[19033] {pull}19764[19764]
- system/socket: Fixed tracking of long-running connections. {pull}19033[19033]

*Filebeat*

- cisco/asa fileset: Fix parsing of 302021 message code. {pull}14519[14519]
- Fix filebeat azure dashboards, event category should be `Alert`. {pull}14668[14668]
- Fixed dashboard for Cisco ASA Firewall. {issue}15420[15420] {pull}15553[15553]
- Add shared_credential_file to cloudtrail config {issue}15652[15652] {pull}15656[15656]
- Fix s3 input with cloudtrail fileset reading json file. {issue}16374[16374] {pull}16441[16441]
- Add queue_url definition in manifest file for aws module. {pull}16640{16640}
- Fixed various Cisco FTD parsing issues. {issue}16863[16863] {pull}16889[16889]
- Fix default index pattern in IBM MQ filebeat dashboard. {pull}17146[17146]
- Fix `elasticsearch.gc` fileset to not collect _all_ logs when Elasticsearch is running in Docker. {issue}13164[13164] {issue}16583[16583] {pull}17164[17164]
- Fixed a mapping exception when ingesting CEF logs that used the spriv or dpriv extensions. {issue}17216[17216] {pull}17220[17220]
- Fixed a mapping exception when ingesting Logstash plain logs (7.4+) with pipeline ids containing non alphanumeric chars. {issue}17242[17242] {pull}17243[17243]
- Fixed MySQL slowlog module causing "regular expression has redundant nested repeat operator" warning in Elasticsearch. {issue}17086[17086] {pull}17156[17156]
- CEF: Fixed decoding errors caused by trailing spaces in messages. {pull}17253[17253]
- Fixed activemq module causing "regular expression has redundant nested repeat operator" warning in Elasticsearch. {pull}17428[17428]
- Fix issue 17734 to retry on rate-limit error in the Filebeat httpjson input. {issue}17734[17734] {pull}17735[17735]
- Remove migrationVersion map 7.7.0 reference from Kibana dashboard file to fix backward compatibility issues. {pull}17425[17425]
- Fixed `cloudfoundry.access` to have the correct `cloudfoundry.app.id` contents. {pull}17847[17847]
- Fixing `ingress_controller.` fields to be of type keyword instead of text. {issue}17834[17834]
- Fixed typo in log message. {pull}17897[17897]
- Unescape file name from SQS message. {pull}18370[18370]
- Improve cisco asa and ftd pipelines' failure handler to avoid mapping temporary fields. {issue}18391[18391] {pull}18392[18392]
- Fix source.address not being set for nginx ingress_controller {pull}18511[18511]
- Fix PANW module wrong mappings for bytes and packets counters. {issue}18522[18522] {pull}18525[18525]
- Fixed ingestion of some Cisco ASA and FTD messages when a hostname was used instead of an IP for NAT fields. {issue}14034[14034] {pull}18376[18376]
- Fix `o365.audit` failing to ingest events when ip address is surrounded by square brackets. {issue}18587[18587] {pull}18591[18591]
- Fix `o365` module ignoring `var.api` settings. {pull}18948[18948]
- Fix improper nesting of session_issuer object in aws cloudtrail fileset. {issue}18894[18894] {pull}18915[18915]
- Fix Cisco ASA ASA 3020** and 106023 messages {pull}17964[17964]
- Add missing `default_field: false` to aws filesets fields.yml. {pull}19568[19568]
- Fix bug with empty filter values in system/service {pull}19812[19812]
- Fix S3 input to trim delimiter /n from each log line. {pull}19972[19972]
- Fix s3 input parsing json file without expand_event_list_from_field. {issue}19902[19902] {pull}19962[19962]
- Fix s3 input parsing json file without expand_event_list_from_field. {issue}19902[19902] {pull}19962[19962] {pull}20370[20370]
- Fix millisecond timestamp normalization issues in CrowdStrike module {issue}20035[20035], {pull}20138[20138]
- Fix support for message code 106100 in Cisco ASA and FTD. {issue}19350[19350] {pull}20245[20245]
- Fix event.outcome logic for azure/siginlogs fileset {pull}20254[20254]
- Fix `fortinet` setting `event.timezone` to the system one when no `tz` field present {pull}20273[20273]
- Fix `okta` geoip lookup in pipeline for `destination.ip` {pull}20454[20454]
- Fix mapping exception in the `googlecloud/audit` dataset pipeline. {issue}18465[18465] {pull}20465[20465]
- Fix `cisco` asa and ftd parsing of messages 106102 and 106103. {pull}20469[20469]
- Fix event.kind for system/syslog pipeline {issue}20365[20365] {pull}20390[20390]
- Fix event.type for zeek/ssl and duplicate event.category for zeek/connection {pull}20696[20696]
- Add json body check for sqs message. {pull}21727[21727]
- Drop aws.vpcflow.pkt_srcaddr and aws.vpcflow.pkt_dstaddr when equal to "-". {pull}22721[22721] {issue}22716[22716]
- Fix cisco umbrella module config by adding input variable. {pull}22892[22892]
- Fix network.direction logic in zeek connection fileset. {pull}22967[22967]
- Fix aws s3 overview dashboard. {pull}23045[23045]
- Fix bad `network.direction` values in Fortinet/firewall fileset. {pull}23072[23072]
- Fix Cisco ASA/FTD module's parsing of WebVPN log message 716002. {pull}22966[22966]
- Add support for organization and custom prefix in AWS/CloudTrail fileset. {issue}23109[23109] {pull}23126[23126]
- Simplify regex for organization custom prefix in AWS/CloudTrail fileset. {issue}23203[23203] {pull}23204[23204]
- Fix syslog header parsing in infoblox module. {issue}23272[23272] {pull}23273[23273]
- Fix CredentialsJSON unpacking for `gcp-pubsub` and `httpjson` inputs. {pull}23277[23277]
- Fix concurrent modification exception in Suricata ingest node pipeline. {pull}23534[23534]
- Change the `event.created` in Netflow events to be the time the event was created by Filebeat
  to be consistent with ECS. {pull}23094[23094]
- Fix Zoom module parameters for basic auth and url path. {pull}23779[23779]
- Fix handling of ModifiedProperties field in Office 365. {pull}23777[23777]
- Use rfc6587 framing for fortinet firewall and clientendpoint filesets when transferring over tcp. {pull}23837[23837]
- Fix httpjson input logging so it doesn't conflict with ECS. {pull}23972[23972]
- Fix Logstash module handling of logstash.log.log_event.action field. {issue}20709[20709]
- aws/s3access dataset was populating event.duration using the wrong unit. {pull}23920[23920]
- Zoom module pipeline failed to ingest some chat_channel events. {pull}23904[23904]
- Fix Netlow module issue with missing `internal_networks` config parameter. {issue}24094[24094] {pull}24110[24110]
- in httpjson input using encode_as "application/x-www-form-urlencoded" now sets Content-Type correctly {issue}24331[24331] {pull}24336[24336]
- Fix default `scope` in `add_nomad_metadata`. {issue}24559[24559]
- Fix Cisco ASA parser for message 722051. {pull}24410[24410]
- Fix `google_workspace` pagination. {pull}24668[24668]
- Fix netflow module ignoring detect_sequence_reset flag. {issue}24268[24268] {pull}24270[24270]
- Fix Cisco ASA parser for message 302022. {issue}24405[24405] {pull}24697[24697]
- Fix Cisco AMP `@metadata._id` calculation {issue}24717[24717] {pull}24718[24718]
- Fix date parsing in GSuite/login and Google Workspace/login filesets. {issue}24694[24694]
- Fix gcp/vpcflow module error where input type was defaulting to file. {pull}24719[24719]
- Fix gcp/vpcflow module error where input type was defaulting to file. {pull}24719[24719]
- Fix date parsing in GSuite/login and Google Workspace/login filesets. {issue}24694[24694]
- Fix date parsing in GSuite/login fileset. {issue}24694[24694]
- Improve Cisco ASA/FTD parsing of messages - better support for identity FW messages. Change network.bytes, source.bytes, and destination.bytes to long from integer since value can exceed integer capacity.  Add descriptions for various processors for easier pipeline editing in Kibana UI. {pull}23766[23766]

*Heartbeat*

- Fixed excessive memory usage introduced in 7.5 due to over-allocating memory for HTTP checks. {pull}15639[15639]
- Fixed scheduler shutdown issues which would in rare situations cause a panic due to semaphore misuse. {pull}16397[16397]
- Fixed TCP TLS checks to properly validate hostnames, this broke in 7.x and only worked for IP SANs. {pull}17549[17549]

*Journalbeat*


*Metricbeat*

- Fix checking tagsFilter using length in cloudwatch metricset. {pull}14525[14525]
- Fixed bug with `elasticsearch/cluster_stats` metricset not recording license expiration date correctly. {issue}14541[14541] {pull}14591[14591]
- Log bulk failures from bulk API requests to monitoring cluster. {issue}14303[14303] {pull}14356[14356]
- Fixed bug with `elasticsearch/cluster_stats` metricset not recording license ID in the correct field. {pull}14592[14592]
- Change lookup_fields from metricset.host to service.address {pull}15883[15883]
- Fix skipping protocol scheme by light modules. {pull}16205[pull]
- Made `logstash-xpack` module once again have parity with internally-collected Logstash monitoring data. {pull}16198[16198]
- Revert changes in `docker` module: add size flag to docker.container. {pull}16600[16600]
- Fix detection and logging of some error cases with light modules. {pull}14706[14706]
- Dynamically choose a method for the system/service metricset to support older linux distros. {pull}16902[16902]
- Reduce memory usage in `elasticsearch/index` metricset. {issue}16503[16503] {pull}16538[16538]
- Fix issue in Jolokia module when mbean contains multiple quoted properties. {issue}17375[17375] {pull}17374[17374]
- Further revise check for bad data in docker/memory. {pull}17400[17400]
- Fix how we filter services by name in system/service {pull}17400[17400]
- Fix cloudwatch metricset missing tags collection. {issue}17419[17419] {pull}17424[17424]
- check if cpuOptions field is nil in DescribeInstances output in ec2 metricset. {pull}17418[17418]
- Fix aws.s3.bucket.name terms_field in s3 overview dashboard. {pull}17542[17542]
- Fix Unix socket path in memcached. {pull}17512[17512]
- Fix azure storage dashboards. {pull}17590[17590]
- Metricbeat no longer needs to be started strictly after Logstash for `logstash-xpack` module to report correct data. {issue}17261[17261] {pull}17497[17497]
- Fix pubsub metricset to collect all GA stage metrics from gcp stackdriver. {issue}17154[17154] {pull}17600[17600]
- Add privileged option so as mb to access data dir in Openshift. {pull}17606[17606]
- Fix "ID" event generator of Google Cloud module {issue}17160[17160] {pull}17608[17608]
- Add privileged option for Auditbeat in Openshift {pull}17637[17637]
- Fix storage metricset to allow config without region/zone. {issue}17623[17623] {pull}17624[17624]
- Fix overflow on Prometheus rates when new buckets are added on the go. {pull}17753[17753]
- Add a switch to the driver definition on SQL module to use pretty names {pull}17378[17378]
- Remove specific win32 api errors from events in perfmon. {issue}18292[18292] {pull}18361[18361]
- Remove required for region/zone and make stackdriver a metricset in googlecloud. {issue}16785[16785] {pull}18398[18398]
- Fix application_pool metricset after pdh changes. {pull}18477[18477]
- Fix tags_filter for cloudwatch metricset in aws. {pull}18524[18524]
- Fix panic on `metricbeat test modules` when modules are configured in `metricbeat.modules`. {issue}18789[18789] {pull}18797[18797]
- Fix getting gcp compute instance metadata with partial zone/region in config. {pull}18757[18757]
- Add missing network.sent_packets_count metric into compute metricset in googlecloud module. {pull}18802[18802]
- Fix compute and pubsub dashboard for googlecloud module. {issue}18962[18962] {pull}18980[18980]
- Fix crash on vsphere module when Host information is not available. {issue}18996[18996] {pull}19078[19078]
- Fix incorrect usage of hints builder when exposed port is a substring of the hint {pull}19052[19052]
- Stop counterCache only when already started {pull}19103[19103]
- Remove dedot for tag values in aws module. {issue}19112[19112] {pull}19221[19221]
- Fix mapping of service start type in the service metricset, windows module. {pull}19551[19551]
- Fix SQL module mapping NULL values as string {pull}18955[18955] {issue}18898[18898
- Modify doc for app_insights metricset to contain example of config. {pull}20185[20185]
- Add required option for `metrics` in app_insights. {pull}20406[20406]
- Groups same timestamp metric values to one event in the app_insights metricset. {pull}20403[20403]
- Add support for azure light metricset app_stats. {pull}20639[20639]
- Fix remote_write flaky test. {pull}21173[21173]
- Remove io.time from windows {pull}22237[22237]
- Fix `logstash` module when `xpack.enabled: true` is set from emitting redundant events. {pull}22808[22808]
- Change vsphere.datastore.capacity.used.pct value to betweeen 0 and 1. {pull}23148[23148]
- Update config in `windows.yml` file. {issue}23027[23027]{pull}23327[23327]
- Add stack monitoring section to elasticsearch module documentation {pull}#23286[23286]
- Fix metric grouping for windows/perfmon module {issue}23489[23489] {pull}23505[23505]
- Fix ec2 metricset fields.yml and the integration test {pull}23726[23726]
- Unskip s3_request integration test. {pull}23887[23887]
- Add system.hostfs configuration option for system module. {pull}23831[23831]
- Fix GCP not able to request Cloudfunctions metrics if a region filter was set {pull}24218[24218]
- Fix type of `uwsgi.status.worker.rss` type. {pull}24468[24468]
- Ignore unsupported derive types for filesystem metricset. {issue}22501[22501] {pull}24502[24502]
- Accept text/plain type by default for prometheus client scraping. {pull}24622[24622]

*Packetbeat*



*Winlogbeat*


*Functionbeat*

*Elastic Logging Plugin*


==== Added

*Affecting all Beats*

- Decouple Debug logging from fail_on_error logic for rename, copy, truncate processors {pull}12451[12451]
- Allow a beat to ship monitoring data directly to an Elasticsearch monitoring cluster. {pull}9260[9260]
- Updated go-seccomp-bpf library to v1.1.0 which updates syscall lists for Linux v5.0. {pull}11394[11394]
- add_host_metadata is no GA. {pull}13148[13148]
- Add `providers` setting to `add_cloud_metadata` processor. {pull}13812[13812]
- Ensure that init containers are no longer tailed after they stop {pull}14394[14394]
- Fingerprint processor adds a new xxhash hashing algorithm {pull}15418[15418]
- Add configuration for APM instrumentation and expose the tracer trough the Beat object. {pull}17938[17938]
- Include network information by default on add_host_metadata and add_observer_metadata. {issue}15347[15347] {pull}16077[16077]
- Add `aws_ec2` provider for autodiscover. {issue}12518[12518] {pull}14823[14823]
- Add support for multiple password in redis output. {issue}16058[16058] {pull}16206[16206]
- Add support for Histogram type in fields.yml {pull}16570[16570]
- Remove experimental flag from `setup.template.append_fields` {pull}16576[16576]
- Add support for kubernetes provider to recognize namespace level defaults {pull}16321[16321]
- Add capability of enrich `container.id` with process id in `add_process_metadata` processor {pull}15947[15947]
- Update documentation for system.process.memory fields to include clarification on Windows os's. {pull}17268[17268]
- Add `urldecode` processor to for decoding URL-encoded fields. {pull}17505[17505]
- Add keystore support for autodiscover static configurations. {pull]16306[16306]
- When using the `decode_json_fields` processor, decoded fields are now deep-merged into existing event. {pull}17958[17958]
- Add keystore support for autodiscover static configurations. {pull]16306[16306]
- Add TLS support to Kerberos authentication in Elasticsearch. {pull}18607[18607]
- Add support for multiple sets of hints on autodiscover {pull}18883[18883]
- Add a configurable delay between retries when an app metadata cannot be retrieved by `add_cloudfoundry_metadata`. {pull}19181[19181]
- Added the `max_cached_sessions` option to the script processor. {pull}19562[19562]
- Set index.max_docvalue_fields_search in index template to increase value to 200 fields. {issue}20215[20215]
- Add capability of enriching process metadata with contianer id also for non-privileged containers in `add_process_metadata` processor. {pull}19767[19767]
- Add replace_fields config option in add_host_metadata for replacing host fields. {pull}20490[20490] {issue}20464[20464]
- Add option to select the type of index template to load: legacy, component, index. {pull}21212[21212]

*Auditbeat*

- Reference kubernetes manifests include configuration for auditd and enrichment with kubernetes metadata. {pull}17431[17431]
- Reference kubernetes manifests mount data directory from the host, so data persist between executions in the same node. {pull}17429[17429]
- Log to stderr when running using reference kubernetes manifests. {pull}17443[174443]
- Fix syscall kprobe arguments for 32-bit systems in socket module. {pull}17500[17500]
- Add ECS categorization info for auditd module {pull}18596[18596]

*Filebeat*


- `container` and `docker` inputs now support reading of labels and env vars written by docker JSON file logging driver. {issue}8358[8358]
- Add `index` option to all inputs to directly set a per-input index value. {pull}14010[14010]
- Add ECS tls fields to zeek:smtp,rdp,ssl and aws:s3access,elb {issue}15757[15757] {pull}15935[15936]
- Add ingress nginx controller fileset {pull}16197[16197]
- move create-[module,fileset,fields] to mage and enable in x-pack/filebeat {pull}15836[15836]
- Work on e2e ACK's for the azure-eventhub input {issue}15671[15671] {pull}16215[16215]
- Add a TLS test and more debug output to httpjson input {pull}16315[16315]
- Add an SSL config example in config.yml for filebeat MISP module. {pull}16320[16320]
- Improve ECS categorization, container & process field mappings in auditd module. {issue}16153[16153] {pull}16280[16280]
- Add cloudwatch fileset and ec2 fileset in aws module. {issue}13716[13716] {pull}16579[16579]
- Improve the decode_cef processor by reducing the number of memory allocations. {pull}16587[16587]
- Add custom string mapping to CEF module to support Forcepoint NGFW {issue}14663[14663] {pull}15910[15910]
- Add ECS related fields to CEF module {issue}16157[16157] {pull}16338[16338]
- Improve ECS categorization, host field mappings in elasticsearch module. {issue}16160[16160] {pull}16469[16469]
- Add pattern for Cisco ASA / FTD Message 734001 {issue}16212[16212] {pull}16612[16612]
- Added new module `o365` for ingesting Office 365 management activity API events. {issue}16196[16196] {pull}16386[16386]
- Add Filebeat Okta module. {pull}16362[16362]
- Add source field in k8s events {pull}17209[17209]
- Improve AWS cloudtrail field mappings {issue}16086[16086] {issue}16110[16110] {pull}17155[17155]
- Added new module `crowdstrike` for ingesting Crowdstrike Falcon streaming API endpoint event data. {pull}16988[16988]
- Move azure-eventhub input to GA. {issue}15671[15671] {pull}17313[17313]
- Added documentation for running Filebeat in Cloud Foundry. {pull}17275[17275]
- Added access_key_id, secret_access_key and session_token into aws module config. {pull}17456[17456]
- Release Google Cloud module as GA. {pull}17511[17511]
- Update filebeat httpjson input to support pagination via Header and Okta module. {pull}16354[16354]
- Added new Checkpoint Syslog filebeat module. {pull}17682[17682]
- Added Unix stream socket support as an input source and a syslog input source. {pull}17492[17492]
- Added new Fortigate Syslog filebeat module. {pull}17890[17890]
- Change the `json.*` input settings implementation to merge parsed json objects with existing objects in the event instead of fully replacing them. {pull}17958[17958]
- Added http_endpoint input{pull}18298[18298]
- Add support for array parsing in azure-eventhub input. {pull}18585[18585]
- Added `observer.vendor`, `observer.product`, and `observer.type` to PANW module events. {pull}18223[18223]
- Improve ECS categorization field mappings in coredns module. {issue}16159[16159] {pull}18424[18424]
- Improve ECS categorization field mappings in envoyproxy module. {issue}16161[16161] {pull}18395[18395]
- Improve ECS categorization field mappings in cisco module. {issue}16028[16028] {pull}18537[18537]
- Add geoip AS lookup & improve ECS categorization in aws cloudtrail fileset. {issue}18644[18644] {pull}18958[18958]
- Improved performance of PANW sample dashboards. {issue}19031[19031] {pull}19032[19032]
- Add support for v1 consumer API in Cloud Foundry input, use it by default. {pull}19125[19125]
- Add new mode to multiline reader to aggregate constant number of lines {pull}18352[18352]
- Changed the panw module to pass through (rather than drop) message types other than threat and traffic. {issue}16815[16815] {pull}19375[19375]
- Improve ECS categorization field mappings in traefik module. {issue}16183[16183] {pull}19379[19379]
- Improve ECS categorization field mappings in azure module. {issue}16155[16155] {pull}19376[19376]
- Add text & flattened versions of fields with unknown subfields in aws cloudtrail fileset. {issue}18866[18866] {pull}19121[19121]
- Added Microsoft Defender ATP Module. {issue}17997[17997] {pull}19197[19197]
- Add experimental dataset tomcat/log for Apache TomCat logs {pull}19713[19713]
- Add experimental dataset netscout/sightline for Netscout Arbor Sightline logs {pull}19713[19713]
- Add experimental dataset barracuda/waf for Barracuda Web Application Firewall logs {pull}19713[19713]
- Add experimental dataset f5/bigipapm for F5 Big-IP Access Policy Manager logs {pull}19713[19713]
- Add experimental dataset bluecoat/director for Bluecoat Director logs {pull}19713[19713]
- Add experimental dataset cisco/nexus for Cisco Nexus logs {pull}19713[19713]
- Add experimental dataset citrix/virtualapps for Citrix Virtual Apps logs {pull}19713[19713]
- Add experimental dataset cylance/protect for Cylance Protect logs {pull}19713[19713]
- Add experimental dataset fortinet/clientendpoint for Fortinet FortiClient Endpoint Protection logs {pull}19713[19713]
- Add experimental dataset imperva/securesphere for Imperva Secure Sphere logs {pull}19713[19713]
- Add experimental dataset infoblox/nios for Infoblox Network Identity Operating System logs {pull}19713[19713]
- Add experimental dataset juniper/junos for Juniper Junos OS logs {pull}19713[19713]
- Add experimental dataset kaspersky/av for Kaspersky Anti-Virus logs {pull}19713[19713]
- Add experimental dataset microsoft/dhcp for Microsoft DHCP Server logs {pull}19713[19713]
- Add experimental dataset tenable/nessus_security for Tenable Nessus Security Scanner logs {pull}19713[19713]
- Add experimental dataset rapid7/nexpose for Rapid7 Nexpose logs {pull}19713[19713]
- Add experimental dataset radware/defensepro for Radware DefensePro logs {pull}19713[19713]
- Add experimental dataset sonicwall/firewall for Sonicwall Firewalls logs {pull}19713[19713]
- Add experimental dataset squid/log for Squid Proxy Server logs {pull}19713[19713]
- Add experimental dataset zscaler/zia for Zscaler Internet Access logs {pull}19713[19713]
- Add event.ingested for CrowdStrike module {pull}20138[20138]
- Add support for additional fields and FirewallMatchEvent type events in CrowdStrike module {pull}20138[20138]
- Add event.ingested to all Filebeat modules. {pull}20386[20386]
- Add event.ingested for Suricata module {pull}20220[20220]
- Add support for custom header and headersecret for filebeat http_endpoint input {pull}20435[20435]
- Convert httpjson to v2 input {pull}20226[20226]
- Add event.ingested to all Filebeat modules. {pull}20386[20386]
- Added new properties field support for event.outcome in azure module {pull}20998[20998]
- Add type and sub_type to panw panos fileset {pull}20912[20912]
- Add related.hosts ecs field to all modules {pull}21160[21160]
- Keep cursor state between httpjson input restarts {pull}20751[20751]
- New juniper.srx dataset for Juniper SRX logs. {pull}20017[20017]
- Added DNS response IP addresses to `related.ip` in Suricata module. {pull}22291[22291]
- Added TLS JA3 fingerprint, certificate not_before/not_after, certificate SHA1 hash, and certificate subject fields to Zeek SSL dataset. {pull}21696[21696]
- Add platform logs in the azure filebeat module. {pull}22371[22371]
- Added `event.ingested` field to data from the Netflow module. {pull}22412[22412]
- Improve panw ECS url fields mapping. {pull}22481[22481]
- Improve Nats filebeat dashboard. {pull}22726[22726]
- Add support for UNIX datagram sockets in `unix` input. {issues}18632[18632] {pull}22699[22699]
- Add `http.request.mime_type` for Elasticsearch audit log fileset. {pull}22975[22975]
- Add new httpjson input features and mark old config ones for deprecation {pull}22320[22320]
- Add configuration option to set external and internal networks for panw panos fileset {pull}22998[22998]
- Add `subbdomain` fields for rsa2elk modules. {pull}23035[23035]
- Add subdomain enrichment for suricata/eve fileset. {pull}23011[23011]
- Add subdomain enrichment for zeek/dns fileset. {pull}23011[23011]
- Add `event.category` "configuration" to auditd module events. {pull}23010[23010]
- Add `event.category` "configuration" to gsuite module events. {pull}23010[23010]
- Add `event.category` "configuration" to o365 module events. {pull}23010[23010]
- Add `event.category` "configuration" to zoom module events. {pull}23010[23010]
- Add `network.direction` to auditd/log fileset. {pull}23041[23041]
- Add logic for external network.direction in sophos xg fileset {pull}22973[22973]
- Preserve AWS CloudTrail eventCategory in aws.cloudtrail.event_category. {issue}22776[22776] {pull}22805[22805]
- Add top_level_domain enrichment for suricata/eve fileset. {pull}23046[23046]
- Add top_level_domain enrichment for zeek/dns fileset. {pull}23046[23046]
- Add `observer.egress.zone` and `observer.ingress.zone` for cisco/asa and cisco/ftd filesets. {pull}23068[23068]
- Allow cisco/asa and cisco/ftd filesets to override network directionality based off of zones. {pull}23068[23068]
- Allow cef and checkpoint modules to override network directionality based off of zones {pull}23066[23066]
- Add `network.direction` to netflow/log fileset. {pull}23052[23052]
- Add the ability to override `network.direction` based on interfaces in Fortinet/firewall fileset. {pull}23072[23072]
- Add `network.direction` override by specifying `internal_networks` in gcp module. {pull}23081[23081]
- Migrate microsoft/defender_atp to httpjson v2 config {pull}23017[23017]
- Migrate microsoft/m365_defender to httpjson v2 config {pull}23018[23018]
- Migrate okta to httpjson v2 config {pull}23059[23059]
- Add support for Snyk Vulnerability and Audit API. {pull}22677[22677]
- Misp improvements: Migration to httpjson v2 config, pagination and deduplication ID {pull}23070[23070]
- Add Google Workspace module and mark Gsuite module as deprecated {pull}22950[22950]
- Mark m365 defender, defender atp, okta and google workspace modules as GA {pull}23113[23113]
- Add parsing of tcp flags to AWS vpcflow fileset {issue}228020[22820] {pull}23157[23157]
- Added support for first_event context in filebeat httpjson input {pull}23437[23437]
- Added `alternative_host` option to google pubsub input {pull}23215[23215]
- Adding Threat Intel module {pull}21795[21795]
- Added username parsing from Cisco ASA message 302013. {pull}21196[21196]
- Added `encode_as` and `decode_as` options to httpjson along with pluggable encoders/decoders {pull}23478[23478]
- Added feature to modules to adapt Ingest Node pipelines for compatibility with older Elasticsearch versions by
  removing unsupported processors. {pull}23763[23763]
- Added support for Cisco AMP API as a new fileset. {pull}22768[22768]
- Added RFC6587 framing option for tcp and unix inputs {issue}23663[23663] {pull}23724[23724]
- Added `application/x-ndjson` as decode option for httpjson input {pull}23521[23521]
- Added `application/x-www-form-urlencoded` as encode option for httpjson input {pull}23521[23521]
- Move aws-s3 input to GA. {pull}23631[23631]
<<<<<<< HEAD
- Add support for upper case field names in Sophos XG module {pull}24693[24693]
=======
- Populate `source.mac` and `destination.mac` for Suricata EVE events. {issue}23706[23706] {pull}23721[23721]
- Added string splitting for httpjson input {pull}24022[24022]
- Added Signatures fileset to Zeek module {pull}23772[23772]
- Upgrade Cisco ASA/FTD/Umbrella to ECS 1.8.0. {pull}23819[23819]
- Add new ECS user and categories features to google_workspace/gsuite {issue}23118[23118] {pull}23709[23709]
- Move crowdstrike JS processor to ingest pipelines and upgrade to ECS 1.8.0 {issue}23118[23118] {pull}23875[23875]
- Update Filebeat auditd dataset to ECS 1.8.0. {pull}23723[23723] {issue}23118[23118]
- Updated microsoft defender_atp and m365_defender to ECS 1.8. {pull}23897[23897] {issue}23118[23118]
- Updated o365 module to ECS 1.8. {issue}23118[23118] {pull}23896[23896]
- Upgrade CEF module to ECS 1.8.0. {pull}23832[23832]
- Upgrade fortinet/firewall to ECS 1.8 {issue}23118[23118] {pull}23902[23902]
- Upgrade Zeek to ECS 1.8.0. {issue}23118[23118] {pull}23847[23847]
- Updated azure module to ECS 1.8. {issue}23118[23118] {pull}23927[23927]
- Update aws/s3access to ECS 1.8. {issue}23118[23118] {pull}23920[23920]
- Upgrade panw module to ecs 1.8 {issue}23118[23118] {pull}23931[23931]
- Updated aws/cloudtrail fileset to ECS 1.8. {issue}23118[23118] {pull}23911[23911]
- Upgrade juniper/srx to ecs 1.8.0. {issue}23118[23118] {pull}23936[23936]
- Update mysqlenterprise module to ECS 1.8. {issue}23118[23118] {pull}23978[23978]
- Upgrade sophos/xg fileset to ECS 1.8.0. {issue}23118[23118] {pull}23967[23967]
- Upgrade system/auth to ECS 1.8 {issue}23118[23118] {pull}23961[23961]
- Upgrade elasticsearch/audit to ECS 1.8 {issue}23118[23118] {pull}24000[24000]
- Upgrade okta to ecs 1.8.0 and move js processor to ingest pipeline {issue}23118[23118] {pull}23929[23929]
- Update zoom module to ECS 1.8. {pull}23904[23904] {issue}23118[23118]
- Support X-Forwarder-For in IIS logs. {pull}19142[192142]
- Updating field mappings for Cisco AMP module, fixing certain fields. {pull}24661[24661]
- Added NTP fileset to Zeek module {pull}24224[24224]
- Add `proxy_url` config for httpjson v2 input. {issue}24615[24615] {pull}24662[24662]
>>>>>>> f003e06e

*Heartbeat*

- Add mime type detection for http responses. {pull}22976[22976]
- Bundle synthetics deps with heartbeat docker image. {pull}23274[23274]
- Handle datastreams for fleet. {pull}24223[24223]
- Add --sandbox option for browser monitor. {pull}24172[24172]

*Heartbeat*


*Heartbeat*

*Journalbeat*

*Metricbeat*

- Move the windows pdh implementation from perfmon to a shared location in order for future modules/metricsets to make use of. {pull}15503[15503]
- Add DynamoDB AWS Metricbeat light module {pull}15097[15097]
- Add IBM MQ light-weight Metricbeat module {pull}15301[15301]
- Add mixer metricset for Istio Metricbeat module {pull}15696[15696]
- Add mesh metricset for Istio Metricbeat module{pull}15535[15535]
- Add pilot metricset for Istio Metricbeat module {pull}15761[15761]
- Add galley metricset for Istio Metricbeat module {pull}15857[15857]
- Add `key/value` mode for SQL module. {issue}15770[15770] {pull]15845[15845]
- Add support for Unix socket in Memcached metricbeat module. {issue}13685[13685] {pull}15822[15822]
- Add `up` metric to prometheus metrics collected from host {pull}15948[15948]
- Add citadel metricset for Istio Metricbeat module {pull}15990[15990]
- Add collecting AuroraDB metrics in rds metricset. {issue}14142[14142] {pull}16004[16004]
- Add database_account azure metricset. {issue}15758[15758]
- Add Load Balancing metricset to GCP {pull}15559[15559]
- Add OpenMetrics Metricbeat module {pull}16596[16596]
- Add system/users metricset as beta {pull}16569[16569]
- Add additional cgroup fields to docker/diskio{pull}16638[16638]
- Add Prometheus remote write endpoint {pull}16609[16609]
- Add support for CouchDB v2 {issue}16352[16352] {pull}16455[16455]
- Release Zookeeper/connection module as GA. {issue}14281[14281] {pull}17043[17043]
- Add dashboard for pubsub metricset in googlecloud module. {pull}17161[17161]
- Replace vpc metricset into vpn, transitgateway and natgateway metricsets. {pull}16892[16892]
- Use Elasticsearch histogram type to store Prometheus histograms {pull}17061[17061]
- Allow to rate Prometheus counters when scraping them {pull}17061[17061]
- Release Oracle module as GA. {issue}14279[14279] {pull}16833[16833]
- Add Storage metricsets to GCP module {pull}15598[15598]
- Release vsphere module as GA. {issue}15798[15798] {pull}17119[17119]
- Add PubSub metricset to Google Cloud Platform module {pull}15536[15536]
- Add final tests and move label to GA for the azure module in metricbeat. {pull}17319[17319]
- Added documentation for running Metricbeat in Cloud Foundry. {pull}17275[17275]
- Reference kubernetes manifests mount data directory from the host when running metricbeat as daemonset, so data persist between executions in the same node. {pull}17429[17429]
- Stack Monitoring modules now auto-configure required metricsets when `xpack.enabled: true` is set. {issue}16471[[16471] {pull}17609[17609]
- Add aggregation aligner as a config parameter for googlecloud stackdriver metricset. {issue}17141[[17141] {pull}17719[17719]
- Stack Monitoring modules now auto-configure required metricsets when `xpack.enabled: true` is set. {issue}16471[[16471] {pull}17609[17609]
- Collect new `bulk` indexing metrics from Elasticsearch when `xpack.enabled:true` is set. {issue} {pull}17992[17992]
- Remove requirement to connect as sysdba in Oracle module {issue}15846[15846] {pull}18182[18182]
- Update MSSQL module to fix some SSPI authentication and add brackets to USE statements {pull}17862[17862]]
- Add client address to events from http server module {pull}18336[18336]
- Add memory metrics into compute googlecloud. {pull}18802[18802]
- Add Tomcat overview dashboard {pull}14026[14026]
- Add support for v1 consumer API in Cloud Foundry module, use it by default. {pull}19268[19268]
- The `elasticsearch/index` metricset now collects metrics for hidden indices as well. {issue}18639[18639] {pull}18703[18703]
- Adds support for app insights metrics in the azure module. {issue}18570[18570] {pull}18940[18940]
- Added cache and connection_errors metrics to status metricset of MySQL module {issue}16955[16955] {pull}19844[19844]
- Update MySQL dashboard with connection errors and cache metrics {pull}19913[19913] {issue}16955[16955]
- Add cloud.instance.name into aws ec2 metricset. {pull}20077[20077]
- Add `scope` setting for elasticsearch module, allowing it to monitor an Elasticsearch cluster behind a load-balancing proxy. {issue}18539[18539] {pull}18547[18547]
- Add state_daemonset metricset for Kubernetes Metricbeat module {pull}20649[20649]
- Add billing metricset into googlecloud module. {pull}20812[20812] {issue}20738[20738]
- Release lambda metricset in aws module as GA. {issue}21251[21251] {pull}21255[21255]
- Add dashboard for pubsub metricset in googlecloud module. {pull}21326[21326] {issue}17137[17137]
- Move Prometheus query & remote_write to GA. {pull}21507[21507]
- Map cloud data filed `cloud.account.id` to azure subscription.  {pull}21483[21483] {issue}21381[21381]
- Expand unsupported option from namespace to metrics in the azure module. {pull}21486[21486]
- Move s3_daily_storage and s3_request metricsets to use cloudwatch input. {pull}21703[21703]
- Duplicate system.process.cmdline field with process.command_line ECS field name. {pull}22325[22325]
- Add awsfargate module task_stats metricset to monitor AWS ECS Fargate. {pull}22034[22034]
- Add connection and route metricsets for nats metricbeat module to collect metrics per connection/route. {pull}22445[22445]
- Add unit file states to system/service {pull}22557[22557]
- `kibana` module: `stats` metricset no-longer collects usage-related data. {pull}22732[22732]
- Add more TCP states to Metricbeat system socket_summary. {pull}14347[14347]
- Add io.ops in fields exported by system.diskio. {pull}22066[22066]
- Adjust the Apache status fields in the fleet mode. {pull}22821[22821]
- Add AWS Fargate overview dashboard. {pull}22941[22941]
- Add process.state, process.cpu.pct, process.cpu.start_time and process.memory.pct. {pull}22845[22845]
- Move IIS module to GA and map fields. {issue}22609[22609] {pull}23024[23024]
- Apache: convert status.total_kbytes to status.total_bytes in fleet mode. {pull}23022[23022]
- Release MSSQL as GA {pull}23146[23146]
- Enrich events of `state_service` metricset with kubernetes services' metadata. {pull}23730[23730]
- Add support for Darwin/arm M1. {pull}24019[24019]
- Check fields are documented in aws metricsets. {pull}23887[23887]
- Add support for defining metrics_filters for prometheus module in hints. {pull}24264[24264]
- Add support for PostgreSQL 10, 11, 12 and 13. {pull}24402[24402]

*Packetbeat*



*Functionbeat*


*Heartbeat*


*Winlogbeat*

- Set process.command_line and process.parent.command_line from Sysmon Event ID 1. {pull}17327[17327]
- Add support for event IDs 4673,4674,4697,4698,4699,4700,4701,4702,4768,4769,4770,4771,4776,4778,4779,4964 to the Security module {pull}17517[17517]
- Add registry and code signature information and ECS categorization fields for sysmon module {pull}18058[18058]

*Elastic Log Driver*

- Add support for `docker logs` command {pull}19531[19531]

==== Deprecated

*Affecting all Beats*


*Filebeat*


*Heartbeat*

*Journalbeat*

*Metricbeat*


*Packetbeat*

*Winlogbeat*

*Functionbeat*

==== Known Issue

*Journalbeat*<|MERGE_RESOLUTION|>--- conflicted
+++ resolved
@@ -484,9 +484,7 @@
 - Added `application/x-ndjson` as decode option for httpjson input {pull}23521[23521]
 - Added `application/x-www-form-urlencoded` as encode option for httpjson input {pull}23521[23521]
 - Move aws-s3 input to GA. {pull}23631[23631]
-<<<<<<< HEAD
 - Add support for upper case field names in Sophos XG module {pull}24693[24693]
-=======
 - Populate `source.mac` and `destination.mac` for Suricata EVE events. {issue}23706[23706] {pull}23721[23721]
 - Added string splitting for httpjson input {pull}24022[24022]
 - Added Signatures fileset to Zeek module {pull}23772[23772]
@@ -514,7 +512,6 @@
 - Updating field mappings for Cisco AMP module, fixing certain fields. {pull}24661[24661]
 - Added NTP fileset to Zeek module {pull}24224[24224]
 - Add `proxy_url` config for httpjson v2 input. {issue}24615[24615] {pull}24662[24662]
->>>>>>> f003e06e
 
 *Heartbeat*
 
