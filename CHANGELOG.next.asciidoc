// Use these for links to issue and pulls. Note issues and pulls redirect one to
// each other on Github, so don't worry too much on using the right prefix.
:issue: https://github.com/elastic/beats/issues/
:pull: https://github.com/elastic/beats/pull/

=== Beats version HEAD
https://github.com/elastic/beats/compare/v8.2.0\...main[Check the HEAD diff]

==== Breaking changes

*Affecting all Beats*


*Auditbeat*


*Filebeat*

- Fixed error spam from `add_kubernetes_metadata` processor when running on AKS. {pull}33697[33697]
- Metrics hosted by the HTTP monitoring endpoint for the `aws-cloudwatch`, `aws-s3`, `cel`, and `lumberjack` inputs are now available under `/inputs/` instead of `/dataset`.
- The `close.on_state_change.inactive` default value is now set to 5 minutes, matching the documentation.

*Heartbeat*


*Metricbeat*


*Packetbeat*


*Winlogbeat*

- Corrects issue with security events with source IP of "LOCAL" or "Unknown" failing to ingest {issue}19627[19627] {pull}34295[34295]
- Added processing for Windows Event ID's 4797, 5379, 5380, 5381, and 5382 for the Security Ingest Pipeline {issue}34293[34293] {pull}34294[34294]
- Added processing for Windows Event ID's 5140 and 5145 for the Security Ingest Pipeline {pull}34352[34352]

*Functionbeat*


==== Bugfixes

*Affecting all Beats*
- Fix Windows service install/uninstall when Win32_Service returns error, add logic to wait until the Windows Service is stopped before proceeding. {pull}33322[33322]
- Support for multiline zookeeper logs {issue}2496[2496]
- Allow `clock_nanosleep` in the default seccomp profiles for amd64 and 386. Newer versions of glibc (e.g. 2.31) require it. {issue}33792[33792]
- Disable lockfile when running under elastic-agent. {pull}33988[33988]
- Fix lockfile logic, retry locking {pull}34194[34194]
- Add checks to ensure reloading of units if the configuration actually changed. {pull}34346[34346]
- Fix namespacing on self-monitoring {pull}32336[32336]
- Fix race condition when stopping runners {pull}32433[32433]
- Fix concurrent map writes when system/process code called from reporter code {pull}32491[32491]
- Log errors from the Elastic Agent V2 client errors channel. Avoids blocking when error occurs communicating with the Elastic Agent. {pull}34392[34392]
- Only log publish event messages in trace log level under elastic-agent. {pull}34391[34391]
- Fix issue where updating a single Elastic Agent configuration unit results in other units being turned off. {pull}34504[34504]
- Fix dropped events when monitor a beat under the agent and send its `Host info` log entry. {pull}34599[34599]

- Fix namespacing on self-monitoring {pull}32336[32336]
- Fix race condition when stopping runners {pull}32433[32433]
- Fix concurrent map writes when system/process code called from reporter code {pull}32491[32491]
- Fix panics when a processor is closed twice {pull}34647[34647]
- Update elastic-agent-system-metrics to v0.4.6 to allow builds on mips platforms. {pull}34674[34674]
- The Elasticsearch output now splits large requests instead of dropping them when it receives a StatusRequestEntityTooLarge error. {pull}34911[34911]
- Fix Beats started by agent do not respect the allow_older_versions: true configuration flag {issue}34227[34227] {pull}34964[34964]
- Fix performance issues when we have a lot of inputs starting and stopping by allowing to disable global processors under fleet. {issue}35000[35000] {pull}35031[35031]
- In cases where the matcher detects a non-string type in a match statement, report the error as a debug statement, and not a warning statement. {pull}35119[35119]

*Auditbeat*


*Filebeat*
- [Auditbeat System Package] Added support for Apple Silicon chips. {pull}34433[34433]
- [Azure blob storage] Changed logger field name from `container` to `container_name` so that it does not clash
   with the ecs field name `container`. {pull}34403[34403]
- [GCS] Added support for more mime types & introduced offset tracking via cursor state. Also added support for
   automatic splitting at root level, if root level element is an array. {pull}34155[34155]
- [httpsjon] Improved error handling during pagination with chaining & split processor {pull}34127[34127]
- [Azure blob storage] Added support for more mime types & introduced offset tracking via cursor state. {pull}33981[33981]
- Fix EOF on single line not producing any event. {issue}30436[30436] {pull}33568[33568]
- Fix handling of error in states in direct aws-s3 listing input {issue}33513[33513] {pull}33722[33722]
- Fix `httpjson` input page number initialization and documentation. {pull}33400[33400]
- Add handling of AAA operations for Cisco ASA module. {issue}32257[32257] {pull}32789[32789]
- Fix gc.log always shipped even if gc fileset is disabled {issue}30995[30995]
- Fix handling of empty array in httpjson input. {pull}32001[32001]
- Fix reporting of `filebeat.events.active` in log events such that the current value is always reported instead of the difference from the last value. {pull}33597[33597]
- Fix splitting array of strings/arrays in httpjson input {issue}30345[30345] {pull}33609[33609]
- Fix Google workspace pagination and document ID generation. {pull}33666[33666]
- Fix PANW handling of messages with event.original already set. {issue}33829[33829] {pull}33830[33830]
- Rename identity as identity_name when the value is a string in Azure Platform Logs. {pull}33654[33654]
- Fix 'requires pointer' error while getting cursor metadata. {pull}33956[33956]
- Fix input cancellation handling when HTTP client does not support contexts. {issue}33962[33962] {pull}33968[33968]
- Update mito CEL extension library to v0.0.0-20221207004749-2f0f2875e464 {pull}33974[33974]
- Fix CEL result deserialisation when evaluation fails. {issue}33992[33992] {pull}33996[33996]
- Fix handling of non-200/non-429 status codes. {issue}33999[33999] {pull}34002[34002]
- [azure-eventhub input] Switch the run EPH run mode to non-blocking {pull}34075[34075]
- [google_workspace] Fix pagination and cursor value update. {pull}34274[34274]
- Fix handling of quoted values in auditd module. {issue}22587[22587] {pull}34069[34069]
- Fixing system tests not returning expected content encoding for azure blob storage input. {pull}34412[34412]
- [Azure Logs] Fix authentication_processing_details parsing in sign-in logs. {issue}34330[34330] {pull}34478[34478]
- Prevent Elasticsearch from spewing log warnings about redundant wildcard when setting up ingest pipelines. {issue}34249[34249] {pull}34550[34550]
- Gracefully handle Windows event channel not found errors in winlog input. {issue}30201[30201] {pull}34605[34605]
- Fix the issue of `cometd` input worker getting closed in case of a network connection issue and an EOF error. {issue}34326[34326] {pull}34327[34327]
- Fix for httpjson first_response object throwing false positive errors by making it a flag based object {issue}34747[34747] {pull}34748[34748]
- Fix errors and panics due to re-used processors {pull}34761[34761]
- Add missing Basic Authentication support to CEL input {issue}34609[34609] {pull}34689[34689]
- [Gcs Input] - Added missing locks for safe concurrency {pull}34914[34914]
- Fix the ignore_inactive option being ignored in Filebeat's filestream input {pull}34770[34770]
- Fix TestMultiEventForEOFRetryHandlerInput unit test of CometD input {pull}34903[34903]
- Add input instance id to request trace filename for httpjson and cel inputs {pull}35024[35024]
- Fix panic in TCP and UDP inputs on Linux when collecting socket metrics from OS. {issue}35064[35064]
- Correctly collect TCP and UDP metrics for unspecified address values. {pull}35111[35111]
- Fix base for UDP and TCP queue metrics and UDP drops metric. {pull}35123[35123]
- Sanitize filenames for request tracer in httpjson and cel inputs. {pull}35143[35143]

*Heartbeat*

- Fix panics when parsing dereferencing invalid parsed url. {pull}34702[34702]
- Fix broken zip URL monitors. NOTE: Zip URL Monitors will be removed in version 8.7 and replaced with project monitors. {pull}33723[33723]
- Fix integration hashing to prevent reloading all when updated. {pull}34697[34697]
- Fix release of job limit semaphore when context is cancelled. {pull}34697[34697]
- Fix bug where states.duration_ms was incorrect type. {pull}33563[33563]
- Fix handling of long UDP messages in UDP input. {issue}33836[33836] {pull}33837[33837]
- Fix browser monitor summary reporting as up when monitor is down. {issue}33374[33374] {pull}33819[33819]
- Fix beat capabilities on Docker image. {pull}33584[33584]
- Fix serialization of state duration to avoid scientific notation. {pull}34280[34280]
- Enable nodejs engine strict validation when bundling synthetics. {pull}34470[34470]
with the ecs field name `container`. {pull}34403[34403]
automatic splitting at root level, if root level element is an array. {pull}34155[34155]
- Fix broken mapping for state.ends field. {pull}34891[34891]
- Fix issue using projects in airgapped environments by disabling npm audit. {pull}34936[34936]

*Heartbeat*


*Heartbeat*


*Auditbeat*


*Filebeat*

- Allow the `misp` fileset in the Filebeat `threatintel` module to ignore CIDR ranges for an IP field. {issue}29949[29949] {pull}34195[34195]
- Remove incorrect reference to CEL ext extensions package. {issue}34610[34610] {pull}34620[34620]
- Fix handling of RFC5988 links' relation parameters by `getRFC5988Link` in HTTPJSON. {issue}34603[34603] {pull}34622[34622]
- Drop empty API response events for Microsoft module. {issue}34786[34786] {pull}34893[34893]

*Auditbeat*


*Filebeat*


*Heartbeat*


*Metricbeat*

- in module/windows/perfmon, changed collection method of the second counter value required to create a displayable value {pull}32305[32305]
- Fix and improve AWS metric period calculation to avoid zero-length intervals {pull}32724[32724]
- Add missing cluster metadata to k8s module metricsets {pull}32979[32979] {pull}33032[33032]
- Add GCP CloudSQL region filter {pull}32943[32943]
- Fix logstash cgroup mappings {pull}33131[33131]
- Remove unused `elasticsearch.node_stats.indices.bulk.avg_time.bytes` mapping {pull}33263[33263]
- Fix kafka dashboard field names {pull}33555[33555]
- Add tags to events based on parsed identifier. {pull}33472[33472]
- Support Oracle-specific connection strings in SQL module {issue}32089[32089] {pull}32293[32293]
- Remove deprecated metrics from controller manager, scheduler and proxy {pull}34161[34161]
- Fix metrics split through different events and metadata not matching for aws cloudwatch. {pull}34483[34483]
- Fix metadata enricher with correct container ids for pods with multiple containers in container metricset. Align `kubernetes.container.id` and `container.id` fields for state_container metricset. {pull}34516[34516]
- Make generic SQL GA {pull}34637[34637]
- Collect missing remote_cluster in elasticsearch ccr metricset {pull}34957[34957]


*Osquerybeat*

- Adds the `elastic_file_analysis` table to the Osquery extension for macOS builds. {pull}35056[35056]

*Packetbeat*

- Fix documentation for `flows.period` related to flow reporting. {pull}35009[35009]

*Winlogbeat*

- Fix handling of event data with keys containing dots. {issue}34345[34345] {pull}34549[34549]
- Gracefully handle channel not found errors. {issue}30201[30201] {pull}34605[34605]
- Clarify query term limits warning and remove link to missing Microsoft doc page. {pull}34715[34715]
- Improve documentation for event_logs.name configuration. {pull}34931[34931]

*Functionbeat*

- Fix Kinesis events timestamp to use timestamp of the event record instead of when the record was processed {pull}33593[33593]


*Elastic Logging Plugin*


==== Added

*Affecting all Beats*

- Added append Processor which will append concrete values or values from a field to target. {issue}29934[29934] {pull}33364[33364]
- Allow users to enable features via configuration, starting with the FQDN reporting feature. {issue}1070[1070] {pull}34456[34456]

*Auditbeat*


*Filebeat*

- add documentation for decode_xml_wineventlog processor field mappings.  {pull}32456[32456]
- httpjson input: Add request tracing logger. {issue}32402[32402] {pull}32412[32412]
- Add cloudflare R2 to provider list in AWS S3 input. {pull}32620[32620]
- Add support for single string containing multiple relation-types in getRFC5988Link. {pull}32811[32811]
- Fix handling of invalid UserIP and LocalIP values. {pull}32896[32896]
- Allow http_endpoint instances to share ports. {issue}32578[32578] {pull}33377[33377]
- Improve httpjson documentation for split processor. {pull}33473[33473]
- Added separation of transform context object inside httpjson. Introduced new clause `.parent_last_response.*` {pull}33499[33499]
- Cloud Foundry input uses server-side filtering when retrieving logs. {pull}33456[33456]
- Add `parse_aws_vpc_flow_log` processor. {pull}33656[33656]
- Update `aws.vpcflow` dataset in AWS module have a configurable log `format` and to produce ECS 8.x fields. {pull}33699[33699]
- Modified `aws-s3` input to reduce mutex contention when multiple SQS message are being processed concurrently. {pull}33658[33658]
- Disable "event normalization" processing for the aws-s3 input to reduce allocations. {pull}33673[33673]
- Add Common Expression Language input. {pull}31233[31233]
- Add support for http+unix and http+npipe schemes in httpjson input. {issue}33571[33571] {pull}33610[33610]
- Add support for http+unix and http+npipe schemes in cel input. {issue}33571[33571] {pull}33712[33712]
- Add `decode_duration`, `move_fields` processors. {pull}31301[31301]
- Add backup to bucket and delete functionality for the `aws-s3` input. {issue}30696[30696] {pull}33559[33559]
- Add metrics for UDP packet processing. {pull}33870[33870]
- Convert UDP input to v2 input. {pull}33930[33930]
- Improve collection of risk information from Okta debug data. {issue}33677[33677] {pull}34030[34030]
- Adding filename details from zip to response for httpjson {issue}33952[33952] {pull}34044[34044]
- Allow user configuration of keep-alive behaviour for HTTPJSON and CEL inputs. {issue}33951[33951] {pull}34014[34014]
- Add support for polling system UDP stats for UDP input metrics. {pull}34070[34070]
- Add support for recognizing the log level in Elasticsearch JVM logs {pull}34159[34159]
- Add new Entity Analytics input with Azure Active Directory support. {pull}34305[34305]
- Added metric `sqs_lag_time` for aws-s3 input. {pull}34306[34306]
- Add metrics for TCP packet processing. {pull}34333[34333]
- Add metrics for unix socket packet processing. {pull}34335[34335]
- Add beta `take over` mode for `filestream` for simple migration from `log` inputs {pull}34292[34292]
- Add pagination support for Salesforce module. {issue}34057[34057] {pull}34065[34065]
- Allow users to redact sensitive data from CEL input debug logs. {pull}34302[34302]
- Added support for HTTP destination override to Google Cloud Storage input. {pull}34413[34413]
- Added metric `sqs_messages_waiting_gauge` for aws-s3 input. {pull}34488[34488]
- Add support for new Rabbitmq timestamp format for logs {pull}34211[34211]
- Allow user configuration of timezone offset in Cisco ASA and FTD modules. {pull}34436[34436]
- Allow user configuration of timezone offset in Checkpoint module. {pull}34472[34472]
- Add support for Okta debug attributes, `risk_reasons`, `risk_behaviors` and `factor`. {issue}33677[33677] {pull}34508[34508]
- Fill okta.request.ip_chain.* as a flattened object in Okta module. {pull}34621[34621]
- Fixed GCS log format issues. {pull}34659[34659]
- Add nginx.ingress_controller.upstream.ip to related.ip {issue}34645[34645] {pull}34672[34672]
- Include NAT and firewall IPs in `related.ip` in Fortinet Firewall module. {issue}34640[34640] {pull}34673[34673]
- Add Basic Authentication support on constructed requests to CEL input {issue}34609[34609] {pull}34689[34689]
- Add string manipulation extensions to CEL input {issue}34610[34610] {pull}34689[34689]
- Add unix socket log parsing for nginx ingress_controller {pull}34732[34732]
- Added metric `sqs_worker_utilization` for aws-s3 input. {pull}34793[34793]
- Improve CEL input documentation {pull}34831[34831]
- Add metrics documentation for CEL and AWS CloudWatch inputs. {issue}34887[34887] {pull}34889[34889]
- Register MIME handlers for CSV types in CEL input. {pull}34934[34934]
- Add MySQL authentication message parsing and `related.ip` and `related.user` fields {pull}34810[34810]
- Mention `mito` CEL tool in CEL input docs. {pull}34959[34959]
- Add nginx ingress_controller parsing if one of upstreams fails to return response {pull}34787[34787]
- Allow neflow v9 and ipfix templates to be shared between source addresses. {pull}35036[35036]
<<<<<<< HEAD
- Add oracle authentication messages parsing {pull}35127[35127]
=======
- Add support for collecting IPv6 metrics. {pull}35123[35123]
>>>>>>> b47e4fd4

*Auditbeat*
   - Migration of system/package module storage from gob encoding to flatbuffer encoding in bolt db. {pull}34817[34817]

*Filebeat*


*Heartbeat*
- Users can now configure max scheduler job limits per monitor type via env var. {pull}34307[34307]
- Added status to monitor run log report.

- Remove host and port matching restrictions on hint-generated monitors. {pull}34376[34376]

*Metricbeat*

- Add Data Granularity option to AWS module to allow for for fewer API calls of longer periods and keep small intervals. {issue}33133[33133] {pull}33166[33166]
- Update README file on how to run Metricbeat on Kubernetes. {pull}33308[33308]
- Add per-thread metrics to system_summary {pull}33614[33614]
- Add GCP CloudSQL metadata {pull}33066[33066]
- Remove GCP Compute metadata cache {pull}33655[33655]
- Add support for multiple regions in GCP {pull}32964[32964]
- Add GCP Redis regions support {pull}33728[33728]
- Add namespace metadata to all namespaced kubernetes resources. {pull}33763[33763]
- Changed cloudwatch module to call ListMetrics API only once per region, instead of per AWS namespace {pull}34055[34055]
- Add beta ingest_pipeline metricset to Elasticsearch module for ingest pipeline monitoring {pull}34012[34012]
- Handle duplicated TYPE line for prometheus metrics {issue}18813[18813] {pull}33865[33865]
- Add GCP Carbon Footprint metricbeat data {pull}34820[34820]
- Add event loop utilization metric to Kibana module {pull}35020[35020]

*Packetbeat*

- Add option to allow sniffer to change device when default route changes. {issue}31905[31905] {pull}32681[32681]
- Add option to allow sniffing multiple interface devices. {issue}31905[31905] {pull}32933[32933]
- Bump Windows Npcap version to v1.71. {issue}33164[33164] {pull}33172[33172]
- Add fragmented IPv4 packet reassembly. {issue}33012[33012] {pull}33296[33296]
- Reduce logging level for ENOENT to WARN when mapping sockets to processes. {issue}33793[33793] {pull}33854[33854]
- Add metrics for TCP and UDP packet processing. {pull}33833[33833] {pull}34353[34353]
- Allow user to prevent Npcap library installation on Windows. {issue}34420[34420] {pull}34428[34428]
- Add metrics documentation for TCP and UDP protocols. {issue}34887[34887] {pull}34889[34889]

*Packetbeat*


*Functionbeat*


*Winlogbeat*

- Add metrics for log event processing. {pull}33922[33922]
- Add metrics documentation for event processing. {issue}34887[34887] {pull}34889[34889]
- Add note in documentation about 21 event ID clause limit {issue}35048[35048] {pull}35049[35049]

*Elastic Log Driver*


==== Deprecated

*Affecting all Beats*


*Filebeat*


*Heartbeat*


*Metricbeat*


*Packetbeat*

*Winlogbeat*


*Functionbeat*

==== Known Issue








<|MERGE_RESOLUTION|>--- conflicted
+++ resolved
@@ -260,11 +260,8 @@
 - Mention `mito` CEL tool in CEL input docs. {pull}34959[34959]
 - Add nginx ingress_controller parsing if one of upstreams fails to return response {pull}34787[34787]
 - Allow neflow v9 and ipfix templates to be shared between source addresses. {pull}35036[35036]
-<<<<<<< HEAD
+- Add support for collecting IPv6 metrics. {pull}35123[35123]
 - Add oracle authentication messages parsing {pull}35127[35127]
-=======
-- Add support for collecting IPv6 metrics. {pull}35123[35123]
->>>>>>> b47e4fd4
 
 *Auditbeat*
    - Migration of system/package module storage from gob encoding to flatbuffer encoding in bolt db. {pull}34817[34817]
