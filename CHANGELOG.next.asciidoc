--- conflicted
+++ resolved
@@ -331,10 +331,7 @@
 - Fix type of `uwsgi.status.worker.rss` type. {pull}24468[24468]
 - Ignore unsupported derive types for filesystem metricset. {issue}22501[22501] {pull}24502[24502]
 - Accept text/plain type by default for prometheus client scraping. {pull}24622[24622]
-<<<<<<< HEAD
 - Use working set bytes to calculate the pod memory limit pct when memory usage is not reported (ie. Windows pods). {pull}25428[25428]
-=======
->>>>>>> 8551a814
 - Fix copy-paste error in libbeat docs. {pull}25448[25448]
 
 *Packetbeat*
