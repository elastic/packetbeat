--- conflicted
+++ resolved
@@ -266,11 +266,8 @@
 - Ensure all responses sent by HTTP Endpoint are HTML-escaped. {pull}39329[39329]
 - Update CEL mito extensions to v1.11.0 to improve type checking. {pull}39460[39460]
 - Improve logging of request and response with request trace logging in error conditions. {pull}39455[39455]
-<<<<<<< HEAD
 - Implement Elastic Agent status and health reporting for CEL Filebeat input. {pull}39209[39209]
-=======
 - Add HTTP metrics to CEL input. {issue}39501[39501] {pull}39503[39503]
->>>>>>> 3b4bb544
 
 *Auditbeat*
 
