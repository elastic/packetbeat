// Use these for links to issue and pulls. Note issues and pulls redirect one to
// each other on Github, so don't worry too much on using the right prefix.
:issue: https://github.com/elastic/beats/issues/
:pull: https://github.com/elastic/beats/pull/

=== Beats version HEAD
https://github.com/elastic/beats/compare/v7.0.0-alpha2...master[Check the HEAD diff]

==== Breaking changes

*Affecting all Beats*

- The document id fields has been renamed from @metadata.id to @metadata._id {pull}15859[15859]
- Variable substitution from environment variables is not longer supported. {pull}15937{15937}
- Change aws_elb autodiscover provider field name from elb_listener.* to aws.elb.*. {issue}16219[16219] {pull}16402{16402}
- Remove `AddDockerMetadata` and `AddKubernetesMetadata` processors from the `script` processor. They can still be used as normal processors in the configuration. {issue}16349[16349] {pull}16514[16514]
- Introduce APM libbeat instrumentation, active when running the beat with ELASTIC_APM_ACTIVE=true. {pull}17938[17938]
- Remove the non-ECS `agent.hostname` field. Use the `agent.name` or `agent.id` fields for an identifier. {issue}16377[16377] {pull}18328[18328]
- Make error message about locked data path actionable. {pull}18667[18667]
- Ensure dynamic template names are unique for the same field. {pull}18849[18849]
- Remove the deprecated `xpack.monitoring.*` settings. Going forward only `monitoring.*` settings may be used. {issue}9424[9424] {pull}18608[18608]
- Added `certificate` TLS verification mode to ignore server name mismatch. {issue}12283[12283] {pull}20293[20293]
- Autodiscover doesn't generate any configuration when a variable is missing. Previously it generated an incomplete configuration. {pull}20898[20898]

*Auditbeat*

- File integrity dataset (macOS): Replace unnecessary `file.origin.raw` (type keyword) with `file.origin.text` (type `text`). {issue}12423[12423] {pull}15630[15630]
- Change event.kind=error to event.kind=event to comply with ECS. {issue}18870[18870] {pull}20685[20685]
- Change network.direction values to ECS recommended values (inbound, outbound). {issue}12445[12445] {pull}20695[20695]

*Filebeat*

- Improve ECS field mappings in panw module.  event.outcome now only contains success/failure per ECS specification. {issue}16025[16025] {pull}17910[17910]
- Improve ECS categorization field mappings for nginx module. http.request.referrer only populated when nginx sets a value {issue}16174[16174] {pull}17844[17844]
- Improve ECS field mappings in santa module. move hash.sha256 to process.hash.sha256 & move certificate fields to santa.certificate . {issue}16180[16180] {pull}17982[17982]
- With the default configuration the cloud modules (aws, azure, googlecloud, o365, okta)
  will no longer send the `host` field that contains information about the host Filebeat is
  running on. This is because the `host` field specifies the host on which the event
  happened. {issue}13920[13920] {pull}18223[18223]
- With the default configuration the following modules will no longer send the `host`
  field that contains information about the host on which Filebeat is running.
  You can revert this change by configuring tags for the module and omitting
  `forwarded` from the list. {issue}13920[13920]
* CEF {pull}18223[18223]
* PANW {pull}18223[18223]
* Cisco {pull}18753[18753]
* CrowdStrike {pull}19132[19132]
* Fortinet {pull}19133[19133]
* iptables {pull}18756[18756]
* Checkpoint {pull}18754[18754]
* Netflow {pull}19087[19087]
* Zeek {pull}19113[19113] (`forwarded` tag is not included by default)
* Suricata {pull}19107[19107] (`forwarded` tag is not included by default)
* CoreDNS {pull}19134[19134] (`forwarded` tag is not included by default)
* Envoy Proxy {pull}19134[19134] (`forwarded` tag is not included by default)
- Preserve case of http.request.method.  ECS prior to 1.6 specified normalizing to lowercase, which lost information. Affects filesets: apache/access, elasticsearch/audit, iis/access, iis/error, nginx/access, nginx/ingress_controller, aws/elb, suricata/eve, zeek/http. {issue}18154[18154] {pull}18359[18359]
- Adds check on `<no value>` config option value for the azure input `resource_manager_endpoint`. {pull}18890[18890]
- Okta module now requires objects instead of JSON strings for the `http_headers`, `http_request_body`, `pagination`, `rate_limit`, and `ssl` variables. {pull}18953[18953]
- Adds oauth support for httpjson input. {issue}18415[18415] {pull}18892[18892]
- Adds `split_events_by` option to httpjson input. {pull}19246[19246]
- Adds `date_cursor` option to httpjson input. {pull}19483[19483]
- Adds Gsuite module with SAML support. {pull}19329[19329]
- Adds Gsuite User Accounts support. {pull}19329[19329]
- Adds Gsuite Login audit support. {pull}19702[19702]
- Adds Gsuite Admin support. {pull}19769[19769]
- Adds Gsuite Drive support. {pull}19704[19704]
- Adds Gsuite Groups support. {pull}19725[19725]
- Move file metrics to dataset endpoint {pull}19977[19977]
- Add `while_pattern` type to multiline reader. {pull}19662[19662]
- Tracking session end reason in panw module. {pull}18705[18705]
- Fix PANW field spelling "veredict" to "verdict" on event.action {pull}18808[18808]

*Heartbeat*


*Journalbeat*

- Improve parsing of syslog.pid in journalbeat to strip the username when present {pull}16116[16116]


*Metricbeat*

- Make use of secure port when accessing Kubelet API {pull}16063[16063]
- Add Tomcat overview dashboard {pull}14026[14026]
- Move service config under metrics and simplify metric types. {pull}18691[18691]
- Fix ECS compliance of user.id field in system/users  metricset {pull}19019[19019]
- Rename googlecloud stackdriver metricset to metrics. {pull}19718[19718]

*Packetbeat*

- Redis: fix incorrectly handle with two-words redis command. {issue}14872[14872] {pull}14873[14873]
- `event.category` no longer contains the value `network_traffic` because this is not a valid ECS event category value. {pull}20556[20556]

*Winlogbeat*

- Add support to Sysmon file delete events (event ID 23). {issue}18094[18094]
- Improve ECS field mappings in Sysmon module. `related.hash`, `related.ip`, and `related.user` are now populated. {issue}18364[18364]
- Improve ECS field mappings in Sysmon module. Hashes are now also populated to the corresponding `process.hash`, `process.pe.imphash`, `file.hash`, or `file.pe.imphash`. {issue}18364[18364]
- Improve ECS field mappings in Sysmon module. `file.name`, `file.directory`, and `file.extension` are now populated. {issue}18364[18364]
- Improve ECS field mappings in Sysmon module. `rule.name` is populated for all events when present. {issue}18364[18364]
- Add Powershell module. Support for event ID's: `400`, `403`, `600`, `800`, `4103`, `4014`, `4105`, `4106`. {issue}16262[16262] {pull}18526[18526]
- Fix Powershell processing of downgraded engine events. {pull}18966[18966]
- Fix unprefixed fields in `fields.yml` for Powershell module {issue}18984[18984]
- Remove top level `hash` property from sysmon events {pull}20653[20653]

*Functionbeat*


==== Bugfixes

*Affecting all Beats*

- Fix Kubernetes autodiscovery provider to correctly handle pod states and avoid missing event data {pull}17223[17223]
- Fix `add_cloud_metadata` to better support modifying sub-fields with other processors. {pull}13808[13808]
- TLS or Beats that accept connections over TLS and validate client certificates. {pull}14146[14146]
- Fix panics that could result from invalid TLS certificates. This can affect Beats that connect over TLS, or Beats that accept connections over TLS and validate client certificates. {pull}14146[14146]
- Fix panic in the Logstash output when trying to send events to closed connection. {pull}15568[15568]
- Fix missing output in dockerlogbeat {pull}15719[15719]
- Fix logging target settings being ignored when Beats are started via systemd or docker. {issue}12024[12024] {pull}15422[15442]
- Do not load dashboards where not available. {pull}15802[15802]
- Fix issue where TLS settings would be ignored when a forward proxy was in use. {pull}15516{15516}
- Update replicaset group to apps/v1 {pull}15854[15802]
- Fix issue where default go logger is not discarded when either * or stdout is selected. {issue}10251[10251] {pull}15708[15708]
- Upgrade go-ucfg to latest v0.8.1. {pull}15937{15937}
- Fix index names for indexing not always guaranteed to be lower case. {pull}16081[16081]
- Add `ssl.ca_sha256` option to the supported TLS option, this allow to check that a specific certificate is used as part of the verified chain. {issue}15717[15717]
- Fix loading processors from annotation hints. {pull}16348[16348]
- Fix an issue that could cause redundant configuration reloads. {pull}16440[16440]
- Fix k8s pods labels broken schema. {pull}16480[16480]
- Fix k8s pods annotations broken schema. {pull}16554[16554]
- Upgrade go-ucfg to latest v0.8.3. {pull}16450{16450}
- Fix `NewContainerMetadataEnricher` to use default config for kubernetes module. {pull}16857[16857]
- Improve some logging messages for add_kubernetes_metadata processor {pull}16866[16866]
- Fix k8s metadata issue regarding node labels not shown up on root level of metadata. {pull}16834[16834]
- Fail to start if httpprof is used and it cannot be initialized. {pull}17028[17028]
- Fix concurrency issues in convert processor when used in the global context. {pull}17032[17032]
- Fix bug with `monitoring.cluster_uuid` setting not always being exposed via GET /state Beats API. {issue}16732[16732] {pull}17420[17420]
- Fix building on FreeBSD by removing build flags from `add_cloudfoundry_metadata` processor. {pull}17486[17486]
- Do not rotate log files on startup when interval is configured and rotateonstartup is disabled. {pull}17613[17613]
- Fix goroutine leak and Elasticsearch output file descriptor leak when output reloading is in use. {issue}10491[10491] {pull}17381[17381]
- Fix `setup.dashboards.index` setting not working. {pull}17749[17749]
- Fix Elasticsearch license endpoint URL referenced in error message. {issue}17880[17880] {pull}18030[18030]
- Fix panic when assigning a key to a `nil` value in an event. {pull}18143[18143]
- Gives monitoring reporter hosts, if configured, total precedence over corresponding output hosts. {issue}17937[17937] {pull}17991[17991]
- Change `decode_json_fields` processor, to merge parsed json objects with existing objects in the event instead of fully replacing them. {pull}17958[17958]
- [Autodiscover] Check if runner is already running before starting again. {pull}18564[18564]
- Fix `keystore add` hanging under Windows. {issue}18649[18649] {pull}18654[18654]
- Fix an issue where error messages are not accurate in mapstriface. {issue}18662[18662] {pull}18663[18663]
- Fix regression in `add_kubernetes_metadata`, so configured `indexers` and `matchers` are used if defaults are not disabled. {issue}18481[18481] {pull}18818[18818]
- Fix potential race condition in fingerprint processor. {pull}18738[18738]
- Add better handling for Kubernetes Update and Delete watcher events. {pull}18882[18882]
- Fix the `translate_sid` processor's handling of unconfigured target fields. {issue}18990[18990] {pull}18991[18991]
- Fixed a service restart failure under Windows. {issue}18914[18914] {pull}18916[18916]
- The `monitoring.elasticsearch.api_key` value is correctly base64-encoded before being sent to the monitoring Elasticsearch cluster. {issue}18939[18939] {pull}18945[18945]
- Fix kafka topic setting not allowing upper case characters. {pull}18854[18854] {issue}18640[18640]
- Fix redis key setting not allowing upper case characters. {pull}18854[18854] {issue}18640[18640]
- Fix config reload metrics (`libbeat.config.module.start/stops/running`). {pull}19168[19168]
- Fix metrics hints builder to avoid wrong container metadata usage when port is not exposed {pull}18979[18979]
- Server-side TLS config now validates certificate and key are both specified {pull}19584[19584]
- Fix terminating pod autodiscover issue. {pull}20084[20084]
- Fix seccomp policy for calls to `chmod` and `chown`. {pull}20054[20054]
- Remove unnecessary restarts of metricsets while using Node autodiscover {pull}19974[19974]
- Output errors when Kibana index pattern setup fails. {pull}20121[20121]
- Fix issue in autodiscover that kept inputs stopped after config updates. {pull}20305[20305]
- Log debug message if the Kibana dashboard can not be imported from the archive because of the invalid archive directory structure {issue}12211[12211], {pull}13387[13387]
- Add service resource in k8s cluster role. {pull}20546[20546]
- [Metricbeat][Kubernetes] Change cluster_ip field from ip to keyword. {pull}20571[20571]
- Rename cloud.provider `az` value to `azure` inside the add_cloud_metadata processor. {pull}20689[20689]
- Add missing country_name geo field in `add_host_metadata` and `add_observer_metadata` processors. {issue}20796[20796] {pull}20811[20811]
- [Autodiscover] Handle input-not-finished errors in config reload. {pull}20915[20915]
- Explicitly detect missing variables in autodiscover configuration, log them at the debug level. {issue}20568[20568] {pull}20898[20898]

*Auditbeat*

- system/socket: Fixed compatibility issue with kernel 5.x. {pull}15771[15771]
- system/package: Fix parsing of Installed-Size field of DEB packages. {issue}16661[16661] {pull}17188[17188]
- system module: Fix panic during initialisation when /proc/stat can't be read. {pull}17569[17569]
- system/package: Fix an error that can occur while trying to persist package metadata. {issue}18536[18536] {pull}18887[18887]
- system/socket: Fix dataset using 100% CPU and becoming unresponsive in some scenarios. {pull}19033[19033] {pull}19764[19764]
- system/socket: Fixed tracking of long-running connections. {pull}19033[19033]
- system/package: Fix librpm loading on Fedora 31/32. {pull}NNNN[NNNN]
- file_integrity: Create fsnotify watcher only when starting file_integrity module {pull}19505[19505]
- auditd: Fix spelling of anomaly in `event.category`.
- auditd: Fix typo in `event.action` of `removed-user-role-from`. {pull}19300[19300]
- auditd: Fix typo in `event.action` of `used-suspicious-link`. {pull}19300[19300]
- system/socket: Fix kprobe grouping to allow running more than one instance. {pull}20325[20325]

*Filebeat*

- Fix mapping of fortinet.firewall.mem as integer. {pull}19335[19335]
- Ensure all zeek timestamps include millisecond precision. {issue}14599[14599] {pull}16766[16766]
- Fix s3 input hanging with GetObjectRequest API call by adding context_timeout config. {issue}15502[15502] {pull}15590[15590]
- Add shared_credential_file to cloudtrail config {issue}15652[15652] {pull}15656[15656]
- Fix typos in zeek notice fileset config file. {issue}15764[15764] {pull}15765[15765]
- Fix mapping error when zeek weird logs do not contain IP addresses. {pull}15906[15906]
- Improve `elasticsearch/audit` fileset to handle timestamps correctly. {pull}15942[15942]
- Prevent Elasticsearch from spewing log warnings about redundant wildcards when setting up ingest pipelines for the `elasticsearch` module. {issue}15840[15840] {pull}15900[15900]
- Fix mapping error for cloudtrail additionalEventData field {pull}16088[16088]
- Fix a connection error in httpjson input. {pull}16123[16123]
- Fix s3 input with cloudtrail fileset reading json file. {issue}16374[16374] {pull}16441[16441]
- Rewrite azure filebeat dashboards, due to changes in kibana. {pull}16466[16466]
- Adding the var definitions in azure manifest files, fix for errors when executing command setup. {issue}16270[16270] {pull}16468[16468]
- Fix merging of fileset inputs to replace paths and append processors. {pull}16450{16450}
- Add queue_url definition in manifest file for aws module. {pull}16640{16640}
- Fix issue where autodiscover hints default configuration was not being copied. {pull}16987[16987]
- Fix Elasticsearch `_id` field set by S3 and Google Pub/Sub inputs. {pull}17026[17026]
- Fixed various Cisco FTD parsing issues. {issue}16863[16863] {pull}16889[16889]
- Fix default index pattern in IBM MQ filebeat dashboard. {pull}17146[17146]
- Fix `elasticsearch.gc` fileset to not collect _all_ logs when Elasticsearch is running in Docker. {issue}13164[13164] {issue}16583[16583] {pull}17164[17164]
- Fixed a mapping exception when ingesting CEF logs that used the spriv or dpriv extensions. {issue}17216[17216] {pull}17220[17220]
- CEF: Fixed decoding errors caused by trailing spaces in messages. {pull}17253[17253]
- Fixed a mapping exception when ingesting Logstash plain logs (7.4+) with pipeline ids containing non alphanumeric chars. {issue}17242[17242] {pull}17243[17243]
- Fixed MySQL slowlog module causing "regular expression has redundant nested repeat operator" warning in Elasticsearch. {issue}17086[17086] {pull}17156[17156]
- Fix `elasticsearch.audit` data ingest pipeline to be more forgiving with date formats found in Elasticsearch audit logs. {pull}17406[17406]
- Fixed activemq module causing "regular expression has redundant nested repeat operator" warning in Elasticsearch. {pull}17428[17428]
- Remove migrationVersion map 7.7.0 reference from Kibana dashboard file to fix backward compatibility issues. {pull}17425[17425]
- Fix issue 17734 to retry on rate-limit error in the Filebeat httpjson input. {issue}17734[17734] {pull}17735[17735]
- Fixed `cloudfoundry.access` to have the correct `cloudfoundry.app.id` contents. {pull}17847[17847]
- Fixing `ingress_controller.` fields to be of type keyword instead of text. {issue}17834[17834]
- Fixed typo in log message. {pull}17897[17897]
- Fix Cisco ASA ASA 3020** and 106023 messages {pull}17964[17964]
- Unescape file name from SQS message. {pull}18370[18370]
- Improve cisco asa and ftd pipelines' failure handler to avoid mapping temporary fields. {issue}18391[18391] {pull}18392[18392]
- Fix source.address not being set for nginx ingress_controller {pull}18511[18511]
- Fix PANW module wrong mappings for bytes and packets counters. {issue}18522[18522] {pull}18525[18525]
- Fixed ingestion of some Cisco ASA and FTD messages when a hostname was used instead of an IP for NAT fields. {issue}14034[14034] {pull}18376[18376]
- Fix a rate limit related issue in httpjson input for Okta module. {issue}18530[18530] {pull}18534[18534]
- Fix `googlecloud.audit` pipeline to only take in fields that are explicitly defined by the dataset. {issue}18465[18465] {pull}18472[18472]
- Fix `o365.audit` failing to ingest events when ip address is surrounded by square brackets. {issue}18587[18587] {pull}18591[18591]
- Fix Kubernetes Watcher goroutine leaks when input config is invalid and `input.reload` is enabled. {issue}18629[18629] {pull}18630[18630]
- Okta module now sets the Elasticsearch `_id` field to the Okta UUID value contained in each system log to minimize the possibility of duplicating events. {pull}18953[18953]
- Fix improper nesting of session_issuer object in aws cloudtrail fileset. {issue}18894[18894] {pull}18915[18915]
- Fix `o365` module ignoring `var.api` settings. {pull}18948[18948]
- Fix `netflow` module to support 7 bytepad for IPFIX template. {issue}18098[18098]
- Fix Cisco ASA dissect pattern for 313008 & 313009 messages. {pull}19149[19149]
- Fix date and timestamp formats for fortigate module {pull}19316[19316]
- Fix memory leak in tcp and unix input sources. {pull}19459[19459]
- Add missing `default_field: false` to aws filesets fields.yml. {pull}19568[19568]
- Fix tls mapping in suricata module {issue}19492[19492] {pull}19494[19494]
- Update container name for the azure filesets. {pull}19899[19899]
- Fix bug with empty filter values in system/service {pull}19812[19812]
- Fix S3 input to trim delimiter /n from each log line. {pull}19972[19972]
- Ignore missing in Zeek module when dropping unecessary fields. {pull}19984[19984]
- Fix auditd module syscall table for ppc64 and ppc64le. {pull}20052[20052]
- Fix Filebeat OOMs on very long lines {issue}19500[19500], {pull}19552[19552]
- Fix s3 input parsing json file without expand_event_list_from_field. {issue}19902[19902] {pull}19962[19962] {pull}20370[20370]
- Fix millisecond timestamp normalization issues in CrowdStrike module {issue}20035[20035], {pull}20138[20138]
- Fix support for message code 106100 in Cisco ASA and FTD. {issue}19350[19350] {pull}20245[20245]
- Fix event.outcome logic for azure/siginlogs fileset {pull}20254[20254]
- Fix `fortinet` setting `event.timezone` to the system one when no `tz` field present {pull}20273[20273]
- Fix `okta` geoip lookup in pipeline for `destination.ip` {pull}20454[20454]
- Fix mapping exception in the `googlecloud/audit` dataset pipeline. {issue}18465[18465] {pull}20465[20465]
- Fix `cisco` asa and ftd parsing of messages 106102 and 106103. {pull}20469[20469]
- Improve validation checks for Azure configuration {issue}20369[20369] {pull}20389[20389]
- Fix event.kind for system/syslog pipeline {issue}20365[20365] {pull}20390[20390]
- Clone value when copy fields in processors to avoid crash. {issue}19206[19206] {pull}20500[20500]
- Fix event.type for zeek/ssl and duplicate event.category for zeek/connection {pull}20696[20696]
<<<<<<< HEAD
=======
- Fix long registry migration times. {pull}20717[20717] {issue}20705[20705]
- Fix event types and categories in auditd module to comply with ECS {pull}20652[20652]
- Update documentation in the azure module filebeat. {pull}20815[20815]
- Provide backwards compatibility for the `set` processor when Elasticsearch is less than 7.9.0. {pull}20908[20908]
>>>>>>> 7ca9ebec

*Heartbeat*

- Fixed excessive memory usage introduced in 7.5 due to over-allocating memory for HTTP checks. {pull}15639[15639]
- Fixed TCP TLS checks to properly validate hostnames, this broke in 7.x and only worked for IP SANs. {pull}17549[17549]
- Add support for new `service_name` option to all monitors. {pull}19932[19932].
- Stop rescheduling tasks of stopped monitors. {pull}20570[20570]

*Heartbeat*


*Journalbeat*


*Metricbeat*

- Add dedot for tags in ec2 metricset and cloudwatch metricset. {issue}15843[15843] {pull}15844[15844]
- Use RFC3339 format for timestamps collected using the SQL module. {pull}15847[15847]
- Avoid parsing errors returned from prometheus endpoints. {pull}15712[15712]
- Change lookup_fields from metricset.host to service.address {pull}15883[15883]
- Add dedot for cloudwatch metric name. {issue}15916[15916] {pull}15917[15917]
- Fixed issue `logstash-xpack` module suddenly ceasing to monitor Logstash. {issue}15974[15974] {pull}16044[16044]
- Fix skipping protocol scheme by light modules. {pull}16205[pull]
- Made `logstash-xpack` module once again have parity with internally-collected Logstash monitoring data. {pull}16198[16198]
- Change sqs metricset to use average as statistic method. {pull}16438[16438]
- Revert changes in `docker` module: add size flag to docker.container. {pull}16600[16600]
- Fix diskio issue for windows 32 bit on disk_performance struct alignment. {issue}16680[16680]
- Fix detection and logging of some error cases with light modules. {pull}14706[14706]
- Fix imports after PR was merged before rebase. {pull}16756[16756]
- Add dashboard for `redisenterprise` module. {pull}16752[16752]
- Dynamically choose a method for the system/service metricset to support older linux distros. {pull}16902[16902]
- Use max in k8s apiserver dashboard aggregations. {pull}17018[17018]
- Reduce memory usage in `elasticsearch/index` metricset. {issue}16503[16503] {pull}16538[16538]
- Check if CCR feature is available on Elasticsearch cluster before attempting to call CCR APIs from `elasticsearch/ccr` metricset. {issue}16511[16511] {pull}17073[17073]
- Use max in k8s overview dashboard aggregations. {pull}17015[17015]
- Fix Disk Used and Disk Usage visualizations in the Metricbeat System dashboards. {issue}12435[12435] {pull}17272[17272]
- Fix missing Accept header for Prometheus and OpenMetrics module. {issue}16870[16870] {pull}17291[17291]
- Further revise check for bad data in docker/memory. {pull}17400[17400]
- Fix issue in Jolokia module when mbean contains multiple quoted properties. {issue}17375[17375] {pull}17374[17374]
- Combine cloudwatch aggregated metrics into single event. {pull}17345[17345]
- Fix how we filter services by name in system/service {pull}17400[17400]
- Fix cloudwatch metricset missing tags collection. {issue}17419[17419] {pull}17424[17424]
- check if cpuOptions field is nil in DescribeInstances output in ec2 metricset. {pull}17418[17418]
- Fix aws.s3.bucket.name terms_field in s3 overview dashboard. {pull}17542[17542]
- Fix Unix socket path in memcached. {pull}17512[17512]
- Fix vsphere VM dashboard host aggregation visualizations. {pull}17555[17555]
- Fix azure storage dashboards. {pull}17590[17590]
- Metricbeat no longer needs to be started strictly after Logstash for `logstash-xpack` module to report correct data. {issue}17261[17261] {pull}17497[17497]
- Fix pubsub metricset to collect all GA stage metrics from gcp stackdriver. {issue}17154[17154] {pull}17600[17600]
- Add privileged option so as mb to access data dir in Openshift. {pull}17606[17606]
- Fix "ID" event generator of Google Cloud module {issue}17160[17160] {pull}17608[17608]
- Add privileged option for Auditbeat in Openshift {pull}17637[17637]
- Fix storage metricset to allow config without region/zone. {issue}17623[17623] {pull}17624[17624]
- Fix overflow on Prometheus rates when new buckets are added on the go. {pull}17753[17753]
- Remove specific win32 api errors from events in perfmon. {issue}18292[18292] {pull}18361[18361]
- Fix application_pool metricset after pdh changes. {pull}18477[18477]
- Fix tags_filter for cloudwatch metricset in aws. {pull}18524[18524]
- Fix panic on `metricbeat test modules` when modules are configured in `metricbeat.modules`. {issue}18789[18789] {pull}18797[18797]
- Fix getting gcp compute instance metadata with partial zone/region in config. {pull}18757[18757]
- Add missing network.sent_packets_count metric into compute metricset in googlecloud module. {pull}18802[18802]
- Fix compute and pubsub dashboard for googlecloud module. {issue}18962[18962] {pull}18980[18980]
- Fix crash on vsphere module when Host information is not available. {issue}18996[18996] {pull}19078[19078]
- Fix incorrect usage of hints builder when exposed port is a substring of the hint {pull}19052[19052]
- Remove dedot for tag values in aws module. {issue}19112[19112] {pull}19221[19221]
- Stop counterCache only when already started {pull}19103[19103]
- Fix empty field name errors in the application pool metricset. {pull}19537[19537]
- Set tags correctly if the dimension value is ARN {issue}19111[19111] {pull}19433[19433]
- Fix bug incorrect parsing of float numbers as integers in Couchbase module {issue}18949[18949] {pull}19055[19055]
- Fix mapping of service start type in the service metricset, windows module. {pull}19551[19551]
- Fix config example in the perfmon configuration files. {pull}19539[19539]
- Add missing info about the rest of the azure metricsets in the documentation. {pull}19601[19601]
- Fix k8s scheduler compatibility issue. {pull}19699[19699]
- Fix SQL module mapping NULL values as string {pull}18955[18955] {issue}18898[18898
- Fix ec2 disk and network metrics to use Sum statistic method. {pull}20680[20680]
<<<<<<< HEAD
=======
- Fill cloud.account.name with accountID if account alias doesn't exist. {pull}20736[20736]
- Update fields.yml in the azure module, missing metrics field. {pull}20918[20918]
- The `elasticsearch/index` metricset only requests wildcard expansion for hidden indices if the monitored Elasticsearch cluster supports it. {pull}20938[20938]
>>>>>>> 7ca9ebec

*Packetbeat*

- Enable setting promiscuous mode automatically. {pull}11366[11366]
- Fix process monitoring when ipv6 is disabled under Linux. {issue}19941[19941] {pull}19945[19945]
- Add "network" to event.category {issue}20364[20364] {pull}20392[20392]

*Winlogbeat*

- Fix invalid IP addresses in DNS query results from Sysmon data. {issue}18432[18432] {pull}18436[18436]
- Fields from Winlogbeat modules were not being included in index templates and patterns. {pull}18983[18983]

*Functionbeat*

- Fix timeout option of GCP functions. {issue}16282[16282] {pull}16287[16287]

==== Added

*Affecting all Beats*

- Add configuration for APM instrumentation and expose the tracer trough the Beat object. {pull}17938[17938]
- Add document_id setting to decode_json_fields processor. {pull}15859[15859]
- Include network information by default on add_host_metadata and add_observer_metadata. {issue}15347[15347] {pull}16077[16077]
- Add `aws_ec2` provider for autodiscover. {issue}12518[12518] {pull}14823[14823]
- Add monitoring variable `libbeat.config.scans` to distinguish scans of the configuration directory from actual reloads of its contents. {pull}16440[16440]
- Add support for multiple password in redis output. {issue}16058[16058] {pull}16206[16206]
- Add support for Histogram type in fields.yml {pull}16570[16570]
- Windows .exe files now have embedded file version info. {issue}15232[15232]t
- Remove experimental flag from `setup.template.append_fields` {pull}16576[16576]
- Add `add_cloudfoundry_metadata` processor to annotate events with Cloud Foundry application data. {pull}16621[16621]
- Add Kerberos support to Kafka input and output. {pull}16781[16781]
- Add `add_cloudfoundry_metadata` processor to annotate events with Cloud Foundry application data. {pull}16621[16621
- Add support for kubernetes provider to recognize namespace level defaults {pull}16321[16321]
- Add `translate_sid` processor on Windows for converting Windows security identifier (SID) values to names. {issue}7451[7451] {pull}16013[16013]
- Add capability of enrich `container.id` with process id in `add_process_metadata` processor {pull}15947[15947]
- Update RPM packages contained in Beat Docker images. {issue}17035[17035]
- Update supported versions of `redis` output. {pull}17198[17198]
- Update documentation for system.process.memory fields to include clarification on Windows os's. {pull}17268[17268]
- Add `replace` processor for replacing string values of fields. {pull}17342[17342]
- Add optional regex based cid extractor to `add_kubernetes_metadata` processor. {pull}17360[17360]
- Add `urldecode` processor to for decoding URL-encoded fields. {pull}17505[17505]
- Add support for AWS IAM `role_arn` in credentials config. {pull}17658[17658] {issue}12464[12464]
- Add keystore support for autodiscover static configurations. {pull]16306[16306]
- Add Kerberos support to Elasticsearch output. {pull}17927[17927]
- Add k8s keystore backend. {pull}18096[18096]
- Add support for fixed length extraction in `dissect` processor. {pull}17191[17191]
- Set `agent.name` to the hostname by default. {issue}16377[16377] {pull}18000[18000]
- Add support for basic ECS logging. {pull}17974[17974]
- Add config example of how to skip the `add_host_metadata` processor when forwarding logs. {issue}13920[13920] {pull}18153[18153]
- When using the `decode_json_fields` processor, decoded fields are now deep-merged into existing event. {pull}17958[17958]
- Add backoff configuration options for the Kafka output. {issue}16777[16777] {pull}17808[17808]
- Add TLS support to Kerberos authentication in Elasticsearch. {pull}18607[18607]
- Change ownership of files in docker images so they can be used in secured environments. {pull}12905[12905]
- Upgrade k8s.io/client-go and k8s keystore tests. {pull}18817[18817]
- Add support for multiple sets of hints on autodiscover {pull}18883[18883]
- Add a configurable delay between retries when an app metadata cannot be retrieved by `add_cloudfoundry_metadata`. {pull}19181[19181]
- Add data type conversion in `dissect` processor for converting string values to other basic data types. {pull}18683[18683]
- Add the `ignore_failure` configuration option to the dissect processor. {pull}19464[19464]
- Add the `overwrite_keys` configuration option to the dissect processor. {pull}19464[19464]
- Add support to trim captured values in the dissect processor. {pull}19464[19464]
- Added the `max_cached_sessions` option to the script processor. {pull}19562[19562]
- Add support for DNS over TLS for the dns_processor. {pull}19321[19321]
- Add minimum cache TTL for successful DNS responses. {pull}18986[18986]
- Set index.max_docvalue_fields_search in index template to increase value to 200 fields. {issue}20215[20215]
- Add leader election for Kubernetes autodiscover. {pull}20281[20281]
- Add capability of enriching process metadata with contianer id also for non-privileged containers in `add_process_metadata` processor. {pull}19767[19767]
- Add replace_fields config option in add_host_metadata for replacing host fields. {pull}20490[20490] {issue}20464[20464]

*Auditbeat*

- Reference kubernetes manifests include configuration for auditd and enrichment with kubernetes metadata. {pull}17431[17431]
- Reference kubernetes manifests mount data directory from the host, so data persist between executions in the same node. {pull}17429[17429]
- Log to stderr when running using reference kubernetes manifests. {pull}17443[174443]
- Fix syscall kprobe arguments for 32-bit systems in socket module. {pull}17500[17500]
- Fix memory leak on when we miss socket close kprobe events. {pull}17500[17500]
- Add system module process dataset ECS categorization fields. {pull}18032[18032]
- Add system module socket dataset ECS categorization fields. {pull}18036[18036]
- Add ECS categories for system module host dataset. {pull}18031[18031]
- Add system module package dataset ECS categorization fields. {pull}18033[18033]
- Add system module login dataset ECS categorization fields. {pull}18034[18034]
- Add system module user dataset ECS categorization fields. {pull}18035[18035]
- Add file integrity module ECS categorization fields. {pull}18012[18012]
- Add `file.mime_type`, `file.extension`, and `file.drive_letter` for file integrity module. {pull}18012[18012]
- Add ECS categorization info for auditd module {pull}18596[18596]
- Add enrichment of auditd seccomp events with name of the architecture, syscall, and signal. {issue}14055[14055] {pull}19300[19300]

*Filebeat*

- Set event.outcome field based on googlecloud audit log output. {pull}15731[15731]
- Add dashboard for AWS ELB fileset. {pull}15804[15804]
- Add dashboard for AWS vpcflow fileset. {pull}16007[16007]
- Add ECS tls fields to zeek:smtp,rdp,ssl and aws:s3access,elb {issue}15757[15757] {pull}15935[15936]
- Add custom string mapping to CEF module to support Forcepoint NGFW {issue}14663[14663] {pull}15910[15910]
- Add ingress nginx controller fileset {pull}16197[16197]
- move create-[module,fileset,fields] to mage and enable in x-pack/filebeat {pull}15836[15836]
- Add ECS tls and categorization fields to apache module. {issue}16032[16032] {pull}16121[16121]
- Work on e2e ACK's for the azure-eventhub input {issue}15671[15671] {pull}16215[16215]
- Add MQTT input. {issue}15602[15602] {pull}16204[16204]
- Add ECS categorization fields to activemq module. {issue}16151[16151] {pull}16201[16201]
- Add a TLS test and more debug output to httpjson input {pull}16315[16315]
- Add an SSL config example in config.yml for filebeat MISP module. {pull}16320[16320]
- Improve ECS categorization, container & process field mappings in auditd module. {issue}16153[16153] {pull}16280[16280]
- Improve ECS field mappings in aws module. {issue}16154[16154] {pull}16307[16307]
- Improve ECS categorization field mappings in googlecloud module. {issue}16030[16030] {pull}16500[16500]
- Improve ECS field mappings in haproxy module. {issue}16162[16162] {pull}16529[16529]
- Add cloudwatch fileset and ec2 fileset in aws module. {issue}13716[13716] {pull}16579[16579]
- Improve ECS categorization field mappings in kibana module. {issue}16168[16168] {pull}16652[16652]
- Improve the decode_cef processor by reducing the number of memory allocations. {pull}16587[16587]
- Add `cloudfoundry` input to send events from Cloud Foundry. {pull}16586[16586]
- Improve ECS categorization field mappings in iis module. {issue}16165[16165] {pull}16618[16618]
- Improve ECS categorization field mapping in kafka module. {issue}16167[16167] {pull}16645[16645]
- Allow users to override pipeline ID in fileset input config. {issue}9531[9531] {pull}16561[16561]
- Add `o365audit` input type for consuming events from Office 365 Management Activity API. {issue}16196[16196] {pull}16244[16244]
- Improve ECS categorization field mappings in logstash module. {issue}16169[16169] {pull}16668[16668]
- Update filebeat httpjson input to support pagination via Header and Okta module. {pull}16354[16354]
- Improve ECS categorization field mapping in icinga module. {issue}16164[16164] {pull}16533[16533]
- Improve ECS categorization field mappings in ibmmq module. {issue}16163[16163] {pull}16532[16532]
- Improve ECS categorization, host field mappings in elasticsearch module. {issue}16160[16160] {pull}16469[16469]
- Add ECS related fields to CEF module {issue}16157[16157] {pull}16338[16338]
- Improve ECS categorization field mappings in suricata module. {issue}16181[16181] {pull}16843[16843]
- Release ActiveMQ module as GA. {issue}17047[17047] {pull}17049[17049]
- Improve ECS categorization field mappings in iptables module. {issue}16166[16166] {pull}16637[16637]
- Add Filebeat Okta module. {pull}16362[16362]
- Add custom string mapping to CEF module to support Check Point devices. {issue}16041[16041] {pull}16907[16907]
- Add pattern for Cisco ASA / FTD Message 734001 {issue}16212[16212] {pull}16612[16612]
- Added new module `o365` for ingesting Office 365 management activity API events. {issue}16196[16196] {pull}16386[16386]
- Add source field in k8s events {pull}17209[17209]
- Improve AWS cloudtrail field mappings {issue}16086[16086] {issue}16110[16110] {pull}17155[17155]
- Added new module `crowdstrike` for ingesting Crowdstrike Falcon streaming API endpoint event data. {pull}16988[16988]
- Added documentation for running Filebeat in Cloud Foundry. {pull}17275[17275]
- Move azure-eventhub input to GA. {issue}15671[15671] {pull}17313[17313]
- Improve ECS categorization field mappings in mongodb module. {issue}16170[16170] {pull}17371[17371]
- Improve ECS categorization field mappings for mssql module. {issue}16171[16171] {pull}17376[17376]
- Added access_key_id, secret_access_key and session_token into aws module config. {pull}17456[17456]
- Add dashboard for Google Cloud Audit and AWS CloudTrail. {pull}17379[17379]
- Improve ECS categorization field mappings for mysql module. {issue}16172[16172] {pull}17491[17491]
- Release Google Cloud module as GA. {pull}17511[17511]
- Add config option to select a different azure cloud env in the azure-eventhub input and azure module. {issue}17649[17649] {pull}17659[17659]
- Added new Checkpoint Syslog filebeat module. {pull}17682[17682]
- Improve ECS categorization field mappings for nats module. {issue}16173[16173] {pull}17550[17550]
- Add support for v10, v11 and v12 logs on Postgres {issue}13810[13810] {pull}17732[17732]
- Enhance `elasticsearch/server` fileset to handle ECS-compatible logs emitted by Elasticsearch. {issue}17715[17715] {pull}17714[17714]
- Add support for Google Application Default Credentials to the Google Pub/Sub input and Google Cloud modules. {pull}15668[15668]
- Enhance `elasticsearch/deprecation` fileset to handle ECS-compatible logs emitted by Elasticsearch. {issue}17715[17715] {pull}17728[17728]
- Enhance `elasticsearch/slowlog` fileset to handle ECS-compatible logs emitted by Elasticsearch. {issue}17715[17715] {pull}17729[17729]
- Improve ECS categorization field mappings in misp module. {issue}16026[16026] {pull}17344[17344]
- Added Unix stream socket support as an input source and a syslog input source. {pull}17492[17492]
- Added new Fortigate Syslog filebeat module. {pull}17890[17890]
- Improve ECS categorization field mappings in postgresql module. {issue}16177[16177] {pull}17914[17914]
- Improve ECS categorization field mappings in rabbitmq module. {issue}16178[16178] {pull}17916[17916]
- Make `decode_cef` processor GA. {pull}17944[17944]
- Improve ECS categorization field mappings in redis module. {issue}16179[16179] {pull}17918[17918]
- Improve ECS categorization field mappings for zeek module. {issue}16029[16029] {pull}17738[17738]
- Improve ECS categorization field mappings for netflow module. {issue}16135[16135] {pull}18108[18108]
- Added an input option `publisher_pipeline.disable_host` to disable `host.name`
  from being added to events by default. {pull}18159[18159]
- Improve ECS categorization field mappings in system module. {issue}16031[16031] {pull}18065[18065]
- Change the `json.*` input settings implementation to merge parsed json objects with existing objects in the event instead of fully replacing them. {pull}17958[17958]
- Improve ECS categorization field mappings in osquery module. {issue}16176[16176] {pull}17881[17881]
- Add http_endpoint input. {pull}18298[18298]
- Add support for array parsing in azure-eventhub input. {pull}18585[18585]
- Added `observer.vendor`, `observer.product`, and `observer.type` to PANW module events. {pull}18223[18223]
- The `logstash` module can now automatically detect the log file format (JSON or plaintext) and process it accordingly. {issue}9964[9964] {pull}18095[18095]
- Improve ECS categorization field mappings in envoyproxy module. {issue}16161[16161] {pull}18395[18395]
- Improve ECS categorization field mappings in coredns module. {issue}16159[16159] {pull}18424[18424]
- Improve ECS categorization field mappings in cisco module. {issue}16028[16028] {pull}18537[18537]
- The s3 input can now automatically detect gzipped objects. {issue}18283[18283] {pull}18764[18764]
- Add geoip AS lookup & improve ECS categorization in aws cloudtrail fileset. {issue}18644[18644] {pull}18958[18958]
- Improved performance of PANW sample dashboards. {issue}19031[19031] {pull}19032[19032]
- Add support for v1 consumer API in Cloud Foundry input, use it by default. {pull}19125[19125]
- Explicitly set ECS version in all Filebeat modules. {pull}19198[19198]
- Add new mode to multiline reader to aggregate constant number of lines {pull}18352[18352]
- Add automatic retries and exponential backoff to httpjson input. {pull}18956[18956]
- Add awscloudwatch input. {pull}19025[19025]
- Changed the panw module to pass through (rather than drop) message types other than threat and traffic. {issue}16815[16815] {pull}19375[19375]
- Add support for timezone offsets and `Z` to decode_cef timestamp parser. {pull}19346[19346]
- Improve ECS categorization field mappings in traefik module. {issue}16183[16183] {pull}19379[19379]
- Improve ECS categorization field mappings in azure module. {issue}16155[16155] {pull}19376[19376]
- Add text & flattened versions of fields with unknown subfields in aws cloudtrail fileset. {issue}18866[18866] {pull}19121[19121]
- Added Microsoft Defender ATP Module. {issue}17997[17997] {pull}19197[19197]
- Add experimental dataset tomcat/log for Apache TomCat logs {pull}19713[19713]
- Add experimental dataset netscout/sightline for Netscout Arbor Sightline logs {pull}19713[19713]
- Add experimental dataset barracuda/waf for Barracuda Web Application Firewall logs {pull}19713[19713]
- Add experimental dataset f5/bigipapm for F5 Big-IP Access Policy Manager logs {pull}19713[19713]
- Add experimental dataset bluecoat/director for Bluecoat Director logs {pull}19713[19713]
- Add experimental dataset cisco/nexus for Cisco Nexus logs {pull}19713[19713]
- Add experimental dataset citrix/virtualapps for Citrix Virtual Apps logs {pull}19713[19713]
- Add experimental dataset cylance/protect for Cylance Protect logs {pull}19713[19713]
- Add experimental dataset fortinet/clientendpoint for Fortinet FortiClient Endpoint Protection logs {pull}19713[19713]
- Add experimental dataset imperva/securesphere for Imperva Secure Sphere logs {pull}19713[19713]
- Add experimental dataset infoblox/nios for Infoblox Network Identity Operating System logs {pull}19713[19713]
- Add experimental dataset juniper/junos for Juniper Junos OS logs {pull}19713[19713]
- Add experimental dataset kaspersky/av for Kaspersky Anti-Virus logs {pull}19713[19713]
- Add experimental dataset microsoft/dhcp for Microsoft DHCP Server logs {pull}19713[19713]
- Add experimental dataset tenable/nessus_security for Tenable Nessus Security Scanner logs {pull}19713[19713]
- Add experimental dataset rapid7/nexpose for Rapid7 Nexpose logs {pull}19713[19713]
- Add experimental dataset radware/defensepro for Radware DefensePro logs {pull}19713[19713]
- Add experimental dataset sonicwall/firewall for Sonicwall Firewalls logs {pull}19713[19713]
- Add experimental dataset squid/log for Squid Proxy Server logs {pull}19713[19713]
- Add experimental dataset zscaler/zia for Zscaler Internet Access logs {pull}19713[19713]
- Add initial support for configurable file identity tracking. {pull}18748[18748]
- Add support for reading auditd logs that are prefixed with `node=`. {pull}19659[19659]
- Add event.ingested for CrowdStrike module {pull}20138[20138]
- Add support for additional fields and FirewallMatchEvent type events in CrowdStrike module {pull}20138[20138]
- Add event.ingested for Suricata module {pull}20220[20220]
- Add support for custom header and headersecret for filebeat http_endpoint input {pull}20435[20435]
- Add event.ingested to all Filebeat modules. {pull}20386[20386]
- Return error when log harvester tries to open a named pipe. {issue}18682[18682] {pull}20450[20450]
- Avoid goroutine leaks in Filebeat readers. {issue}19193[19193] {pull}20455[20455]
- Convert httpjson to v2 input {pull}20226[20226]
- Improve Zeek x509 module with `x509` ECS mappings {pull}20867[20867]
- Improve Zeek SSL module with `x509` ECS mappings {pull}20927[20927]
- Improve Zeek Kerberos module with `x509` ECS mappings {pull}20958[20958]

*Heartbeat*

- Allow a list of status codes for HTTP checks. {pull}15587[15587]
- Add additional ECS compatible fields for TLS information. {pull}17687[17687]
- Record HTTP response headers. {pull}18327[18327]
- Add index and pipeline settings to monitor configurations. {pull}20610[20610]

*Journalbeat*

- Added an `id` config option to inputs to allow running multiple inputs on the
  same journal. {pull}18467[18467]
- Add basic ECS categorization and `log.syslog` fields. {pull}19176[19176]

*Metricbeat*

- Move the windows pdh implementation from perfmon to a shared location in order for future modules/metricsets to make use of. {pull}15503[15503]
- Add lambda metricset in aws module. {pull}15260[15260]
- Expand data for the `system/memory` metricset {pull}15492[15492]
- Add azure `storage` metricset in order to retrieve metric values for storage accounts. {issue}14548[14548] {pull}15342[15342]
- Add cost warnings for the azure module. {pull}15356[15356]
- Add DynamoDB AWS Metricbeat light module {pull}15097[15097]
- Release elb module as GA. {pull}15485[15485]
- Add a `system/network_summary` metricset {pull}15196[15196]
- Add mesh metricset for Istio Metricbeat module {pull}15535[15535]
- Add mixer metricset for Istio Metricbeat module {pull}15696[15696]
- Add pilot metricset for Istio Metricbeat module {pull}15761[15761]
- Make the `system/cpu` metricset collect normalized CPU metrics by default. {issue}15618[15618] {pull}15729[15729]
- Add galley metricset for Istio Metricbeat module {pull}15857[15857]
- Add `key/value` mode for SQL module. {issue}15770[15770] {pull]15845[15845]
- Add STAN dashboard {pull}15654[15654]
- Add support for Unix socket in Memcached metricbeat module. {issue}13685[13685] {pull}15822[15822]
- Add `up` metric to prometheus metrics collected from host {pull}15948[15948]
- Add citadel metricset for Istio Metricbeat module {pull}15990[15990]
- Add support for processors in light modules. {issue}14740[14740] {pull}15923[15923]
- Add collecting AuroraDB metrics in rds metricset. {issue}14142[14142] {pull}16004[16004]
- Reuse connections in SQL module. {pull}16001[16001]
- Improve the `logstash` module (when `xpack.enabled` is set to `true`) to use the override `cluster_uuid` returned by Logstash APIs. {issue}15772[15772] {pull}15795[15795]
- Add region parameter in googlecloud module. {issue}15780[15780] {pull}16203[16203]
- Add kubernetes storage class support via kube-state-metrics. {pull}16145[16145]
- Add database_account azure metricset. {issue}15758[15758]
- Add support for NATS 2.1. {pull}16317[16317]
- Add Load Balancing metricset to GCP {pull}15559[15559]
- Add support for Dropwizard metrics 4.1. {pull}16332[16332]
- Add azure container metricset in order to monitor containers. {issue}15751[15751] {pull}16421[16421]
- Improve the `haproxy` module to support metrics exposed via HTTPS. {issue}14579[14579] {pull}16333[16333]
- Add filtering option for prometheus collector. {pull}16420[16420]
- Add metricsets based on Ceph Manager Daemon to the `ceph` module. {issue}7723[7723] {pull}16254[16254]
- Release `statsd` module as GA. {pull}16447[16447] {issue}14280[14280]
- Add collecting tags and tags_filter for rds metricset in aws module. {pull}16605[16605] {issue}16358[16358]
- Add OpenMetrics Metricbeat module {pull}16596[16596]
- Add `cloudfoundry` module to send events from Cloud Foundry. {pull}16671[16671]
- Add `redisenterprise` module. {pull}16482[16482] {issue}15269[15269]
- Add system/users metricset as beta {pull}16569[16569]
- Align fields to ECS and add more tests for the azure module. {issue}16024[16024] {pull}16754[16754]
- Add additional cgroup fields to docker/diskio{pull}16638[16638]
- Add PubSub metricset to Google Cloud Platform module {pull}15536[15536]
- Add overview dashboard for googlecloud compute metricset. {issue}16534[16534] {pull}16819[16819]
- Add Prometheus remote write endpoint {pull}16609[16609]
- Release STAN module as GA. {pull}16980[16980]
- Add query metricset for prometheus module. {pull}17104[17104]
- Release ActiveMQ module as GA. {issue}17047[17047] {pull}17049[17049]
- Release Zookeeper/connection module as GA. {issue}14281[14281] {pull}17043[17043]
- Add support for CouchDB v2 {issue}16352[16352] {pull}16455[16455]
- Add dashboard for pubsub metricset in googlecloud module. {pull}17161[17161]
- Add dashboards for the azure container metricsets. {pull}17194[17194]
- Replace vpc metricset into vpn, transitgateway and natgateway metricsets. {pull}16892[16892]
- Use Elasticsearch histogram type to store Prometheus histograms {pull}17061[17061]
- Allow to rate Prometheus counters when scraping them {pull}17061[17061]
- Release Oracle module as GA. {issue}14279[14279] {pull}16833[16833]
- Release vsphere module as GA. {issue}15798[15798] {pull}17119[17119]
- Add Storage metricsets to GCP module {pull}15598[15598]
- Added documentation for running Metricbeat in Cloud Foundry. {pull}17275[17275]
- Add test for documented fields check for metricsets without a http input. {issue}17315[17315] {pull}17334[17334]
- Add final tests and move label to GA for the azure module in metricbeat. {pull}17319[17319]
- Refactor windows/perfmon metricset configuration options and event output. {pull}17596[17596]
- Reference kubernetes manifests mount data directory from the host when running metricbeat as daemonset, so data persist between executions in the same node. {pull}17429[17429]
- Add `state_statefulset` metricset to Metricbeat recommended configuration for k8s. {pull}17627[17627]
- Add more detailed error messages, system tests and small refactoring to the service metricset in windows. {pull}17725[17725]
- Stack Monitoring modules now auto-configure required metricsets when `xpack.enabled: true` is set. {issue}16471[[16471] {pull}17609[17609]
- Add Metricbeat IIS module dashboards. {pull}17966[17966]
- Add dashboard for the azure database account metricset. {pull}17901[17901]
- Allow partial region and zone name in googlecloud module config. {pull}17913[17913]
- Add aggregation aligner as a config parameter for googlecloud stackdriver metricset. {issue}17141[[17141] {pull}17719[17719]
- Move the perfmon metricset to GA. {issue}16608[16608] {pull}17879[17879]
- Add static mapping for metricsets under aws module. {pull}17614[17614] {pull}17650[17650]
- Add dashboard for googlecloud storage metricset. {pull}18172[18172]
- Collect new `bulk` indexing metrics from Elasticsearch when `xpack.enabled:true` is set. {issue} {pull}17992[17992]
- Remove requirement to connect as sysdba in Oracle module {issue}15846[15846] {pull}18182[18182]
- Update MSSQL module to fix some SSPI authentication and add brackets to USE statements {pull}17862[17862]]
- Add client address to events from http server module {pull}18336[18336]
- Remove required for region/zone and make stackdriver a metricset in googlecloud. {issue}16785[16785] {pull}18398[18398]
- Add memory metrics into compute googlecloud. {pull}18802[18802]
- Add new fields to HAProxy module. {issue}18523[18523]
- Add Tomcat overview dashboard {pull}14026[14026]
- Accept prefix as metric_types config parameter in googlecloud stackdriver metricset. {pull}19345[19345]
- Update Couchbase to version 6.5 {issue}18595[18595] {pull}19055[19055]
- Add dashboards for googlecloud load balancing metricset. {pull}18369[18369]
- Add support for v1 consumer API in Cloud Foundry module, use it by default. {pull}19268[19268]
- Add support for named ports in autodiscover. {pull}19398[19398]
- Add param `aws_partition` to support aws-cn, aws-us-gov regions. {issue}18850[18850] {pull}19423[19423]
- Add support for wildcard `*` in dimension value of AWS CloudWatch metrics config. {issue}18050[18050] {pull}19660[19660]
- The `elasticsearch/index` metricset now collects metrics for hidden indices as well. {issue}18639[18639] {pull}18703[18703]
- Added `performance` and `query` metricsets to `mysql` module. {pull}18955[18955]
- The `elasticsearch-xpack/index` metricset now reports hidden indices as such. {issue}18639[18639] {pull}18706[18706]
- Adds support for app insights metrics in the azure module. {issue}18570[18570] {pull}18940[18940]
- Infer types in Prometheus remote_write. {pull}19944[19944]
- Added cache and connection_errors metrics to status metricset of MySQL module {issue}16955[16955] {pull}19844[19844]
- Update MySQL dashboard with connection errors and cache metrics {pull}19913[19913] {issue}16955[16955]
- Add cloud.instance.name into aws ec2 metricset. {pull}20077[20077]
- Add host inventory metrics into aws ec2 metricset. {pull}20171[20171]
- Add `scope` setting for elasticsearch module, allowing it to monitor an Elasticsearch cluster behind a load-balancing proxy. {issue}18539[18539] {pull}18547[18547]
- Add state_daemonset metricset for Kubernetes Metricbeat module {pull}20649[20649]
- Add host inventory metrics to azure compute_vm metricset. {pull}20641[20641]
- Add host inventory metrics to googlecloud compute metricset. {pull}20391[20391]
- Request prometheus endpoints to be gzipped by default {pull}20766[20766]
- Release all kubernetes `state` metricsets as GA {pull}20901[20901]
- Add billing metricset into googlecloud module. {pull}20812[20812] {issue}20738[20738]

*Packetbeat*

- Add an example to packetbeat.yml of using the `forwarded` tag to disable
  `host` metadata fields when processing network data from network tap or mirror
  port. {pull}19209[19209]
- Add ECS fields for x509 certs, event categorization, and related IP info. {pull}19167[19167]
- Add 100-continue support {issue}15830[15830] {pull}19349[19349]


*Functionbeat*
- Add basic ECS categorization and `cloud` fields. {pull}19174[19174]
- Add support for parallelization factor for kinesis. {pull}20727[20727]

*Winlogbeat*

- Add more DNS error codes to the Sysmon module. {issue}15685[15685]
- Add experimental event log reader implementation that should be faster in most cases. {issue}6585[6585] {pull}16849[16849]
- Set process.command_line and process.parent.command_line from Sysmon Event ID 1. {pull}17327[17327]
- Add support for event IDs 4673,4674,4697,4698,4699,4700,4701,4702,4768,4769,4770,4771,4776,4778,4779,4964 to the Security module {pull}17517[17517]
- Add registry and code signature information and ECS categorization fields for sysmon module {pull}18058[18058]
- Add new winlogbeat security dashboard {pull}18775[18775]
- Add `event.outcome` to events based on the audit success and audit failure keywords. {pull}20564[20564]

*Elastic Log Driver*
- Add support for `docker logs` command {pull}19531[19531]
- Add support to change beat name, and support for Kibana Logs. {pull}20522[20522]

==== Deprecated

*Affecting all Beats*

*Filebeat*


*Heartbeat*

*Journalbeat*

*Metricbeat*

- Deprecate tags config parameter in cloudwatch metricset. {pull}16733[16733]
- Deprecate tags.resource_type_filter config parameter and replace with resource_type. {pull}19688[19688]

*Packetbeat*

*Winlogbeat*

*Functionbeat*

==== Known Issue

*Journalbeat*<|MERGE_RESOLUTION|>--- conflicted
+++ resolved
@@ -255,13 +255,10 @@
 - Fix event.kind for system/syslog pipeline {issue}20365[20365] {pull}20390[20390]
 - Clone value when copy fields in processors to avoid crash. {issue}19206[19206] {pull}20500[20500]
 - Fix event.type for zeek/ssl and duplicate event.category for zeek/connection {pull}20696[20696]
-<<<<<<< HEAD
-=======
 - Fix long registry migration times. {pull}20717[20717] {issue}20705[20705]
 - Fix event types and categories in auditd module to comply with ECS {pull}20652[20652]
 - Update documentation in the azure module filebeat. {pull}20815[20815]
 - Provide backwards compatibility for the `set` processor when Elasticsearch is less than 7.9.0. {pull}20908[20908]
->>>>>>> 7ca9ebec
 
 *Heartbeat*
 
@@ -336,12 +333,9 @@
 - Fix k8s scheduler compatibility issue. {pull}19699[19699]
 - Fix SQL module mapping NULL values as string {pull}18955[18955] {issue}18898[18898
 - Fix ec2 disk and network metrics to use Sum statistic method. {pull}20680[20680]
-<<<<<<< HEAD
-=======
 - Fill cloud.account.name with accountID if account alias doesn't exist. {pull}20736[20736]
 - Update fields.yml in the azure module, missing metrics field. {pull}20918[20918]
 - The `elasticsearch/index` metricset only requests wildcard expansion for hidden indices if the monitored Elasticsearch cluster supports it. {pull}20938[20938]
->>>>>>> 7ca9ebec
 
 *Packetbeat*
 
