--- conflicted
+++ resolved
@@ -171,14 +171,11 @@
 - Add support for NATS 2.1. {pull}16317[16317]
 - Add Load Balancing metricset to GCP {pull}15559[15559]
 - Add support for Dropwizard metrics 4.1. {pull}16332[16332]
-<<<<<<< HEAD
 - Add azure container metricset in order to monitor containers. {issue}15751[15751] {pull}16421[16421]
-=======
 - Improve the `haproxy` module to support metrics exposed via HTTPS. {issue}14579[14579] {pull}16333[16333]
 - Add filtering option for prometheus collector. {pull}16420[16420]
 - Add metricsets based on Ceph Manager Daemon to the `ceph` module. {issue}7723[7723] {pull}16254[16254]
 - Release `statsd` module as GA. {pull}16447[16447] {issue}14280[14280]
->>>>>>> 9c8d5c7a
 
 *Packetbeat*
 
