// Use these for links to issue and pulls. Note issues and pulls redirect one to
// each other on Github, so don't worry too much on using the right prefix.
:issue: https://github.com/elastic/beats/issues/
:pull: https://github.com/elastic/beats/pull/

=== Beats version HEAD
https://github.com/elastic/beats/compare/v8.2.0\...main[Check the HEAD diff]

==== Breaking changes

*Affecting all Beats*


*Auditbeat*


*Filebeat*

- Fixed error spam from `add_kubernetes_metadata` processor when running on AKS. {pull}33697[33697]
- Metrics hosted by the HTTP monitoring endpoint for the `aws-cloudwatch`, `aws-s3`, `cel`, and `lumberjack` inputs are now available under `/inputs/` instead of `/dataset`.
- The `close.on_state_change.inactive` default value is now set to 5 minutes, matching the documentation.

*Heartbeat*


*Metricbeat*


*Packetbeat*


*Winlogbeat*

- Corrects issue with security events with source IP of "LOCAL" or "Unknown" failing to ingest {issue}19627[19627] {pull}34295[34295]
- Added processing for Windows Event ID's 4797, 5379, 5380, 5381, and 5382 for the Security Ingest Pipeline {issue}34293[34293] {pull}34294[34294]
- Added processing for Windows Event ID's 5140 and 5145 for the Security Ingest Pipeline {pull}34352[34352]

*Functionbeat*


==== Bugfixes

*Affecting all Beats*
- Fix Windows service install/uninstall when Win32_Service returns error, add logic to wait until the Windows Service is stopped before proceeding. {pull}33322[33322]
- Support for multiline zookeeper logs {issue}2496[2496]
- Allow `clock_nanosleep` in the default seccomp profiles for amd64 and 386. Newer versions of glibc (e.g. 2.31) require it. {issue}33792[33792]
- Disable lockfile when running under elastic-agent. {pull}33988[33988]
- Fix lockfile logic, retry locking {pull}34194[34194]
- Add checks to ensure reloading of units if the configuration actually changed. {pull}34346[34346]
- Fix namespacing on self-monitoring {pull}32336[32336]
- Fix race condition when stopping runners {pull}32433[32433]
- Fix concurrent map writes when system/process code called from reporter code {pull}32491[32491]
- Log errors from the Elastic Agent V2 client errors channel. Avoids blocking when error occurs communicating with the Elastic Agent. {pull}34392[34392]
- Only log publish event messages in trace log level under elastic-agent. {pull}34391[34391]
- Fix issue where updating a single Elastic Agent configuration unit results in other units being turned off. {pull}34504[34504]
- Fix dropped events when monitor a beat under the agent and send its `Host info` log entry. {pull}34599[34599]

- Fix namespacing on self-monitoring {pull}32336[32336]
- Fix race condition when stopping runners {pull}32433[32433]
- Fix concurrent map writes when system/process code called from reporter code {pull}32491[32491]
- Fix panics when a processor is closed twice {pull}34647[34647]
- Update elastic-agent-system-metrics to v0.4.6 to allow builds on mips platforms. {pull}[]

*Auditbeat*


*Filebeat*
- [Auditbeat System Package] Added support for Apple Silicon chips. {pull}34433[34433]
- [Azure blob storage] Changed logger field name from `container` to `container_name` so that it does not clash
   with the ecs field name `container`. {pull}34403[34403]
- [GCS] Added support for more mime types & introduced offset tracking via cursor state. Also added support for
   automatic splitting at root level, if root level element is an array. {pull}34155[34155]
- [httpsjon] Improved error handling during pagination with chaining & split processor {pull}34127[34127]
- [Azure blob storage] Added support for more mime types & introduced offset tracking via cursor state. {pull}33981[33981]
- Fix EOF on single line not producing any event. {issue}30436[30436] {pull}33568[33568]
- Fix handling of error in states in direct aws-s3 listing input {issue}33513[33513] {pull}33722[33722]
- Fix `httpjson` input page number initialization and documentation. {pull}33400[33400]
- Add handling of AAA operations for Cisco ASA module. {issue}32257[32257] {pull}32789[32789]
- Fix gc.log always shipped even if gc fileset is disabled {issue}30995[30995]
- Fix handling of empty array in httpjson input. {pull}32001[32001]
- Fix reporting of `filebeat.events.active` in log events such that the current value is always reported instead of the difference from the last value. {pull}33597[33597]
- Fix splitting array of strings/arrays in httpjson input {issue}30345[30345] {pull}33609[33609]
- Fix Google workspace pagination and document ID generation. {pull}33666[33666]
- Fix PANW handling of messages with event.original already set. {issue}33829[33829] {pull}33830[33830]
- Rename identity as identity_name when the value is a string in Azure Platform Logs. {pull}33654[33654]
- Fix 'requires pointer' error while getting cursor metadata. {pull}33956[33956]
- Fix input cancellation handling when HTTP client does not support contexts. {issue}33962[33962] {pull}33968[33968]
- Update mito CEL extension library to v0.0.0-20221207004749-2f0f2875e464 {pull}33974[33974]
- Fix CEL result deserialisation when evaluation fails. {issue}33992[33992] {pull}33996[33996]
- Fix handling of non-200/non-429 status codes. {issue}33999[33999] {pull}34002[34002]
- [azure-eventhub input] Switch the run EPH run mode to non-blocking {pull}34075[34075]
- [google_workspace] Fix pagination and cursor value update. {pull}34274[34274]
- Fix handling of quoted values in auditd module. {issue}22587[22587] {pull}34069[34069]
- Fixing system tests not returning expected content encoding for azure blob storage input. {pull}34412[34412]
- [Azure Logs] Fix authentication_processing_details parsing in sign-in logs. {issue}34330[34330] {pull}34478[34478]
- Prevent Elasticsearch from spewing log warnings about redundant wildcard when setting up ingest pipelines. {issue}34249[34249] {pull}34550[34550]
- Gracefully handle Windows event channel not found errors in winlog input. {issue}30201[30201] {pull}34605[34605]
- Fix the issue of `cometd` input worker getting closed in case of a network connection issue and an EOF error. {issue}34326[34326] {pull}34327[34327]
- Fix errors and panics due to re-used processors {pull}34761[34761]
- Add missing Basic Authentication support to CEL input {issue}34609[34609] {pull}34689[34689]

*Heartbeat*

- Fix panics when parsing dereferencing invalid parsed url. {pull}34702[34702]
- Fix broken zip URL monitors. NOTE: Zip URL Monitors will be removed in version 8.7 and replaced with project monitors. {pull}33723[33723]
- Fix integration hashing to prevent reloading all when updated. {pull}34697[34697]
- Fix release of job limit semaphore when context is cancelled. {pull}34697[34697]
- Fix bug where states.duration_ms was incorrect type. {pull}33563[33563]
- Fix handling of long UDP messages in UDP input. {issue}33836[33836] {pull}33837[33837]
- Fix browser monitor summary reporting as up when monitor is down. {issue}33374[33374] {pull}33819[33819]
- Fix beat capabilities on Docker image. {pull}33584[33584]
- Fix serialization of state duration to avoid scientific notation. {pull}34280[34280]
- Enable nodejs engine strict validation when bundling synthetics. {pull}34470[34470]
with the ecs field name `container`. {pull}34403[34403]
automatic splitting at root level, if root level element is an array. {pull}34155[34155]

*Heartbeat*


*Heartbeat*


*Auditbeat*


*Filebeat*

- Allow the `misp` fileset in the Filebeat `threatintel` module to ignore CIDR ranges for an IP field. {issue}29949[29949] {pull}34195[34195]
- Remove incorrect reference to CEL ext extensions package. {issue}34610[34610] {pull}34620[34620]

*Auditbeat*


*Filebeat*


*Heartbeat*


*Metricbeat*

- in module/windows/perfmon, changed collection method of the second counter value required to create a displayable value {pull}32305[32305]
- Fix and improve AWS metric period calculation to avoid zero-length intervals {pull}32724[32724]
- Add missing cluster metadata to k8s module metricsets {pull}32979[32979] {pull}33032[33032]
- Add GCP CloudSQL region filter {pull}32943[32943]
- Fix logstash cgroup mappings {pull}33131[33131]
- Remove unused `elasticsearch.node_stats.indices.bulk.avg_time.bytes` mapping {pull}33263[33263]
- Fix kafka dashboard field names {pull}33555[33555]
- Add tags to events based on parsed identifier. {pull}33472[33472]
- Support Oracle-specific connection strings in SQL module {issue}32089[32089] {pull}32293[32293]
- Remove deprecated metrics from controller manager, scheduler and proxy {pull}34161[34161]
- Fix metrics split through different events and metadata not matching for aws cloudwatch. {pull}34483[34483]
- Fix metadata enricher with correct container ids for pods with multiple containers in container metricset. Align `kubernetes.container.id` and `container.id` fields for state_container metricset. {pull}34516[34516]
- Make generic SQL GA {pull}34637[34637]


*Osquerybeat*


*Packetbeat*



*Winlogbeat*

- Fix handling of event data with keys containing dots. {issue}34345[34345] {pull}34549[34549]
- Gracefully handle channel not found errors. {issue}30201[30201] {pull}34605[34605]
- Clarify query term limits warning and remove link to missing Microsoft doc page. {pull}34715[34715]

*Functionbeat*

- Fix Kinesis events timestamp to use timestamp of the event record instead of when the record was processed {pull}33593[33593]


*Elastic Logging Plugin*


==== Added

*Affecting all Beats*

- Added append Processor which will append concrete values or values from a field to target. {issue}29934[29934] {pull}33364[33364]


*Auditbeat*


*Filebeat*

- add documentation for decode_xml_wineventlog processor field mappings.  {pull}32456[32456]
- httpjson input: Add request tracing logger. {issue}32402[32402] {pull}32412[32412]
- Add cloudflare R2 to provider list in AWS S3 input. {pull}32620[32620]
- Add support for single string containing multiple relation-types in getRFC5988Link. {pull}32811[32811]
- Fix handling of invalid UserIP and LocalIP values. {pull}32896[32896]
- Allow http_endpoint instances to share ports. {issue}32578[32578] {pull}33377[33377]
- Improve httpjson documentation for split processor. {pull}33473[33473]
- Added separation of transform context object inside httpjson. Introduced new clause `.parent_last_response.*` {pull}33499[33499]
- Cloud Foundry input uses server-side filtering when retrieving logs. {pull}33456[33456]
- Add `parse_aws_vpc_flow_log` processor. {pull}33656[33656]
- Update `aws.vpcflow` dataset in AWS module have a configurable log `format` and to produce ECS 8.x fields. {pull}33699[33699]
- Modified `aws-s3` input to reduce mutex contention when multiple SQS message are being processed concurrently. {pull}33658[33658]
- Disable "event normalization" processing for the aws-s3 input to reduce allocations. {pull}33673[33673]
- Add Common Expression Language input. {pull}31233[31233]
- Add support for http+unix and http+npipe schemes in httpjson input. {issue}33571[33571] {pull}33610[33610]
- Add support for http+unix and http+npipe schemes in cel input. {issue}33571[33571] {pull}33712[33712]
- Add `decode_duration`, `move_fields` processors. {pull}31301[31301]
- Add backup to bucket and delete functionality for the `aws-s3` input. {issue}30696[30696] {pull}33559[33559]
- Add metrics for UDP packet processing. {pull}33870[33870]
- Convert UDP input to v2 input. {pull}33930[33930]
- Improve collection of risk information from Okta debug data. {issue}33677[33677] {pull}34030[34030]
- Adding filename details from zip to response for httpjson {issue}33952[33952] {pull}34044[34044]
- Allow user configuration of keep-alive behaviour for HTTPJSON and CEL inputs. {issue}33951[33951] {pull}34014[34014]
- Add support for polling system UDP stats for UDP input metrics. {pull}34070[34070]
- Add support for recognizing the log level in Elasticsearch JVM logs {pull}34159[34159]
- Add new Entity Analytics input with Azure Active Directory support. {pull}34305[34305]
- Added metric `sqs_lag_time` for aws-s3 input. {pull}34306[34306]
- Add metrics for TCP packet processing. {pull}34333[34333]
- Add metrics for unix socket packet processing. {pull}34335[34335]
- Add beta `take over` mode for `filestream` for simple migration from `log` inputs {pull}34292[34292]
- Add pagination support for Salesforce module. {issue}34057[34057] {pull}34065[34065]
- Allow users to redact sensitive data from CEL input debug logs. {pull}34302[34302]
- Added support for HTTP destination override to Google Cloud Storage input. {pull}34413[34413]
- Added metric `sqs_messages_waiting_gauge` for aws-s3 input. {pull}34488[34488]
- Add support for new Rabbitmq timestamp format for logs {pull}34211[34211]
- Allow user configuration of timezone offset in Cisco ASA and FTD modules. {pull}34436[34436]
- Allow user configuration of timezone offset in Checkpoint module. {pull}34472[34472]
- Add support for Okta debug attributes, `risk_reasons`, `risk_behaviors` and `factor`. {issue}33677[33677] {pull}34508[34508]
- Fill okta.request.ip_chain.* as a flattened object in Okta module. {pull}34621[34621]
- Fixed GCS log format issues. {pull}34659[34659]
- Add nginx.ingress_controller.upstream.ip to related.ip {issue}34645[34645] {pull}34672[34672]
<<<<<<< HEAD
- Added metric `sqs_worker_utilization` for aws-s3 input. {pull}34793[34793]
=======
- Include NAT and firewall IPs in `related.ip` in Fortinet Firewall module. {issue}34640[34640] {pull}34673[34673]
- Add Basic Authentication support on constructed requests to CEL input {issue}34609[34609] {pull}34689[34689]
- Add string manipulation extensions to CEL input {issue}34610[34610] {pull}34689[34689]
- Add unix socket log parsing for nginx ingress_controller {pull}34732[34732]
>>>>>>> e7e6dacf

*Auditbeat*


*Filebeat*


*Heartbeat*
- Users can now configure max scheduler job limits per monitor type via env var. {pull}34307[34307]
- Added status to monitor run log report.

- Remove host and port matching restrictions on hint-generated monitors. {pull}34376[34376]

*Metricbeat*

- Add Data Granularity option to AWS module to allow for for fewer API calls of longer periods and keep small intervals. {issue}33133[33133] {pull}33166[33166]
- Update README file on how to run Metricbeat on Kubernetes. {pull}33308[33308]
- Add per-thread metrics to system_summary {pull}33614[33614]
- Add GCP CloudSQL metadata {pull}33066[33066]
- Remove GCP Compute metadata cache {pull}33655[33655]
- Add support for multiple regions in GCP {pull}32964[32964]
- Add GCP Redis regions support {pull}33728[33728]
- Add namespace metadata to all namespaced kubernetes resources. {pull}33763[33763]
- Changed cloudwatch module to call ListMetrics API only once per region, instead of per AWS namespace {pull}34055[34055]
- Add beta ingest_pipeline metricset to Elasticsearch module for ingest pipeline monitoring {pull}34012[34012]
- Handle duplicated TYPE line for prometheus metrics {issue}18813[18813] {pull}33865[33865]

*Packetbeat*

- Add option to allow sniffer to change device when default route changes. {issue}31905[31905] {pull}32681[32681]
- Add option to allow sniffing multiple interface devices. {issue}31905[31905] {pull}32933[32933]
- Bump Windows Npcap version to v1.71. {issue}33164[33164] {pull}33172[33172]
- Add fragmented IPv4 packet reassembly. {issue}33012[33012] {pull}33296[33296]
- Reduce logging level for ENOENT to WARN when mapping sockets to processes. {issue}33793[33793] {pull}33854[33854]
- Add metrics for TCP and UDP packet processing. {pull}33833[33833] {pull}34353[34353]
- Allow user to prevent Npcap library installation on Windows. {issue}34420[34420] {pull}34428[34428]

*Packetbeat*


*Functionbeat*


*Winlogbeat*

- Add metrics for log event processing. {pull}33922[33922]

*Elastic Log Driver*


==== Deprecated

*Affecting all Beats*


*Filebeat*


*Heartbeat*


*Metricbeat*


*Packetbeat*

*Winlogbeat*


*Functionbeat*

==== Known Issue








<|MERGE_RESOLUTION|>--- conflicted
+++ resolved
@@ -228,14 +228,11 @@
 - Fill okta.request.ip_chain.* as a flattened object in Okta module. {pull}34621[34621]
 - Fixed GCS log format issues. {pull}34659[34659]
 - Add nginx.ingress_controller.upstream.ip to related.ip {issue}34645[34645] {pull}34672[34672]
-<<<<<<< HEAD
-- Added metric `sqs_worker_utilization` for aws-s3 input. {pull}34793[34793]
-=======
 - Include NAT and firewall IPs in `related.ip` in Fortinet Firewall module. {issue}34640[34640] {pull}34673[34673]
 - Add Basic Authentication support on constructed requests to CEL input {issue}34609[34609] {pull}34689[34689]
 - Add string manipulation extensions to CEL input {issue}34610[34610] {pull}34689[34689]
 - Add unix socket log parsing for nginx ingress_controller {pull}34732[34732]
->>>>>>> e7e6dacf
+- Added metric `sqs_worker_utilization` for aws-s3 input. {pull}34793[34793]
 
 *Auditbeat*
 
