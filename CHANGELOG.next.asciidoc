--- conflicted
+++ resolved
@@ -131,13 +131,10 @@
 - Fixing `ingress_controller.` fields to be of type keyword instead of text. {issue}17834[17834]
 - Fixed typo in log message. {pull}17897[17897]
 - Fix Cisco ASA ASA 3020** and 106023 messages {pull}17964[17964]
-<<<<<<< HEAD
-- Fixed ingestion of some Cisco ASA and FTD messages when a hostname was used instead of an IP for NAT fields. {issue}14034[14034] {pull}18376[18376]
-=======
 - Unescape file name from SQS message. {pull}18370[18370]
 - Improve cisco asa and ftd pipelines' failure handler to avoid mapping temporary fields. {issue}18391[18391] {pull}18392[18392]
 - Fix PANW module wrong mappings for bytes and packets counters. {issue}18522[18522] {pull}18525[18525]
->>>>>>> ea8a649e
+- Fixed ingestion of some Cisco ASA and FTD messages when a hostname was used instead of an IP for NAT fields. {issue}14034[14034] {pull}18376[18376]
 
 *Heartbeat*
 
