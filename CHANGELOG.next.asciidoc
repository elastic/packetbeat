// Use these for links to issue and pulls. Note issues and pulls redirect one to
// each other on Github, so don't worry too much on using the right prefix.
:issue: https://github.com/elastic/beats/issues/
:pull: https://github.com/elastic/beats/pull/

=== Beats version HEAD
https://github.com/elastic/beats/compare/v7.0.0-alpha2...master[Check the HEAD diff]

==== Breaking changes

*Affecting all Beats*

- The document id fields has been renamed from @metadata.id to @metadata._id {pull}15859[15859]
- Variable substitution from environment variables is not longer supported. {pull}15937{15937}
- Change aws_elb autodiscover provider field name from elb_listener.* to aws.elb.*. {issue}16219[16219] {pull}16402{16402}
- Remove `AddDockerMetadata` and `AddKubernetesMetadata` processors from the `script` processor. They can still be used as normal processors in the configuration. {issue}16349[16349] {pull}16514[16514]

*Auditbeat*

- File integrity dataset (macOS): Replace unnecessary `file.origin.raw` (type keyword) with `file.origin.text` (type `text`). {issue}12423[12423] {pull}15630[15630]

*Filebeat*


*Heartbeat*


*Journalbeat*

- Improve parsing of syslog.pid in journalbeat to strip the username when present {pull}16116[16116]


*Metricbeat*

- Make use of secure port when accessing Kubelet API {pull}16063[16063]
- Add Tomcat overview dashboard {pull}14026[14026]

*Packetbeat*

- Redis: fix incorrectly handle with two-words redis command. {issue}14872[14872] {pull}14873[14873]

*Winlogbeat*

*Functionbeat*


==== Bugfixes

*Affecting all Beats*

- Fix Kubernetes autodiscovery provider to correctly handle pod states and avoid missing event data {pull}17223[17223]
- Fix `add_cloud_metadata` to better support modifying sub-fields with other processors. {pull}13808[13808]
- TLS or Beats that accept connections over TLS and validate client certificates. {pull}14146[14146]
- Fix panics that could result from invalid TLS certificates. This can affect Beats that connect over TLS, or Beats that accept connections over TLS and validate client certificates. {pull}14146[14146]
- Fix panic in the Logstash output when trying to send events to closed connection. {pull}15568[15568]
- Fix missing output in dockerlogbeat {pull}15719[15719]
- Fix logging target settings being ignored when Beats are started via systemd or docker. {issue}12024[12024] {pull}15422[15442]
- Do not load dashboards where not available. {pull}15802[15802]
- Fix issue where TLS settings would be ignored when a forward proxy was in use. {pull}15516{15516}
- Update replicaset group to apps/v1 {pull}15854[15802]
- Fix issue where default go logger is not discarded when either * or stdout is selected. {issue}10251[10251] {pull}15708[15708]
- Upgrade go-ucfg to latest v0.8.1. {pull}15937{15937}
- Fix index names for indexing not always guaranteed to be lower case. {pull}16081[16081]
- Add `ssl.ca_sha256` option to the supported TLS option, this allow to check that a specific certificate is used as part of the verified chain. {issue}15717[15717]
- Fix loading processors from annotation hints. {pull}16348[16348]
- Fix an issue that could cause redundant configuration reloads. {pull}16440[16440]
- Fix k8s pods labels broken schema. {pull}16480[16480]
- Fix k8s pods annotations broken schema. {pull}16554[16554]
- Upgrade go-ucfg to latest v0.8.3. {pull}16450{16450}
- Fix `NewContainerMetadataEnricher` to use default config for kubernetes module. {pull}16857[16857]
- Improve some logging messages for add_kubernetes_metadata processor {pull}16866[16866]
- Fix k8s metadata issue regarding node labels not shown up on root level of metadata. {pull}16834[16834]
- Fail to start if httpprof is used and it cannot be initialized. {pull}17028[17028]
- Fix concurrency issues in convert processor when used in the global context. {pull}17032[17032]
- Fix bug with `monitoring.cluster_uuid` setting not always being exposed via GET /state Beats API. {issue}16732[16732] {pull}17420[17420]
- Fix building on FreeBSD by removing build flags from `add_cloudfoundry_metadata` processor. {pull}17486[17486]
- Do not rotate log files on startup when interval is configured and rotateonstartup is disabled. {pull}17613[17613]

*Auditbeat*

- system/socket: Fixed compatibility issue with kernel 5.x. {pull}15771[15771]
- system/package: Fix parsing of Installed-Size field of DEB packages. {issue}16661[16661] {pull}17188[17188]
- system module: Fix panic during initialisation when /proc/stat can't be read. {pull}17569[17569]

*Filebeat*

- Ensure all zeek timestamps include millisecond precision. {issue}14599[14599] {pull}16766[16766]
- Fix s3 input hanging with GetObjectRequest API call by adding context_timeout config. {issue}15502[15502] {pull}15590[15590]
- Add shared_credential_file to cloudtrail config {issue}15652[15652] {pull}15656[15656]
- Fix typos in zeek notice fileset config file. {issue}15764[15764] {pull}15765[15765]
- Fix mapping error when zeek weird logs do not contain IP addresses. {pull}15906[15906]
- Improve `elasticsearch/audit` fileset to handle timestamps correctly. {pull}15942[15942]
- Prevent Elasticsearch from spewing log warnings about redundant wildcards when setting up ingest pipelines for the `elasticsearch` module. {issue}15840[15840] {pull}15900[15900]
- Fix mapping error for cloudtrail additionalEventData field {pull}16088[16088]
- Fix a connection error in httpjson input. {pull}16123[16123]
- Fix s3 input with cloudtrail fileset reading json file. {issue}16374[16374] {pull}16441[16441]
- Rewrite azure filebeat dashboards, due to changes in kibana. {pull}16466[16466]
- Adding the var definitions in azure manifest files, fix for errors when executing command setup. {issue}16270[16270] {pull}16468[16468]
- Fix merging of fileset inputs to replace paths and append processors. {pull}16450{16450}
- Add queue_url definition in manifest file for aws module. {pull}16640{16640}
- Fix issue where autodiscover hints default configuration was not being copied. {pull}16987[16987]
- Fix Elasticsearch `_id` field set by S3 and Google Pub/Sub inputs. {pull}17026[17026]
- Fixed various Cisco FTD parsing issues. {issue}16863[16863] {pull}16889[16889]
- Fix default index pattern in IBM MQ filebeat dashboard. {pull}17146[17146]
- Fix `elasticsearch.gc` fileset to not collect _all_ logs when Elasticsearch is running in Docker. {issue}13164[13164] {issue}16583[16583] {pull}17164[17164]
- Fixed a mapping exception when ingesting CEF logs that used the spriv or dpriv extensions. {issue}17216[17216] {pull}17220[17220]
- CEF: Fixed decoding errors caused by trailing spaces in messages. {pull}17253[17253]
- Fixed a mapping exception when ingesting Logstash plain logs (7.4+) with pipeline ids containing non alphanumeric chars. {issue}17242[17242] {pull}17243[17243]
- Fixed MySQL slowlog module causing "regular expression has redundant nested repeat operator" warning in Elasticsearch. {issue}17086[17086] {pull}17156[17156]
- Fix `elasticsearch.audit` data ingest pipeline to be more forgiving with date formats found in Elasticsearch audit logs. {pull}17406[17406]
- Fixed activemq module causing "regular expression has redundant nested repeat operator" warning in Elasticsearch. {pull}17428[17428]
- Remove migrationVersion map 7.7.0 reference from Kibana dashboard file to fix backward compatibility issues. {pull}17425[17425]

*Heartbeat*

- Fixed excessive memory usage introduced in 7.5 due to over-allocating memory for HTTP checks. {pull}15639[15639]

*Journalbeat*


*Metricbeat*

- Add dedot for tags in ec2 metricset and cloudwatch metricset. {issue}15843[15843] {pull}15844[15844]
- Use RFC3339 format for timestamps collected using the SQL module. {pull}15847[15847]
- Avoid parsing errors returned from prometheus endpoints. {pull}15712[15712]
- Change lookup_fields from metricset.host to service.address {pull}15883[15883]
- Add dedot for cloudwatch metric name. {issue}15916[15916] {pull}15917[15917]
- Fixed issue `logstash-xpack` module suddenly ceasing to monitor Logstash. {issue}15974[15974] {pull}16044[16044]
- Fix skipping protocol scheme by light modules. {pull}16205[pull]
- Made `logstash-xpack` module once again have parity with internally-collected Logstash monitoring data. {pull}16198[16198]
- Change sqs metricset to use average as statistic method. {pull}16438[16438]
- Revert changes in `docker` module: add size flag to docker.container. {pull}16600[16600]
- Fix diskio issue for windows 32 bit on disk_performance struct alignment. {issue}16680[16680]
- Fix detection and logging of some error cases with light modules. {pull}14706[14706]
- Fix imports after PR was merged before rebase. {pull}16756[16756]
- Add dashboard for `redisenterprise` module. {pull}16752[16752]
- Dynamically choose a method for the system/service metricset to support older linux distros. {pull}16902[16902]
- Use max in k8s apiserver dashboard aggregations. {pull}17018[17018]
- Reduce memory usage in `elasticsearch/index` metricset. {issue}16503[16503] {pull}16538[16538]
- Check if CCR feature is available on Elasticsearch cluster before attempting to call CCR APIs from `elasticsearch/ccr` metricset. {issue}16511[16511] {pull}17073[17073]
- Use max in k8s overview dashboard aggregations. {pull}17015[17015]
- Fix Disk Used and Disk Usage visualizations in the Metricbeat System dashboards. {issue}12435[12435] {pull}17272[17272]
- Fix missing Accept header for Prometheus and OpenMetrics module. {issue}16870[16870] {pull}17291[17291]
- Further revise check for bad data in docker/memory. {pull}17400[17400]
- Fix issue in Jolokia module when mbean contains multiple quoted properties. {issue}17375[17375] {pull}17374[17374]
- Combine cloudwatch aggregated metrics into single event. {pull}17345[17345]
- Fix how we filter services by name in system/service {pull}17400[17400]
- Fix cloudwatch metricset missing tags collection. {issue}17419[17419] {pull}17424[17424]
- check if cpuOptions field is nil in DescribeInstances output in ec2 metricset. {pull}17418[17418]
- Fix aws.s3.bucket.name terms_field in s3 overview dashboard. {pull}17542[17542]
- Fix Unix socket path in memcached. {pull}17512[17512]
- Fix vsphere VM dashboard host aggregation visualizations. {pull}17555[17555]
- Fix azure storage dashboards. {pull}17590[17590]
- Metricbeat no longer needs to be started strictly after Logstash for `logstash-xpack` module to report correct data. {issue}17261[17261] {pull}17497[17497]
- Fix pubsub metricset to collect all GA stage metrics from gcp stackdriver. {issue}17154[17154] {pull}17600[17600]
- Add privileged option so as mb to access data dir in Openshift. {pull}17606[17606]
- Fix "ID" event generator of Google Cloud module {issue}17160[17160] {pull}17608[17608]
- Add privileged option for Auditbeat in Openshift {pull}17637[17637]
- Fix storage metricset to allow config without region/zone. {issue}17623[17623] {pull}17624[17624]
- Add a switch to the driver definition on SQL module to use pretty names {pull}17378[17378]

*Packetbeat*

- Enable setting promiscuous mode automatically. {pull}11366[11366]

*Winlogbeat*


*Functionbeat*

- Fix timeout option of GCP functions. {issue}16282[16282] {pull}16287[16287]

==== Added

*Affecting all Beats*

- Add document_id setting to decode_json_fields processor. {pull}15859[15859]
- Include network information by default on add_host_metadata and add_observer_metadata. {issue}15347[15347] {pull}16077[16077]
- Add `aws_ec2` provider for autodiscover. {issue}12518[12518] {pull}14823[14823]
- Add monitoring variable `libbeat.config.scans` to distinguish scans of the configuration directory from actual reloads of its contents. {pull}16440[16440]
- Add support for multiple password in redis output. {issue}16058[16058] {pull}16206[16206]
- Add support for Histogram type in fields.yml {pull}16570[16570]
- Windows .exe files now have embedded file version info. {issue}15232[15232]t
- Remove experimental flag from `setup.template.append_fields` {pull}16576[16576]
- Add `add_cloudfoundry_metadata` processor to annotate events with Cloud Foundry application data. {pull}16621[16621]
- Add Kerberos support to Kafka input and output. {pull}16781[16781]
- Add `add_cloudfoundry_metadata` processor to annotate events with Cloud Foundry application data. {pull}16621[16621
- Add support for kubernetes provider to recognize namespace level defaults {pull}16321[16321]
- Add `translate_sid` processor on Windows for converting Windows security identifier (SID) values to names. {issue}7451[7451] {pull}16013[16013]
- Add capability of enrich `container.id` with process id in `add_process_metadata` processor {pull}15947[15947]
- Update RPM packages contained in Beat Docker images. {issue}17035[17035]
- Update supported versions of `redis` output. {pull}17198[17198]
- Update documentation for system.process.memory fields to include clarification on Windows os's. {pull}17268[17268]
- Add optional regex based cid extractor to `add_kubernetes_metadata` processor. {pull}17360[17360]
- Add `urldecode` processor to for decoding URL-encoded fields. {pull}17505[17505]
- Add support for AWS IAM `role_arn` in credentials config. {pull}17658[17658] {issue}12464[12464]

*Auditbeat*

- Reference kubernetes manifests include configuration for auditd and enrichment with kubernetes metadata. {pull}17431[17431]
- Reference kubernetes manifests mount data directory from the host, so data persist between executions in the same node. {pull}17429[17429]
- Log to stderr when running using reference kubernetes manifests. {pull}17443[174443]
- Fix syscall kprobe arguments for 32-bit systems in socket module. {pull}17500[17500]
- Fix memory leak on when we miss socket close kprobe events. {pull}17500[17500]

*Filebeat*

- Set event.outcome field based on googlecloud audit log output. {pull}15731[15731]
- Add dashboard for AWS ELB fileset. {pull}15804[15804]
- Add dashboard for AWS vpcflow fileset. {pull}16007[16007]
- Add ECS tls fields to zeek:smtp,rdp,ssl and aws:s3access,elb {issue}15757[15757] {pull}15935[15936]
- Add custom string mapping to CEF module to support Forcepoint NGFW {issue}14663[14663] {pull}15910[15910]
- Add ingress nginx controller fileset {pull}16197[16197]
- move create-[module,fileset,fields] to mage and enable in x-pack/filebeat {pull}15836[15836]
- Add ECS tls and categorization fields to apache module. {issue}16032[16032] {pull}16121[16121]
- Work on e2e ACK's for the azure-eventhub input {issue}15671[15671] {pull}16215[16215]
- Add MQTT input. {issue}15602[15602] {pull}16204[16204]
- Add ECS categorization fields to activemq module. {issue}16151[16151] {pull}16201[16201]
- Add a TLS test and more debug output to httpjson input {pull}16315[16315]
- Add an SSL config example in config.yml for filebeat MISP module. {pull}16320[16320]
- Improve ECS categorization, container & process field mappings in auditd module. {issue}16153[16153] {pull}16280[16280]
- Improve ECS field mappings in aws module. {issue}16154[16154] {pull}16307[16307]
- Improve ECS categorization field mappings in googlecloud module. {issue}16030[16030] {pull}16500[16500]
- Improve ECS field mappings in haproxy module. {issue}16162[16162] {pull}16529[16529]
- Add cloudwatch fileset and ec2 fileset in aws module. {issue}13716[13716] {pull}16579[16579]
- Improve ECS categorization field mappings in kibana module. {issue}16168[16168] {pull}16652[16652]
- Improve the decode_cef processor by reducing the number of memory allocations. {pull}16587[16587]
- Add `cloudfoundry` input to send events from Cloud Foundry. {pull}16586[16586]
- Improve ECS categorization field mappings in iis module. {issue}16165[16165] {pull}16618[16618]
- Improve ECS categorization field mapping in kafka module. {issue}16167[16167] {pull}16645[16645]
- Allow users to override pipeline ID in fileset input config. {issue}9531[9531] {pull}16561[16561]
- Add `o365audit` input type for consuming events from Office 365 Management Activity API. {issue}16196[16196] {pull}16244[16244]
- Improve ECS categorization field mappings in logstash module. {issue}16169[16169] {pull}16668[16668]
- Update filebeat httpjson input to support pagination via Header and Okta module. {pull}16354[16354]
- Improve ECS categorization field mapping in icinga module. {issue}16164[16164] {pull}16533[16533]
- Improve ECS categorization field mappings in ibmmq module. {issue}16163[16163] {pull}16532[16532]
- Improve ECS categorization, host field mappings in elasticsearch module. {issue}16160[16160] {pull}16469[16469]
- Add ECS related fields to CEF module {issue}16157[16157] {pull}16338[16338]
- Improve ECS categorization field mappings in suricata module. {issue}16181[16181] {pull}16843[16843]
- Release ActiveMQ module as GA. {issue}17047[17047] {pull}17049[17049]
- Improve ECS categorization field mappings in iptables module. {issue}16166[16166] {pull}16637[16637]
- Add Filebeat Okta module. {pull}16362[16362]
- Add custom string mapping to CEF module to support Check Point devices. {issue}16041[16041] {pull}16907[16907]
- Add pattern for Cisco ASA / FTD Message 734001 {issue}16212[16212] {pull}16612[16612]
- Added new module `o365` for ingesting Office 365 management activity API events. {issue}16196[16196] {pull}16386[16386]
- Add source field in k8s events {pull}17209[17209]
- Improve AWS cloudtrail field mappings {issue}16086[16086] {issue}16110[16110] {pull}17155[17155]
- Added new module `crowdstrike` for ingesting Crowdstrike Falcon streaming API endpoint event data. {pull}16988[16988]
- Added documentation for running Filebeat in Cloud Foundry. {pull}17275[17275]
- Move azure-eventhub input to GA. {issue}15671[15671] {pull}17313[17313]
- Improve ECS categorization field mappings in mongodb module. {issue}16170[16170] {pull}17371[17371]
- Improve ECS categorization field mappings for mssql module. {issue}16171[16171] {pull}17376[17376]
- Added access_key_id, secret_access_key and session_token into aws module config. {pull}17456[17456]
- Add dashboard for Google Cloud Audit and AWS CloudTrail. {pull}17379[17379]
- Improve ECS categorization field mappings for mysql module. {issue}16172[16172] {pull}17491[17491]
- Release Google Cloud module as GA. {pull}17511[17511]
<<<<<<< HEAD
- Add support for v10, v11 and v12 logs on Postgres {issue}13810[13810] {pull}17732[17732]
=======
- Improve ECS categorization field mappings for nats module. {issue}16173[16173] {pull}17550[17550]
>>>>>>> eb5ba9a0

*Heartbeat*

- Allow a list of status codes for HTTP checks. {pull}15587[15587]


*Journalbeat*

*Metricbeat*

- Move the windows pdh implementation from perfmon to a shared location in order for future modules/metricsets to make use of. {pull}15503[15503]
- Add lambda metricset in aws module. {pull}15260[15260]
- Expand data for the `system/memory` metricset {pull}15492[15492]
- Add azure `storage` metricset in order to retrieve metric values for storage accounts. {issue}14548[14548] {pull}15342[15342]
- Add cost warnings for the azure module. {pull}15356[15356]
- Add DynamoDB AWS Metricbeat light module {pull}15097[15097]
- Release elb module as GA. {pull}15485[15485]
- Add a `system/network_summary` metricset {pull}15196[15196]
- Add mesh metricset for Istio Metricbeat module {pull}15535[15535]
- Add mixer metricset for Istio Metricbeat module {pull}15696[15696]
- Add pilot metricset for Istio Metricbeat module {pull}15761[15761]
- Make the `system/cpu` metricset collect normalized CPU metrics by default. {issue}15618[15618] {pull}15729[15729]
- Add galley metricset for Istio Metricbeat module {pull}15857[15857]
- Add `key/value` mode for SQL module. {issue}15770[15770] {pull]15845[15845]
- Add STAN dashboard {pull}15654[15654]
- Add support for Unix socket in Memcached metricbeat module. {issue}13685[13685] {pull}15822[15822]
- Add `up` metric to prometheus metrics collected from host {pull}15948[15948]
- Add citadel metricset for Istio Metricbeat module {pull}15990[15990]
- Add support for processors in light modules. {issue}14740[14740] {pull}15923[15923]
- Add collecting AuroraDB metrics in rds metricset. {issue}14142[14142] {pull}16004[16004]
- Reuse connections in SQL module. {pull}16001[16001]
- Improve the `logstash` module (when `xpack.enabled` is set to `true`) to use the override `cluster_uuid` returned by Logstash APIs. {issue}15772[15772] {pull}15795[15795]
- Add region parameter in googlecloud module. {issue}15780[15780] {pull}16203[16203]
- Add kubernetes storage class support via kube-state-metrics. {pull}16145[16145]
- Add database_account azure metricset. {issue}15758[15758]
- Add support for NATS 2.1. {pull}16317[16317]
- Add Load Balancing metricset to GCP {pull}15559[15559]
- Add support for Dropwizard metrics 4.1. {pull}16332[16332]
- Add azure container metricset in order to monitor containers. {issue}15751[15751] {pull}16421[16421]
- Improve the `haproxy` module to support metrics exposed via HTTPS. {issue}14579[14579] {pull}16333[16333]
- Add filtering option for prometheus collector. {pull}16420[16420]
- Add metricsets based on Ceph Manager Daemon to the `ceph` module. {issue}7723[7723] {pull}16254[16254]
- Release `statsd` module as GA. {pull}16447[16447] {issue}14280[14280]
- Add collecting tags and tags_filter for rds metricset in aws module. {pull}16605[16605] {issue}16358[16358]
- Add OpenMetrics Metricbeat module {pull}16596[16596]
- Add `cloudfoundry` module to send events from Cloud Foundry. {pull}16671[16671]
- Add `redisenterprise` module. {pull}16482[16482] {issue}15269[15269]
- Add system/users metricset as beta {pull}16569[16569]
- Align fields to ECS and add more tests for the azure module. {issue}16024[16024] {pull}16754[16754]
- Add additional cgroup fields to docker/diskio{pull}16638[16638]
- Add PubSub metricset to Google Cloud Platform module {pull}15536[15536]
- Add overview dashboard for googlecloud compute metricset. {issue}16534[16534] {pull}16819[16819]
- Add Prometheus remote write endpoint {pull}16609[16609]
- Release STAN module as GA. {pull}16980[16980]
- Add query metricset for prometheus module. {pull}17104[17104]
- Release ActiveMQ module as GA. {issue}17047[17047] {pull}17049[17049]
- Release Zookeeper/connection module as GA. {issue}14281[14281] {pull}17043[17043]
- Add support for CouchDB v2 {issue}16352[16352] {pull}16455[16455]
- Add dashboard for pubsub metricset in googlecloud module. {pull}17161[17161]
- Add dashboards for the azure container metricsets. {pull}17194[17194]
- Replace vpc metricset into vpn, transitgateway and natgateway metricsets. {pull}16892[16892]
- Use Elasticsearch histogram type to store Prometheus histograms {pull}17061[17061]
- Allow to rate Prometheus counters when scraping them {pull}17061[17061]
- Release Oracle module as GA. {issue}14279[14279] {pull}16833[16833]
- Release vsphere module as GA. {issue}15798[15798] {pull}17119[17119]
- Add Storage metricsets to GCP module {pull}15598[15598]
- Added documentation for running Metricbeat in Cloud Foundry. {pull}17275[17275]
- Add test for documented fields check for metricsets without a http input. {issue}17315[17315] {pull}17334[17334]
- Add final tests and move label to GA for the azure module in metricbeat. {pull}17319[17319]
- Reference kubernetes manifests mount data directory from the host when running metricbeat as daemonset, so data persist between executions in the same node. {pull}17429[17429]

*Packetbeat*

*Functionbeat*


*Winlogbeat*

- Add more DNS error codes to the Sysmon module. {issue}15685[15685]
- Add experimental event log reader implementation that should be faster in most cases. {issue}6585[6585] {pull}16849[16849]

==== Deprecated

*Affecting all Beats*

*Filebeat*


*Heartbeat*

*Journalbeat*

*Metricbeat*


*Packetbeat*

*Winlogbeat*

*Functionbeat*

==== Known Issue

*Journalbeat*<|MERGE_RESOLUTION|>--- conflicted
+++ resolved
@@ -254,11 +254,8 @@
 - Add dashboard for Google Cloud Audit and AWS CloudTrail. {pull}17379[17379]
 - Improve ECS categorization field mappings for mysql module. {issue}16172[16172] {pull}17491[17491]
 - Release Google Cloud module as GA. {pull}17511[17511]
-<<<<<<< HEAD
 - Add support for v10, v11 and v12 logs on Postgres {issue}13810[13810] {pull}17732[17732]
-=======
 - Improve ECS categorization field mappings for nats module. {issue}16173[16173] {pull}17550[17550]
->>>>>>> eb5ba9a0
 
 *Heartbeat*
 
