// Use these for links to issue and pulls. Note issues and pulls redirect one to
// each other on Github, so don't worry too much on using the right prefix.
:issue: https://github.com/elastic/beats/issues/
:pull: https://github.com/elastic/beats/pull/

=== Beats version HEAD
https://github.com/elastic/beats/compare/v7.0.0-alpha2...master[Check the HEAD diff]

==== Breaking changes

*Affecting all Beats*

- Update to Golang 1.12.1. {pull}11330[11330]
- Update to Golang 1.12.4. {pull}11782[11782]
- Update to ECS 1.0.1. {pull}12284[12284] {pull}12317[12317]
- Default of output.kafka.metadata.full is set to false by now. This reduced the amount of metadata to be queried from a kafka cluster. {pull}12738[12738]
- Fixed a crash under Windows when fetching processes information. {pull}12833[12833]
- Update to Golang 1.12.7. {pull}12931[12931]
- Remove `in_cluster` configuration parameter for Kuberentes, now in-cluster configuration is used only if no other kubeconfig is specified {pull}13051[13051]
- Disable Alibaba Cloud and Tencent Cloud metadata providers by default. {pull}13812[12812]
- Libbeat HTTP's Server can listen to a unix socket using the `unix:///tmp/hello.sock` syntax. {pull}13655[13655]
- Libbeat HTTP's Server can listen to a Windows named pipe using the `npipe:///hello` syntax. {pull}13655[13655]
- By default, all Beats-created files and folders will have a umask of 0027 (on POSIX systems). {pull}14119[14119]
- Adding new `Enterprise` license type to the licenser. {issue}14246[14246]

*Auditbeat*

- Auditd module: Normalized value of `event.category` field from `user-login` to `authentication`. {pull}11432[11432]
- Auditd module: Unset `auditd.session` and `user.audit.id` fields are removed from audit events. {issue}11431[11431] {pull}11815[11815]
- Socket dataset: Exclude localhost by default {pull}11993[11993]
- Socket dataset: New implementation using Kprobes for finer-grained monitoring and UDP support. {pull}13058[13058]

*Filebeat*

- Add Filebeat Azure Dashboards {pull}14127[14127]
- Add read_buffer configuration option. {pull}11739[11739]
- `convert_timezone` option is removed and locale is always added to the event so timezone is used when parsing the timestamp, this behaviour can be overriden with processors. {pull}12410[12410]
- Fix a race condition in the TCP input when close the client socket. {pull}13038[13038]
- cisco/asa fileset: Renamed log.original to event.original and cisco.asa.list_id to cisco.asa.rule_name. {pull}13286[13286]
- cisco/asa fileset: Fix parsing of 302021 message code. {pull}13476[13476]

*Heartbeat*

- Removed the `add_host_metadata` and `add_cloud_metadata` processors from the default config. These don't fit well with ECS for Heartbeat and were rarely used.
- Fixed/altered redirect behavior. `max_redirects` now defaults to 0 (no redirects). Following redirects now works across hosts, but some timing fields will not be reported. {pull}14125[14125]
- Removed `host.name` field that should never have been included. Heartbeat uses `observer.*` fields instead. {pull}14140[14140]
- Changed default user-agent to be `Elastic Heartbeat/VERSION (PLATFORM_INFO)` as the current default `Go-http-client/1.1` is often blacklisted. {pull}14291[14291]
- JSON/Regex checks against HTTP bodies will only consider the first 100MiB of the HTTP body to prevent excessive memory usage. {pull}14223[pull]

*Journalbeat*

*Metricbeat*

- Add new dashboards for Azure vms, vm guest metrics, vm scale sets {pull}14000[14000]
- Add new Dashboard for PostgreSQL database stats {pull}13187[13187]
- Add new dashboard for CouchDB database {pull}13198[13198]
- Add new dashboard for Ceph cluster stats {pull}13216[13216]
- Add new dashboard for Aerospike database stats {pull}13217[13217]
- Add new dashboard for Couchbase cluster stats {pull}13212[13212]
- Add new dashboard for Prometheus server stats {pull}13126[13126]
- Add new dashboard for VSphere host cluster and virtual machine {pull}14135[14135]
- Add new option `OpMultiplyBuckets` to scale histogram buckets to avoid decimal points in final events {pull}10994[10994]
- system/raid metricset now uses /sys/block instead of /proc/mdstat for data. {pull}11613[11613]
- kubernetes.container.cpu.limit.cores and kubernetes.container.cpu.requests.cores are now floats. {issue}11975[11975]
- Add statistic option into cloudwatch metricset. If there is no statistic method specified, default is to collect Average, Sum, Maximum, Minimum and SampleCount. {issue}12370[12370] {pull}12840[12840]

*Packetbeat*

- Add support for mongodb opcode 2013 (OP_MSG). {issue}6191[6191] {pull}8594[8594]
- NFSv4: Always use opname `ILLEGAL` when failed to match request to a valid nfs operation. {pull}11503[11503]

*Winlogbeat*

*Functionbeat*

- Separate management and functions in Functionbeat. {pull}12939[12939]

==== Bugfixes

*Affecting all Beats*

- Fix typo in TLS renegotiation configuration and setting the option correctly {issue}10871[10871], {pull}12354[12354]
- Ensure all beat commands respect configured settings. {pull}10721[10721]
- Add missing fields and test cases for libbeat add_kubernetes_metadata processor. {issue}11133[11133], {pull}11134[11134]
- decode_json_field: process objects and arrays only {pull}11312[11312]
- decode_json_field: do not process arrays when flag not set. {pull}11318[11318]
- Report faulting file when config reload fails. {pull}11304[11304]
- Fix a typo in libbeat/outputs/transport/client.go by updating `c.conn.LocalAddr()` to `c.conn.RemoteAddr()`. {pull}11242[11242]
- Management configuration backup file will now have a timestamps in their name. {pull}11034[11034]
- [CM] Parse enrollment_token response correctly {pull}11648[11648]
- Not hiding error in case of http failure using elastic fetcher {pull}11604[11604]
- Escape BOM on JsonReader before trying to decode line {pull}11661[11661]
- Fix matching of string arrays in contains condition. {pull}11691[11691]
- Replace wmi queries with win32 api calls as they were consuming CPU resources {issue}3249[3249] and {issue}11840[11840]
- Fix a race condition with the Kafka pipeline client, it is possible that `Close()` get called before `Connect()` . {issue}11945[11945]
- Fix queue.spool.write.flush.events config type. {pull}12080[12080]
- Fixed a memory leak when using the add_process_metadata processor under Windows. {pull}12100[12100]
- Fix of docker json parser for missing "log" jsonkey in docker container's log {issue}11464[11464]
- Fixed Beat ID being reported by GET / API. {pull}12180[12180]
- Fixed setting bulk max size in kafka output. {pull}12254[12254]
- Add host.os.codename to fields.yml. {pull}12261[12261]
- Fix `@timestamp` being duplicated in events if `@timestamp` is set in a
  processor (or by any code utilizing `PutValue()` on a `beat.Event`).
- Fix leak in script processor when using Javascript functions in a processor chain. {pull}12600[12600]
- Add additional nil pointer checks to Docker client code to deal with vSphere Integrated Containers {pull}12628[12628]
- Fixed `json.add_error_key` property setting for delivering error messages from beat events  {pull}11298[11298]
- Fix Central Management enroll under Windows {issue}12797[12797] {pull}12799[12799]
- ILM: Use GET instead of HEAD when checking for alias to expose detailed error message. {pull}12886[12886]
- Fix seccomp policy preventing some features to function properly on 32bit Linux systems. {issue}12990[12990] {pull}13008[13008]
- Fix unexpected stops on docker autodiscover when a container is restarted before `cleanup_timeout`. {issue}12962[12962] {pull}13127[13127]
- Fix install-service.ps1's ability to set Windows service's delay start configuration. {pull}13173[13173]
- Fix some incorrect types and formats in field.yml files. {pull}13188[13188]
- Load DLLs only from Windows system directory. {pull}13234[13234] {pull}13384[13384]
- Fix mapping for kubernetes.labels and kubernetes.annotations in add_kubernetes_metadata. {issue}12638[12638] {pull}13226[13226]
- Fix case insensitive regular expressions not working correctly. {pull}13250[13250]
- Disable `add_kubernetes_metadata` if no matchers found. {pull}13709[13709]
- Better wording for xpack beats when the _xpack endpoint is not reachable. {pull}13771[13771]
- Recover from panics in the javascript process and log details about the failure to aid in future debugging. {pull}13690[13690]
- Make the script processor concurrency-safe. {issue}13690[13690] {pull}13857[13857]
- Kubernetes watcher at `add_kubernetes_metadata` fails with StatefulSets {pull}13905[13905]
- Fix panics that could result from invalid TLS certificates. This can affect Beats that connect over
  TLS or Beats that accept connections over TLS and validate client certificates. {pull}14146[14146]
- Support usage of custom builders without hints and mappers {pull}13839[13839]
- Fix memory leak in kubernetes autodiscover provider and add_kubernetes_metadata processor happening when pods are terminated without sending a delete event. {pull}14259[14259]
- Fix kubernetes `metaGenerator.ResourceMetadata` when parent reference controller is nil {issue}14320[14320] {pull}14329[14329]

*Auditbeat*

- Process dataset: Fixed a memory leak under Windows. {pull}12100[12100]
- Login dataset: Fix re-read of utmp files. {pull}12028[12028]
- Package dataset: Fixed a crash inside librpm after Auditbeat has been running for a while. {issue}12147[12147] {pull}12168[12168]
- Fix formatting of config files on macOS and Windows. {pull}12148[12148]
- Fix direction of incoming IPv6 sockets. {pull}12248[12248]
- Package dataset: Close librpm handle. {pull}12215[12215]
- Package dataset: Auto-detect package directories. {pull}12289[12289]
- Package dataset: Improve dpkg parsing. {pull}12325[12325]
- System module: Start system module without host ID. {pull}12373[12373]
- Host dataset: Fix reboot detection logic. {pull}12591[12591]
- Add syscalls used by librpm for the system/package dataset to the default Auditbeat seccomp policy. {issue}12578[12578] {pull}12617[12617]
- Process dataset: Do not show non-root warning on Windows. {pull}12740[12740]
- Host dataset: Export Host fields to gob encoder. {pull}12940[12940]
- Socket dataset: Fix start errors when IPv6 is disabled on the kernel. {issue}13953[13953] {pull}13966[13966]

*Filebeat*

- Add support for Cisco syslog format used by their switch. {pull}10760[10760]
- Cover empty request data, url and version in Apache2 module{pull}10730[10730]
- Fix registry entries not being cleaned due to race conditions. {pull}10747[10747]
- Improve detection of file deletion on Windows. {pull}10747[10747]
- Add missing Kubernetes metadata fields to Filebeat CoreDNS module, and fix a documentation error. {pull}11591[11591]
- Reduce memory usage if long lines are truncated to fit `max_bytes` limit. The line buffer is copied into a smaller buffer now. This allows the runtime to release unused memory earlier. {pull}11524[11524]
- Fix memory leak in Filebeat pipeline acker. {pull}12063[12063]
- Fix goroutine leak caused on initialization failures of log input. {pull}12125[12125]
- Fix goroutine leak on non-explicit finalization of log input. {pull}12164[12164]
- Skipping unparsable log entries from docker json reader {pull}12268[12268]
- Parse timezone in PostgreSQL logs as part of the timestamp {pull}12338[12338]
- Load correct pipelines when system module is configured in modules.d. {pull}12340[12340]
- Fix timezone offset parsing in system/syslog. {pull}12529[12529]
- When TLS is configured for the TCP input and a `certificate_authorities` is configured we now default to `required` for the `client_authentication`. {pull}12584[12584]
- Apply `max_message_size` to incoming message buffer. {pull}11966[11966]
- Syslog input will now omit the `process` object from events if it is empty. {pull}12700[12700]
- Fix multiline pattern in Postgres which was too permissive {issue}12078[12078] {pull}13069[13069]
- Allow path variables to be used in files loaded from modules.d. {issue}13184[13184]
- Fix filebeat autodiscover fileset hint for container input. {pull}13296[13296]
- Fix incorrect references to index patterns in AWS and CoreDNS dashboards. {pull}13303[13303]
- Fix timezone parsing of system module ingest pipelines. {pull}13308[13308]
- Fix timezone parsing of elasticsearch module ingest pipelines. {pull}13367[13367]
- Change iis url path grok pattern from URIPATH to NOTSPACE. {issue}12710[12710] {pull}13225[13225] {issue}7951[7951] {pull}13378[13378]
- Fix timezone parsing of nginx module ingest pipelines. {pull}13369[13369]
- Fix incorrect field references in envoyproxy dashboard {issue}13420[13420] {pull}13421[13421]
- Fixed early expiration of templates (Netflow v9 and IPFIX). {pull}13821[13821]
- Fixed bad handling of sequence numbers when multiple observation domains were exported by a single device (Netflow V9 and IPFIX). {pull}13821[13821]
- Fix timezone parsing of rabbitmq module ingest pipelines. {pull}13879[13879]
- Fix conditions and error checking of date processors in ingest pipelines that use `event.timezone` to parse dates. {pull}13883[13883]
- Fix timezone parsing of Cisco module ingest pipelines. {pull}13893[13893]
- Fix timezone parsing of logstash module ingest pipelines. {pull}13890[13890]
- cisco asa and ftd filesets: Fix parsing of message 106001. {issue}13891[13891] {pull}13903[13903]
- Fix timezone parsing of iptables, mssql and panw module ingest pipelines. {pull}13926[13926]
- Fix merging of fields specified in global scope with fields specified under an input's scope. {issue}3628[3628] {pull}13909[13909]
- Fix delay in enforcing close_renamed and close_removed options. {issue}13488[13488] {pull}13907[13907]
- Fix missing netflow fields in index template. {issue}13768[13768] {pull}13914[13914]
- Fix cisco module's asa and ftd filesets parsing of domain names where an IP address is expected. {issue}14034[14034]
- Fixed increased memory usage with large files when multiline pattern does not match. {issue}14068[14068]
- panw module: Use geo.name instead of geo.country_iso_code for free-form location. {issue}13272[13272]
- Fix azure fields names. {pull}14098[14098]
- Fix calculation of `network.bytes` and `network.packets` for bi-directional netflow events. {pull}14111[14111]
- Accept '-' as http.response.body.bytes in apache module. {pull}14137[14137]
- Fix timezone parsing of MySQL module ingest pipelines. {pull}14130[14130]
- Improve error message in s3 input when handleSQSMessage failed. {pull}14113[14113]
- Close chan of Closer first before calling callback {pull}14231[14231]
- Fix race condition in S3 input plugin. {pull}14359[14359]
- Decode hex values in auditd module. {pull}14471[14471]
- Fix handling multiline log entries in nginx module. {issue}14349[14349] {pull}14499[14499]
- Fix parsing of Elasticsearch node name by `elasticsearch/slowlog` fileset. {pull}14547[14547]

*Heartbeat*

- Fix NPEs / resource leaks when executing config checks. {pull}11165[11165]
- Fix duplicated IPs on `mode: all` monitors. {pull}12458[12458]
- Fix integer comparison on JSON responses. {pull}13348[13348]
- Fix storage of HTTP bodies to work when JSON/Regex body checks are enabled. {pull}14223[14223]

*Journalbeat*

- Use backoff when no new events are found. {pull}11861[11861]
- Iterate over journal correctly, so no duplicate entries are sent. {pull}12716[12716]
- Preserve host name when reading from remote journal. {pull}12714[12714]

*Metricbeat*

- Change diskio metrics retrieval method (only for Windows) from wmi query to DeviceIOControl function using the IOCTL_DISK_PERFORMANCE control code {pull}11635[11635]
- Call GetMetricData api per region instead of per instance. {issue}11820[11820] {pull}11882[11882]
- Update documentation with cloudwatch:ListMetrics permission. {pull}11987[11987]
- Check permissions in system socket metricset based on capabilities. {pull}12039[12039]
- Get process information from sockets owned by current user when system socket metricset is run without privileges. {pull}12039[12039]
- Avoid generating hints-based configuration with empty hosts when no exposed port is suitable for the hosts hint. {issue}8264[8264] {pull}12086[12086]
- Fixed a socket leak in the postgresql module under Windows when SSL is disabled on the server. {pull}11393[11393]
- Change some field type from scaled_float to long in aws module. {pull}11982[11982]
- Fixed RabbitMQ `queue` metricset gathering when `consumer_utilisation` is set empty at the metrics source {pull}12089[12089]
- Fix direction of incoming IPv6 sockets. {pull}12248[12248]
- Refactored Windows perfmon metricset: replaced method to retrieve counter paths with PdhExpandWildCardPathW, separated code by responsibility, removed unused functions {pull}12212[12212]
- Validate that kibana/status metricset cannot be used when xpack is enabled. {pull}12264[12264]
- Ignore prometheus metrics when their values are NaN or Inf. {pull}12084[12084] {issue}10849[10849]
- In the kibana/stats metricset, only log error (don't also index it) if xpack is enabled. {pull}12265[12265]
- Fix an issue listing all processes when run under Windows as a non-privileged user. {issue}12301[12301] {pull}12475[12475]
- The `elasticsearch/index_summary` metricset gracefully handles an empty Elasticsearch cluster when `xpack.enabled: true` is set. {pull}12489[12489] {issue}12487[12487]
- When TLS is configured for the http metricset and a `certificate_authorities` is configured we now default to `required` for the `client_authentication`. {pull}12584[12584]
- Reuse connections in PostgreSQL metricsets. {issue}12504[12504] {pull}12603[12603]
- PdhExpandWildCardPathW will not expand counter paths in 32 bit windows systems, workaround will use a different function. {issue}12590[12590] {pull}12622[12622]
- In the elasticsearch/node_stats metricset, if xpack is enabled, make parsing of ES node load average optional as ES on Windows doesn't report load average. {pull}12866[12866]
- Ramdisk is not filtered out when collecting disk performance counters in diskio metricset {issue}12814[12814] {pull}12829[12829]
- Fix incoherent behaviour in redis key metricset when keyspace is specified both in host URL and key pattern {pull}12913[12913]
- Fix connections leak in redis module {pull}12914[12914] {pull}12950[12950]
- Fix wrong uptime reporting by system/uptime metricset under Windows. {pull}12915[12915]
- Print errors that were being omitted in vSphere metricsets. {pull}12816[12816]
- Fix redis key metricset dashboard references to index pattern. {pull}13303[13303]
- Check if fields in DBInstance is nil in rds metricset. {pull}13294[13294] {issue}13037[13037]
- Fix silent failures in kafka and prometheus module. {pull}13353[13353] {issue}13252[13252]
- Fix issue with aws cloudwatch module where dimensions and/or namespaces that contain space are not being parsed correctly {pull}13389[13389]
- Fix panic in Redis Key metricset when collecting information from a removed key. {pull}13426[13426]
- Fix module-level fields in Kubernetes metricsets. {pull}13433[13433] {pull}13544[13544]
- Fix reporting empty events in cloudwatch metricset. {pull}13458[13458]
- Fix `docker.cpu.system.pct` calculation by using the reported number online cpus instead of the number of metrics per cpu. {pull}13691[13691]
- Fix rds metricset dashboard. {pull}13721[13721]
- Ignore prometheus untyped metrics with NaN value. {issue}13750[13750] {pull}13790[13790]
- Change kubernetes.event.message to text. {pull}13964[13964]
- Fix performance counter values for windows/perfmon metricset. {issue}14036[14036] {pull}14039[14039]
- Add FailOnRequired when applying schema and fix metric names in mongodb metrics metricset. {pull}14143[14143]
- Convert increments of 100 nanoseconds/ticks to milliseconds for WriteTime and ReadTime in diskio metricset (Windows) for consistency. {issue}14233[14233]
- Limit some of the error messages to the logs only {issue}14317[14317] {pull}14327[14327]
- Convert indexed ms-since-epoch timestamp fields in `elasticsearch/ml_job` metricset to ints from float64s. {issue}14220[14220] {pull}14222[14222]
- Fix ARN parsing function to work for ELB ARNs. {pull}14316[14316]
- Update azure configuration example. {issue}14224[14224]
- Fix cloudwatch metricset with names and dimensions in config. {issue}14376[14376] {pull}14391[14391]
- Fix marshaling of ms-since-epoch values in `elasticsearch/cluster_stats` metricset. {pull}14378[14378]
- Fix checking tagsFilter using length in cloudwatch metricset. {pull}14525[14525]
- Log bulk failures from bulk API requests to monitoring cluster. {issue}14303[14303] {pull}14356[14356]
<<<<<<< HEAD
- Vshpere module splits `virtualmachine.host` into `virtualmachine.host.id` and `virtualmachine.host.hostname`. {issue}7187[7187] {pull}7213[7213]
=======
- Fixed bug with `elasticsearch/cluster_stats` metricset not recording license expiration date correctly. {issue}14541[14541] {pull}14591[14591]
>>>>>>> 821ffc97

*Packetbeat*

- Prevent duplicate packet loss error messages in HTTP events. {pull}10709[10709]
- Fixed a memory leak when using process monitoring under Windows. {pull}12100[12100]
- Improved debug logging efficiency in PGQSL module. {issue}12150[12150]
- Limit memory usage of Redis replication sessions. {issue}12657[12657]
- Fix parsing the extended RCODE in the DNS parser. {pull}12805[12805]
- Fix parsing of the HTTP host header when it contains a port or an IPv6 address. {pull}14215[14215]

*Winlogbeat*

- Fix data race affecting config validation at startup. {issue}13005[13005]

*Functionbeat*

- Fix function name reference for Kinesis streams in CloudFormation templates {pull}11646[11646]
- Fix Cloudwatch logs timestamp to use timestamp of the log record instead of when the record was processed {pull}13291[13291]
- Look for the keystore under the correct path. {pull}13332[13332]

==== Added

*Affecting all Beats*

- Decouple Debug logging from fail_on_error logic for rename, copy, truncate processors {pull}12451[12451]
- Add an option to append to existing logs rather than always rotate on start. {pull}11953[11953]
- Add `network` condition to processors for matching IP addresses against CIDRs. {pull}10743[10743]
- Add if/then/else support to processors. {pull}10744[10744]
- Add `community_id` processor for computing network flow hashes. {pull}10745[10745]
- Add output test to kafka output {pull}10834[10834]
- Gracefully shut down on SIGHUP {pull}10704[10704]
- New processor: `copy_fields`. {pull}11303[11303]
- Add `error.message` to events when `fail_on_error` is set in `rename` and `copy_fields` processors. {pull}11303[11303]
- New processor: `truncate_fields`. {pull}11297[11297]
- Allow a beat to ship monitoring data directly to an Elasticsearch monitoring cluster. {pull}9260[9260]
- Updated go-seccomp-bpf library to v1.1.0 which updates syscall lists for Linux v5.0. {pull}11394[11394]
- Add `add_observer_metadata` processor. {pull}11394[11394]
- Add `decode_csv_fields` processor. {pull}11753[11753]
- Add `convert` processor for converting data types of fields. {issue}8124[8124] {pull}11686[11686]
- New `extract_array` processor. {pull}11761[11761]
- Add number of goroutines to reported metrics. {pull}12135[12135]
- Add `proxy_disable` output flag to explicitly ignore proxy environment variables. {issue}11713[11713] {pull}12243[12243]
- Processor `add_cloud_metadata` adds fields `cloud.account.id` and `cloud.image.id` for AWS EC2. {pull}12307[12307]
- Add configurable bulk_flush_frequency in kafka output. {pull}12254[12254]
- Add `decode_base64_field` processor for decoding base64 field. {pull}11914[11914]
- Add support for reading the `network.iana_number` field by default to the community_id processor. {pull}12701[12701]
- Add aws overview dashboard. {issue}11007[11007] {pull}12175[12175]
- Add `decompress_gzip_field` processor. {pull}12733[12733]
- Add `timestamp` processor for parsing time fields. {pull}12699[12699]
- Fail with error when autodiscover providers have no defined configs. {pull}13078[13078]
- Add a check so alias creation explicitely fails if there is an index with the same name. {pull}13070[13070]
- Update kubernetes watcher to use official client-go libraries. {pull}13051[13051]
- Add support for unix epoch time values in the `timestamp` processor. {pull}13319[13319]
- add_host_metadata is now GA. {pull}13148[13148]
- Add an `ignore_missing` configuration option the `drop_fields` processor. {pull}13318[13318]
- add_host_metadata is no GA. {pull}13148[13148]
- Add `registered_domain` processor for deriving the registered domain from a given FQDN. {pull}13326[13326]
- Add support for RFC3339 time zone offsets in JSON output. {pull}13227[13227]
- Add autodetection mode for add_docker_metadata and enable it by default in included configuration files{pull}13374[13374]
- Added `monitoring.cluster_uuid` setting to associate Beat data with specified ES cluster in Stack Monitoring UI. {pull}13182[13182]
- Add autodetection mode for add_kubernetes_metadata and enable it by default in included configuration files. {pull}13473[13473]
- Add `providers` setting to `add_cloud_metadata` processor. {pull}13812[13812]
- Use less restrictive API to check if template exists. {pull}13847[13847]
- Do not check for alias when setup.ilm.check_exists is false. {pull}13848[13848]
- Add support for numeric time zone offsets in timestamp processor. {pull}13902[13902]
- Add condition to the config file template for add_kubernetes_metadata {pull}14056[14056]
- Marking Central Management deprecated. {pull}14018[14018]
- Add `keep_null` setting to allow Beats to publish null values in events. {issue}5522[5522] {pull}13928[13928]
- Add shared_credential_file option in aws related config for specifying credential file directory. {issue}14157[14157] {pull}14178[14178]
- GA the `script` processor. {pull}14325[14325]
- Add `fingerprint` processor. {issue}11173[11173] {pull}14205[14205]
- Add support for API keys in Elasticsearch outputs. {pull}14324[14324]
- Ensure that init containers are no longer tailed after they stop {pull}14394[14394]

*Auditbeat*

- Auditd module: Add `event.outcome` and `event.type` for ECS. {pull}11432[11432]
- Process: Add file hash of process executable. {pull}11722[11722]
- Socket: Add network.transport and network.community_id. {pull}12231[12231]
- Host: Fill top-level host fields. {pull}12259[12259]
- Socket: Add DNS enrichment. {pull}14004[14004]

*Filebeat*

- Add more info to message logged when a duplicated symlink file is found {pull}10845[10845]
- Add option to configure docker input with paths {pull}10687[10687]
- Add Netflow module to enrich flow events with geoip data. {pull}10877[10877]
- Set `event.category: network_traffic` for Suricata. {pull}10882[10882]
- Allow custom default settings with autodiscover (for example, use of CRI paths for logs). {pull}12193[12193]
- Allow to disable hints based autodiscover default behavior (fetching all logs). {pull}12193[12193]
- Change Suricata module pipeline to handle `destination.domain` being set if a reverse DNS processor is used. {issue}10510[10510]
- Add the `network.community_id` flow identifier to field to the IPTables, Suricata, and Zeek modules. {pull}11005[11005]
- New Filebeat coredns module to ingest coredns logs. It supports both native coredns deployment and coredns deployment in kubernetes. {pull}11200[11200]
- New module for Cisco ASA logs. {issue}9200[9200] {pull}11171[11171]
- Added support for Cisco ASA fields to the netflow input. {pull}11201[11201]
- Configurable line terminator. {pull}11015[11015]
- Add Filebeat envoyproxy module. {pull}11700[11700]
- Add apache2(httpd) log path (`/var/log/httpd`) to make apache2 module work out of the box on Redhat-family OSes. {issue}11887[11887] {pull}11888[11888]
- Add support to new MongoDB additional diagnostic information {pull}11952[11952]
- New module `panw` for Palo Alto Networks PAN-OS logs. {pull}11999[11999]
- Add RabbitMQ module. {pull}12032[12032]
- Add new `container` input. {pull}12162[12162]
- Add timeouts on communication with docker daemon. {pull}12310[12310]
- `container` and `docker` inputs now support reading of labels and env vars written by docker JSON file logging driver. {issue}8358[8358]
- Add specific date processor to convert timezones so same pipeline can be used when convert_timezone is enabled or disabled. {pull}12253[12253]
- Add MSSQL module {pull}12079[12079]
- Add ISO8601 date parsing support for system module. {pull}12568[12568] {pull}12578[12579]
- Update Kubernetes deployment manifest to use `container` input. {pull}12632[12632]
- Use correct OS path separator in `add_kubernetes_metadata` to support Windows nodes. {pull}9205[9205]
- Add support for virtual host in Apache access logs {pull}12778[12778]
- Add support for client addresses with port in Apache error logs {pull}12695[12695]
- Add `google-pubsub` input type for consuming messages from a Google Cloud Pub/Sub topic subscription. {pull}12746[12746]
- Add module for ingesting Cisco IOS logs over syslog. {pull}12748[12748]
- Add module for ingesting Google Cloud VPC flow logs. {pull}12747[12747]
- Report host metadata for Filebeat logs in Kubernetes. {pull}12790[12790]
- Add netflow dashboards based on Logstash netflow. {pull}12857[12857]
- Parse more fields from Elasticsearch slowlogs. {pull}11939[11939]
- Update module pipelines to enrich events with autonomous system fields. {pull}13036[13036]
- Add module for ingesting IBM MQ logs. {pull}8782[8782]
- Add S3 input to retrieve logs from AWS S3 buckets. {pull}12640[12640] {issue}12582[12582]
- Add aws module s3access metricset. {pull}13170[13170] {issue}12880[12880]
- Update Suricata module to populate ECS DNS fields and handle EVE DNS version 2. {issue}13320[13320] {pull}13329[13329]
- Update PAN-OS fileset to use the ECS NAT fields. {issue}13320[13320] {pull}13330[13330]
- Add fields to the Zeek DNS fileset for ECS DNS. {issue}13320[13320] {pull}13324[13324]
- Add container image in Kubernetes metadata {pull}13356[13356] {issue}12688[12688]
- Add timezone information to apache error fileset. {issue}12772[12772] {pull}13304[13304]
- Add module for ingesting Cisco FTD logs over syslog. {pull}13286[13286]
- Update CoreDNS module to populate ECS DNS fields. {issue}13320[13320] {pull}13505[13505]
- Parse query steps in PostgreSQL slowlogs. {issue}13496[13496] {pull}13701[13701]
- Add filebeat azure module with activitylogs, auditlogs, signinlogs filesets. {pull}13776[13776] {pull}14033[14033]
- Add support to set the document id in the json reader. {pull}5844[5844]
- Add input httpjson. {issue}13545[13545] {pull}13546[13546]
- Filebeat Netflow input: Remove beta label. {pull}13858[13858]
- Remove `event.timezone` from events that don't need it in some modules that support log formats with and without timezones. {pull}13918[13918]
- Add ExpandEventListFromField config option in the kafka input. {pull}13965[13965]
- Add ELB fileset to AWS module. {pull}14020[14020]
- Add module for MISP (Malware Information Sharing Platform). {pull}13805[13805]
- Add `source.bytes` and `source.packets` for uni-directional netflow events. {pull}14111[14111]
- Add support for gzipped files in S3 input. {pull}13980[13980]
- Add support for all the ObjectCreated events in S3 input. {pull}14077[14077]
- Add Kibana Dashboard for MISP module. {pull}14147[14147]
- Add JSON options to autodiscover hints {pull}14208[14208]
- Add more filesets to Zeek module. {pull}14150[14150]
- Add `index` option to all inputs to directly set a per-input index value. {pull}14010[14010]
- Remove beta flag for some filebeat modules. {pull}14374[14374]
- Add attack_pattern_kql field to MISP threat indicators. {pull}14470[14470]

*Heartbeat*
- Add non-privileged icmp on linux and darwin(mac). {pull}13795[13795] {issue}11498[11498]

- Enable `add_observer_metadata` processor in default config. {pull}11394[11394]
- Record HTTP body metadata and optionally contents in `http.response.body.*` fields. {pull}13022[13022]
- Allow `hosts` to be used to configure http monitors {pull}13703[13703]

*Journalbeat*

*Metricbeat*

- Add AWS SQS metricset. {pull}10684[10684] {issue}10053[10053]
- Add AWS s3_request metricset. {pull}10949[10949] {issue}10055[10055]
- Add s3_daily_storage metricset. {pull}10940[10940] {issue}10055[10055]
- Add `coredns` metricbeat module. {pull}10585[10585]
- Add SSL support for Metricbeat HTTP server. {pull}11482[11482] {issue}11457[11457]
- The `elasticsearch.index` metricset (with `xpack.enabled: true`) now collects `refresh.external_total_time_in_millis` fields from Elasticsearch. {pull}11616[11616]
- Allow module configurations to have variants {pull}9118[9118]
- Add `timeseries.instance` field calculation. {pull}10293[10293]
- Added new disk states and raid level to the system/raid metricset. {pull}11613[11613]
- Added `path_name` and `start_name` to service metricset on windows module {issue}8364[8364] {pull}11877[11877]
- Add check on object name in the counter path if the instance name is missing {issue}6528[6528] {pull}11878[11878]
- Add AWS cloudwatch metricset. {pull}11798[11798] {issue}11734[11734]
- Add `regions` in aws module config to specify target regions for querying cloudwatch metrics. {issue}11932[11932] {pull}11956[11956]
- Keep `etcd` followers members from reporting `leader` metricset events {pull}12004[12004]
- Add overview dashboard to Consul module {pull}10665[10665]
- New fields were added in the mysql/status metricset. {pull}12227[12227]
- Add Kubernetes metricset `proxy`. {pull}12312[12312]
- Add Kubernetes proxy dashboard to Kubernetes module {pull}12734[12734]
- Always report Pod UID in the `pod` metricset. {pull}12345[12345]
- Add Vsphere Virtual Machine operating system to `os` field in Vsphere virtualmachine module. {pull}12391[12391]
- Add validation for elasticsearch and kibana modules' metricsets when xpack.enabled is set to true. {pull}12386[12386]
- Add CockroachDB module. {pull}12467[12467]
- Add support for metricbeat modules based on existing modules (a.k.a. light modules) {issue}12270[12270] {pull}12465[12465]
- Add a system/entropy metricset {pull}12450[12450]
- Add kubernetes metricset `controllermanager` {pull}12409[12409]
- Add Kubernetes controller manager dashboard to Kubernetes module {pull}12744[12744]
- Allow redis URL format in redis hosts config. {pull}12408[12408]
- Add tags into ec2 metricset. {issue}[12263]12263 {pull}12372[12372]
- Add metrics to kubernetes apiserver metricset. {pull}12922[12922]
- Add kubernetes metricset `scheduler` {pull}12521[12521]
- Add Kubernetes scheduler dashboard to Kubernetes module {pull}12749[12749]
- Add `beat` module. {pull}12181[12181] {pull}12615[12615]
- Collect tags for cloudwatch metricset in aws module. {issue}[12263]12263 {pull}12480[12480]
- Add AWS RDS metricset. {pull}11620[11620] {issue}10054[10054]
- Add Oracle Module {pull}11890[11890]
- Add Oracle Tablespaces Dashboard {pull}12736[12736]
- Collect client provided name for rabbitmq connection. {issue}12851[12851] {pull}12852[12852]
- Add support to load default aws config file to get credentials. {pull}12727[12727] {issue}12708[12708]
- Add statistic option into cloudwatch metricset. {issue}12370[12370] {pull}12840[12840]
- Add support for kubernetes cronjobs {pull}13001[13001]
- Add cgroup memory stats to docker/memory metricset {pull}12916[12916]
- Add AWS elb metricset. {pull}12952[12952] {issue}11701[11701]
- Add AWS ebs metricset. {pull}13167[13167] {issue}11699[11699]
- Add `metricset.period` field with the configured fetching period. {pull}13242[13242] {issue}12616[12616]
- Add rate metrics for ec2 metricset. {pull}13203[13203]
- Add refresh list of perf counters at every fetch {issue}13091[13091]
- Add Performance metricset to Oracle module {pull}12547[12547]
- Add proc/vmstat data to the system/memory metricset on linux {pull}13322[13322]
- Use DefaultMetaGeneratorConfig in MetadataEnrichers to initialize configurations {pull}13414[13414]
- Add module for statsd. {pull}13109[13109]
- Add support for NATS version 2. {pull}13601[13601]
- Add `docker.cpu.*.norm.pct` metrics for `cpu` metricset of Docker Metricbeat module. {pull}13695[13695]
- Add `instance` label by default when using Prometheus collector. {pull}13737[13737]
- Add azure module. {pull}13196[13196] {pull}13859[13859] {pull}13988[13988]
- Add Apache Tomcat module {pull}13491[13491]
- Add ECS `container.id` and `container.runtime` to kubernetes `state_container` metricset. {pull}13884[13884]
- Add `job` label by default when using Prometheus collector. {pull}13878[13878]
- Add `state_resourcequota` metricset for Kubernetes module. {pull}13693[13693]
- Add tags filter in ec2 metricset. {pull}13872[13872] {issue}13145[13145]
- Add cloud.account.id and cloud.account.name into events from aws module. {issue}13551[13551] {pull}13558[13558]
- Add `metrics_path` as known hint for autodiscovery {pull}13996[13996]
- Leverage KUBECONFIG when creating k8s client. {pull}13916[13916]
- Add ability to filter by tags for cloudwatch metricset. {pull}13758[13758] {issue}13145[13145]
- Release cloudwatch, s3_daily_storage, s3_request, sqs and rds metricset as GA. {pull}14114[14114] {issue}14059[14059]
- Add Oracle overview dashboard {pull}14021[14021]
- Release CoreDNS module as GA. {pull}14308[14308]
- Release CouchDB module as GA. {pull}14300[14300]
- Add `elasticsearch/enrich` metricset. {pull}14243[14243] {issue}14221[14221]
- Add support for Application ELB and Network ELB. {pull}14123[14123] {issue}13538[13538] {issue}13539[13539]
- Release aws ebs metricset as GA. {pull}14312[14312] {issue}14060[14060]
- Add `connection.state` field for RabbitMQ module. {pull}13981[13981]
- Add more TCP states to Metricbeat system socket_summary. {pull}14347[14347]
- Add metrics to envoyproxy server metricset and support for envoy proxy 1.12. {pull}14416[14416] {issue}13642[13642]

*Packetbeat*

- Update DNS protocol plugin to produce events with ECS fields for DNS. {issue}13320[13320] {pull}13354[13354]

*Functionbeat*

- New options to configure roles and VPC. {pull}11779[11779]
- Export automation templates used to create functions. {pull}11923[11923]
- Configurable Amazon endpoint. {pull}12369[12369]
- Add timeout option to reference configuration. {pull}13351[13351]
- Configurable tags for Lambda functions. {pull}13352[13352]
- Add input for Cloudwatch logs through Kinesis. {pull}13317[13317]
- Enable Logstash output. {pull}13345[13345]
- Make `bulk_max_size` configurable in outputs. {pull}13493[13493]

*Winlogbeat*

- Add support for reading from .evtx files. {issue}4450[4450]
- Add support for event ID 4634 and 4647 to the Security module. {pull}12906[12906]
- Add `network.community_id` to Sysmon network events (event ID 3). {pull}13034[13034]
- Add `event.module` to Winlogbeat modules. {pull}13047[13047]
- Add `event.category: process` and `event.type: process_start/process_end` to Sysmon process events (event ID 1 and 5). {pull}13047[13047]
- Add support for event ID 4672 to the Security module. {pull}12975[12975]
- Add support for event ID 22 (DNS query) to the Sysmon module. {pull}12960[12960]
- Add certain winlog.event_data.* fields to the index template. {issue}13700[13700] {pull}13704[13704]
- Fill `event.provider`. {pull}13937[13937]
- Add support for user management events to the Security module. {pull}13530[13530]
- GA the Winlogbeat `sysmon` module. {pull}14326[14326]

==== Deprecated

*Affecting all Beats*

*Filebeat*

- `docker` input is deprecated in favour `container`. {pull}12162[12162]
- `postgresql.log.timestamp` field is deprecated in favour of `@timestamp`. {pull}12338[12338]

*Heartbeat*

*Journalbeat*

*Metricbeat*

- `kubernetes.container.id` field for `state_container` is deprecated in favour of ECS `container.id` and `container.runtime`. {pull}13884[13884]

*Packetbeat*

*Winlogbeat*

*Functionbeat*

==== Known Issue

*Journalbeat*<|MERGE_RESOLUTION|>--- conflicted
+++ resolved
@@ -255,11 +255,8 @@
 - Fix marshaling of ms-since-epoch values in `elasticsearch/cluster_stats` metricset. {pull}14378[14378]
 - Fix checking tagsFilter using length in cloudwatch metricset. {pull}14525[14525]
 - Log bulk failures from bulk API requests to monitoring cluster. {issue}14303[14303] {pull}14356[14356]
-<<<<<<< HEAD
+- Fixed bug with `elasticsearch/cluster_stats` metricset not recording license expiration date correctly. {issue}14541[14541] {pull}14591[14591]
 - Vshpere module splits `virtualmachine.host` into `virtualmachine.host.id` and `virtualmachine.host.hostname`. {issue}7187[7187] {pull}7213[7213]
-=======
-- Fixed bug with `elasticsearch/cluster_stats` metricset not recording license expiration date correctly. {issue}14541[14541] {pull}14591[14591]
->>>>>>> 821ffc97
 
 *Packetbeat*
 
