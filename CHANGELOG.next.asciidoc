// Use these for links to issue and pulls. Note issues and pulls redirect one to
// each other on Github, so don't worry too much on using the right prefix.
:issue: https://github.com/elastic/beats/issues/
:pull: https://github.com/elastic/beats/pull/

=== Beats version HEAD
https://github.com/elastic/beats/compare/v8.8.1\...main[Check the HEAD diff]

==== Breaking changes

*Affecting all Beats*
- The Elasticsearch output now enables compression by default. This decreases network data usage by an average of 70-80%, in exchange for 20-25% increased CPU use and ~10% increased ingestion time. The previous default can be restored by setting the flag `compression_level: 0` under `output.elasticsearch`. {pull}36681[36681]
- Elastic-agent-autodiscover library updated to version 0.6.4, disabling metadata for deployment and cronjob. Pods that will be created from deployments or cronjobs will not have the extra metadata field for kubernetes.deployment or kubernetes.cronjob, respectively. {pull}36877[36877]
- Defaults are changing for some options in the queue and Elasticsearch output, to improve typical performance based on current benchmark data. All changes can be overridden by setting them explicitly in the beat configuration. {pull}36990[36990] The changes are:
  - `queue.mem.events` is changing from `4096` to `3200`.
  - `queue.mem.flush.min_events` is changing from `2048` to `1600`.
  - `queue.mem.flush.timeout` is changing from `1s` to `10s`.
  - `output.elasticsearch.bulk_max_size` is changing from `50` to `1600`.
  - `output.elasticsearch.idle_connection_timeout` is changing from `60s` to `3s`.


*Auditbeat*


*Filebeat*


*Heartbeat*
- Decreases the ES default timeout to 10 for the load monitor state requests

*Metricbeat*

<<<<<<< HEAD

- Add support for CouchDB v3 {issue}22743[22743] {pull}26950[26950]
- System module now collects the number of threads per process.
The elastic-agent-system-metrics was updated to v0.7.0 as the number of threads
is collected by it.
=======
>>>>>>> c686ca76

*Osquerybeat*

- Upgrade to osquery 5.10.2. {pull}37115[37115]

*Packetbeat*


*Winlogbeat*

- Add "event.category" and "event.type" to Sysmon module for EventIDs 8, 9, 19, 20, 27, 28, 255 {pull}35193[35193]

*Functionbeat*


*Elastic Logging Plugin*


==== Bugfixes

*Affecting all Beats*
- Support for multiline zookeeper logs {issue}2496[2496]
- Add checks to ensure reloading of units if the configuration actually changed. {pull}34346[34346]
- Fix namespacing on self-monitoring {pull}32336[32336]
- Fix namespacing on self-monitoring {pull}32336[32336]
- Fix Beats started by agent do not respect the allow_older_versions: true configuration flag {issue}34227[34227] {pull}34964[34964]
- Fix performance issues when we have a lot of inputs starting and stopping by allowing to disable global processors under fleet. {issue}35000[35000] {pull}35031[35031]
- 'add_cloud_metadata' processor - add cloud.region field for GCE cloud provider
- 'add_cloud_metadata' processor - update azure metadata api version to get missing `cloud.account.id` field
- Upgraded apache arrow library used in x-pack/libbeat/reader/parquet from v11 to v12.0.1 in order to fix cross-compilation issues {pull}35640[35640]
- Fix panic when MaxRetryInterval is specified, but RetryInterval is not {pull}35820[35820]
- Support build of projects outside of beats directory {pull}36126[36126]
- Fix memqueue producer blocking indefinitely even after being cancelled {issue}22813[22813] {pull}37077[37077]

*Auditbeat*


*Filebeat*

- [Gcs Input] - Added missing locks for safe concurrency {pull}34914[34914]
- Fix the ignore_inactive option being ignored in Filebeat's filestream input {pull}34770[34770]
- Fix TestMultiEventForEOFRetryHandlerInput unit test of CometD input {pull}34903[34903]
- Add input instance id to request trace filename for httpjson and cel inputs {pull}35024[35024]
- Fixes "Can only start an input when all related states are finished" error when running under Elastic-Agent {pull}35250[35250] {issue}33653[33653]
- [system] sync system/auth dataset with system integration 1.29.0. {pull}35581[35581]
- [GCS Input] - Fixed an issue where bucket_timeout was being applied to the entire bucket poll interval and not individual bucket object read operations. Fixed a map write concurrency issue arising from data races when using a high number of workers. Fixed the flaky tests that were present in the GCS test suit. {pull}35605[35605]
- Fixed concurrency and flakey tests issue in azure blob storage input. {issue}35983[35983] {pull}36124[36124]
- Fix panic when sqs input metrics getter is invoked {pull}36101[36101] {issue}36077[36077]
- Fix handling of Juniper SRX structured data when there is no leading junos element. {issue}36270[36270] {pull}36308[36308]
- Fix Filebeat Cisco module with missing escape character {issue}36325[36325] {pull}36326[36326]
- Fix panic when redact option is not provided to CEL input. {issue}36387[36387] {pull}36388[36388]
- Remove 'onFilteredOut' and 'onDroppedOnPublish' callback logs {issue}36299[36299] {pull}36399[36399]
- Added a fix for Crowdstrike pipeline handling process arrays {pull}36496[36496]
- Ensure winlog input retains metric collection when handling recoverable errors. {issue}36479[36479] {pull}36483[36483]
- Revert error introduced in {pull}35734[35734] when symlinks can't be resolved in filestream. {pull}36557[36557]
- Fix ignoring external input configuration in `take_over: true` mode {issue}36378[36378] {pull}36395[36395]
- Add validation to http_endpoint config for empty URL {pull}36816[36816] {issue}36772[36772]
- Fix merging of array fields(processors, paths, parsers) in configurations generated from hints and default config. {issue}36838[36838] {pull}36857[36857]
- Fix handling of response errors in HTTPJSON and CEL request trace logging. {pull}36956[36956]
- Do not error when Okta API returns no data. {pull}37092[37092]
- Fix request body close behaviour in HTTP_Endpoint when handling GZIP compressed content. {pull}37091[37091]

*Heartbeat*

- Fix panics when parsing dereferencing invalid parsed url. {pull}34702[34702]

*Metricbeat*

- in module/windows/perfmon, changed collection method of the second counter value required to create a displayable value {pull}32305[32305]
- Fix and improve AWS metric period calculation to avoid zero-length intervals {pull}32724[32724]
- Add missing cluster metadata to k8s module metricsets {pull}32979[32979] {pull}33032[33032]
- Add GCP CloudSQL region filter {pull}32943[32943]
- Fix logstash cgroup mappings {pull}33131[33131]
- Remove unused `elasticsearch.node_stats.indices.bulk.avg_time.bytes` mapping {pull}33263[33263]
- Make generic SQL GA {pull}34637[34637]
- Collect missing remote_cluster in elasticsearch ccr metricset {pull}34957[34957]
- Add context with timeout in AWS API calls {pull}35425[35425]
- Fix EC2 host.cpu.usage {pull}35717[35717]
- Add option in SQL module to execute queries for all dbs. {pull}35688[35688]
- Add remaining dimensions for azure storage account to make them available for tsdb enablement. {pull}36331[36331]
- Add missing 'TransactionType' dimension for Azure Storage Account. {pull}36413[36413]
- Add log error when statsd server fails to start {pull}36477[36477]
- Fix CassandraConnectionClosures metric configuration {pull}34742[34742]
- Fix event mapping implementation for statsd module {pull}36925[36925]
- The region and availability_zone ecs fields nested within the cloud field. {pull}37015[37015]

*Osquerybeat*


*Packetbeat*


*Winlogbeat*

- Fix dashboards under Kibana 8.x. {issue}37080[37080] {pull}37085[37085]


*Elastic Logging Plugin*


==== Added

*Affecting all Beats*

- Added append Processor which will append concrete values or values from a field to target. {issue}29934[29934] {pull}33364[33364]
- When running under Elastic-Agent the status is now reported per Unit instead of the whole Beat {issue}35874[35874] {pull}36183[36183]
- Add warning message to SysV init scripts for RPM-based systems that lack `/etc/rc.d/init.d/functions`. {issue}35708[35708] {pull}36188[36188]
- Mark `translate_sid` processor is GA. {issue}36279[36279] {pull}36280[36280]
- dns processor: Add support for forward lookups (`A`, `AAAA`, and `TXT`). {issue}11416[11416] {pull}36394[36394]
- Mark `syslog` processor as GA, improve docs about how processor handles syslog messages. {issue}36416[36416] {pull}36417[36417]
- Add support for AWS external IDs. {issue}36321[36321] {pull}36322[36322]
- [Enhanncement for host.ip and host.mac] Disabling netinfo.enabled option of add-host-metadata processor {pull}36506[36506]
  Setting environmental variable ELASTIC_NETINFO:false in Elastic Agent pod will disable the netinfo.enabled option of add_host_metadata processor
- allow `queue` configuration settings to be set under the output. {issue}35615[35615] {pull}36788[36788]
- Beats will now connect to older Elasticsearch instances by default {pull}36884[36884]
- Raise up logging level to warning when attempting to configure beats with unknown fields from autodiscovered events/environments
- elasticsearch output now supports `idle_connection_timeout`. {issue}35616[35615] {pull}36843[36843]
- Upgrade golang/x/net to v0.17.0. Updates the publicsuffix table used by the registered_domain processor. {pull}36969[36969]
Setting environmental variable ELASTIC_NETINFO:false in Elastic Agent pod will disable the netinfo.enabled option of add_host_metadata processor
- Upgrade to Go 1.20.11. {pull}37123[37123]

*Auditbeat*

- Add `ignore_errors` option to audit module. {issue}15768[15768] {pull}36851[36851]
- Fix copy arguments for strict aligned architectures. {pull}36976[36976]

*Filebeat*

- add documentation for decode_xml_wineventlog processor field mappings.  {pull}32456[32456]
- httpjson input: Add request tracing logger. {issue}32402[32402] {pull}32412[32412]
- Add cloudflare R2 to provider list in AWS S3 input. {pull}32620[32620]
- Add support for single string containing multiple relation-types in getRFC5988Link. {pull}32811[32811]
- Added separation of transform context object inside httpjson. Introduced new clause `.parent_last_response.*` {pull}33499[33499]
- Added metric `sqs_messages_waiting_gauge` for aws-s3 input. {pull}34488[34488]
- Add nginx.ingress_controller.upstream.ip to related.ip {issue}34645[34645] {pull}34672[34672]
- Add unix socket log parsing for nginx ingress_controller {pull}34732[34732]
- Added metric `sqs_worker_utilization` for aws-s3 input. {pull}34793[34793]
- Add MySQL authentication message parsing and `related.ip` and `related.user` fields {pull}34810[34810]
- Add nginx ingress_controller parsing if one of upstreams fails to return response {pull}34787[34787]
- Add oracle authentication messages parsing {pull}35127[35127]
- Add `clean_session` configuration setting for MQTT input.  {pull}35806[16204]
- Add fingerprint mode for the filestream scanner and new file identity based on it {issue}34419[34419] {pull}35734[35734]
- Add file system metadata to events ingested via filestream {issue}35801[35801] {pull}36065[36065]
- Add support for localstack based input integration testing {pull}35727[35727]
- Allow parsing bytes in and bytes out as long integer in CEF processor. {issue}36100[36100] {pull}36108[36108]
- Add support for registered owners and users to AzureAD entity analytics provider. {pull}36092[36092]
- Add support for endpoint resolver in AWS config {pull}36208[36208]
- Added support for Okta OAuth2 provider in the httpjson input. {pull}36273[36273]
- Add support of the interval parameter in Salesforce setupaudittrail-rest fileset. {issue}35917[35917] {pull}35938[35938]
- Add device handling to Okta input package for entity analytics. {pull}36049[36049]
- Add setup option `--force-enable-module-filesets`, that will act as if all filesets have been enabled in a module during setup. {issue}30916[30916] {pull}36286[36286]
- [Azure] Add input metrics to the azure-eventhub input. {pull}35739[35739]
- Reduce HTTPJSON metrics allocations. {pull}36282[36282]
- Add support for a simplified input configuraton when running under Elastic-Agent {pull}36390[36390]
- Make HTTPJSON response body decoding errors more informative. {pull}36481[36481]
- Allow fine-grained control of entity analytics API requests for Okta provider. {issue}36440[36440] {pull}36492[36492]
- Add support for expanding `journald.process.capabilities` into the human-readable effective capabilities in the ECS `process.thread.capabilities.effective` field. {issue}36454[36454] {pull}36470[36470]
- Allow fine-grained control of entity analytics API requests for AzureAD provider. {issue}36440[36440] {pull}36441[36441]
- For request tracer logging in CEL and httpjson the request and response body are no longer included in `event.original`. The body is still present in `http.{request,response}.body.content`. {pull}36531[36531]
- Added support for Okta OAuth2 provider in the CEL input. {issue}36336[36336] {pull}36521[36521]
- Improve error logging in HTTPJSON input. {pull}36529[36529]
- Disable warning message about ingest pipeline loading when running under Elastic Agent. {pull}36659[36659]
- Add input metrics to http_endpoint input. {issue}36402[36402] {pull}36427[36427]
- Remove Event Normalization from GCP PubSub Input. {pull}36716[36716]
- Update mito CEL extension library to v1.6.0. {pull}36651[36651]
- Added support for new features & removed partial save mechanism in the Azure Blob Storage input. {issue}35126[35126] {pull}36690[36690]
- Improve template evaluation logging for HTTPJSON input. {pull}36668[36668]
- Add CEL partial value debug function. {pull}36652[36652]
- Added support for new features and removed partial save mechanism in the GCS input. {issue}35847[35847] {pull}36713[36713]
- Re-use buffers to optimise memory allocation in fingerprint mode of filestream {pull}36736[36736]
- Allow http_endpoint input to receive PUT and PATCH requests. {pull}36734[36734]
- Add cache processor. {pull}36786[36786]
- Avoid unwanted publication of Azure entity records. {pull}36753[36753]
- Avoid unwanted publication of Okta entity records. {pull}36770[36770]
- Add support for Digest Authentication to CEL input. {issue}35514[35514] {pull}36932[36932]
- Use filestream input with file_identity.fingerprint as default for hints autodiscover. {issue}35984[35984] {pull}36950[36950]
- Add network processor in addition to interface based direction resolution. {pull}37023[37023]
- Add setup option `--force-enable-module-filesets`, that will act as if all filesets have been enabled in a module during setup. {issue}30915[30915] {pull}99999[99999]
- Make CEL input log current transaction ID when request tracing is turned on. {pull}37065[37065]
- Add request trace logging to http_endpoint input. {issue}36951[36951] {pull}36957[36957]

*Auditbeat*

- Upgrade go-libaudit to v2.4.0. {issue}36776[36776] {pull}36964[36964]
- Add a `/inputs/` route to the HTTP monitoring endpoint that exposes metrics for each dataset instance. {pull}36971[36971]

*Libbeat*

*Heartbeat*
- Added status to monitor run log report.
- Capture and log the individual connection metrics for all the lightweight monitors


*Metricbeat*

- Add per-thread metrics to system_summary {pull}33614[33614]
- Add GCP CloudSQL metadata {pull}33066[33066]
- Add GCP Carbon Footprint metricbeat data {pull}34820[34820]
- Add event loop utilization metric to Kibana module {pull}35020[35020]
- Align on the algorithm used to transform Prometheus histograms into Elasticsearch histograms {pull}36647[36647]
- Enhance GCP billing with detailed tables identification, additional fields, and optimized data handling. {pull}36902[36902]
- Add a `/inputs/` route to the HTTP monitoring endpoint that exposes metrics for each metricset instance. {pull}36971[36971]


*Osquerybeat*


*Packetbeat*

- Add metrics for TCP flags. {issue}36992[36992] {pull}36975[36975]

*Packetbeat*


*Winlogbeat*

- Make ingest pipeline routing robust to letter case of channel names for forwarded events. {issue}36670[36670] {pull}36899[36899]

*Functionbeat*


*Winlogbeat*



*Elastic Log Driver*
*Elastic Logging Plugin*


==== Deprecated

*Auditbeat*


*Filebeat*

- Deprecate rsa2elk Filebeat modules. {issue}36125[36125] {pull}36887[36887]

*Heartbeat*



*Metricbeat*


*Osquerybeat*


*Packetbeat*


*Winlogbeat*


*Functionbeat*


*Elastic Logging Plugin*


==== Known Issues





























<|MERGE_RESOLUTION|>--- conflicted
+++ resolved
@@ -30,14 +30,10 @@
 
 *Metricbeat*
 
-<<<<<<< HEAD
-
+- System module now collects the number of threads per process.
 - Add support for CouchDB v3 {issue}22743[22743] {pull}26950[26950]
-- System module now collects the number of threads per process.
 The elastic-agent-system-metrics was updated to v0.7.0 as the number of threads
 is collected by it.
-=======
->>>>>>> c686ca76
 
 *Osquerybeat*
 
