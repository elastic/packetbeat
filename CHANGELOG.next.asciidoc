--- conflicted
+++ resolved
@@ -405,12 +405,9 @@
 - Add more filesets to Zeek module. {pull}14150[14150]
 - Add `index` option to all inputs to directly set a per-input index value. {pull}14010[14010]
 - Remove beta flag for some filebeat modules. {pull}14374[14374]
-<<<<<<< HEAD
 - Add support for http hostname in nginx filebeat module. {pull}14505[14505]
-=======
 - Add attack_pattern_kql field to MISP threat indicators. {pull}14470[14470]
 - Add fileset to the Zeek module for the intel.log. {pull}14404[14404]
->>>>>>> eff54c30
 
 *Heartbeat*
 - Add non-privileged icmp on linux and darwin(mac). {pull}13795[13795] {issue}11498[11498]
