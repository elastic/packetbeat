--- conflicted
+++ resolved
@@ -248,13 +248,10 @@
 - Update to Go 1.22.10. {pull}42095[42095]
 - Replace Ubuntu 20.04 with 24.04 for Docker base images {issue}40743[40743] {pull}40942[40942]
 - Reduce memory consumption of k8s autodiscovery and the add_kubernetes_metadata processor when Deployment metadata is enabled
-<<<<<<< HEAD
-=======
 - Add `lowercase` processor. {issue}22254[22254] {pull}41424[41424]
 - Add `uppercase` processor. {issue}22254[22254] {pull}41535[41535]
 - Replace `compress/gzip` with https://github.com/klauspost/compress/gzip library for gzip compression {pull}41584[41584]
 - Add regex pattern matching to add_kubernetes_metadata processor {pull}41903[41903]
->>>>>>> f6d5acca
 
 *Auditbeat*
 
@@ -344,12 +341,10 @@
 - Add support for SSL and Proxy configurations for websoket type in streaming input. {pull}41934[41934]
 - AWS S3 input registry cleanup for untracked s3 objects. {pull}41694[41694]
 - The environment variable `BEATS_AZURE_EVENTHUB_INPUT_TRACING_ENABLED: true` enables internal logs tracer for the azure-eventhub input. {issue}41931[41931] {pull}41932[41932]
-<<<<<<< HEAD
 - Add CSV decoding capacity to azureblobstorage input {pull}40978[40978]
 - Jounrald input now supports filtering by facilities {pull}41061[41061]
 - Add support for SSL and Proxy configurations for websoket type in streaming input. {pull}41934[41934]
 - Refactor & cleanup with updates to default values and documentation. {pull}41834[41834]
-=======
 - The Filestream input now uses the `fingerprint` file identity by default. The state from files are automatically migrated if the previous file identity was `native` (the default) or `path`. If the `file_identity` is explicitly set, there is no change in behaviour. {issue}40197[40197] {pull}41762[41762]
 - Rate limiting operability improvements in the Okta provider of the Entity Analytics input. {issue}40106[40106] {pull}41977[41977]
 - Added default values in the streaming input for websocket retries and put a cap on retry wait time to be lesser than equal to the maximum defined wait time. {pull}42012[42012]
@@ -357,7 +352,6 @@
 - Added OAuth2 support with auto token refresh for websocket streaming input. {issue}41989[41989] {pull}42212[42212]
 - Added infinite & blanket retry options to websockets and improved logging and retry logic. {pull}42225[42225]
 - Introduce ignore older and start timestamp filters for AWS S3 input. {pull}41804[41804]
->>>>>>> f6d5acca
 
 *Auditbeat*
 
@@ -407,8 +401,6 @@
 - Added Cisco Meraki module {pull}40836[40836]
 - Added Palo Alto Networks module {pull}40686[40686]
 - Restore docker.network.in.* and docker.network.out.* fields in docker module {pull}40968[40968]
-<<<<<<< HEAD
-=======
 - Add `id` field to all the vSphere metricsets. {pull}41097[41097]
 - Bump aerospike-client-go to version v7.7.1 and add support for basic auth in Aerospike module {pull}41233[41233]
 - Only watch metadata for ReplicaSets in metricbeat k8s module {pull}41289[41289]
@@ -418,7 +410,6 @@
 - Added `tier_preference`, `creation_date` and `version` fields to the `elasticsearch.index` metricset. {pull}41944[41944]
 - Add `use_performance_counters` to collect CPU metrics using performance counters on Windows for `system/cpu` and `system/core` {pull}41965[41965]
 - Preserve queries for debugging when `merge_results: true` in SQL module {pull}42271[42271]
->>>>>>> f6d5acca
 
 *Metricbeat*
 - Add benchmark module {pull}41801[41801]
