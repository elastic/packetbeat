--- conflicted
+++ resolved
@@ -117,11 +117,8 @@
 - Fix default index pattern in IBM MQ filebeat dashboard. {pull}17146[17146]
 - Fix `elasticsearch.gc` fileset to not collect _all_ logs when Elasticsearch is running in Docker. {issue}13164[13164] {issue}16583[16583] {pull}17164[17164]
 - Fixed a mapping exception when ingesting CEF logs that used the spriv or dpriv extensions. {issue}17216[17216] {pull}17220[17220]
-<<<<<<< HEAD
+- Fix issue 17734 to retry on rate-limit error in the Filebeat httpjson input. {issue}17734[17734] {pull}17735[17735]
 - Remove migrationVersion map 7.7.0 reference from Kibana dashboard file to fix backward compatibility issues. {pull}17425[17425]
-=======
-- Fix issue 17734 to retry on rate-limit error in the Filebeat httpjson input. {issue}17734[17734] {pull}17735[17735]
->>>>>>> 9f9f95ac
 
 *Heartbeat*
 
