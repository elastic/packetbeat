// Use these for links to issue and pulls. Note issues and pulls redirect one to
// each other on Github, so don't worry too much on using the right prefix.
:issue: https://github.com/elastic/beats/issues/
:pull: https://github.com/elastic/beats/pull/

=== Beats version HEAD
https://github.com/elastic/beats/compare/v7.0.0-alpha2...master[Check the HEAD diff]

==== Breaking changes

*Affecting all Beats*

- The document id fields has been renamed from @metadata.id to @metadata._id {pull}15859[15859]
- Variable substitution from environment variables is not longer supported. {pull}15937{15937}

*Auditbeat*


*Filebeat*


*Heartbeat*


*Journalbeat*

- Improve parsing of syslog.pid in journalbeat to strip the username when present {pull}16116[16116]


*Metricbeat*

- Make use of secure port when accessing Kubelet API {pull}16063[16063]
- Add Tomcat overview dashboard {pull}14026[14026]

*Packetbeat*


*Winlogbeat*

*Functionbeat*


==== Bugfixes

*Affecting all Beats*

- TLS or Beats that accept connections over TLS and validate client certificates. {pull}14146[14146]
- Fix panics that could result from invalid TLS certificates. This can affect Beats that connect over TLS, or Beats that accept connections over TLS and validate client certificates. {pull}14146[14146]
- Fix panic in the Logstash output when trying to send events to closed connection. {pull}15568[15568]
- Fix missing output in dockerlogbeat {pull}15719[15719]
- Fix logging target settings being ignored when Beats are started via systemd or docker. {issue}12024[12024] {pull}15422[15442]
- Do not load dashboards where not available. {pull}15802[15802]
- Fix issue where TLS settings would be ignored when a forward proxy was in use. {pull}15516{15516}
- Update replicaset group to apps/v1 {pull}15854[15802]
- Fix issue where default go logger is not discarded when either * or stdout is selected. {issue}10251[10251] {pull}15708[15708]
- Upgrade go-ucfg to latest v0.8.1. {pull}15937{15937}
- Fix index names for indexing not always guaranteed to be lower case. {pull}16081[16081]
- Add `ssl.ca_sha256` option to the supported TLS option, this allow to check that a specific certificate is used as part of the verified chain. {issue}15717[15717]

*Auditbeat*

- system/socket: Fixed compatibility issue with kernel 5.x. {pull}15771[15771]

*Filebeat*

- Fix s3 input hanging with GetObjectRequest API call by adding context_timeout config. {issue}15502[15502] {pull}15590[15590]
- Add shared_credential_file to cloudtrail config {issue}15652[15652] {pull}15656[15656]
- Fix typos in zeek notice fileset config file. {issue}15764[15764] {pull}15765[15765]
- Fix mapping error when zeek weird logs do not contain IP addresses. {pull}15906[15906]
- Improve `elasticsearch/audit` fileset to handle timestamps correctly. {pull}15942[15942]
- Prevent Elasticsearch from spewing log warnings about redundant wildcards when setting up ingest pipelines for the `elasticsearch` module. {issue}15840[15840] {pull}15900[15900]
- Fix mapping error for cloudtrail additionalEventData field {pull}16088[16088]
- Fix a connection error in httpjson input. {pull}16123[16123]

*Heartbeat*

- Fixed excessive memory usage introduced in 7.5 due to over-allocating memory for HTTP checks. {pull}15639[15639]

*Journalbeat*


*Metricbeat*

- Add dedot for tags in ec2 metricset and cloudwatch metricset. {issue}15843[15843] {pull}15844[15844]
- Use RFC3339 format for timestamps collected using the SQL module. {pull}15847[15847]
- Avoid parsing errors returned from prometheus endpoints. {pull}15712[15712]
- Change lookup_fields from metricset.host to service.address {pull}15883[15883]
- Add dedot for cloudwatch metric name. {issue}15916[15916] {pull}15917[15917]
- Fixed issue `logstash-xpack` module suddenly ceasing to monitor Logstash. {issue}15974[15974] {pull}16044[16044]
- Fix skipping protocol scheme by light modules. {pull}16205[pull]
- Made `logstash-xpack` module once again have parity with internally-collected Logstash monitoring data. {pull}16198[16198]

*Packetbeat*

- Enable setting promiscuous mode automatically. {pull}11366[11366]

*Winlogbeat*


*Functionbeat*


==== Added

*Affecting all Beats*

- Add document_id setting to decode_json_fields processor. {pull}15859[15859]
- Add `aws_ec2` provider for autodiscover. {issue}12518[12518] {pull}14823[14823]

*Auditbeat*


*Filebeat*

- Set event.outcome field based on googlecloud audit log output. {pull}15731[15731]
- Add dashboard for AWS ELB fileset. {pull}15804[15804]
- Add dashboard for AWS vpcflow fileset. {pull}16007[16007]
- Add ECS tls fields to zeek:smtp,rdp,ssl and aws:s3access,elb {issue}15757[15757] {pull}15935[15936]
- Add custom string mapping to CEF module to support Forcepoint NGFW {issue}14663[14663] {pull}15910[15910]
- Add ingress nginx controller fileset {pull}16197[16197]
- move create-[module,fileset,fields] to mage and enable in x-pack/filebeat {pull}15836[15836]
- Add ECS tls and categorization fields to apache module. {issue}16032[16032] {pull}16121[16121]
<<<<<<< HEAD
- Add a TLS test and more debug output to httpjson input {pull}16315[16315]
=======
- Add MQTT input. {issue}15602[15602] {pull}16204[16204]
- Add ECS categorization fields to activemq module. {issue}16151[16151] {pull}16201[16201]
>>>>>>> 88058533

*Heartbeat*

- Allow a list of status codes for HTTP checks. {pull}15587[15587]


*Journalbeat*

*Metricbeat*

- Move the windows pdh implementation from perfmon to a shared location in order for future modules/metricsets to make use of. {pull}15503[15503]
- Add lambda metricset in aws module. {pull}15260[15260]
- Expand data for the `system/memory` metricset {pull}15492[15492]
- Add azure `storage` metricset in order to retrieve metric values for storage accounts. {issue}14548[14548] {pull}15342[15342]
- Add cost warnings for the azure module. {pull}15356[15356]
- Add DynamoDB AWS Metricbeat light module {pull}15097[15097]
- Release elb module as GA. {pull}15485[15485]
- Add a `system/network_summary` metricset {pull}15196[15196]
- Add mesh metricset for Istio Metricbeat module {pull}15535[15535]
- Add mixer metricset for Istio Metricbeat module {pull}15696[15696]
- Add pilot metricset for Istio Metricbeat module {pull}15761[15761]
- Make the `system/cpu` metricset collect normalized CPU metrics by default. {issue}15618[15618] {pull}15729[15729]
- Add galley metricset for Istio Metricbeat module {pull}15857[15857]
- Add `key/value` mode for SQL module. {issue}15770[15770] {pull]15845[15845]
- Add STAN dashboard {pull}15654[15654]
- Add support for Unix socket in Memcached metricbeat module. {issue}13685[13685] {pull}15822[15822]
- Add `up` metric to prometheus metrics collected from host {pull}15948[15948]
- Add citadel metricset for Istio Metricbeat module {pull}15990[15990]
- Add support for processors in light modules. {issue}14740[14740] {pull}15923[15923]
- Add collecting AuroraDB metrics in rds metricset. {issue}14142[14142] {pull}16004[16004]
- Reuse connections in SQL module. {pull}16001[16001]
- Improve the `logstash` module (when `xpack.enabled` is set to `true`) to use the override `cluster_uuid` returned by Logstash APIs. {issue}15772[15772] {pull}15795[15795]
- Add kubernetes storage class support via kube-state-metrics. {pull}16145[16145]
- Add Load Balancing metricset to GCP {pull}15559[15559]

*Packetbeat*

*Functionbeat*


*Winlogbeat*


==== Deprecated

*Affecting all Beats*

*Filebeat*


*Heartbeat*

*Journalbeat*

*Metricbeat*


*Packetbeat*

*Winlogbeat*

*Functionbeat*

==== Known Issue

*Journalbeat*<|MERGE_RESOLUTION|>--- conflicted
+++ resolved
@@ -120,12 +120,9 @@
 - Add ingress nginx controller fileset {pull}16197[16197]
 - move create-[module,fileset,fields] to mage and enable in x-pack/filebeat {pull}15836[15836]
 - Add ECS tls and categorization fields to apache module. {issue}16032[16032] {pull}16121[16121]
-<<<<<<< HEAD
 - Add a TLS test and more debug output to httpjson input {pull}16315[16315]
-=======
 - Add MQTT input. {issue}15602[15602] {pull}16204[16204]
 - Add ECS categorization fields to activemq module. {issue}16151[16151] {pull}16201[16201]
->>>>>>> 88058533
 
 *Heartbeat*
 
