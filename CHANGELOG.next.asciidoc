--- conflicted
+++ resolved
@@ -129,11 +129,8 @@
 - Fix Elasticsearch `_id` field set by S3 and Google Pub/Sub inputs. {pull}17026[17026]
 - Fixed various Cisco FTD parsing issues. {issue}16863[16863] {pull}16889[16889]
 - Fix default index pattern in IBM MQ filebeat dashboard. {pull}17146[17146]
-<<<<<<< HEAD
+- Fix `elasticsearch.gc` fileset to not collect _all_ logs when Elasticsearch is running in Docker. {issue}13164[13164] {issue}16583[16583] {pull}17164[17164]
 - Fixed a mapping exception when ingesting CEF logs that used the spriv or dpriv extensions. {issue}17216[17216] {pull}17220[17220]
-=======
-- Fix `elasticsearch.gc` fileset to not collect _all_ logs when Elasticsearch is running in Docker. {issue}13164[13164] {issue}16583[16583] {pull}17164[17164]
->>>>>>> 36666d83
 
 *Heartbeat*
 
