// Use these for links to issue and pulls. Note issues and pulls redirect one to
// each other on Github, so don't worry too much on using the right prefix.
:issue: https://github.com/elastic/beats/issues/
:pull: https://github.com/elastic/beats/pull/

=== Beats version HEAD
https://github.com/elastic/beats/compare/v7.0.0-alpha2...master[Check the HEAD diff]

==== Breaking changes

*Affecting all Beats*


*Auditbeat*

*Filebeat*

*Heartbeat*


*Metricbeat*


*Packetbeat*

*Winlogbeat*


*Functionbeat*

==== Bugfixes

*Affecting all Beats*

- Fix field names with `add_network_direction` processor. {issue}29747[29747] {pull}29751[29751]
- Fix the ability for subcommands to be ran properly from the beats containers. {pull}30452[30452]
- Log errors when parsing and applying config blocks and if the input is disabled. {pull}30534[30534]
<<<<<<< HEAD
- Ensure that the Reloadable part of beats are initialized before the Manager is started. {issue}30533[30533]
=======
- Fixes Beats crashing when glibc >= 2.35 is used {issue}30576[30576]
- Fix dissect trim panics from DELETE (127)(\u007f) character {issue}30657[30657] {pull}30658[30658]
>>>>>>> c3b04711

*Auditbeat*

- Fix handling of execve call events which have no argument. {issue}30585[30585] {pull}30586[30586]

*Filebeat*

- Report the starting offset of the line in `log.offset` when using `filestream` instead of the end to be ECS compliant. {pull}30445[30445]
- auditd: Prevent mapping explosion when truncated EXECVE records are ingested. {pull}30382[30382]
- elasticsearch: fix duplicate ingest when using a common appender configuration {issue}30428[30428] {pull}30440[30440]
- Fix ECS version string in threatintel to be consistent with other modules and add event.timezone. {issue}30499[30499] {pull}30570[30570]
- Add default paths value to MySQL Enterprise module to prevent issues with pipeline installations {pull}30598[30598]
- Update documentation for accessing `last_response.url.params` in httpjson input. {pull}30739[30739]

*Heartbeat*


*Metricbeat*


*Packetbeat*


*Winlogbeat*


*Functionbeat*



*Elastic Logging Plugin*


==== Added

*Affecting all Beats*

*Auditbeat*

*Filebeat*

- Remove beta flag for some filebeat modules. {pull}14374[14374]
- Extend documentation about hints annotation for processors {pull}30561[30561]

*Heartbeat*


*Metricbeat*

- Add `kubernetes.container.status.last.reason` metric {pull}30306[30306]
- Extend documentation about `orchestrator.cluster` fields {pull}30518[30518]
- Fix overflow in `iostat` metrics {pull}30679[30679]

*Packetbeat*


*Functionbeat*


*Winlogbeat*



*Elastic Log Driver*


==== Deprecated

*Affecting all Beats*


*Filebeat*


*Heartbeat*

*Metricbeat*


*Packetbeat*

*Winlogbeat*

*Functionbeat*

==== Known Issue
<|MERGE_RESOLUTION|>--- conflicted
+++ resolved
@@ -35,12 +35,9 @@
 - Fix field names with `add_network_direction` processor. {issue}29747[29747] {pull}29751[29751]
 - Fix the ability for subcommands to be ran properly from the beats containers. {pull}30452[30452]
 - Log errors when parsing and applying config blocks and if the input is disabled. {pull}30534[30534]
-<<<<<<< HEAD
 - Ensure that the Reloadable part of beats are initialized before the Manager is started. {issue}30533[30533]
-=======
 - Fixes Beats crashing when glibc >= 2.35 is used {issue}30576[30576]
 - Fix dissect trim panics from DELETE (127)(\u007f) character {issue}30657[30657] {pull}30658[30658]
->>>>>>> c3b04711
 
 *Auditbeat*
 
