--- conflicted
+++ resolved
@@ -515,12 +515,9 @@
 - Add memory metrics into compute googlecloud. {pull}18802[18802]
 - Add new fields to HAProxy module. {issue}18523[18523]
 - Add Tomcat overview dashboard {pull}14026[14026]
-<<<<<<< HEAD
 - Accept prefix as metric_types config parameter in googlecloud stackdriver metricset. {pull}19345[19345]
-=======
 - Update Couchbase to version 6.5 {issue}18595[18595] {pull}19055[19055]
 - Add dashboards for googlecloud load balancing metricset. {pull}18369[18369]
->>>>>>> 07639fe0
 - Add support for v1 consumer API in Cloud Foundry module, use it by default. {pull}19268[19268]
 - Add param `aws_partition` to support aws-cn, aws-us-gov regions. {issue}18850[18850] {pull}19423[19423]
 
