// Use these for links to issue and pulls. Note issues and pulls redirect one to
// each other on Github, so don't worry too much on using the right prefix.
:issue: https://github.com/elastic/beats/issues/
:pull: https://github.com/elastic/beats/pull/

=== Beats version HEAD
https://github.com/elastic/beats/compare/v7.0.0-alpha2...master[Check the HEAD diff]

==== Breaking changes

*Affecting all Beats*

- Update to Golang 1.12.1. {pull}11330[11330]

*Auditbeat*


*Filebeat*

- Fix parsing of Elasticsearch node name by `elasticsearch/slowlog` fileset. {pull}14547[14547]

*Heartbeat*


*Journalbeat*

- Remove broken dashboard. {pull}15288[15288]

*Metricbeat*

- kubernetes.container.cpu.limit.cores and kubernetes.container.cpu.requests.cores are now floats. {issue}11975[11975]

*Packetbeat*


*Winlogbeat*

*Functionbeat*


==== Bugfixes

*Affecting all Beats*

- Fix a race condition with the Kafka pipeline client, it is possible that `Close()` get called before `Connect()` . {issue}11945[11945]
- Allow users to configure only `cluster_uuid` setting under `monitoring` namespace. {pull}14338[14338]

*Auditbeat*


*Filebeat*

- cisco/asa fileset: Fix parsing of 302021 message code. {pull}14519[14519]
- Fix filebeat azure dashboards, event category should be `Alert`. {pull}14668[14668]
<<<<<<< HEAD
- Fix a problem in Filebeat input httpjson where interval is not used as time.Duration. {pull}14728[14728]
- Update Logstash module's Grok patterns to support Logstash 7.4 logs. {pull}14743[14743]
- Fix SSL config in input.yml for Filebeat httpjson input in the MISP module. {pull}14767[14767]
- Fix session reset detection and a crash in Netflow input. {pull}14904[14904]
=======
>>>>>>> 2403a7f8

*Heartbeat*

- Fix recording of SSL cert metadata for Expired/Unvalidated x509 certs. {pull}13687[13687]

*Journalbeat*


*Metricbeat*

- Fix checking tagsFilter using length in cloudwatch metricset. {pull}14525[14525]
- Fixed bug with `elasticsearch/cluster_stats` metricset not recording license expiration date correctly. {issue}14541[14541] {pull}14591[14591]
- Log bulk failures from bulk API requests to monitoring cluster. {issue}14303[14303] {pull}14356[14356]
- Fixed bug with `elasticsearch/cluster_stats` metricset not recording license ID in the correct field. {pull}14592[14592]
- Fix `docker.container.size` fields values {issue}14979[14979] {pull}15224[15224]
- Make `kibana` module more resilient to Kibana unavailability. {issue}15258[15258] {pull}15270[15270]
- Make `logstash` module more resilient to Logstash unavailability. {issue}15276[15276] {pull}15306[15306]

*Packetbeat*


*Winlogbeat*


*Functionbeat*


==== Added

*Affecting all Beats*


*Auditbeat*


*Filebeat*

- `container` and `docker` inputs now support reading of labels and env vars written by docker JSON file logging driver. {issue}8358[8358]
- Add `index` option to all inputs to directly set a per-input index value. {pull}14010[14010]

*Heartbeat*


*Journalbeat*

*Metricbeat*


*Packetbeat*


*Functionbeat*


*Winlogbeat*


==== Deprecated

*Affecting all Beats*

*Filebeat*


*Heartbeat*

*Journalbeat*

*Metricbeat*


*Packetbeat*

*Winlogbeat*

*Functionbeat*

==== Known Issue

*Journalbeat*<|MERGE_RESOLUTION|>--- conflicted
+++ resolved
@@ -52,13 +52,10 @@
 
 - cisco/asa fileset: Fix parsing of 302021 message code. {pull}14519[14519]
 - Fix filebeat azure dashboards, event category should be `Alert`. {pull}14668[14668]
-<<<<<<< HEAD
 - Fix a problem in Filebeat input httpjson where interval is not used as time.Duration. {pull}14728[14728]
 - Update Logstash module's Grok patterns to support Logstash 7.4 logs. {pull}14743[14743]
 - Fix SSL config in input.yml for Filebeat httpjson input in the MISP module. {pull}14767[14767]
 - Fix session reset detection and a crash in Netflow input. {pull}14904[14904]
-=======
->>>>>>> 2403a7f8
 
 *Heartbeat*
 
