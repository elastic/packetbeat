--- conflicted
+++ resolved
@@ -549,7 +549,7 @@
 - Move aws-s3 input to GA. {pull}23631[23631]
 - Populate `source.mac` and `destination.mac` for Suricata EVE events. {issue}23706[23706] {pull}23721[23721]
 - Added string splitting for httpjson input {pull}24022[24022]
-<<<<<<< HEAD
+- Added Signatures fileset to Zeek module {pull}23772[23772]
 - Upgrade Cisco ASA/FTD/Umbrella to ECS 1.8.0. {pull}23819[23819]
 - Add new ECS user and categories features to google_workspace/gsuite {issue}23118[23118] {pull}23709[23709]
 - Move crowdstrike JS processor to ingest pipelines and upgrade to ECS 1.8.0 {issue}23118[23118] {pull}23875[23875]
@@ -570,9 +570,6 @@
 - Upgrade elasticsearch/audit to ECS 1.8 {issue}23118[23118] {pull}24000[24000]
 - Upgrade okta to ecs 1.8.0 and move js processor to ingest pipeline {issue}23118[23118] {pull}23929[23929]
 - Update zoom module to ECS 1.8. {pull}23904[23904] {issue}23118[23118]
-=======
-- Added Signatures fileset to Zeek module {pull}23772[23772]
->>>>>>> 5f1bf054
 
 *Heartbeat*
 
