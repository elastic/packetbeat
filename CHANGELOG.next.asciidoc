--- conflicted
+++ resolved
@@ -240,9 +240,7 @@
 - Prevent CEL input from re-entering the eval loop when an evaluation failed. {pull}37161[37161]
 - Update CEL extensions library to v1.7.0. {pull}37172[37172]
 - Add support for complete URL replacement in HTTPJSON chain steps. {pull}37486[37486]
-<<<<<<< HEAD
 - Add Apache Pulsar as a new output. {pull}37552[37552]
-=======
 - Add support for user-defined query selection in EntraID entity analytics provider. {pull}37653[37653]
 - Update CEL extensions library to v1.8.0 to provide runtime error location reporting. {issue}37304[37304] {pull}37718[37718]
 - Add request trace logging for chained API requests. {issue}37551[36551] {pull}37682[37682]
@@ -271,7 +269,6 @@
 - Update CEL mito extensions to v1.11.0 to improve type checking. {pull}39460[39460]
 - Improve logging of request and response with request trace logging in error conditions. {pull}39455[39455]
 - Add HTTP metrics to CEL input. {issue}39501[39501] {pull}39503[39503]
->>>>>>> 9b338cd9
 
 *Auditbeat*
 
