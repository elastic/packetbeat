--- conflicted
+++ resolved
@@ -228,12 +228,7 @@
 - Fix Zoom module parameters for basic auth and url path. {pull}23779[23779]
 - Fix handling of ModifiedProperties field in Office 365. {pull}23777[23777]
 - Use rfc6587 framing for fortinet firewall and clientendpoint filesets when transferring over tcp. {pull}23837[23837]
-<<<<<<< HEAD
-- Fix goroutines leak with some inputs in autodiscover. {pull}23722[23722]
-- Fix various processing errors in the Suricata module. {pull}23236[23236]
 - Fix httpjson input logging so it doesn't conflict with ECS. {pull}23972[23972]
-=======
->>>>>>> c7d5559f
 
 *Heartbeat*
 
