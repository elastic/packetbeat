// Use these for links to issue and pulls. Note issues and pulls redirect one to
// each other on Github, so don't worry too much on using the right prefix.
:issue: https://github.com/elastic/beats/issues/
:pull: https://github.com/elastic/beats/pull/

=== Beats version HEAD
https://github.com/elastic/beats/compare/v8.8.1\...main[Check the HEAD diff]

==== Breaking changes

*Affecting all Beats*

- Fix FQDN being lowercased when used as `host.hostname` {issue}39993[39993]
- Beats won't log start up information when running under the Elastic Agent {40390}40390[40390]
- Filebeat now needs `dup3`, `faccessat2`, `prctl` and `setrlimit` syscalls to run the journald input. If this input is not being used, the syscalls are not needed. All Beats have those syscalls allowed now because the default seccomp policy is global to all Beats. {pull}40061[40061]
- Beats will rate limit the logs about errors when indexing events on Elasticsearch, logging a summary every 10s. The logs sent to the event log is unchanged. {issue}40157[40157]
- Drop support for Debian 10 and upgrade statically linked glibc from 2.28 to 2.31 {pull}41402[41402]
- Fix metrics not being ingested, due to "Limit of total fields [10000] has been exceeded while adding new fields [...]". The total fields limit has been increased to 12500. No significant performance impact on Elasticsearch is anticipated. {pull}41640[41640]
- Set default kafka version to 2.1.0 in kafka output and filebeat. {pull}41662[41662]

*Auditbeat*


*Filebeat*

- Convert netflow input to API v2 and disable event normalisation {pull}37901[37901]
- Removed deprecated Squid from Beats. See <<migrate-from-deprecated-module>> for migration options. {pull}38037[38037]
- Removed deprecated Sonicwall from Beats. Use the https://docs.elastic.co/integrations/sonicwall[SonicWall Firewall] Elastic integration instead. {pull}38037[38037]
- Removed deprecated Radware from Beats. See <<migrate-from-deprecated-module>> for migration options. {pull}38037[38037]
- Removed deprecated Netscout from Beats. See <<migrate-from-deprecated-module>> for migration options. {pull}38037[38037]
- Removed deprecated Juniper Netscreen from Beats. See <<migrate-from-deprecated-module>> for migration options. {pull}38037[38037]
- Removed deprecated Impreva from Beats. See <<migrate-from-deprecated-module>> for migration options. {pull}38037[38037]
- Removed deprecated Cylance from Beats. See <<migrate-from-deprecated-module>> for migration options. {pull}38037[38037]
- Removed deprecated Bluecoat from Beats. See <<migrate-from-deprecated-module>> for migration options. {pull}38037[38037]
- Introduce input/netmetrics and refactor netflow input metrics {pull}38055[38055]
- Update Salesforce module to use new Salesforce input. {pull}37509[37509]
- Tag events that come from a filestream in "take over" mode. {pull}39828[39828]
- Fix high IO and handling of a corrupted registry log file. {pull}35893[35893]
- Enable file ingestion to report detailed status to Elastic Agent {pull}40075[40075]
- Filebeat, when running with Elastic-Agent, reports status for Filestream input. {pull}40121[40121]
- Fix filestream's registry GC: registry entries will never be removed if clean_inactive is set to "-1". {pull}40258[40258]
- Added `ignore_empty_values` flag in `decode_cef` Filebeat processor. {pull}40268[40268]
- Added support for hyphens in extension keys in `decode_cef` Filebeat processor. {pull}40427[40427]
- Journald: removed configuration options `include_matches.or`, `include_matches.and`, `backoff`, `max_backoff`, `cursor_seek_fallback`. {pull}40061[40061]
- Journald: `include_matches.match` now behaves in the same way as matchers in `journalctl`. Users should carefully update their input configuration. {pull}40061[40061]
- Journald: `seek` and `since` behaviour have been simplified, if there is a cursor (state) `seek` and `since` are ignored and the cursor is used. {pull}40061[40061]
- Redis: Added replication role as a field to submitted slowlogs
- Added `container.image.name` to `journald` Filebeat input's Docker-specific translated fields. {pull}40450[40450]
- Change log.file.path field in awscloudwatch input to nested object. {pull}41099[41099]
- Remove deprecated awscloudwatch field from Filebeat. {pull}41089[41089]
- The performance of ingesting SQS data with the S3 input has improved by up to 60x for queues with many small events. `max_number_of_messages` config for SQS mode is now ignored, as the new design no longer needs a manual cap on messages. Instead, use `number_of_workers` to scale ingestion rate in both S3 and SQS modes. The increased efficiency may increase network bandwidth consumption, which can be throttled by lowering `number_of_workers`. It may also increase number of events stored in memory, which can be throttled by lowering the configured size of the internal queue. {pull}40699[40699]
- Fixes filestream logging the error "filestream input with ID 'ID' already exists, this will lead to data duplication[...]" on Kubernetes when using autodiscover. {pull}41585[41585]
- Add kafka compression support for ZSTD.
- Filebeat fails to start if there is any input with a duplicated ID. It logs the duplicated IDs and the offending inputs configurations. {pull}41731[41731]

*Heartbeat*


*Metricbeat*

- Setting period for counter cache for Prometheus remote_write at least to 60sec {pull}38553[38553]
- Remove fallback to the node limit for the `kubernetes.pod.cpu.usage.limit.pct` and `kubernetes.pod.memory.usage.limit.pct` metrics calculation
- Add support for Kibana status metricset in v8 format {pull}40275[40275]
- Mark system process metricsets as running if metrics are partially available {pull}40565[40565]
- Added back `elasticsearch.node.stats.jvm.mem.pools.*` to the `node_stats` metricset {pull}40571[40571]
- Add GCP organization and project details to ECS cloud fields. {pull}40461[40461]
- Add support for specifying a custom endpoint for GCP service clients. {issue}40848[40848] {pull}40918[40918]
- Fix incorrect handling of types in SQL module. {issue}40090[40090] {pull}41607[41607]

*Osquerybeat*

- Add action responses data stream, allowing osquerybeat to post action results directly to elasticsearch. {pull}39143[39143]
- Disable allow_unsafe osquery configuration. {pull}40130[40130]
- Upgrade to osquery 5.12.1. {pull}40368[40368]
- Upgrade to osquery 5.13.1. {pull}40849[40849]

*Osquerybeat*


*Packetbeat*

- Use base-16 for reporting `serial_number` value in TLS fields in line with the ECS recommendation. {pull}41542[41542]

- Expire source port mappings. {pull}41581[41581]

*Winlogbeat*

- Add "event.category" and "event.type" to Sysmon module for EventIDs 8, 9, 19, 20, 27, 28, 255 {pull}35193[35193]

*Functionbeat*


*Elastic Logging Plugin*


==== Bugfixes

*Affecting all Beats*

- Support for multiline zookeeper logs {issue}2496[2496]
- Add checks to ensure reloading of units if the configuration actually changed. {pull}34346[34346]
- Fix namespacing on self-monitoring {pull}32336[32336]
- Fix namespacing on self-monitoring {pull}32336[32336]
- Fix Beats started by agent do not respect the allow_older_versions: true configuration flag {issue}34227[34227] {pull}34964[34964]
- Fix performance issues when we have a lot of inputs starting and stopping by allowing to disable global processors under fleet. {issue}35000[35000] {pull}35031[35031]
- 'add_cloud_metadata' processor - add cloud.region field for GCE cloud provider
- 'add_cloud_metadata' processor - update azure metadata api version to get missing `cloud.account.id` field
- Upgraded apache arrow library used in x-pack/libbeat/reader/parquet from v11 to v12.0.1 in order to fix cross-compilation issues {pull}35640[35640]
- Fix panic when MaxRetryInterval is specified, but RetryInterval is not {pull}35820[35820]
- Support build of projects outside of beats directory {pull}36126[36126]
- Support Elastic Agent control protocol chunking support {pull}37343[37343]
- Lower logging level to debug when attempting to configure beats with unknown fields from autodiscovered events/environments {pull}[37816][37816]
- Set timeout of 1 minute for FQDN requests {pull}37756[37756]
- Fix issue where old data could be saved in the memory queue after acknowledgment, increasing memory use {pull}41356[41356]
- Ensure Elasticsearch output can always recover from network errors {pull}40794[40794]
- Add `translate_ldap_attribute` processor. {pull}41472[41472]
- Remove unnecessary debug logs during idle connection teardown {issue}40824[40824]
- Fix incorrect cloud provider identification in add_cloud_metadata processor using provider priority mechanism {pull}41636[41636]
- Prevent panic if libbeat processors are loaded more than once. {issue}41475[41475] {pull}41857[51857]

*Auditbeat*

- auditd: Request status from a separate socket to avoid data congestion {pull}41207[41207]
- auditd: Use ECS `event.type: end` instead of `stop` for SERVICE_STOP, DAEMON_ABORT, and DAEMON_END messages. {pull}41558[41558]
- auditd: Update syscall names for Linux 6.11. {pull}41558[41558]
- hasher: Geneneral improvements and fixes. {pull}41863[41863]

*Filebeat*

- [Gcs Input] - Added missing locks for safe concurrency {pull}34914[34914]
- Fix the ignore_inactive option being ignored in Filebeat's filestream input {pull}34770[34770]
- Fix TestMultiEventForEOFRetryHandlerInput unit test of CometD input {pull}34903[34903]
- Add input instance id to request trace filename for httpjson and cel inputs {pull}35024[35024]
- Fixes "Can only start an input when all related states are finished" error when running under Elastic-Agent {pull}35250[35250] {issue}33653[33653]
- [system] sync system/auth dataset with system integration 1.29.0. {pull}35581[35581]
- [GCS Input] - Fixed an issue where bucket_timeout was being applied to the entire bucket poll interval and not individual bucket object read operations. Fixed a map write concurrency issue arising from data races when using a high number of workers. Fixed the flaky tests that were present in the GCS test suit. {pull}35605[35605]
- Fixed concurrency and flakey tests issue in azure blob storage input. {issue}35983[35983] {pull}36124[36124]
- Fix panic when sqs input metrics getter is invoked {pull}36101[36101] {issue}36077[36077]
- Fix handling of Juniper SRX structured data when there is no leading junos element. {issue}36270[36270] {pull}36308[36308]
- Fix Filebeat Cisco module with missing escape character {issue}36325[36325] {pull}36326[36326]
- Added a fix for Crowdstrike pipeline handling process arrays {pull}36496[36496]
- [threatintel] MISP pagination fixes {pull}37898[37898]
- Fix file handle leak when handling errors in filestream {pull}37973[37973]
- Fix a race condition that could crash Filebeat with a "negative WaitGroup counter" error {pull}38094[38094]
- Fix "failed processing S3 event for object key" error on aws-s3 input when key contains the "+" character {issue}38012[38012] {pull}38125[38125]
- Fix filebeat gcs input panic {pull}38407[38407]
- Fix filestream's registry GC: registry entries are now removed from the in-memory and disk store when they're older than the set TTL {issue}36761[36761] {pull}38488[38488]
- Fix filestream's registry GC: registry entries are now removed from the in-memory and disk store when they're older than the set TTL {issue}36761[36761] {pull}38488[38488]
- [threatintel] MISP splitting fix for empty responses {issue}38739[38739] {pull}38917[38917]
- Prevent GCP Pub/Sub input blockage by increasing default value of `max_outstanding_messages` {issue}35029[35029] {pull}38985[38985]
- Updated Websocket input title to align with existing inputs {pull}39006[39006]
- Restore netflow input on Windows {pull}39024[39024]
- Upgrade azure-event-hubs-go and azure-storage-blob-go dependencies. {pull}38861[38861]
- Fix request trace filename handling in http_endpoint input. {pull}39410[39410]
- Upgrade github.com/hashicorp/go-retryablehttp to mitigate CVE-2024-6104 {pull}40036[40036]
- Fix for Google Workspace duplicate events issue by adding canonical sorting over fingerprint keys array to maintain key order. {pull}40055[40055] {issue}39859[39859]
- Fix handling of deeply nested numeric values in HTTP Endpoint CEL programs. {pull}40115[40115]
- Prevent panic in CEL and salesforce inputs when github.com/hashicorp/go-retryablehttp exceeds maximum retries. {pull}40144[40144]
- Fix bug in CEL input rate limit logic. {issue}40106[40106] {pull}40270[40270]
- Relax requirements in Okta entity analytics provider user and device profile data shape. {pull}40359[40359]
- Fix bug in Okta entity analytics rate limit logic. {issue}40106[40106] {pull}40267[40267]
- Fix crashes in the journald input. {pull}40061[40061]
- Fix order of configuration for EntraID entity analytics provider. {pull}40487[40487]
- Ensure Entra ID request bodies are not truncated and trace logs are rotated before 100MB. {pull}40494[40494]
- The Elasticsearch output now correctly logs the event fields to the event log file {issue}40509[40509] {pull}40512[40512]
- Fix the "No such input type exist: 'azure-eventhub'" error on the Windows platform {issue}40608[40608] {pull}40609[40609]
- awss3 input: Fix handling of SQS notifications that don't contain a region. {pull}40628[40628]
- Fix credential handling when workload identity is being used in GCS input. {issue}39977[39977] {pull}40663[40663]
- Fix publication of group data from the Okta entity analytics provider. {pull}40681[40681]
- Ensure netflow custom field configuration is applied. {issue}40735[40735] {pull}40730[40730]
- Fix replace processor handling of zero string replacement validation. {pull}40751[40751]
- Fix long filepaths in diagnostics exceeding max path limits on Windows. {pull}40909[40909]
- Add backup and delete for AWS S3 polling mode feature back. {pull}41071[41071]
- Fix a bug in Salesforce input to only handle responses with 200 status code {pull}41015[41015]
- Fixed failed job handling and removed false-positive error logs in the GCS input. {pull}41142[41142]
- Bump github.com/elastic/go-sfdc dependency used by x-pack/filebeat/input/salesforce. {pull}41192[41192]
- Log bad handshake details when websocket connection fails {pull}41300[41300]
- Improve modification time handling for entities and entity deletion logic in the Active Directory entityanalytics input. {pull}41179[41179]
- Journald input now can read events from all boots {issue}41083[41083] {pull}41244[41244]
- Fix double encoding of client_secret in the Entity Analytics input's Azure Active Directory provider {pull}41393[41393]
- Fix aws region in aws-s3 input s3 polling mode.  {pull}41572[41572]
- Fix errors in SQS host resolution in the `aws-s3` input when using custom (non-AWS) endpoints. {pull}41504[41504]
- Fix double encoding of client_secret in the Entity Analytics input's Azure Active Directory provider {pull}41393[41393]
- The azure-eventhub input now correctly reports its status to the Elastic Agent on fatal errors {pull}41469[41469]
- Add support for Access Points in the `aws-s3` input. {pull}41495[41495]
- Fix the "No such input type exist: 'salesforce'" error on the Windows/AIX platform. {pull}41664[41664]
- Fix missing key in streaming input logging. {pull}41600[41600]
- Improve S3 object size metric calculation to support situations where Content-Length is not available. {pull}41755[41755]
- Fix handling of http_endpoint request exceeding memory limits. {issue}41764[41764] {pull}41765[41765]

*Heartbeat*



*Metricbeat*

- Fix Azure Monitor 429 error by causing metricbeat to retry the request again. {pull}38294[38294]
- Fix fields not being parsed correctly in postgresql/database {issue}25301[25301] {pull}37720[37720]
- rabbitmq/queue - Change the mapping type of `rabbitmq.queue.consumers.utilisation.pct` to `scaled_float` from `long` because the values fall within the range of `[0.0, 1.0]`. Previously, conversion to integer resulted in reporting either `0` or `1`.
- Fix timeout caused by the retrival of which indices are hidden {pull}39165[39165]
- Fix Azure Monitor support for multiple aggregation types {issue}39192[39192] {pull}39204[39204]
- Fix handling of access errors when reading process metrics {pull}39627[39627]
- Fix behavior of cgroups path discovery when monitoring the host system from within a container {pull}39627[39627]
- Fix issue where beats may report incorrect metrics for its own process when running inside a container {pull}39627[39627]
- Normalize AWS RDS CPU Utilization values before making the metadata API call. {pull}39664[39664]
- Fix behavior of pagetypeinfo metrics {pull}39985[39985]
- Fix query logic for temp and non-temp tablespaces in Oracle module. {issue}38051[38051] {pull}39787[39787]
- Set GCP metrics config period to the default (60s) when the value is below the minimum allowed period. {issue}30434[30434] {pull}40020[40020]
- Fix statistic methods for metrics collected for SQS. {pull}40207[40207]
- Add GCP 'instance_id' resource label in ECS cloud fields. {issue}40033[40033] {pull}40062[40062]
- Fix missing metrics from CloudWatch when include_linked_accounts set to false. {issue}40071[40071] {pull}40135[40135]
- Update beat module with apm-server monitoring metrics fields {pull}40127[40127]
- Fix Azure Monitor metric timespan to restore Storage Account PT1H metrics {issue}40376[40376] {pull}40367[40367]
- Remove excessive info-level logs in cgroups setup {pull}40491[40491]
- Add missing ECS Cloud fields in GCP `metrics` metricset when using `exclude_labels: true` {issue}40437[40437] {pull}40467[40467]
- Add AWS OwningAccount support for cross account monitoring {issue}40570[40570] {pull}40691[40691]
- Use namespace for GetListMetrics when exists in AWS {pull}41022[41022]
- Fix http server helper SSL config. {pull}39405[39405]
- Fix Kubernetes metadata sometimes not being present after startup {pull}41216[41216]
- Do not report non-existant 0 values for RSS metrics in docker/memory {pull}41449[41449]
- Log Cisco Meraki `getDevicePerformanceScores` errors without stopping metrics collection. {pull}41622[41622]
<<<<<<< HEAD
- Remove `hostname` field from zookeeper's `mntr` data stream. {pull}0[0]
=======
- Don't skip first bucket value in GCP metrics metricset for distribution type metrics {pull}41822[41822]
>>>>>>> 3f51793e


*Osquerybeat*


*Packetbeat*


*Winlogbeat*

- Fix message handling in the experimental api. {issue}19338[19338] {pull}41730[41730]


*Elastic Logging Plugin*


==== Added

*Affecting all Beats*

- Added append Processor which will append concrete values or values from a field to target. {issue}29934[29934] {pull}33364[33364]
- dns processor: Add support for forward lookups (`A`, `AAAA`, and `TXT`). {issue}11416[11416] {pull}36394[36394]
- [Enhanncement for host.ip and host.mac] Disabling netinfo.enabled option of add-host-metadata processor {pull}36506[36506]
- allow `queue` configuration settings to be set under the output. {issue}35615[35615] {pull}36788[36788]
- Beats will now connect to older Elasticsearch instances by default {pull}36884[36884]
- Raise up logging level to warning when attempting to configure beats with unknown fields from autodiscovered events/environments
- elasticsearch output now supports `idle_connection_timeout`. {issue}35616[35615] {pull}36843[36843]
- Enable early event encoding in the Elasticsearch output, improving cpu and memory use {pull}38572[38572]
- The environment variable `BEATS_ADD_CLOUD_METADATA_PROVIDERS` overrides configured/default `add_cloud_metadata` providers {pull}38669[38669]
- When running under Elastic-Agent Kafka output allows dynamic topic in `topic` field {pull}40415[40415]
- The script processor has a new configuration option that only uses the cached javascript sessions and prevents the creation of new javascript sessions.
- Update to Go 1.22.7. {pull}41018[41018]
- Replace Ubuntu 20.04 with 24.04 for Docker base images {issue}40743[40743] {pull}40942[40942]
- Reduce memory consumption of k8s autodiscovery and the add_kubernetes_metadata processor when Deployment metadata is enabled
- Add `lowercase` processor. {issue}22254[22254] {pull}41424[41424]
- Add `uppercase` processor. {issue}22254[22254] {pull}41535[41535]
- Replace `compress/gzip` with https://github.com/klauspost/compress/gzip library for gzip compression {pull}41584[41584]

*Auditbeat*

- Added `add_session_metadata` processor, which enables session viewer on Auditbeat data. {pull}37640[37640]
- Add linux capabilities to processes in the system/process. {pull}37453[37453]
- Add linux capabilities to processes in the system/process. {pull}37453[37453]
- Add process.entity_id, process.group.name and process.group.id in add_process_metadata processor. Make fim module with kprobes backend to always add an appropriately configured add_process_metadata processor to enrich file events {pull}38776[38776]
- Split module/system/process into common and provider bits. {pull}41868[41868]

*Auditbeat*

- Improve logging in system/socket {pull}41571[41571]


*Auditbeat*


*Filebeat*

- add documentation for decode_xml_wineventlog processor field mappings.  {pull}32456[32456]
- httpjson input: Add request tracing logger. {issue}32402[32402] {pull}32412[32412]
- Add cloudflare R2 to provider list in AWS S3 input. {pull}32620[32620]
- Add support for single string containing multiple relation-types in getRFC5988Link. {pull}32811[32811]
- Added separation of transform context object inside httpjson. Introduced new clause `.parent_last_response.*` {pull}33499[33499]
- Added metric `sqs_messages_waiting_gauge` for aws-s3 input. {pull}34488[34488]
- Add nginx.ingress_controller.upstream.ip to related.ip {issue}34645[34645] {pull}34672[34672]
- Add unix socket log parsing for nginx ingress_controller {pull}34732[34732]
- Added metric `sqs_worker_utilization` for aws-s3 input. {pull}34793[34793]
- Add MySQL authentication message parsing and `related.ip` and `related.user` fields {pull}34810[34810]
- Add nginx ingress_controller parsing if one of upstreams fails to return response {pull}34787[34787]
- Add oracle authentication messages parsing {pull}35127[35127]
- Add `clean_session` configuration setting for MQTT input.  {pull}35806[16204]
- Add support for a simplified input configuraton when running under Elastic-Agent {pull}36390[36390]
- Added support for Okta OAuth2 provider in the CEL input. {issue}36336[36336] {pull}36521[36521]
- Added support for new features & removed partial save mechanism in the Azure Blob Storage input. {issue}35126[35126] {pull}36690[36690]
- Added support for new features and removed partial save mechanism in the GCS input. {issue}35847[35847] {pull}36713[36713]
- Use filestream input with file_identity.fingerprint as default for hints autodiscover. {issue}35984[35984] {pull}36950[36950]
- Add setup option `--force-enable-module-filesets`, that will act as if all filesets have been enabled in a module during setup. {issue}30915[30915] {pull}99999[99999]
- Made Azure Blob Storage input GA and updated docs accordingly. {pull}37128[37128]
- Made GCS input GA and updated docs accordingly. {pull}37127[37127]
- Add parseDateInTZ value template for the HTTPJSON input {pull}37738[37738]
- Improve rate limit handling by HTTPJSON {issue}36207[36207] {pull}38161[38161] {pull}38237[38237]
- Parse more fields from Elasticsearch slowlogs {pull}38295[38295]
- added benchmark input {pull}37437[37437]
- added benchmark input and discard output {pull}37437[37437]
- Update CEL mito extensions to v1.11.0 to improve type checking. {pull}39460[39460]
- Update CEL mito extensions to v1.12.2. {pull}39755[39755]
- Add support for base64-encoded HMAC headers to HTTP Endpoint. {pull}39655[39655]
- Add user group membership support to Okta entity analytics provider. {issue}39814[39814] {pull}39815[39815]
- Add request trace support for Okta and EntraID entity analytics providers. {pull}39821[39821]
- Fix handling of infinite rate values in CEL rate limit handling logic. {pull}39940[39940]
- Allow elision of set and append failure logging. {issue}34544[34544] {pull}39929[39929]
- Add ability to remove request trace logs from CEL input. {pull}39969[39969]
- Add ability to remove request trace logs from HTTPJSON input. {pull}40003[40003]
- Added out of the box support for Amazon EventBridge notifications over SQS to S3 input {pull}40006[40006]
- Update CEL mito extensions to v1.13.0 {pull}40035[40035]
- Add Jamf entity analytics provider. {pull}39996[39996]
- Add ability to remove request trace logs from http_endpoint input. {pull}40005[40005]
- Add ability to remove request trace logs from entityanalytics input. {pull}40004[40004]
- Relax constraint on Base DN in entity analytics Active Directory provider. {pull}40054[40054]
- Implement Elastic Agent status and health reporting for Netflow Filebeat input. {pull}40080[40080]
- Enhance input state reporting for CEL evaluations that return a single error object in events. {pull}40083[40083]
- Allow absent credentials when using GCS with Application Default Credentials. {issue}39977[39977] {pull}40072[40072]
- Add SSL and username support for Redis input, now the input includes support for Redis 6.0+. {pull}40111[40111]
- Add scaling up support for Netflow input. {issue}37761[37761] {pull}40122[40122]
- Update CEL mito extensions to v1.15.0. {pull}40294[40294]
- Allow cross-region bucket configuration in s3 input. {issue}22161[22161] {pull}40309[40309]
- Improve logging in Okta Entity Analytics provider. {issue}40106[40106] {pull}40347[40347]
- Document `winlog` input. {issue}40074[40074] {pull}40462[40462]
- Added retry logic to websocket connections in the streaming input. {issue}40271[40271] {pull}40601[40601]
- Disable event normalization for netflow input {pull}40635[40635]
- Allow attribute selection in the Active Directory entity analytics provider. {issue}40482[40482] {pull}40662[40662]
- Improve error quality when CEL program does not correctly return an events array. {pull}40580[40580]
- Added support for Microsoft Entra ID RBAC authentication. {issue}40434[40434] {pull}40879[40879]
- Add `use_kubeadm` config option for filebeat (both filbeat.input and autodiscovery) in order to toggle kubeadm-config api requests {pull}40301[40301]
- Make HTTP library function inclusion non-conditional in CEL input. {pull}40912[40912]
- Add support for Crowdstrike streaming API to the streaming input. {issue}40264[40264] {pull}40838[40838]
- Add support to CEL for reading host environment variables. {issue}40762[40762] {pull}40779[40779]
- Add CSV decoder to awss3 input. {pull}40896[40896]
- Change request trace logging to include headers instead of complete request. {pull}41072[41072]
- Improved GCS input documentation. {pull}41143[41143]
- Add CSV decoding capacity to azureblobstorage input {pull}40978[40978]
- Add CSV decoding capacity to gcs input {pull}40979[40979]
- Add support to source AWS cloudwatch logs from linked accounts. {pull}41188[41188]
- Jounrald input now supports filtering by facilities {pull}41061[41061]
- Add support to include AWS cloudwatch linked accounts when using log_group_name_prefix to define log group names. {pull}41206[41206]
- Improved Azure Blob Storage input documentation. {pull}41252[41252]
- Make ETW input GA. {pull}41389[41389]
- Added input metrics to GCS input. {issue}36640[36640] {pull}41505[41505]
- Add support for Okta entity analytics provider to collect role and factor data for users. {pull}41460[41460]
- Add support for Journald in the System module. {pull}41555[41555]
- Add ability to remove request trace logs from http_endpoint input. {pull}40005[40005]
- Add ability to remove request trace logs from entityanalytics input. {pull}40004[40004]
- Refactor & cleanup with updates to default values and documentation. {pull}41834[41834]
- Update CEL mito extensions to v1.16.0. {pull}41727[41727]
- Add evaluation state dump debugging option to CEL input. {pull}41335[41335]
- Added support for retry configuration in GCS input. {issue}11580[11580] {pull}41862[41862]
- Improve S3 polling mode states registry when using list prefix option. {pull}41869[41869]

*Auditbeat*


*Libbeat*

- enrich events with EC2 tags in add_cloud_metadata processor {pull}41477[41477]


*Heartbeat*

- Added status to monitor run log report.
- Upgrade node to latest LTS v18.20.3. {pull}40038[40038]

*Metricbeat*

- Add per-thread metrics to system_summary {pull}33614[33614]
- Add GCP CloudSQL metadata {pull}33066[33066]
- Add GCP Carbon Footprint metricbeat data {pull}34820[34820]
- Add event loop utilization metric to Kibana module {pull}35020[35020]
- Add metrics grouping by dimensions and time to Azure app insights {pull}36634[36634]
- Align on the algorithm used to transform Prometheus histograms into Elasticsearch histograms {pull}36647[36647]
- Add linux IO metrics to system/process {pull}37213[37213]
- Add new memory/cgroup metrics to Kibana module {pull}37232[37232]
- Add SSL support to mysql module {pull}37997[37997]
- Add SSL support for aerospike module {pull}38126[38126]
- Add `use_kubeadm` config option in kubernetes module in order to toggle kubeadm-config api requests {pull}40086[40086]
- Log the total time taken for GCP `ListTimeSeries` and `AggregatedList` requests {pull}40661[40661]
- Add new metrics for the vSphere Host metricset. {pull}40429[40429]
- Add new metrics for the vSphere Datastore metricset. {pull}40441[40441]
- Add new metricset cluster for the vSphere module. {pull}40536[40536]
- Add new metricset network for the vSphere module. {pull}40559[40559]
- Add new metricset resourcepool for the vSphere module. {pull}40456[40456]
- Add AWS Cloudwatch capability to retrieve tags from AWS/ApiGateway resources {pull}40755[40755]
- Add new metricset datastorecluster for vSphere module. {pull}40634[40634]
- Add support for new metrics in datastorecluster metricset. {pull}40694[40694]
- Add new metrics for the vSphere Virtualmachine metricset. {pull}40485[40485]
- Add support for snapshot in vSphere virtualmachine metricset {pull}40683[40683]
- Update fields to use mapstr in vSphere virtualmachine metricset  {pull}40707[40707]
- Add metrics related to triggered alarms in all the vSphere metricsets. {pull}40714[40714] {pull}40876[40876]
- Add support for period based intervalID in vSphere host and datastore metricsets {pull}40678[40678]
- Add new metrics fot datastore and minor changes to overall vSphere metrics {pull}40766[40766]
- Add `metrics_count` to Prometheus module if `metrics_count: true` is set. {pull}40411[40411]
- Added Cisco Meraki module {pull}40836[40836]
- Added Palo Alto Networks module {pull}40686[40686]
- Restore docker.network.in.* and docker.network.out.* fields in docker module {pull}40968[40968]
- Add `id` field to all the vSphere metricsets. {pull}41097[41097]
- Bump aerospike-client-go to version v7.7.1 and add support for basic auth in Aerospike module {pull}41233[41233]
- Only watch metadata for ReplicaSets in metricbeat k8s module {pull}41289[41289]
- Add support for region/zone for Vertex AI service in GCP module {pull}41551[41551]
- Add support for location label as an optional configuration parameter in GCP metrics metricset. {issue}41550[41550] {pull}41626[41626]

*Metricbeat*


*Osquerybeat*


*Packetbeat*


*Winlogbeat*

- Add handling for missing `EvtVarType`s in experimental api. {issue}19337[19337] {pull}41418[41418]
- Properly set events `UserData` when experimental api is used. {pull}41525[41525]
- Include XML is respected for experimental api {pull}41525[41525]
- Forwarded events use renderedtext info for experimental api {pull}41525[41525]
- Language setting is respected for experimental api {pull}41525[41525]
- Language setting also added to decode xml wineventlog processor {pull}41525[41525]
- Format embedded messages in the experimental api {pull}41525[41525]
- Implement exclusion range support for event_id. {issue}38623[38623] {pull}41639[41639]


*Functionbeat*

*Elastic Log Driver*
*Elastic Logging Plugin*


==== Deprecated

*Auditbeat*


*Filebeat*


*Heartbeat*



*Metricbeat*


*Osquerybeat*


*Packetbeat*


*Winlogbeat*


*Functionbeat*


*Elastic Logging Plugin*


==== Known Issues

















<|MERGE_RESOLUTION|>--- conflicted
+++ resolved
@@ -219,11 +219,8 @@
 - Fix Kubernetes metadata sometimes not being present after startup {pull}41216[41216]
 - Do not report non-existant 0 values for RSS metrics in docker/memory {pull}41449[41449]
 - Log Cisco Meraki `getDevicePerformanceScores` errors without stopping metrics collection. {pull}41622[41622]
-<<<<<<< HEAD
 - Remove `hostname` field from zookeeper's `mntr` data stream. {pull}0[0]
-=======
 - Don't skip first bucket value in GCP metrics metricset for distribution type metrics {pull}41822[41822]
->>>>>>> 3f51793e
 
 
 *Osquerybeat*
