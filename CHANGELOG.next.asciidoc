--- conflicted
+++ resolved
@@ -45,14 +45,7 @@
 
 *Filebeat*
 
-<<<<<<< HEAD
-- Adding a fix for threatintel module where MISP was paginating forever. {pull}31784[31784]xs
-- Fix deduplication in Google workspace module by changing fingerprint processor target field from `@metadata.id` to `@metadata._id`. {pull}31898[31898]
-- Fix handling and mapping of syslog priority, facility and severity values in Cisco module. {pull}32025[32025]
-- Fix http_endpoint input TLS handshake failures. {pull}32105[32105]
 - Fix wrong state ID in states registry for awss3 s3 direct input. {pull}32164[32164]
-=======
->>>>>>> e28d89be
 
 *Heartbeat*
 
