// Use these for links to issue and pulls. Note issues and pulls redirect one to
// each other on Github, so don't worry too much on using the right prefix.
:issue: https://github.com/elastic/beats/issues/
:pull: https://github.com/elastic/beats/pull/

=== Beats version HEAD
https://github.com/elastic/beats/compare/v7.0.0-alpha2...master[Check the HEAD diff]

==== Breaking changes

*Affecting all Beats*

- Update to Golang 1.12.1. {pull}11330[11330]
- Update to Golang 1.12.4. {pull}11782[11782]
- Update to ECS 1.0.1. {pull}12284[12284] {pull}12317[12317]
- Default of output.kafka.metadata.full is set to false by now. This reduced the amount of metadata to be queried from a kafka cluster. {pull}12738[12738]
- Fixed a crash under Windows when fetching processes information. {pull}12833[12833]
- Update to Golang 1.12.7. {pull}12931[12931]
- Remove `in_cluster` configuration parameter for Kuberentes, now in-cluster configuration is used only if no other kubeconfig is specified {pull}13051[13051]
- Disable Alibaba Cloud and Tencent Cloud metadata providers by default. {pull}13812[12812]
- Libbeat HTTP's Server can listen to a unix socket using the `unix:///tmp/hello.sock` syntax. {pull}13655[13655]
- Libbeat HTTP's Server can listen to a Windows named pipe using the `npipe:///hello` syntax. {pull}13655[13655]
- By default, all Beats-created files and folders will have a umask of 0027 (on POSIX systems). {pull}14119[14119]
- Adding new `Enterprise` license type to the licenser. {issue}14246[14246]
- Fix memory leak in kubernetes autodiscover provider and add_kubernetes_metadata processor happening when pods are terminated without sending a delete event. {pull}14259[14259]

*Auditbeat*

- Auditd module: Normalized value of `event.category` field from `user-login` to `authentication`. {pull}11432[11432]
- Auditd module: Unset `auditd.session` and `user.audit.id` fields are removed from audit events. {issue}11431[11431] {pull}11815[11815]
- Socket dataset: Exclude localhost by default {pull}11993[11993]
- Socket dataset: New implementation using Kprobes for finer-grained monitoring and UDP support. {pull}13058[13058]

*Filebeat*

- Add Filebeat Azure Dashboards {pull}14127[14127]
- Add read_buffer configuration option. {pull}11739[11739]
- `convert_timezone` option is removed and locale is always added to the event so timezone is used when parsing the timestamp, this behaviour can be overriden with processors. {pull}12410[12410]
- Fix a race condition in the TCP input when close the client socket. {pull}13038[13038]
- cisco/asa fileset: Renamed log.original to event.original and cisco.asa.list_id to cisco.asa.rule_name. {pull}13286[13286]
- cisco/asa fileset: Fix parsing of 302021 message code. {pull}13476[13476]

*Heartbeat*

- Removed the `add_host_metadata` and `add_cloud_metadata` processors from the default config. These don't fit well with ECS for Heartbeat and were rarely used.
- Fixed/altered redirect behavior. `max_redirects` now defaults to 0 (no redirects). Following redirects now works across hosts, but some timing fields will not be reported. {pull}14125[14125]
- Removed `host.name` field that should never have been included. Heartbeat uses `observer.*` fields instead. {pull}14140[14140]
<<<<<<< HEAD
- Changed default user-agent to be `elastic_heartbeat` as the current default `Go-http-client/1.1` is often blacklisted. {pull}14291[14291]
=======
- JSON/Regex checks against HTTP bodies will only consider the first 100MiB of the HTTP body to prevent excessive memory usage. {pull}14223[pull]
>>>>>>> 6c6b3969

*Journalbeat*

*Metricbeat*

- Add new dashboards for Azure vms, vm guest metrics, vm scale sets {pull}14000[14000]
- Add new Dashboard for PostgreSQL database stats {pull}13187[13187]
- Add new dashboard for CouchDB database {pull}13198[13198]
- Add new dashboard for Ceph cluster stats {pull}13216[13216]
- Add new dashboard for Aerospike database stats {pull}13217[13217]
- Add new dashboard for Couchbase cluster stats {pull}13212[13212]
- Add new dashboard for Prometheus server stats {pull}13126[13126]
- Add new option `OpMultiplyBuckets` to scale histogram buckets to avoid decimal points in final events {pull}10994[10994]
- system/raid metricset now uses /sys/block instead of /proc/mdstat for data. {pull}11613[11613]
- kubernetes.container.cpu.limit.cores and kubernetes.container.cpu.requests.cores are now floats. {issue}11975[11975]
- Add statistic option into cloudwatch metricset. If there is no statistic method specified, default is to collect Average, Sum, Maximum, Minimum and SampleCount. {issue}12370[12370] {pull}12840[12840]

*Packetbeat*

- Add support for mongodb opcode 2013 (OP_MSG). {issue}6191[6191] {pull}8594[8594]
- NFSv4: Always use opname `ILLEGAL` when failed to match request to a valid nfs operation. {pull}11503[11503]

*Winlogbeat*

*Functionbeat*

- Separate management and functions in Functionbeat. {pull}12939[12939]

==== Bugfixes

*Affecting all Beats*

- Fix typo in TLS renegotiation configuration and setting the option correctly {issue}10871[10871], {pull}12354[12354]
- Ensure all beat commands respect configured settings. {pull}10721[10721]
- Add missing fields and test cases for libbeat add_kubernetes_metadata processor. {issue}11133[11133], {pull}11134[11134]
- decode_json_field: process objects and arrays only {pull}11312[11312]
- decode_json_field: do not process arrays when flag not set. {pull}11318[11318]
- Report faulting file when config reload fails. {pull}11304[11304]
- Fix a typo in libbeat/outputs/transport/client.go by updating `c.conn.LocalAddr()` to `c.conn.RemoteAddr()`. {pull}11242[11242]
- Management configuration backup file will now have a timestamps in their name. {pull}11034[11034]
- [CM] Parse enrollment_token response correctly {pull}11648[11648]
- Not hiding error in case of http failure using elastic fetcher {pull}11604[11604]
- Escape BOM on JsonReader before trying to decode line {pull}11661[11661]
- Fix matching of string arrays in contains condition. {pull}11691[11691]
- Replace wmi queries with win32 api calls as they were consuming CPU resources {issue}3249[3249] and {issue}11840[11840]
- Fix a race condition with the Kafka pipeline client, it is possible that `Close()` get called before `Connect()` . {issue}11945[11945]
- Fix queue.spool.write.flush.events config type. {pull}12080[12080]
- Fixed a memory leak when using the add_process_metadata processor under Windows. {pull}12100[12100]
- Fix of docker json parser for missing "log" jsonkey in docker container's log {issue}11464[11464]
- Fixed Beat ID being reported by GET / API. {pull}12180[12180]
- Fixed setting bulk max size in kafka output. {pull}12254[12254]
- Add host.os.codename to fields.yml. {pull}12261[12261]
- Fix `@timestamp` being duplicated in events if `@timestamp` is set in a
  processor (or by any code utilizing `PutValue()` on a `beat.Event`).
- Fix leak in script processor when using Javascript functions in a processor chain. {pull}12600[12600]
- Add additional nil pointer checks to Docker client code to deal with vSphere Integrated Containers {pull}12628[12628]
- Fixed `json.add_error_key` property setting for delivering error messages from beat events  {pull}11298[11298]
- Fix Central Management enroll under Windows {issue}12797[12797] {pull}12799[12799]
- ILM: Use GET instead of HEAD when checking for alias to expose detailed error message. {pull}12886[12886]
- Fix seccomp policy preventing some features to function properly on 32bit Linux systems. {issue}12990[12990] {pull}13008[13008]
- Fix unexpected stops on docker autodiscover when a container is restarted before `cleanup_timeout`. {issue}12962[12962] {pull}13127[13127]
- Fix install-service.ps1's ability to set Windows service's delay start configuration. {pull}13173[13173]
- Fix some incorrect types and formats in field.yml files. {pull}13188[13188]
- Load DLLs only from Windows system directory. {pull}13234[13234] {pull}13384[13384]
- Fix mapping for kubernetes.labels and kubernetes.annotations in add_kubernetes_metadata. {issue}12638[12638] {pull}13226[13226]
- Fix case insensitive regular expressions not working correctly. {pull}13250[13250]
- Disable `add_kubernetes_metadata` if no matchers found. {pull}13709[13709]
- Better wording for xpack beats when the _xpack endpoint is not reachable. {pull}13771[13771]
- Recover from panics in the javascript process and log details about the failure to aid in future debugging. {pull}13690[13690]
- Make the script processor concurrency-safe. {issue}13690[13690] {pull}13857[13857]
- Kubernetes watcher at `add_kubernetes_metadata` fails with StatefulSets {pull}13905[13905]
- Fix panics that could result from invalid TLS certificates. This can affect Beats that connect over
  TLS or Beats that accept connections over TLS and validate client certificates. {pull}14146[14146]
- Support usage of custom builders without hints and mappers {pull}13839[13839]

*Auditbeat*

- Process dataset: Fixed a memory leak under Windows. {pull}12100[12100]
- Login dataset: Fix re-read of utmp files. {pull}12028[12028]
- Package dataset: Fixed a crash inside librpm after Auditbeat has been running for a while. {issue}12147[12147] {pull}12168[12168]
- Fix formatting of config files on macOS and Windows. {pull}12148[12148]
- Fix direction of incoming IPv6 sockets. {pull}12248[12248]
- Package dataset: Close librpm handle. {pull}12215[12215]
- Package dataset: Auto-detect package directories. {pull}12289[12289]
- Package dataset: Improve dpkg parsing. {pull}12325[12325]
- System module: Start system module without host ID. {pull}12373[12373]
- Host dataset: Fix reboot detection logic. {pull}12591[12591]
- Add syscalls used by librpm for the system/package dataset to the default Auditbeat seccomp policy. {issue}12578[12578] {pull}12617[12617]
- Process dataset: Do not show non-root warning on Windows. {pull}12740[12740]
- Host dataset: Export Host fields to gob encoder. {pull}12940[12940]
- Socket dataset: Fix start errors when IPv6 is disabled on the kernel. {issue}13953[13953] {pull}13966[13966]

*Filebeat*

- Add support for Cisco syslog format used by their switch. {pull}10760[10760]
- Cover empty request data, url and version in Apache2 module{pull}10730[10730]
- Fix registry entries not being cleaned due to race conditions. {pull}10747[10747]
- Improve detection of file deletion on Windows. {pull}10747[10747]
- Add missing Kubernetes metadata fields to Filebeat CoreDNS module, and fix a documentation error. {pull}11591[11591]
- Reduce memory usage if long lines are truncated to fit `max_bytes` limit. The line buffer is copied into a smaller buffer now. This allows the runtime to release unused memory earlier. {pull}11524[11524]
- Fix memory leak in Filebeat pipeline acker. {pull}12063[12063]
- Fix goroutine leak caused on initialization failures of log input. {pull}12125[12125]
- Fix goroutine leak on non-explicit finalization of log input. {pull}12164[12164]
- Skipping unparsable log entries from docker json reader {pull}12268[12268]
- Parse timezone in PostgreSQL logs as part of the timestamp {pull}12338[12338]
- Load correct pipelines when system module is configured in modules.d. {pull}12340[12340]
- Fix timezone offset parsing in system/syslog. {pull}12529[12529]
- When TLS is configured for the TCP input and a `certificate_authorities` is configured we now default to `required` for the `client_authentication`. {pull}12584[12584]
- Apply `max_message_size` to incoming message buffer. {pull}11966[11966]
- Syslog input will now omit the `process` object from events if it is empty. {pull}12700[12700]
- Fix multiline pattern in Postgres which was too permissive {issue}12078[12078] {pull}13069[13069]
- Allow path variables to be used in files loaded from modules.d. {issue}13184[13184]
- Fix filebeat autodiscover fileset hint for container input. {pull}13296[13296]
- Fix incorrect references to index patterns in AWS and CoreDNS dashboards. {pull}13303[13303]
- Fix timezone parsing of system module ingest pipelines. {pull}13308[13308]
- Fix timezone parsing of elasticsearch module ingest pipelines. {pull}13367[13367]
- Change iis url path grok pattern from URIPATH to NOTSPACE. {issue}12710[12710] {pull}13225[13225] {issue}7951[7951] {pull}13378[13378]
- Fix timezone parsing of nginx module ingest pipelines. {pull}13369[13369]
- Fix incorrect field references in envoyproxy dashboard {issue}13420[13420] {pull}13421[13421]
- Fixed early expiration of templates (Netflow v9 and IPFIX). {pull}13821[13821]
- Fixed bad handling of sequence numbers when multiple observation domains were exported by a single device (Netflow V9 and IPFIX). {pull}13821[13821]
- Fix timezone parsing of rabbitmq module ingest pipelines. {pull}13879[13879]
- Fix conditions and error checking of date processors in ingest pipelines that use `event.timezone` to parse dates. {pull}13883[13883]
- Fix timezone parsing of Cisco module ingest pipelines. {pull}13893[13893]
- Fix timezone parsing of logstash module ingest pipelines. {pull}13890[13890]
- cisco asa and ftd filesets: Fix parsing of message 106001. {issue}13891[13891] {pull}13903[13903]
- Fix timezone parsing of iptables, mssql and panw module ingest pipelines. {pull}13926[13926]
- Fix merging of fields specified in global scope with fields specified under an input's scope. {issue}3628[3628] {pull}13909[13909]
- Fix delay in enforcing close_renamed and close_removed options. {issue}13488[13488] {pull}13907[13907]
- Fix missing netflow fields in index template. {issue}13768[13768] {pull}13914[13914]
- Fix cisco module's asa and ftd filesets parsing of domain names where an IP address is expected. {issue}14034[14034]
- Fixed increased memory usage with large files when multiline pattern does not match. {issue}14068[14068]
- panw module: Use geo.name instead of geo.country_iso_code for free-form location. {issue}13272[13272]
- Fix azure fields names. {pull}14098[14098]
- Fix calculation of `network.bytes` and `network.packets` for bi-directional netflow events. {pull}14111[14111]
- Accept '-' as http.response.body.bytes in apache module. {pull}14137[14137]
- Fix timezone parsing of MySQL module ingest pipelines. {pull}14130[14130]
- Improve error message in s3 input when handleSQSMessage failed. {pull}14113[14113]

*Heartbeat*

- Fix NPEs / resource leaks when executing config checks. {pull}11165[11165]
- Fix duplicated IPs on `mode: all` monitors. {pull}12458[12458]
- Fix integer comparison on JSON responses. {pull}13348[13348]
- Fix storage of HTTP bodies to work when JSON/Regex body checks are enabled. {pull}14223[14223]

*Journalbeat*

- Use backoff when no new events are found. {pull}11861[11861]
- Iterate over journal correctly, so no duplicate entries are sent. {pull}12716[12716]
- Preserve host name when reading from remote journal. {pull}12714[12714]

*Metricbeat*

- Change diskio metrics retrieval method (only for Windows) from wmi query to DeviceIOControl function using the IOCTL_DISK_PERFORMANCE control code {pull}11635[11635]
- Call GetMetricData api per region instead of per instance. {issue}11820[11820] {pull}11882[11882]
- Update documentation with cloudwatch:ListMetrics permission. {pull}11987[11987]
- Check permissions in system socket metricset based on capabilities. {pull}12039[12039]
- Get process information from sockets owned by current user when system socket metricset is run without privileges. {pull}12039[12039]
- Avoid generating hints-based configuration with empty hosts when no exposed port is suitable for the hosts hint. {issue}8264[8264] {pull}12086[12086]
- Fixed a socket leak in the postgresql module under Windows when SSL is disabled on the server. {pull}11393[11393]
- Change some field type from scaled_float to long in aws module. {pull}11982[11982]
- Fixed RabbitMQ `queue` metricset gathering when `consumer_utilisation` is set empty at the metrics source {pull}12089[12089]
- Fix direction of incoming IPv6 sockets. {pull}12248[12248]
- Refactored Windows perfmon metricset: replaced method to retrieve counter paths with PdhExpandWildCardPathW, separated code by responsibility, removed unused functions {pull}12212[12212]
- Validate that kibana/status metricset cannot be used when xpack is enabled. {pull}12264[12264]
- Ignore prometheus metrics when their values are NaN or Inf. {pull}12084[12084] {issue}10849[10849]
- In the kibana/stats metricset, only log error (don't also index it) if xpack is enabled. {pull}12265[12265]
- Fix an issue listing all processes when run under Windows as a non-privileged user. {issue}12301[12301] {pull}12475[12475]
- The `elasticsearch/index_summary` metricset gracefully handles an empty Elasticsearch cluster when `xpack.enabled: true` is set. {pull}12489[12489] {issue}12487[12487]
- When TLS is configured for the http metricset and a `certificate_authorities` is configured we now default to `required` for the `client_authentication`. {pull}12584[12584]
- Reuse connections in PostgreSQL metricsets. {issue}12504[12504] {pull}12603[12603]
- PdhExpandWildCardPathW will not expand counter paths in 32 bit windows systems, workaround will use a different function. {issue}12590[12590] {pull}12622[12622]
- In the elasticsearch/node_stats metricset, if xpack is enabled, make parsing of ES node load average optional as ES on Windows doesn't report load average. {pull}12866[12866]
- Ramdisk is not filtered out when collecting disk performance counters in diskio metricset {issue}12814[12814] {pull}12829[12829]
- Fix incoherent behaviour in redis key metricset when keyspace is specified both in host URL and key pattern {pull}12913[12913]
- Fix connections leak in redis module {pull}12914[12914] {pull}12950[12950]
- Fix wrong uptime reporting by system/uptime metricset under Windows. {pull}12915[12915]
- Print errors that were being omitted in vSphere metricsets. {pull}12816[12816]
- Fix redis key metricset dashboard references to index pattern. {pull}13303[13303]
- Check if fields in DBInstance is nil in rds metricset. {pull}13294[13294] {issue}13037[13037]
- Fix silent failures in kafka and prometheus module. {pull}13353[13353] {issue}13252[13252]
- Fix issue with aws cloudwatch module where dimensions and/or namespaces that contain space are not being parsed correctly {pull}13389[13389]
- Fix panic in Redis Key metricset when collecting information from a removed key. {pull}13426[13426]
- Fix module-level fields in Kubernetes metricsets. {pull}13433[13433] {pull}13544[13544]
- Fix reporting empty events in cloudwatch metricset. {pull}13458[13458]
- Fix `docker.cpu.system.pct` calculation by using the reported number online cpus instead of the number of metrics per cpu. {pull}13691[13691]
- Fix rds metricset dashboard. {pull}13721[13721]
- Ignore prometheus untyped metrics with NaN value. {issue}13750[13750] {pull}13790[13790]
- Change kubernetes.event.message to text. {pull}13964[13964]
- Fix performance counter values for windows/perfmon metricset. {issue}14036[14036] {pull}14039[14039]
- Add FailOnRequired when applying schema and fix metric names in mongodb metrics metricset. {pull}14143[14143]
- Convert indexed ms-since-epoch timestamp fields in `elasticsearch/ml_job` metricset to ints from float64s. {issue}14220[14220] {pull}14222[14222]

*Packetbeat*

- Prevent duplicate packet loss error messages in HTTP events. {pull}10709[10709]
- Fixed a memory leak when using process monitoring under Windows. {pull}12100[12100]
- Improved debug logging efficiency in PGQSL module. {issue}12150[12150]
- Limit memory usage of Redis replication sessions. {issue}12657[12657]
- Fix parsing the extended RCODE in the DNS parser. {pull}12805[12805]
- Fix parsing of the HTTP host header when it contains a port or an IPv6 address. {pull}14215[14215]

*Winlogbeat*

- Fix data race affecting config validation at startup. {issue}13005[13005]

*Functionbeat*

- Fix function name reference for Kinesis streams in CloudFormation templates {pull}11646[11646]
- Fix Cloudwatch logs timestamp to use timestamp of the log record instead of when the record was processed {pull}13291[13291]
- Look for the keystore under the correct path. {pull}13332[13332]

==== Added

*Affecting all Beats*

- Decouple Debug logging from fail_on_error logic for rename, copy, truncate processors {pull}12451[12451]
- Add an option to append to existing logs rather than always rotate on start. {pull}11953[11953]
- Add `network` condition to processors for matching IP addresses against CIDRs. {pull}10743[10743]
- Add if/then/else support to processors. {pull}10744[10744]
- Add `community_id` processor for computing network flow hashes. {pull}10745[10745]
- Add output test to kafka output {pull}10834[10834]
- Gracefully shut down on SIGHUP {pull}10704[10704]
- New processor: `copy_fields`. {pull}11303[11303]
- Add `error.message` to events when `fail_on_error` is set in `rename` and `copy_fields` processors. {pull}11303[11303]
- New processor: `truncate_fields`. {pull}11297[11297]
- Allow a beat to ship monitoring data directly to an Elasticsearch monitoring cluster. {pull}9260[9260]
- Updated go-seccomp-bpf library to v1.1.0 which updates syscall lists for Linux v5.0. {pull}11394[11394]
- Add `add_observer_metadata` processor. {pull}11394[11394]
- Add `decode_csv_fields` processor. {pull}11753[11753]
- Add `convert` processor for converting data types of fields. {issue}8124[8124] {pull}11686[11686]
- New `extract_array` processor. {pull}11761[11761]
- Add number of goroutines to reported metrics. {pull}12135[12135]
- Add `proxy_disable` output flag to explicitly ignore proxy environment variables. {issue}11713[11713] {pull}12243[12243]
- Processor `add_cloud_metadata` adds fields `cloud.account.id` and `cloud.image.id` for AWS EC2. {pull}12307[12307]
- Add configurable bulk_flush_frequency in kafka output. {pull}12254[12254]
- Add `decode_base64_field` processor for decoding base64 field. {pull}11914[11914]
- Add support for reading the `network.iana_number` field by default to the community_id processor. {pull}12701[12701]
- Add aws overview dashboard. {issue}11007[11007] {pull}12175[12175]
- Add `decompress_gzip_field` processor. {pull}12733[12733]
- Add `timestamp` processor for parsing time fields. {pull}12699[12699]
- Fail with error when autodiscover providers have no defined configs. {pull}13078[13078]
- Add a check so alias creation explicitely fails if there is an index with the same name. {pull}13070[13070]
- Update kubernetes watcher to use official client-go libraries. {pull}13051[13051]
- Add support for unix epoch time values in the `timestamp` processor. {pull}13319[13319]
- add_host_metadata is now GA. {pull}13148[13148]
- Add an `ignore_missing` configuration option the `drop_fields` processor. {pull}13318[13318]
- add_host_metadata is no GA. {pull}13148[13148]
- Add `registered_domain` processor for deriving the registered domain from a given FQDN. {pull}13326[13326]
- Add support for RFC3339 time zone offsets in JSON output. {pull}13227[13227]
- Add autodetection mode for add_docker_metadata and enable it by default in included configuration files{pull}13374[13374]
- Added `monitoring.cluster_uuid` setting to associate Beat data with specified ES cluster in Stack Monitoring UI. {pull}13182[13182]
- Add autodetection mode for add_kubernetes_metadata and enable it by default in included configuration files. {pull}13473[13473]
- Add `providers` setting to `add_cloud_metadata` processor. {pull}13812[13812]
- Use less restrictive API to check if template exists. {pull}13847[13847]
- Do not check for alias when setup.ilm.check_exists is false. {pull}13848[13848]
- Add support for numeric time zone offsets in timestamp processor. {pull}13902[13902]
- Add condition to the config file template for add_kubernetes_metadata {pull}14056[14056]
- Marking Central Management deprecated. {pull}14018[14018]
- Add `keep_null` setting to allow Beats to publish null values in events. {issue}5522[5522] {pull}13928[13928]
- Add shared_credential_file option in aws related config for specifying credential file directory. {issue}14157[14157] {pull}14178[14178]

*Auditbeat*

- Auditd module: Add `event.outcome` and `event.type` for ECS. {pull}11432[11432]
- Process: Add file hash of process executable. {pull}11722[11722]
- Socket: Add network.transport and network.community_id. {pull}12231[12231]
- Host: Fill top-level host fields. {pull}12259[12259]
- Socket: Add DNS enrichment. {pull}14004[14004]

*Filebeat*

- Add more info to message logged when a duplicated symlink file is found {pull}10845[10845]
- Add option to configure docker input with paths {pull}10687[10687]
- Add Netflow module to enrich flow events with geoip data. {pull}10877[10877]
- Set `event.category: network_traffic` for Suricata. {pull}10882[10882]
- Allow custom default settings with autodiscover (for example, use of CRI paths for logs). {pull}12193[12193]
- Allow to disable hints based autodiscover default behavior (fetching all logs). {pull}12193[12193]
- Change Suricata module pipeline to handle `destination.domain` being set if a reverse DNS processor is used. {issue}10510[10510]
- Add the `network.community_id` flow identifier to field to the IPTables, Suricata, and Zeek modules. {pull}11005[11005]
- New Filebeat coredns module to ingest coredns logs. It supports both native coredns deployment and coredns deployment in kubernetes. {pull}11200[11200]
- New module for Cisco ASA logs. {issue}9200[9200] {pull}11171[11171]
- Added support for Cisco ASA fields to the netflow input. {pull}11201[11201]
- Configurable line terminator. {pull}11015[11015]
- Add Filebeat envoyproxy module. {pull}11700[11700]
- Add apache2(httpd) log path (`/var/log/httpd`) to make apache2 module work out of the box on Redhat-family OSes. {issue}11887[11887] {pull}11888[11888]
- Add support to new MongoDB additional diagnostic information {pull}11952[11952]
- New module `panw` for Palo Alto Networks PAN-OS logs. {pull}11999[11999]
- Add RabbitMQ module. {pull}12032[12032]
- Add new `container` input. {pull}12162[12162]
- Add timeouts on communication with docker daemon. {pull}12310[12310]
- `container` and `docker` inputs now support reading of labels and env vars written by docker JSON file logging driver. {issue}8358[8358]
- Add specific date processor to convert timezones so same pipeline can be used when convert_timezone is enabled or disabled. {pull}12253[12253]
- Add MSSQL module {pull}12079[12079]
- Add ISO8601 date parsing support for system module. {pull}12568[12568] {pull}12578[12579]
- Update Kubernetes deployment manifest to use `container` input. {pull}12632[12632]
- Use correct OS path separator in `add_kubernetes_metadata` to support Windows nodes. {pull}9205[9205]
- Add support for virtual host in Apache access logs {pull}12778[12778]
- Add support for client addresses with port in Apache error logs {pull}12695[12695]
- Add `google-pubsub` input type for consuming messages from a Google Cloud Pub/Sub topic subscription. {pull}12746[12746]
- Add module for ingesting Cisco IOS logs over syslog. {pull}12748[12748]
- Add module for ingesting Google Cloud VPC flow logs. {pull}12747[12747]
- Report host metadata for Filebeat logs in Kubernetes. {pull}12790[12790]
- Add netflow dashboards based on Logstash netflow. {pull}12857[12857]
- Parse more fields from Elasticsearch slowlogs. {pull}11939[11939]
- Update module pipelines to enrich events with autonomous system fields. {pull}13036[13036]
- Add module for ingesting IBM MQ logs. {pull}8782[8782]
- Add S3 input to retrieve logs from AWS S3 buckets. {pull}12640[12640] {issue}12582[12582]
- Add aws module s3access metricset. {pull}13170[13170] {issue}12880[12880]
- Update Suricata module to populate ECS DNS fields and handle EVE DNS version 2. {issue}13320[13320] {pull}13329[13329]
- Update PAN-OS fileset to use the ECS NAT fields. {issue}13320[13320] {pull}13330[13330]
- Add fields to the Zeek DNS fileset for ECS DNS. {issue}13320[13320] {pull}13324[13324]
- Add container image in Kubernetes metadata {pull}13356[13356] {issue}12688[12688]
- Add timezone information to apache error fileset. {issue}12772[12772] {pull}13304[13304]
- Add module for ingesting Cisco FTD logs over syslog. {pull}13286[13286]
- Update CoreDNS module to populate ECS DNS fields. {issue}13320[13320] {pull}13505[13505]
- Parse query steps in PostgreSQL slowlogs. {issue}13496[13496] {pull}13701[13701]
- Add filebeat azure module with activitylogs, auditlogs, signinlogs filesets. {pull}13776[13776] {pull}14033[14033]
- Add support to set the document id in the json reader. {pull}5844[5844]
- Add input httpjson. {issue}13545[13545] {pull}13546[13546]
- Filebeat Netflow input: Remove beta label. {pull}13858[13858]
- Remove `event.timezone` from events that don't need it in some modules that support log formats with and without timezones. {pull}13918[13918]
- Add ExpandEventListFromField config option in the kafka input. {pull}13965[13965]
- Add ELB fileset to AWS module. {pull}14020[14020]
- Add module for MISP (Malware Information Sharing Platform). {pull}13805[13805]
- Add `source.bytes` and `source.packets` for uni-directional netflow events. {pull}14111[14111]
- Add support for gzipped files in S3 input. {pull}13980[13980]
- Add support for all the ObjectCreated events in S3 input. {pull}14077[14077]
- Add Kibana Dashboard for MISP module. {pull}14147[14147]
- Add JSON options to autodiscover hints {pull}14208[14208]
- Add more filesets to Zeek module. {pull}14150[14150]

*Heartbeat*
- Add non-privileged icmp on linux and darwin(mac). {pull}13795[13795] {issue}11498[11498]

- Enable `add_observer_metadata` processor in default config. {pull}11394[11394]
- Record HTTP body metadata and optionally contents in `http.response.body.*` fields. {pull}13022[13022]
- Allow `hosts` to be used to configure http monitors {pull}13703[13703]

*Journalbeat*

*Metricbeat*

- Add AWS SQS metricset. {pull}10684[10684] {issue}10053[10053]
- Add AWS s3_request metricset. {pull}10949[10949] {issue}10055[10055]
- Add s3_daily_storage metricset. {pull}10940[10940] {issue}10055[10055]
- Add `coredns` metricbeat module. {pull}10585[10585]
- Add SSL support for Metricbeat HTTP server. {pull}11482[11482] {issue}11457[11457]
- The `elasticsearch.index` metricset (with `xpack.enabled: true`) now collects `refresh.external_total_time_in_millis` fields from Elasticsearch. {pull}11616[11616]
- Allow module configurations to have variants {pull}9118[9118]
- Add `timeseries.instance` field calculation. {pull}10293[10293]
- Added new disk states and raid level to the system/raid metricset. {pull}11613[11613]
- Added `path_name` and `start_name` to service metricset on windows module {issue}8364[8364] {pull}11877[11877]
- Add check on object name in the counter path if the instance name is missing {issue}6528[6528] {pull}11878[11878]
- Add AWS cloudwatch metricset. {pull}11798[11798] {issue}11734[11734]
- Add `regions` in aws module config to specify target regions for querying cloudwatch metrics. {issue}11932[11932] {pull}11956[11956]
- Keep `etcd` followers members from reporting `leader` metricset events {pull}12004[12004]
- Add overview dashboard to Consul module {pull}10665[10665]
- New fields were added in the mysql/status metricset. {pull}12227[12227]
- Add Kubernetes metricset `proxy`. {pull}12312[12312]
- Add Kubernetes proxy dashboard to Kubernetes module {pull}12734[12734]
- Always report Pod UID in the `pod` metricset. {pull}12345[12345]
- Add Vsphere Virtual Machine operating system to `os` field in Vsphere virtualmachine module. {pull}12391[12391]
- Add validation for elasticsearch and kibana modules' metricsets when xpack.enabled is set to true. {pull}12386[12386]
- Add CockroachDB module. {pull}12467[12467]
- Add support for metricbeat modules based on existing modules (a.k.a. light modules) {issue}12270[12270] {pull}12465[12465]
- Add a system/entropy metricset {pull}12450[12450]
- Add kubernetes metricset `controllermanager` {pull}12409[12409]
- Add Kubernetes controller manager dashboard to Kubernetes module {pull}12744[12744]
- Allow redis URL format in redis hosts config. {pull}12408[12408]
- Add tags into ec2 metricset. {issue}[12263]12263 {pull}12372[12372]
- Add metrics to kubernetes apiserver metricset. {pull}12922[12922]
- Add kubernetes metricset `scheduler` {pull}12521[12521]
- Add Kubernetes scheduler dashboard to Kubernetes module {pull}12749[12749]
- Add `beat` module. {pull}12181[12181] {pull}12615[12615]
- Collect tags for cloudwatch metricset in aws module. {issue}[12263]12263 {pull}12480[12480]
- Add AWS RDS metricset. {pull}11620[11620] {issue}10054[10054]
- Add Oracle Module {pull}11890[11890]
- Add Oracle Tablespaces Dashboard {pull}12736[12736]
- Collect client provided name for rabbitmq connection. {issue}12851[12851] {pull}12852[12852]
- Add support to load default aws config file to get credentials. {pull}12727[12727] {issue}12708[12708]
- Add statistic option into cloudwatch metricset. {issue}12370[12370] {pull}12840[12840]
- Add support for kubernetes cronjobs {pull}13001[13001]
- Add cgroup memory stats to docker/memory metricset {pull}12916[12916]
- Add AWS elb metricset. {pull}12952[12952] {issue}11701[11701]
- Add AWS ebs metricset. {pull}13167[13167] {issue}11699[11699]
- Add `metricset.period` field with the configured fetching period. {pull}13242[13242] {issue}12616[12616]
- Add rate metrics for ec2 metricset. {pull}13203[13203]
- Add refresh list of perf counters at every fetch {issue}13091[13091]
- Add Performance metricset to Oracle module {pull}12547[12547]
- Add proc/vmstat data to the system/memory metricset on linux {pull}13322[13322]
- Use DefaultMetaGeneratorConfig in MetadataEnrichers to initialize configurations {pull}13414[13414]
- Add module for statsd. {pull}13109[13109]
- Add support for NATS version 2. {pull}13601[13601]
- Add `docker.cpu.*.norm.pct` metrics for `cpu` metricset of Docker Metricbeat module. {pull}13695[13695]
- Add `instance` label by default when using Prometheus collector. {pull}13737[13737]
- Add azure module. {pull}13196[13196] {pull}13859[13859] {pull}13988[13988]
- Add Apache Tomcat module {pull}13491[13491]
- Add ECS `container.id` and `container.runtime` to kubernetes `state_container` metricset. {pull}13884[13884]
- Add `job` label by default when using Prometheus collector. {pull}13878[13878]
- Add `state_resourcequota` metricset for Kubernetes module. {pull}13693[13693]
- Add tags filter in ec2 metricset. {pull}13872[13872] {issue}13145[13145]
- Add cloud.account.id and cloud.account.name into events from aws module. {issue}13551[13551] {pull}13558[13558]
- Add `metrics_path` as known hint for autodiscovery {pull}13996[13996]
- Leverage KUBECONFIG when creating k8s client. {pull}13916[13916]
- Add ability to filter by tags for cloudwatch metricset. {pull}13758[13758] {issue}13145[13145]
- Release cloudwatch, s3_daily_storage, s3_request, sqs and rds metricset as GA. {pull}14114[14114] {issue}14059[14059]
- Add Oracle overview dashboard {pull}14021[14021]
- Add `elasticsearch/enrich` metricset. {pull}14243[14243] {issue}14221[14221]

*Packetbeat*

- Update DNS protocol plugin to produce events with ECS fields for DNS. {issue}13320[13320] {pull}13354[13354]

*Functionbeat*

- New options to configure roles and VPC. {pull}11779[11779]
- Export automation templates used to create functions. {pull}11923[11923]
- Configurable Amazon endpoint. {pull}12369[12369]
- Add timeout option to reference configuration. {pull}13351[13351]
- Configurable tags for Lambda functions. {pull}13352[13352]
- Add input for Cloudwatch logs through Kinesis. {pull}13317[13317]
- Enable Logstash output. {pull}13345[13345]
- Make `bulk_max_size` configurable in outputs. {pull}13493[13493]

*Winlogbeat*

- Add support for reading from .evtx files. {issue}4450[4450]
- Add support for event ID 4634 and 4647 to the Security module. {pull}12906[12906]
- Add `network.community_id` to Sysmon network events (event ID 3). {pull}13034[13034]
- Add `event.module` to Winlogbeat modules. {pull}13047[13047]
- Add `event.category: process` and `event.type: process_start/process_end` to Sysmon process events (event ID 1 and 5). {pull}13047[13047]
- Add support for event ID 4672 to the Security module. {pull}12975[12975]
- Add support for event ID 22 (DNS query) to the Sysmon module. {pull}12960[12960]
- Add certain winlog.event_data.* fields to the index template. {issue}13700[13700] {pull}13704[13704]
- Fill `event.provider`. {pull}13937[13937]
- Add support for user management events to the Security module. {pull}13530[13530]

==== Deprecated

*Affecting all Beats*

*Filebeat*

- `docker` input is deprecated in favour `container`. {pull}12162[12162]
- `postgresql.log.timestamp` field is deprecated in favour of `@timestamp`. {pull}12338[12338]

*Heartbeat*

*Journalbeat*

*Metricbeat*

- `kubernetes.container.id` field for `state_container` is deprecated in favour of ECS `container.id` and `container.runtime`. {pull}13884[13884]

*Packetbeat*

*Winlogbeat*

*Functionbeat*

==== Known Issue

*Journalbeat*<|MERGE_RESOLUTION|>--- conflicted
+++ resolved
@@ -45,11 +45,8 @@
 - Removed the `add_host_metadata` and `add_cloud_metadata` processors from the default config. These don't fit well with ECS for Heartbeat and were rarely used.
 - Fixed/altered redirect behavior. `max_redirects` now defaults to 0 (no redirects). Following redirects now works across hosts, but some timing fields will not be reported. {pull}14125[14125]
 - Removed `host.name` field that should never have been included. Heartbeat uses `observer.*` fields instead. {pull}14140[14140]
-<<<<<<< HEAD
 - Changed default user-agent to be `elastic_heartbeat` as the current default `Go-http-client/1.1` is often blacklisted. {pull}14291[14291]
-=======
 - JSON/Regex checks against HTTP bodies will only consider the first 100MiB of the HTTP body to prevent excessive memory usage. {pull}14223[pull]
->>>>>>> 6c6b3969
 
 *Journalbeat*
 
