// Use these for links to issue and pulls. Note issues and pulls redirect one to
// each other on Github, so don't worry too much on using the right prefix.
:issue: https://github.com/elastic/beats/issues/
:pull: https://github.com/elastic/beats/pull/

=== Beats version HEAD
https://github.com/elastic/beats/compare/v7.0.0-alpha2...master[Check the HEAD diff]

==== Breaking changes

*Affecting all Beats*

- Update to Golang 1.12.1. {pull}11330[11330]
- Disable Alibaba Cloud and Tencent Cloud metadata providers by default. {pull}13812[12812]
- Allow Metricbeat's beat module to read monitoring information over a named pipe or unix domain socket. {pull}14558[14558]
- Remove version information from default ILM policy for improved upgrade experience on custom policies. {pull}14745[14745]
- Running `setup` cmd respects `setup.ilm.overwrite` setting for improved support of custom policies. {pull}14741[14741]
- Libbeat: Do not overwrite agent.*, ecs.version, and host.name. {pull}14407[14407]
- Libbeat: Cleanup the x-pack licenser code to use the new license endpoint and the new format. {pull}15091[15091]
- Users can now specify `monitoring.cloud.*` to override `monitoring.elasticsearch.*` settings. {issue}14399[14399] {pull}15254[15254]
- Refactor metadata generator to support adding metadata across resources {pull}14875[14875]
- Update to ECS 1.4.0. {pull}14844[14844]
- The document id fields has been renamed from @metadata.id to @metadata._id {pull}15859[15859]
- Variable substitution from environment variables is not longer supported. {pull}15937{15937}
- Change aws_elb autodiscover provider field name from elb_listener.* to aws.elb.*. {issue}16219[16219] {pull}16402{16402}
- Remove `AddDockerMetadata` and `AddKubernetesMetadata` processors from the `script` processor. They can still be used as normal processors in the configuration. {issue}16349[16349] {pull}16514[16514]

*Auditbeat*


*Filebeat*

- Fix parsing of Elasticsearch node name by `elasticsearch/slowlog` fileset. {pull}14547[14547]
- CEF extensions are now mapped to the data types defined in the CEF guide. {pull}14342[14342]

*Heartbeat*


*Journalbeat*

- Remove broken dashboard. {pull}15288[15288]
- Improve parsing of syslog.pid in journalbeat to strip the username when present {pull}16116[16116]


*Metricbeat*

- Add new dashboard for VSphere host cluster and virtual machine {pull}14135[14135]
- kubernetes.container.cpu.limit.cores and kubernetes.container.cpu.requests.cores are now floats. {issue}11975[11975]
- Update cloudwatch metricset mapping for both metrics and dimensions. {pull}15245[15245]
- Make use of secure port when accessing Kubelet API {pull}16063[16063]

*Packetbeat*

- TLS: Fields have been changed to adapt to ECS. {pull}15497[15497]
- TLS: The behavior of send_certificates and include_raw_certificates options has changed. {pull}15497[15497]

*Winlogbeat*

*Functionbeat*


==== Bugfixes

*Affecting all Beats*

- Fix a race condition with the Kafka pipeline client, it is possible that `Close()` get called before `Connect()` . {issue}11945[11945]
- Allow users to configure only `cluster_uuid` setting under `monitoring` namespace. {pull}14338[14338]
- Fix spooling to disk blocking infinitely if the lock file can not be acquired. {pull}15338[15338]
- Update replicaset group to apps/v1 {pull}15854[15802]
- Fix `metricbeat test output` with an ipv6 ES host in the output.hosts. {pull}15368[15368]
- Fix `convert` processor conversion of string to integer with leading zeros. {issue}15513[15513] {pull}15557[15557]
- Fix `add_cloud_metadata` to better support modifying sub-fields with other processors. {pull}13808[13808]
- Fix panic in the Logstash output when trying to send events to closed connection. {pull}15568[15568]
- Fix missing output in dockerlogbeat {pull}15719[15719]
- Fix logging target settings being ignored when Beats are started via systemd or docker. {issue}12024[12024] {pull}15422[15442]
- Do not load dashboards where not available. {pull}15802[15802]
- Fix issue where default go logger is not discarded when either * or stdout is selected. {issue}10251[10251] {pull}15708[15708]
- Fix issue where TLS settings would be ignored when a forward proxy was in use. {pull}15516{15516}
- Remove superfluous use of number_of_routing_shards setting from the default template. {pull}16038[16038]
- Fix index names for indexing not always guaranteed to be lower case. {pull}16081[16081]
- Upgrade go-ucfg to latest v0.8.1. {pull}15937{15937}
- Fix loading processors from annotation hints. {pull}16348[16348]
- Fix an issue that could cause redundant configuration reloads. {pull}16440[16440]
- Fix k8s pods labels broken schema. {pull}16480[16480]
- Fix k8s pods annotations broken schema. {pull}16554[16554]
- Upgrade go-ucfg to latest v0.8.3. {pull}16450{16450}
- Add `ssl.ca_sha256` option to the supported TLS option, this allow to check that a specific certificate is used as part of the verified chain. {issue}15717[15717]
- Fix `NewContainerMetadataEnricher` to use default config for kubernetes module. {pull}16857[16857]
<<<<<<< HEAD
- Improve some logging messages for add_kubernetes_metadata processor {pull}16866{16866}
=======
- Fix k8s metadata issue regarding node labels not shown up on root level of metadata. {pull}16834[16834]
>>>>>>> 0eeb1096

*Auditbeat*

- system/socket: Fixed compatibility issue with kernel 5.x. {pull}15771[15771]

*Filebeat*

- cisco/asa fileset: Fix parsing of 302021 message code. {pull}14519[14519]
- Fix filebeat azure dashboards, event category should be `Alert`. {pull}14668[14668]
- Fix a problem in Filebeat input httpjson where interval is not used as time.Duration. {pull}14728[14728]
- Fix SSL config in input.yml for Filebeat httpjson input in the MISP module. {pull}14767[14767]
- Check content-type when creating new reader in s3 input. {pull}15252[15252] {issue}15225[15225]
- Fix session reset detection and a crash in Netflow input. {pull}14904[14904]
- Handle errors in handleS3Objects function and add more debug messages for s3 input. {pull}15545[15545]
- netflow: Allow for options templates without scope fields. {pull}15449[15449]
- netflow: Fix bytes/packets counters on some devices (NSEL and Netstream). {pull}15449[15449]
- netflow: Fix compatibility with some Cisco devices by changing the field `class_id` from short to long. {pull}15449[15449]
- Fixed dashboard for Cisco ASA Firewall. {issue}15420[15420] {pull}15553[15553]
- Ensure all zeek timestamps include millisecond precision. {issue}14599[14599] {pull}16766[16766]
- Fix s3 input hanging with GetObjectRequest API call by adding context_timeout config. {issue}15502[15502] {pull}15590[15590]
- Add shared_credential_file to cloudtrail config {issue}15652[15652] {pull}15656[15656]
- Fix typos in zeek notice fileset config file. {issue}15764[15764] {pull}15765[15765]
- Fix mapping error when zeek weird logs do not contain IP addresses. {pull}15906[15906]
- Prevent Elasticsearch from spewing log warnings about redundant wildcards when setting up ingest pipelines for the `elasticsearch` module. {issue}15840[15840] {pull}15900[15900]
- Fix mapping error for cloudtrail additionalEventData field {pull}16088[16088]
- Fix a connection error in httpjson input. {pull}16123[16123]
- Improve `elasticsearch/audit` fileset to handle timestamps correctly. {pull}15942[15942]
- Fix s3 input with cloudtrail fileset reading json file. {issue}16374[16374] {pull}16441[16441]
- Rewrite azure filebeat dashboards, due to changes in kibana. {pull}16466[16466]
- Adding the var definitions in azure manifest files, fix for errors when executing command setup. {issue}16270[16270] {pull}16468[16468]
- Fix merging of fileset inputs to replace paths and append processors. {pull}16450{16450}
- Add queue_url definition in manifest file for aws module. {pull}16640{16640}
- Fix issue where autodiscover hints default configuration was not being copied. {pull}16987[16987]

*Heartbeat*

- Fix recording of SSL cert metadata for Expired/Unvalidated x509 certs. {pull}13687[13687]
- Fixed excessive memory usage introduced in 7.5 due to over-allocating memory for HTTP checks. {pull}15639[15639]
- Fixed scheduler shutdown issues which would in rare situations cause a panic due to semaphore misuse. {pull}16397[16397]

*Journalbeat*


*Metricbeat*

- Fix checking tagsFilter using length in cloudwatch metricset. {pull}14525[14525]
- Fixed bug with `elasticsearch/cluster_stats` metricset not recording license expiration date correctly. {issue}14541[14541] {pull}14591[14591]
- Log bulk failures from bulk API requests to monitoring cluster. {issue}14303[14303] {pull}14356[14356]
- Fix regular expression to detect instance name in perfmon metricset. {issue}14273[14273] {pull}14666[14666]
- Fixed bug with `elasticsearch/cluster_stats` metricset not recording license ID in the correct field. {pull}14592[14592]
- Fix `docker.container.size` fields values {issue}14979[14979] {pull}15224[15224]
- Make `kibana` module more resilient to Kibana unavailability. {issue}15258[15258] {pull}15270[15270]
- Fix panic exception with some unicode strings in perfmon metricset. {issue}15264[15264]
- Make `logstash` module more resilient to Logstash unavailability. {issue}15276[15276] {pull}15306[15306]
- Add username/password in Metricbeat autodiscover hints {pull}15349[15349]
- Fix CPU count in docker/cpu in cases where no `online_cpus` are reported {pull}15070[15070]
- Add dedot for tags in ec2 metricset and cloudwatch metricset. {issue}15843[15843] {pull}15844[15844]
- Use RFC3339 format for timestamps collected using the SQL module. {pull}15847[15847]
- Change lookup_fields from metricset.host to service.address {pull}15883[15883]
- Avoid parsing errors returned from prometheus endpoints. {pull}15712[15712]
- Add dedot for cloudwatch metric name. {issue}15916[15916] {pull}15917[15917]
- Fixed issue `logstash-xpack` module suddenly ceasing to monitor Logstash. {issue}15974[15974] {pull}16044[16044]
- Fix skipping protocol scheme by light modules. {pull}16205[pull]
- Made `logstash-xpack` module once again have parity with internally-collected Logstash monitoring data. {pull}16198[16198]
- Change sqs metricset to use average as statistic method. {pull}16438[16438]
- Revert changes in `docker` module: add size flag to docker.container. {pull}16600[16600]
- Fix diskio issue for windows 32 bit on disk_performance struct alignment. {issue}16680[16680]
- Fix detection and logging of some error cases with light modules. {pull}14706[14706]
- Add dashboard for `redisenterprise` module. {pull}16752[16752]
- Convert increments of 100 nanoseconds/ticks to milliseconds for WriteTime and ReadTime in diskio metricset (Windows) for consistency. {issue}14233[14233]
- Dynamically choose a method for the system/service metricset to support older linux distros. {pull}16902[16902]

*Packetbeat*

- Enable setting promiscuous mode automatically. {pull}11366[11366]

*Winlogbeat*


*Functionbeat*

- Fix timeout option of GCP functions. {issue}16282[16282] {pull}16287[16287]

==== Added

*Affecting all Beats*

- Add a friendly log message when a request to docker has exceeded the deadline. {pull}15336[15336]
- Decouple Debug logging from fail_on_error logic for rename, copy, truncate processors {pull}12451[12451]
- Allow a beat to ship monitoring data directly to an Elasticsearch monitoring cluster. {pull}9260[9260]
- Updated go-seccomp-bpf library to v1.1.0 which updates syscall lists for Linux v5.0. {pull}11394[11394]
- add_host_metadata is no GA. {pull}13148[13148]
- Add `providers` setting to `add_cloud_metadata` processor. {pull}13812[13812]
- GA the `script` processor. {pull}14325[14325]
- Add `fingerprint` processor. {issue}11173[11173] {pull}14205[14205]
- Add support for API keys in Elasticsearch outputs. {pull}14324[14324]
- Ensure that init containers are no longer tailed after they stop {pull}14394[14394]
- Add consumer_lag in Kafka consumergroup metricset {pull}14822[14822]
- Make use of consumer_lag in Kafka dashboard {pull}14863[14863]
- Refactor kubernetes autodiscover to enable different resource based discovery {pull}14738[14738]
- Add `add_id` processor. {pull}14524[14524]
- Enable TLS 1.3 in all beats. {pull}12973[12973]
- Spooling to disk creates a lockfile on each platform. {pull}15338[15338]
- Fingerprint processor adds a new xxhash hashing algorithm {pull}15418[15418]
- Enable DEP (Data Execution Protection) for Windows packages. {pull}15149[15149]
- Add document_id setting to decode_json_fields processor. {pull}15859[15859]
- Include network information by default on add_host_metadata and add_observer_metadata. {issue}15347[15347] {pull}16077[16077]
- Add `aws_ec2` provider for autodiscover. {issue}12518[12518] {pull}14823[14823]
- Add monitoring variable `libbeat.config.scans` to distinguish scans of the configuration directory from actual reloads of its contents. {pull}16440[16440]
- Add support for multiple password in redis output. {issue}16058[16058] {pull}16206[16206]
- Windows .exe files now have embedded file version info. {issue}15232[15232]t
- Remove experimental flag from `setup.template.append_fields` {pull}16576[16576]
- Add `add_cloudfoundry_metadata` processor to annotate events with Cloud Foundry application data. {pull}16621[16621]
- Add `translate_sid` processor on Windows for converting Windows security identifier (SID) values to names. {issue}7451[7451] {pull}16013[16013]

*Auditbeat*


*Filebeat*

- Add dashboard for AWS ELB fileset. {pull}15804[15804]

- `container` and `docker` inputs now support reading of labels and env vars written by docker JSON file logging driver. {issue}8358[8358]
- Add `index` option to all inputs to directly set a per-input index value. {pull}14010[14010]
- Add new fileset googlecloud/audit for ingesting Google Cloud Audit logs. {pull}15200[15200]
- Add dashboards to the CEF module (ported from the Logstash ArcSight module). {pull}14342[14342]
- Add expand_event_list_from_field support in s3 input for reading json format AWS logs. {issue}15357[15357] {pull}15370[15370]
- Add azure-eventhub input which will use the azure eventhub go sdk. {issue}14092[14092] {pull}14882[14882]
- Expose more metrics of harvesters (e.g. `read_offset`, `start_time`). {pull}13395[13395]
- Include log.source.address for unparseable syslog messages. {issue}13268[13268] {pull}15453[15453]
- Release aws elb fileset as GA. {pull}15426[15426] {issue}15380[15380]
- Integrate the azure-eventhub with filebeat azure module (replace the kafka input). {pull}15480[15480]
- Release aws s3access fileset to GA. {pull}15431[15431] {issue}15430[15430]
- Add cloudtrail fileset to AWS module. {issue}14657[14657] {pull}15227[15227]
- New fileset googlecloud/firewall for ingesting Google Cloud Firewall logs. {pull}14553[14553]
- google-pubsub input: ACK pub/sub message when acknowledged by publisher. {issue}13346[13346] {pull}14715[14715]
- Remove Beta label from google-pubsub input. {issue}13346[13346] {pull}14715[14715]
- Set event.outcome field based on googlecloud audit log output. {pull}15731[15731]
- Add dashboard for AWS vpcflow fileset. {pull}16007[16007]
- Add ECS tls fields to zeek:smtp,rdp,ssl and aws:s3access,elb {issue}15757[15757] {pull}15935[15936]
- Add ingress nginx controller fileset {pull}16197[16197]
- move create-[module,fileset,fields] to mage and enable in x-pack/filebeat {pull}15836[15836]
- Add ECS tls and categorization fields to apache module. {issue}16032[16032] {pull}16121[16121]
- Add MQTT input. {issue}15602[15602] {pull}16204[16204]
- Add a TLS test and more debug output to httpjson input {pull}16315[16315]
- Add an SSL config example in config.yml for filebeat MISP module. {pull}16320[16320]
- Improve ECS categorization, container & process field mappings in auditd module. {issue}16153[16153] {pull}16280[16280]
- Add ECS categorization fields to activemq module. {issue}16151[16151] {pull}16201[16201]
- Improve ECS field mappings in aws module. {issue}16154[16154] {pull}16307[16307]
- Improve ECS categorization field mappings in googlecloud module. {issue}16030[16030] {pull}16500[16500]
- Improve ECS categorization field mappings in kibana module. {issue}16168[16168] {pull}16652[16652]
- Add `cloudfoundry` input to send events from Cloud Foundry. {pull}16586[16586]
- Improve ECS field mappings in haproxy module. {issue}16162[16162] {pull}16529[16529]
- Allow users to override pipeline ID in fileset input config. {issue}9531[9531] {pull}16561[16561]
- Improve ECS categorization field mappings in logstash module. {issue}16169[16169] {pull}16668[16668]
- Improve ECS categorization field mappings in iis module. {issue}16165[16165] {pull}16618[16618]
- Improve the decode_cef processor by reducing the number of memory allocations. {pull}16587[16587]
- Improve ECS categorization field mapping in kafka module. {issue}16167[16167] {pull}16645[16645]
- Improve ECS categorization field mapping in icinga module. {issue}16164[16164] {pull}16533[16533]
- Improve ECS categorization field mappings in ibmmq module. {issue}16163[16163] {pull}16532[16532]
- Add custom string mapping to CEF module to support Forcepoint NGFW {issue}14663[14663] {pull}15910[15910]
- Add ECS related fields to CEF module {issue}16157[16157] {pull}16338[16338]
- Improve ECS categorization, host field mappings in elasticsearch module. {issue}16160[16160] {pull}16469[16469]
- Improve ECS categorization field mappings in suricata module. {issue}16181[16181] {pull}16843[16843]

*Heartbeat*

- Allow a list of status codes for HTTP checks. {pull}15587[15587]


*Heartbeat*

*Journalbeat*

*Metricbeat*

- Move the windows pdh implementation from perfmon to a shared location in order for future modules/metricsets to make use of. {pull}15503[15503]
- Add lambda metricset in aws module. {pull}15260[15260]
- Expand data for the `system/memory` metricset {pull}15492[15492]
- Add azure `storage` metricset in order to retrieve metric values for storage accounts. {issue}14548[14548] {pull}15342[15342]
- Add cost warnings for the azure module. {pull}15356[15356]
- Add DynamoDB AWS Metricbeat light module {pull}15097[15097]
- Release elb module as GA. {pull}15485[15485]
- Add a `system/network_summary` metricset {pull}15196[15196]
- Add IBM MQ light-weight Metricbeat module {pull}15301[15301]
- Enable script processor. {pull}14711[14711]
- Add mixer metricset for Istio Metricbeat module {pull}15696[15696]
- Add mesh metricset for Istio Metricbeat module{pull}15535[15535]
- Add pilot metricset for Istio Metricbeat module {pull}15761[15761]
- Add galley metricset for Istio Metricbeat module {pull}15857[15857]
- Add STAN dashboard {pull}15654[15654]
- Add `key/value` mode for SQL module. {issue}15770[15770] {pull]15845[15845]
- Add support for Unix socket in Memcached metricbeat module. {issue}13685[13685] {pull}15822[15822]
- Make the `system/cpu` metricset collect normalized CPU metrics by default. {issue}15618[15618] {pull}15729[15729]
- Add kubernetes storage class support via kube-state-metrics. {pull}16145[16145]
- Add `up` metric to prometheus metrics collected from host {pull}15948[15948]
- Add citadel metricset for Istio Metricbeat module {pull}15990[15990]
- Add support for processors in light modules. {issue}14740[14740] {pull}15923[15923]
- Add collecting AuroraDB metrics in rds metricset. {issue}14142[14142] {pull}16004[16004]
- Reuse connections in SQL module. {pull}16001[16001]
- Improve the `logstash` module (when `xpack.enabled` is set to `true`) to use the override `cluster_uuid` returned by Logstash APIs. {issue}15772[15772] {pull}15795[15795]
- Add region parameter in googlecloud module. {issue}15780[15780] {pull}16203[16203]
- Add database_account azure metricset. {issue}15758[15758]
- Add support for Dropwizard metrics 4.1. {pull}16332[16332]
- Add support for NATS 2.1. {pull}16317[16317]
- Add azure container metricset in order to monitor containers. {issue}15751[15751] {pull}16421[16421]
- Improve the `haproxy` module to support metrics exposed via HTTPS. {issue}14579[14579] {pull}16333[16333]
- Add filtering option for prometheus collector. {pull}16420[16420]
- Add metricsets based on Ceph Manager Daemon to the `ceph` module. {issue}7723[7723] {pull}16254[16254]
- Add Load Balancing metricset to GCP {pull}15559[15559]
- Release `statsd` module as GA. {pull}16447[16447] {issue}14280[14280]
- Add collecting tags and tags_filter for rds metricset in aws module. {pull}16605[16605] {issue}16358[16358]
- Add OpenMetrics Metricbeat module {pull}16596[16596]
- Add `redisenterprise` module. {pull}16482[16482] {issue}15269[15269]
- Add `cloudfoundry` module to send events from Cloud Foundry. {pull}16671[16671]
- Add system/users metricset as beta {pull}16569[16569]
- Align fields to ECS and add more tests for the azure module. {issue}16024[16024] {pull}16754[16754]
- Add additional cgroup fields to docker/diskio{pull}16638[16638]
- Add Prometheus remote write endpoint {pull}16609[16609]
- Release STAN module as GA. {pull}16980[16980]

*Packetbeat*


*Functionbeat*

- Add monitoring info about triggered functions. {pull}14876[14876]
- Add Google Cloud Platform support. {pull}13598[13598]

*Winlogbeat*

- Add more DNS error codes to the Sysmon module. {issue}15685[15685]

==== Deprecated

*Affecting all Beats*

*Filebeat*


*Heartbeat*

*Journalbeat*

*Metricbeat*


*Packetbeat*

*Winlogbeat*

*Functionbeat*

==== Known Issue

*Journalbeat*<|MERGE_RESOLUTION|>--- conflicted
+++ resolved
@@ -86,11 +86,8 @@
 - Upgrade go-ucfg to latest v0.8.3. {pull}16450{16450}
 - Add `ssl.ca_sha256` option to the supported TLS option, this allow to check that a specific certificate is used as part of the verified chain. {issue}15717[15717]
 - Fix `NewContainerMetadataEnricher` to use default config for kubernetes module. {pull}16857[16857]
-<<<<<<< HEAD
 - Improve some logging messages for add_kubernetes_metadata processor {pull}16866{16866}
-=======
 - Fix k8s metadata issue regarding node labels not shown up on root level of metadata. {pull}16834[16834]
->>>>>>> 0eeb1096
 
 *Auditbeat*
 
