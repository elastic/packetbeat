--- conflicted
+++ resolved
@@ -515,11 +515,8 @@
 - Add Kafka JMX metricsets. {pull}14330[14330]
 - Add metrics to envoyproxy server metricset and support for envoy proxy 1.12. {pull}14416[14416] {issue}13642[13642]
 - Add module for ActiveMQ. {pull}14788[14788]
-<<<<<<< HEAD
 - Add billing metricset in aws modules. {pull}14801[14801] {issue}14934[14934]
-=======
 - Add AWS SNS metricset. {pull}14946[14946]
->>>>>>> 382ea815
 
 *Packetbeat*
 
