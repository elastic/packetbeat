// Use these for links to issue and pulls. Note issues and pulls redirect one to
// each other on Github, so don't worry too much on using the right prefix.
:issue: https://github.com/elastic/beats/issues/
:pull: https://github.com/elastic/beats/pull/

=== Beats version HEAD
https://github.com/elastic/beats/compare/v8.8.1\...main[Check the HEAD diff]

==== Breaking changes

*Affecting all Beats*

*Auditbeat*


*Filebeat*

- Convert netflow input to API v2 and disable event normalisation {pull}37901[37901]
- Removed deprecated ZScaler from Beats. Use the https://docs.elastic.co/integrations/zscaler_zia[Zscaler Internet Access] Elastic integration instead. {pull}38037[38037]
- Removed deprecated Tomcat from Beats. Use the https://docs.elastic.co/integrations/apache_tomcat[Apache Tomcat] Elastic integration instead. {pull}38037[38037]
- Removed deprecated Squid from Beats. See <<migrate-from-deprecated-module>> for migration options. {pull}38037[38037]
- Removed deprecated SonicWall from Beats. Use the https://docs.elastic.co/integrations/sonicwall[SonicWall Firewall] Elastic integration instead. {pull}38037[38037]
- Removed deprecated Sonicwall from Beats. Use the https://docs.elastic.co/integrations/sonicwall[SonicWall Firewall] Elastic integration instead. {pull}38037[38037]
- Removed deprecated Snort from Beats. Use the https://docs.elastic.co/integrations/snort[Snort] Elastic integration instead. {pull}38037[38037]
- Removed deprecated Radware from Beats. See <<migrate-from-deprecated-module>> for migration options. {pull}38037[38037]
- Removed deprecated Proofpoint from Beats. Use the https://docs.elastic.co/integrations/proofpoint_tap[Proofpoint TAP] Elastic integration instead. {pull}38037[38037]
- Removed deprecated Netscout from Beats. See <<migrate-from-deprecated-module>> for migration options. {pull}38037[38037]
- Removed deprecated Microsoft DHCP from Beats. Use the https://docs.elastic.co/integrations/microsoft_dhcp[Microsoft DHCP] Elastic integration instead. {pull}38037[38037]
- Removed deprecated Juniper Junos from Beats. Use the https://docs.elastic.co/integrations/juniper_srx[Juniper SRX] Elastic integration instead. {pull}38037[38037]
- Removed deprecated Juniper Netscreen from Beats. See <<migrate-from-deprecated-module>> for migration options. {pull}38037[38037]
- Removed deprecated Infoblox from Beats. Use the https://docs.elastic.co/integrations/infoblox_nios[Infoblox NIOS] Elastic integration instead. {pull}38037[38037]
- Removed deprecated Impreva from Beats. See <<migrate-from-deprecated-module>> for migration options. {pull}38037[38037]
- Removed deprecated Fortinet Client Endpoint from Beats. Use the https://docs.elastic.co/integrations/fortinet_forticlient[Fortinet FortiClient Logs] Elastic integration instead. {pull}38037[38037]
- Removed deprecated Fortinet Fortimail from Beats. Use the https://docs.elastic.co/integrations/fortinet_fortimail[Fortinet FortiMail] Elastic integration instead. {pull}38037[38037]
- Removed deprecated Fortinet Fortimanager from Beats. Use the https://docs.elastic.co/integrations/fortinet_fortimanager[Fortinet FortiManager Logs] Elastic integration instead. {pull}38037[38037]
- Removed deprecated F5 from Beats. Use the https://docs.elastic.co/integrations/f5_bigip[F5 BIG-IP] Elastic integration instead. {pull}38037[38037]
- Removed deprecated Cylance from Beats. See <<migrate-from-deprecated-module>> for migration options. {pull}38037[38037]
- Removed deprecated Cisco Meraki from Beats. Use the https://docs.elastic.co/integrations/cisco_meraki[Cisco Meraki] Elastic integration instead. {pull}38037[38037]
- Removed deprecated Cisco Nexus from Beats. Use the https://docs.elastic.co/integrations/cisco_nexus[Cisco Nexus] Elastic integration instead. {pull}38037[38037]
- Removed deprecated Bluecoat from Beats. See <<migrate-from-deprecated-module>> for migration options. {pull}38037[38037]
- Removed deprecated Barracuda from Beats. Use the https://docs.elastic.co/integrations/barracuda[Barracuda Web Application Firewall] Elastic integration instead. {pull}38037[38037]
- Removed deprecated Sophos UTM from Beats. Use the https://docs.elastic.co/integrations/sophos[Sophos] Elastic integration instead. {pull}38037[38037]
- Introduce input/netmetrics and refactor netflow input metrics {pull}38055[38055]
- Update Salesforce module to use new Salesforce input. {pull}37509[37509]
<<<<<<< HEAD
- aws-s3 input - Document the transparent decompression of gzip files. {pull}39788[39788]
=======
- Fix high IO and handling of a corrupted registry log file. {pull}35893[35893]
>>>>>>> 217f5a62

*Heartbeat*

- Fix monitor state loader to not wait extra seconds for the last attempt {pull}39621[39621]

*Metricbeat*

- Setting period for counter cache for Prometheus remote_write at least to 60sec {pull}38553[38553]
- Add support of Graphite series 1.1.0+ tagging extension for statsd module. {pull}39619[39619]

*Osquerybeat*

- Add action responses data stream, allowing osquerybeat to post action results directly to elasticsearch. {pull}39143[39143]

*Packetbeat*


*Winlogbeat*

- Add "event.category" and "event.type" to Sysmon module for EventIDs 8, 9, 19, 20, 27, 28, 255 {pull}35193[35193]

*Functionbeat*


*Elastic Logging Plugin*


==== Bugfixes

*Affecting all Beats*

- Support for multiline zookeeper logs {issue}2496[2496]
- Add checks to ensure reloading of units if the configuration actually changed. {pull}34346[34346]
- Fix namespacing on self-monitoring {pull}32336[32336]
- Fix namespacing on self-monitoring {pull}32336[32336]
- Fix Beats started by agent do not respect the allow_older_versions: true configuration flag {issue}34227[34227] {pull}34964[34964]
- Fix performance issues when we have a lot of inputs starting and stopping by allowing to disable global processors under fleet. {issue}35000[35000] {pull}35031[35031]
- 'add_cloud_metadata' processor - add cloud.region field for GCE cloud provider
- 'add_cloud_metadata' processor - update azure metadata api version to get missing `cloud.account.id` field
- Upgraded apache arrow library used in x-pack/libbeat/reader/parquet from v11 to v12.0.1 in order to fix cross-compilation issues {pull}35640[35640]
- Fix panic when MaxRetryInterval is specified, but RetryInterval is not {pull}35820[35820]
- Support build of projects outside of beats directory {pull}36126[36126]
- Support Elastic Agent control protocol chunking support {pull}37343[37343]
- Upgrade elastic-agent-libs to v0.7.5. Removes obsolete "Treating the CommonName field on X.509 certificates as a host name..." deprecation warning for 8.0. {pull}37755[37755]
- aws: Add credential caching for `AssumeRole` session tokens. {issue}37787[37787]
- Lower logging level to debug when attempting to configure beats with unknown fields from autodiscovered events/environments {pull}[37816][37816]
- Set timeout of 1 minute for FQDN requests {pull}37756[37756]
- Fix the paths in the .cmd script added to the path by the Windows MSI to point to the new C:\Program Files installation location. https://github.com/elastic/elastic-stack-installers/pull/238
- Change cache processor documentation from `write_period` to `write_interval`. {pull}38561[38561]
- Fix cache processor expiries heap cleanup on partial file writes. {pull}38561[38561]
- Fix cache processor expiries infinite growth when large a large TTL is used and recurring keys are cached. {pull}38561[38561]
- Fix parsing of RFC 3164 process IDs in syslog processor. {issue}38947[38947] {pull}38982[38982]
- Rename the field "apache2.module.error" to "apache.module.error" in Apache error visualization. {issue}39480[39480] {pull}39481[39481]

*Auditbeat*
- Set field types to correctly match ECS in sessionmd processor {issue}38955[38955] {pull}38994[38994]
- Fix failing to enrich process events in sessionmd processor {issue}38955[38955] {pull}39173[39173] {pull}39243[39243]
- Prevent scenario of losing children-related file events in a directory for recursive fsnotify backend of auditbeat file integrity module {pull}39133[39133]
- Allow extra syscalls by auditbeat required in FIM with kprobes back-end {pull}39361[39361]
- Fix losing events in FIM for OS X by allowing always to walk an added directory to monitor {pull}39362[39362]
- Fix seccomp policy of FIM kprobes backend on arm64 {pull}39759[39759]



*Filebeat*

- [Gcs Input] - Added missing locks for safe concurrency {pull}34914[34914]
- Fix the ignore_inactive option being ignored in Filebeat's filestream input {pull}34770[34770]
- Fix TestMultiEventForEOFRetryHandlerInput unit test of CometD input {pull}34903[34903]
- Add input instance id to request trace filename for httpjson and cel inputs {pull}35024[35024]
- Fixes "Can only start an input when all related states are finished" error when running under Elastic-Agent {pull}35250[35250] {issue}33653[33653]
- [system] sync system/auth dataset with system integration 1.29.0. {pull}35581[35581]
- [GCS Input] - Fixed an issue where bucket_timeout was being applied to the entire bucket poll interval and not individual bucket object read operations. Fixed a map write concurrency issue arising from data races when using a high number of workers. Fixed the flaky tests that were present in the GCS test suit. {pull}35605[35605]
- Fixed concurrency and flakey tests issue in azure blob storage input. {issue}35983[35983] {pull}36124[36124]
- Fix panic when sqs input metrics getter is invoked {pull}36101[36101] {issue}36077[36077]
- Fix handling of Juniper SRX structured data when there is no leading junos element. {issue}36270[36270] {pull}36308[36308]
- Fix Filebeat Cisco module with missing escape character {issue}36325[36325] {pull}36326[36326]
- Added a fix for Crowdstrike pipeline handling process arrays {pull}36496[36496]
- Fix m365_defender cursor value and query building. {pull}37116[37116]
- Fix TCP/UDP metric queue length parsing base. {pull}37714[37714]
- Update github.com/lestrrat-go/jwx dependency. {pull}37799[37799]
- [threatintel] MISP pagination fixes {pull}37898[37898]
- Fix file handle leak when handling errors in filestream {pull}37973[37973]
- Fix a race condition that could crash Filebeat with a "negative WaitGroup counter" error {pull}38094[38094]
- Prevent HTTPJSON holding response bodies between executions. {issue}35219[35219] {pull}38116[38116]
- Fix "failed processing S3 event for object key" error on aws-s3 input when key contains the "+" character {issue}38012[38012] {pull}38125[38125]
- Fix duplicated addition of regexp extension in CEL input. {pull}38181[38181]
- Fix the incorrect values generated by the uri_parts processor. {pull}38216[38216]
- Fix HTTPJSON handling of empty object bodies in POST requests. {issue}33961[33961] {pull}38290[38290]
- Fix PEM key validation for CEL and HTTPJSON inputs. {pull}38405[38405]
- Fix filebeat gcs input panic {pull}38407[38407]
- Rename `activity_guid` to `activity_id` in ETW input events to suit other Windows inputs. {pull}38530[38530]
- Add missing provider registration and fix published entity for Active Directory entityanalytics provider. {pull}38645[38645]
- Fix handling of un-parsed JSON in O365 module. {issue}37800[37800] {pull}38709[38709]
- Fix filestream's registry GC: registry entries are now removed from the in-memory and disk store when they're older than the set TTL {issue}36761[36761] {pull}38488[38488]
- Fix indexing failures by re-enabling event normalisation in netflow input. {issue}38703[38703] {pull}38780[38780]
- Fix handling of truncated files in Filestream {issue}38070[38070] {pull}38416[38416]
- Fix panic when more than 32767 pipeline clients are active. {issue}38197[38197] {pull}38556[38556]
- Fix filestream's registry GC: registry entries are now removed from the in-memory and disk store when they're older than the set TTL {issue}36761[36761] {pull}38488[38488]
- [threatintel] MISP splitting fix for empty responses {issue}38739[38739] {pull}38917[38917]
- Fix a bug in cloudwatch task allocation that could skip some logs {issue}38918[38918] {pull}38953[38953]
- Prevent GCP Pub/Sub input blockage by increasing default value of `max_outstanding_messages` {issue}35029[35029] {pull}38985[38985]
- entity-analytics input: Improve structured logging. {pull}38990[38990]
- Fix config validation for CEL and HTTPJSON inputs when using password grant authentication and `client.id` or `client.secret` are not present. {pull}38962[38962]
- Updated Websocket input title to align with existing inputs {pull}39006[39006]
- Restore netflow input on Windows {pull}39024[39024]
- Upgrade azure-event-hubs-go and azure-storage-blob-go dependencies. {pull}38861[38861]
- Fix concurrency/error handling bugs in the AWS S3 input that could drop data and prevent ingestion of large buckets. {pull}39131[39131]
- Fix EntraID query handling. {issue}39419[39419] {pull}39420[39420]
- Fix request trace filename handling in http_endpoint input. {pull}39410[39410]

*Heartbeat*

- Fix panics when parsing dereferencing invalid parsed url. {pull}34702[34702]
- Fix setuid root when running under cgroups v2. {pull}37794[37794]
- Adjust State loader to only retry when response code status is 5xx {pull}37981[37981]
- Reset prctl dumpable flag after cap drop. {pull}38269[38269]
- Redact synthexec cmd output. {pull}39535[39535]

*Heartbeat*


*Metricbeat*

- Fix Azure Monitor 429 error by causing metricbeat to retry the request again. {pull}38294[38294]
- Fix fields not being parsed correctly in postgresql/database {issue}25301[25301] {pull}37720[37720]
- rabbitmq/queue - Change the mapping type of `rabbitmq.queue.consumers.utilisation.pct` to `scaled_float` from `long` because the values fall within the range of `[0.0, 1.0]`. Previously, conversion to integer resulted in reporting either `0` or `1`.
- Fix timeout caused by the retrival of which indices are hidden {pull}39165[39165]
- Fix Azure Monitor support for multiple aggregation types {issue}39192[39192] {pull}39204[39204]
- Fix handling of access errors when reading process metrics {pull}39627[39627]
- Fix behavior of cgroups path discovery when monitoring the host system from within a container {pull}39627[39627]
- Fix issue where beats may report incorrect metrics for its own process when running inside a container {pull}39627[39627]
- Fix for MySQL/Performance - Query failure for MySQL versions below v8.0.1, for performance metric `quantile_95`. {pull}38710[38710]
- Normalize AWS RDS CPU Utilization values before making the metadata API call. {pull}39664[39664]

*Osquerybeat*


*Packetbeat*


*Winlogbeat*

- Fix error handling in perfmon metrics. {issue}38140[38140] {pull}39404[39404]

*Elastic Logging Plugin*


==== Added

*Affecting all Beats*

- Added append Processor which will append concrete values or values from a field to target. {issue}29934[29934] {pull}33364[33364]
- dns processor: Add support for forward lookups (`A`, `AAAA`, and `TXT`). {issue}11416[11416] {pull}36394[36394]
- [Enhanncement for host.ip and host.mac] Disabling netinfo.enabled option of add-host-metadata processor {pull}36506[36506]
- allow `queue` configuration settings to be set under the output. {issue}35615[35615] {pull}36788[36788]
- Beats will now connect to older Elasticsearch instances by default {pull}36884[36884]
- Raise up logging level to warning when attempting to configure beats with unknown fields from autodiscovered events/environments
- elasticsearch output now supports `idle_connection_timeout`. {issue}35616[35615] {pull}36843[36843]
- Update to Go 1.21.10. {pull}39467[39467]
- Enable early event encoding in the Elasticsearch output, improving cpu and memory use {pull}38572[38572]
- The environment variable `BEATS_ADD_CLOUD_METADATA_PROVIDERS` overrides configured/default `add_cloud_metadata` providers {pull}38669[38669]
- Introduce log message for not supported annotations for Hints based autodiscover {pull}38213[38213]
- Add persistent volume claim name to volume if available {pull}38839[38839]
- Raw events are now logged to a different file, this prevents potentially sensitive information from leaking into log files {pull}38767[38767]

*Auditbeat*

- Added `add_session_metadata` processor, which enables session viewer on Auditbeat data. {pull}37640[37640]
- Add linux capabilities to processes in the system/process. {pull}37453[37453]
- Add opt-in eBPF backend for file_integrity module. {pull}37223[37223]
- Add linux capabilities to processes in the system/process. {pull}37453[37453]
- Add opt-in eBPF backend for file_integrity module. {pull}37223[37223]
- Add process data to file events (Linux only, eBPF backend). {pull}38199[38199]
- Add container id to file events (Linux only, eBPF backend). {pull}38328[38328]
- Add procfs backend to the `add_session_metadata` processor. {pull}38799[38799]
- Add process.entity_id, process.group.name and process.group.id in add_process_metadata processor. Make fim module with kprobes backend to always add an appropriately configured add_process_metadata processor to enrich file events {pull}38776[38776]
- Reduce data size for add_session_metadata processor by removing unneeded fields {pull}39500[39500]
- Enrich process events with user and group names, with add_session_metadata processor  {pull}39537[39537]

*Auditbeat*


*Filebeat*

- Adding Saved Object name field to Kibana audit logs {pull}38307[38307]
- Update SQL input documentation regarding Oracle DSNs {pull}37590[37590]
- add documentation for decode_xml_wineventlog processor field mappings.  {pull}32456[32456]
- httpjson input: Add request tracing logger. {issue}32402[32402] {pull}32412[32412]
- Add cloudflare R2 to provider list in AWS S3 input. {pull}32620[32620]
- Add support for single string containing multiple relation-types in getRFC5988Link. {pull}32811[32811]
- Added separation of transform context object inside httpjson. Introduced new clause `.parent_last_response.*` {pull}33499[33499]
- Added metric `sqs_messages_waiting_gauge` for aws-s3 input. {pull}34488[34488]
- Add nginx.ingress_controller.upstream.ip to related.ip {issue}34645[34645] {pull}34672[34672]
- Add unix socket log parsing for nginx ingress_controller {pull}34732[34732]
- Added metric `sqs_worker_utilization` for aws-s3 input. {pull}34793[34793]
- Add MySQL authentication message parsing and `related.ip` and `related.user` fields {pull}34810[34810]
- Add nginx ingress_controller parsing if one of upstreams fails to return response {pull}34787[34787]
- Add oracle authentication messages parsing {pull}35127[35127]
- Add `clean_session` configuration setting for MQTT input.  {pull}35806[16204]
- Add support for a simplified input configuraton when running under Elastic-Agent {pull}36390[36390]
- Added support for Okta OAuth2 provider in the CEL input. {issue}36336[36336] {pull}36521[36521]
- Added support for new features & removed partial save mechanism in the Azure Blob Storage input. {issue}35126[35126] {pull}36690[36690]
- Added support for new features and removed partial save mechanism in the GCS input. {issue}35847[35847] {pull}36713[36713]
- Use filestream input with file_identity.fingerprint as default for hints autodiscover. {issue}35984[35984] {pull}36950[36950]
- Add setup option `--force-enable-module-filesets`, that will act as if all filesets have been enabled in a module during setup. {issue}30915[30915] {pull}99999[99999]
- Made Azure Blob Storage input GA and updated docs accordingly. {pull}37128[37128]
- Made GCS input GA and updated docs accordingly. {pull}37127[37127]
- Suppress and log max HTTP request retry errors in CEL input. {pull}37160[37160]
- Prevent CEL input from re-entering the eval loop when an evaluation failed. {pull}37161[37161]
- Update CEL extensions library to v1.7.0. {pull}37172[37172]
- Add support for complete URL replacement in HTTPJSON chain steps. {pull}37486[37486]
- Add support for user-defined query selection in EntraID entity analytics provider. {pull}37653[37653]
- Update CEL extensions library to v1.8.0 to provide runtime error location reporting. {issue}37304[37304] {pull}37718[37718]
- Add request trace logging for chained API requests. {issue}37551[36551] {pull}37682[37682]
- Relax TCP/UDP metric polling expectations to improve metric collection. {pull}37714[37714]
- Add support for PEM-based Okta auth in HTTPJSON. {pull}37772[37772]
- Prevent complete loss of long request trace data. {issue}37826[37826] {pull}37836[37836]
- Added experimental version of the Websocket Input. {pull}37774[37774]
- Add support for PEM-based Okta auth in CEL. {pull}37813[37813]
- Add Salesforce input. {pull}37331[37331]
- Add ETW input. {pull}36915[36915]
- Update CEL mito extensions to v1.9.0 to add keys/values helper. {pull}37971[37971]
- Add logging for cache processor file reads and writes. {pull}38052[38052]
- Add parseDateInTZ value template for the HTTPJSON input {pull}37738[37738]
- Support VPC endpoint for aws-s3 input SQS queue url. {pull}38189[38189]
- Improve rate limit handling by HTTPJSON {issue}36207[36207] {pull}38161[38161] {pull}38237[38237]
- Add parseDateInTZ value template for the HTTPJSON input. {pull}37738[37738]
- Add support for complex event objects in the HTTP Endpoint input. {issue}37910[37910] {pull}38193[38193]
- Parse more fields from Elasticsearch slowlogs {pull}38295[38295]
- Update CEL mito extensions to v1.10.0 to add base64 decode functions. {pull}38504[38504]
- Add support for Active Directory an entity analytics provider. {pull}37919[37919]
- Add AWS AWSHealth metricset. {pull}38370[38370]
- Add debugging breadcrumb to logs when writing request trace log. {pull}38636[38636]
- added benchmark input {pull}37437[37437]
- added benchmark input and discard output {pull}37437[37437]
- Ensure all responses sent by HTTP Endpoint are HTML-escaped. {pull}39329[39329]
- Update CEL mito extensions to v1.11.0 to improve type checking. {pull}39460[39460]
- Improve logging of request and response with request trace logging in error conditions. {pull}39455[39455]
- Implement Elastic Agent status and health reporting for CEL Filebeat input. {pull}39209[39209]
- Add HTTP metrics to CEL input. {issue}39501[39501] {pull}39503[39503]
- Add default user-agent to CEL HTTP requests. {issue}39502[39502] {pull}39587[39587]
- Improve reindexing support in security module pipelines. {issue}38224[38224] {pull}39588[39588]
- Make HTTP Endpoint input GA. {issue}38979[38979] {pull}39410[39410]
- Update CEL mito extensions to v1.12.2. {pull}39755[39755]
- Add support for base64-encoded HMAC headers to HTTP Endpoint. {pull}39655[39655]

*Auditbeat*


*Libbeat*

- Add support for linux capabilities in add_process_metadata. {pull}38252[38252]


*Heartbeat*

- Added status to monitor run log report.

*Metricbeat*

- Add support for shards_stats.total_count in Elasticsearch Monitoring data. {pull}38891[38891]
- Add new fields to configure the lease duration, retry and renew when using leader elector with kubernetes autodiscover.{pull}38471[38471]
- Add per-thread metrics to system_summary {pull}33614[33614]
- Add GCP CloudSQL metadata {pull}33066[33066]
- Add GCP Carbon Footprint metricbeat data {pull}34820[34820]
- Add event loop utilization metric to Kibana module {pull}35020[35020]
- Add metrics grouping by dimensions and time to Azure app insights {pull}36634[36634]
- Align on the algorithm used to transform Prometheus histograms into Elasticsearch histograms {pull}36647[36647]
- Add linux IO metrics to system/process {pull}37213[37213]
- Add new memory/cgroup metrics to Kibana module {pull}37232[37232]
- Support schema_name for MySQL performance metricset {pull}38363[38363]
- Add SSL support to mysql module {pull}37997[37997]
- Add SSL support for aerospike module {pull}38126[38126]
- Add last_terminated_timestamp metric in kubernetes module {pull}39200[39200] {issue}3802[3802]
- Add pod.status.ready_time and pod.status.reason metrics in kubernetes module {pull}39316[39316]


*Metricbeat*


*Osquerybeat*


*Packetbeat*


*Winlogbeat*

- Use fixed size buffer at first pass for event parsing, improving throughput {issue}39530[39530] {pull}39544[39544]
- Add ERROR_INVALID_PARAMETER to the list of recoverable errors. {pull}39781[39781]

*Functionbeat*

*Elastic Log Driver*
*Elastic Logging Plugin*


==== Deprecated

*Auditbeat*


*Filebeat*

- Deprecate `syslog` input in favor of `syslog` processor. {issue}37555[37555] {pull}38277[38277]
- Deprecate `o365audit` input in favor of `CEL` input. {issue}37719[37719] {pull}38922[38922]

*Heartbeat*



*Metricbeat*


*Osquerybeat*


*Packetbeat*


*Winlogbeat*


*Functionbeat*


*Elastic Logging Plugin*


==== Known Issues



























































<|MERGE_RESOLUTION|>--- conflicted
+++ resolved
@@ -42,11 +42,10 @@
 - Removed deprecated Sophos UTM from Beats. Use the https://docs.elastic.co/integrations/sophos[Sophos] Elastic integration instead. {pull}38037[38037]
 - Introduce input/netmetrics and refactor netflow input metrics {pull}38055[38055]
 - Update Salesforce module to use new Salesforce input. {pull}37509[37509]
-<<<<<<< HEAD
+
+- Fix high IO and handling of a corrupted registry log file. {pull}35893[35893]
 - aws-s3 input - Document the transparent decompression of gzip files. {pull}39788[39788]
-=======
-- Fix high IO and handling of a corrupted registry log file. {pull}35893[35893]
->>>>>>> 217f5a62
+
 
 *Heartbeat*
 
