--- conflicted
+++ resolved
@@ -186,14 +186,11 @@
 - google-pubsub input: ACK pub/sub message when acknowledged by publisher. {issue}13346[13346] {pull}14715[14715]
 - Remove Beta label from google-pubsub input. {issue}13346[13346] {pull}14715[14715]
 - Set event.outcome field based on googlecloud audit log output. {pull}15731[15731]
-<<<<<<< HEAD
-- Add MQTT input. {issue}15602[15602] {pull}16204[16204]
-=======
 - Add dashboard for AWS vpcflow fileset. {pull}16007[16007]
 - Add ECS tls fields to zeek:smtp,rdp,ssl and aws:s3access,elb {issue}15757[15757] {pull}15935[15936]
 - move create-[module,fileset,fields] to mage and enable in x-pack/filebeat {pull}15836[15836]
 - Add ECS tls and categorization fields to apache module. {issue}16032[16032] {pull}16121[16121]
->>>>>>> 6a2e173b
+- Add MQTT input. {issue}15602[15602] {pull}16204[16204]
 
 *Heartbeat*
 
