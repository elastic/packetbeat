--- conflicted
+++ resolved
@@ -70,14 +70,9 @@
 - Make sure k8s watchers are closed when closing k8s meta processor. {pull}35630[35630]
 - Upgraded apache arrow library used in x-pack/libbeat/reader/parquet from v11 to v12.0.1 in order to fix cross-compilation issues {pull}35640[35640]
 - Fix panic when MaxRetryInterval is specified, but RetryInterval is not {pull}35820[35820]
-<<<<<<< HEAD
+- Do not print context cancelled error message when running under agent {pull}36006[36006]
+- Fix recovering from invalid output configuration when running under Elastic-Agent {pull}36016[36016]
 - Improve StreamBuf append {pull}35928[35928]
-=======
-- Do not print context cancelled error message when running under agent {pull}36006[36006]
-
-
-- Fix recovering from invalid output configuration when running under Elastic-Agent {pull}36016[36016]
->>>>>>> 2dc3f675
 
 *Auditbeat*
 
