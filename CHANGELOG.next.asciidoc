// Use these for links to issue and pulls. Note issues and pulls redirect one to
// each other on Github, so don't worry too much on using the right prefix.
:issue: https://github.com/elastic/beats/issues/
:pull: https://github.com/elastic/beats/pull/

=== Beats version HEAD
https://github.com/elastic/beats/compare/v7.0.0-alpha2...master[Check the HEAD diff]

==== Breaking changes

*Affecting all Beats*

- The document id fields has been renamed from @metadata.id to @metadata._id {pull}15859[15859]
- Variable substitution from environment variables is not longer supported. {pull}15937{15937}
- Change aws_elb autodiscover provider field name from elb_listener.* to aws.elb.*. {issue}16219[16219] {pull}16402{16402}

*Auditbeat*


*Filebeat*


*Heartbeat*


*Journalbeat*

- Improve parsing of syslog.pid in journalbeat to strip the username when present {pull}16116[16116]


*Metricbeat*

- Make use of secure port when accessing Kubelet API {pull}16063[16063]
- Add Tomcat overview dashboard {pull}14026[14026]

*Packetbeat*


*Winlogbeat*

*Functionbeat*


==== Bugfixes

*Affecting all Beats*

- TLS or Beats that accept connections over TLS and validate client certificates. {pull}14146[14146]
- Fix panics that could result from invalid TLS certificates. This can affect Beats that connect over TLS, or Beats that accept connections over TLS and validate client certificates. {pull}14146[14146]
- Fix panic in the Logstash output when trying to send events to closed connection. {pull}15568[15568]
- Fix missing output in dockerlogbeat {pull}15719[15719]
- Fix logging target settings being ignored when Beats are started via systemd or docker. {issue}12024[12024] {pull}15422[15442]
- Do not load dashboards where not available. {pull}15802[15802]
- Fix issue where TLS settings would be ignored when a forward proxy was in use. {pull}15516{15516}
- Update replicaset group to apps/v1 {pull}15854[15802]
- Fix issue where default go logger is not discarded when either * or stdout is selected. {issue}10251[10251] {pull}15708[15708]
- Upgrade go-ucfg to latest v0.8.1. {pull}15937{15937}
- Fix index names for indexing not always guaranteed to be lower case. {pull}16081[16081]
- Add `ssl.ca_sha256` option to the supported TLS option, this allow to check that a specific certificate is used as part of the verified chain. {issue}15717[15717]
- Fix loading processors from annotation hints. {pull}16348[16348]

*Auditbeat*

- system/socket: Fixed compatibility issue with kernel 5.x. {pull}15771[15771]

*Filebeat*

- Fix s3 input hanging with GetObjectRequest API call by adding context_timeout config. {issue}15502[15502] {pull}15590[15590]
- Add shared_credential_file to cloudtrail config {issue}15652[15652] {pull}15656[15656]
- Fix typos in zeek notice fileset config file. {issue}15764[15764] {pull}15765[15765]
- Fix mapping error when zeek weird logs do not contain IP addresses. {pull}15906[15906]
- Improve `elasticsearch/audit` fileset to handle timestamps correctly. {pull}15942[15942]
- Prevent Elasticsearch from spewing log warnings about redundant wildcards when setting up ingest pipelines for the `elasticsearch` module. {issue}15840[15840] {pull}15900[15900]
- Fix mapping error for cloudtrail additionalEventData field {pull}16088[16088]
- Fix a connection error in httpjson input. {pull}16123[16123]

*Heartbeat*

- Fixed excessive memory usage introduced in 7.5 due to over-allocating memory for HTTP checks. {pull}15639[15639]

*Journalbeat*


*Metricbeat*

- Add dedot for tags in ec2 metricset and cloudwatch metricset. {issue}15843[15843] {pull}15844[15844]
- Use RFC3339 format for timestamps collected using the SQL module. {pull}15847[15847]
- Avoid parsing errors returned from prometheus endpoints. {pull}15712[15712]
- Change lookup_fields from metricset.host to service.address {pull}15883[15883]
- Add dedot for cloudwatch metric name. {issue}15916[15916] {pull}15917[15917]
- Fixed issue `logstash-xpack` module suddenly ceasing to monitor Logstash. {issue}15974[15974] {pull}16044[16044]
- Fix skipping protocol scheme by light modules. {pull}16205[pull]
- Made `logstash-xpack` module once again have parity with internally-collected Logstash monitoring data. {pull}16198[16198]
- Change sqs metricset to use average as statistic method. {pull}16438[16438]

*Packetbeat*

- Enable setting promiscuous mode automatically. {pull}11366[11366]

*Winlogbeat*


*Functionbeat*


==== Added

*Affecting all Beats*

- Add document_id setting to decode_json_fields processor. {pull}15859[15859]
- Include network information by default on add_host_metadata and add_observer_metadata. {issue}15347[15347] {pull}16077[16077]
- Add `aws_ec2` provider for autodiscover. {issue}12518[12518] {pull}14823[14823]

*Auditbeat*


*Filebeat*

- Set event.outcome field based on googlecloud audit log output. {pull}15731[15731]
- Add dashboard for AWS ELB fileset. {pull}15804[15804]
- Add dashboard for AWS vpcflow fileset. {pull}16007[16007]
- Add ECS tls fields to zeek:smtp,rdp,ssl and aws:s3access,elb {issue}15757[15757] {pull}15935[15936]
- Add custom string mapping to CEF module to support Forcepoint NGFW {issue}14663[14663] {pull}15910[15910]
- Add ingress nginx controller fileset {pull}16197[16197]
- move create-[module,fileset,fields] to mage and enable in x-pack/filebeat {pull}15836[15836]
- Add ECS tls and categorization fields to apache module. {issue}16032[16032] {pull}16121[16121]
- Add MQTT input. {issue}15602[15602] {pull}16204[16204]
- Add ECS categorization fields to activemq module. {issue}16151[16151] {pull}16201[16201]
- Add a TLS test and more debug output to httpjson input {pull}16315[16315]
- Add an SSL config example in config.yml for filebeat MISP module. {pull}16320[16320]
- Improve ECS categorization, container & process field mappings in auditd module. {issue}16153[16153] {pull}16280[16280]
- Improve ECS field mappings in aws module. {issue}16154[16154] {pull}16307[16307]

*Heartbeat*

- Allow a list of status codes for HTTP checks. {pull}15587[15587]


*Journalbeat*

*Metricbeat*

- Move the windows pdh implementation from perfmon to a shared location in order for future modules/metricsets to make use of. {pull}15503[15503]
- Add lambda metricset in aws module. {pull}15260[15260]
- Expand data for the `system/memory` metricset {pull}15492[15492]
- Add azure `storage` metricset in order to retrieve metric values for storage accounts. {issue}14548[14548] {pull}15342[15342]
- Add cost warnings for the azure module. {pull}15356[15356]
- Add DynamoDB AWS Metricbeat light module {pull}15097[15097]
- Release elb module as GA. {pull}15485[15485]
- Add a `system/network_summary` metricset {pull}15196[15196]
- Add mesh metricset for Istio Metricbeat module {pull}15535[15535]
- Add mixer metricset for Istio Metricbeat module {pull}15696[15696]
- Add pilot metricset for Istio Metricbeat module {pull}15761[15761]
- Make the `system/cpu` metricset collect normalized CPU metrics by default. {issue}15618[15618] {pull}15729[15729]
- Add galley metricset for Istio Metricbeat module {pull}15857[15857]
- Add `key/value` mode for SQL module. {issue}15770[15770] {pull]15845[15845]
- Add STAN dashboard {pull}15654[15654]
- Add support for Unix socket in Memcached metricbeat module. {issue}13685[13685] {pull}15822[15822]
- Add `up` metric to prometheus metrics collected from host {pull}15948[15948]
- Add citadel metricset for Istio Metricbeat module {pull}15990[15990]
- Add support for processors in light modules. {issue}14740[14740] {pull}15923[15923]
- Add collecting AuroraDB metrics in rds metricset. {issue}14142[14142] {pull}16004[16004]
- Reuse connections in SQL module. {pull}16001[16001]
- Improve the `logstash` module (when `xpack.enabled` is set to `true`) to use the override `cluster_uuid` returned by Logstash APIs. {issue}15772[15772] {pull}15795[15795]
- Add region parameter in googlecloud module. {issue}15780[15780] {pull}16203[16203]
- Add kubernetes storage class support via kube-state-metrics. {pull}16145[16145]
- Add support for NATS 2.1. {pull}16317[16317]
- Add Load Balancing metricset to GCP {pull}15559[15559]
- Add support for Dropwizard metrics 4.1. {pull}16332[16332]
- Improve the `haproxy` module to support metrics exposed via HTTPS. {issue}14579[14579] {pull}16333[16333]
<<<<<<< HEAD
- Add filtering option for prometheus collector. {pull}16420[16420]
=======
- Add metricsets based on Ceph Manager Daemon to the `ceph` module. {issue}7723[7723] {pull}16254[16254]
- Release `statsd` module as GA. {pull}16447[16447] {issue}14280[14280]
>>>>>>> b0c600a2

*Packetbeat*

*Functionbeat*


*Winlogbeat*


==== Deprecated

*Affecting all Beats*

*Filebeat*


*Heartbeat*

*Journalbeat*

*Metricbeat*


*Packetbeat*

*Winlogbeat*

*Functionbeat*

==== Known Issue

*Journalbeat*<|MERGE_RESOLUTION|>--- conflicted
+++ resolved
@@ -168,12 +168,9 @@
 - Add Load Balancing metricset to GCP {pull}15559[15559]
 - Add support for Dropwizard metrics 4.1. {pull}16332[16332]
 - Improve the `haproxy` module to support metrics exposed via HTTPS. {issue}14579[14579] {pull}16333[16333]
-<<<<<<< HEAD
 - Add filtering option for prometheus collector. {pull}16420[16420]
-=======
 - Add metricsets based on Ceph Manager Daemon to the `ceph` module. {issue}7723[7723] {pull}16254[16254]
 - Release `statsd` module as GA. {pull}16447[16447] {issue}14280[14280]
->>>>>>> b0c600a2
 
 *Packetbeat*
 
