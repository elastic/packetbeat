// Use these for links to issue and pulls. Note issues and pulls redirect one to
// each other on Github, so don't worry too much on using the right prefix.
:issue: https://github.com/elastic/beats/issues/
:pull: https://github.com/elastic/beats/pull/

=== Beats version HEAD
https://github.com/elastic/beats/compare/v7.0.0-alpha2...master[Check the HEAD diff]

==== Breaking changes

*Affecting all Beats*

- Update to Golang 1.12.1. {pull}11330[11330]
- Update to Golang 1.12.4. {pull}11782[11782]
- Update to ECS 1.0.1. {pull}12284[12284] {pull}12317[12317]
- Default of output.kafka.metadata.full is set to false by now. This reduced the amount of metadata to be queried from a kafka cluster. {pull}12738[12738]
- Fixed a crash under Windows when fetching processes information. {pull}12833[12833]
- Update to Golang 1.12.7. {pull}12931[12931]
- Remove `in_cluster` configuration parameter for Kuberentes, now in-cluster configuration is used only if no other kubeconfig is specified {pull}13051[13051]
- Disable Alibaba Cloud and Tencent Cloud metadata providers by default. {pull}13812[12812]

*Auditbeat*

- Auditd module: Normalized value of `event.category` field from `user-login` to `authentication`. {pull}11432[11432]
- Auditd module: Unset `auditd.session` and `user.audit.id` fields are removed from audit events. {issue}11431[11431] {pull}11815[11815]
- Socket dataset: Exclude localhost by default {pull}11993[11993]
- Socket dataset: New implementation using Kprobes for finer-grained monitoring and UDP support. {pull}13058[13058]

*Filebeat*

- Add read_buffer configuration option. {pull}11739[11739]
- `convert_timezone` option is removed and locale is always added to the event so timezone is used when parsing the timestamp, this behaviour can be overriden with processors. {pull}12410[12410]
- Fix a race condition in the TCP input when close the client socket. {pull}13038[13038]
- cisco/asa fileset: Renamed log.original to event.original and cisco.asa.list_id to cisco.asa.rule_name. {pull}13286[13286]
- cisco/asa fileset: Fix parsing of 302021 message code. {pull}13476[13476]

*Heartbeat*

- Removed the `add_host_metadata` and `add_cloud_metadata` processors from the default config. These don't fit well with ECS for Heartbeat and were rarely used.

*Journalbeat*

*Metricbeat*

- Add new Dashboard for PostgreSQL database stats {pull}13187[13187]
- Add new dashboard for CouchDB database {pull}13198[13198]
- Add new dashboard for Ceph cluster stats {pull}13216[13216]
- Add new dashboard for Aerospike database stats {pull}13217[13217]
- Add new dashboard for Couchbase cluster stats {pull}13212[13212]
- Add new dashboard for Prometheus server stats {pull}13126[13126]
- Add new option `OpMultiplyBuckets` to scale histogram buckets to avoid decimal points in final events {pull}10994[10994]
- system/raid metricset now uses /sys/block instead of /proc/mdstat for data. {pull}11613[11613]
- kubernetes.container.cpu.limit.cores and kubernetes.container.cpu.requests.cores are now floats. {issue}11975[11975]
- Add statistic option into cloudwatch metricset. If there is no statistic method specified, default is to collect Average, Sum, Maximum, Minimum and SampleCount. {issue}12370[12370] {pull}12840[12840]

*Packetbeat*

- Add support for mongodb opcode 2013 (OP_MSG). {issue}6191[6191] {pull}8594[8594]
- NFSv4: Always use opname `ILLEGAL` when failed to match request to a valid nfs operation. {pull}11503[11503]

*Winlogbeat*

*Functionbeat*

- Separate management and functions in Functionbeat. {pull}12939[12939]

==== Bugfixes

*Affecting all Beats*

- Fix typo in TLS renegotiation configuration and setting the option correctly {issue}10871[10871], {pull}12354[12354]
- Ensure all beat commands respect configured settings. {pull}10721[10721]
- Add missing fields and test cases for libbeat add_kubernetes_metadata processor. {issue}11133[11133], {pull}11134[11134]
- decode_json_field: process objects and arrays only {pull}11312[11312]
- decode_json_field: do not process arrays when flag not set. {pull}11318[11318]
- Report faulting file when config reload fails. {pull}11304[11304]
- Fix a typo in libbeat/outputs/transport/client.go by updating `c.conn.LocalAddr()` to `c.conn.RemoteAddr()`. {pull}11242[11242]
- Management configuration backup file will now have a timestamps in their name. {pull}11034[11034]
- [CM] Parse enrollment_token response correctly {pull}11648[11648]
- Not hiding error in case of http failure using elastic fetcher {pull}11604[11604]
- Escape BOM on JsonReader before trying to decode line {pull}11661[11661]
- Fix matching of string arrays in contains condition. {pull}11691[11691]
- Replace wmi queries with win32 api calls as they were consuming CPU resources {issue}3249[3249] and {issue}11840[11840]
- Fix a race condition with the Kafka pipeline client, it is possible that `Close()` get called before `Connect()` . {issue}11945[11945]
- Fix queue.spool.write.flush.events config type. {pull}12080[12080]
- Fixed a memory leak when using the add_process_metadata processor under Windows. {pull}12100[12100]
- Fix of docker json parser for missing "log" jsonkey in docker container's log {issue}11464[11464]
- Fixed Beat ID being reported by GET / API. {pull}12180[12180]
- Fixed setting bulk max size in kafka output. {pull}12254[12254]
- Add host.os.codename to fields.yml. {pull}12261[12261]
- Fix `@timestamp` being duplicated in events if `@timestamp` is set in a
  processor (or by any code utilizing `PutValue()` on a `beat.Event`).
- Fix leak in script processor when using Javascript functions in a processor chain. {pull}12600[12600]
- Add additional nil pointer checks to Docker client code to deal with vSphere Integrated Containers {pull}12628[12628]
- Fixed `json.add_error_key` property setting for delivering error messages from beat events  {pull}11298[11298]
- Fix Central Management enroll under Windows {issue}12797[12797] {pull}12799[12799]
- ILM: Use GET instead of HEAD when checking for alias to expose detailed error message. {pull}12886[12886]
- Fix seccomp policy preventing some features to function properly on 32bit Linux systems. {issue}12990[12990] {pull}13008[13008]
- Fix unexpected stops on docker autodiscover when a container is restarted before `cleanup_timeout`. {issue}12962[12962] {pull}13127[13127]
- Fix install-service.ps1's ability to set Windows service's delay start configuration. {pull}13173[13173]
- Fix some incorrect types and formats in field.yml files. {pull}13188[13188]
- Load DLLs only from Windows system directory. {pull}13234[13234] {pull}13384[13384]
- Fix mapping for kubernetes.labels and kubernetes.annotations in add_kubernetes_metadata. {issue}12638[12638] {pull}13226[13226]
- Fix case insensitive regular expressions not working correctly. {pull}13250[13250]
- Disable `add_kubernetes_metadata` if no matchers found. {pull}13709[13709]
- Better wording for xpack beats when the _xpack endpoint is not reachable. {pull}13771[13771]
- Recover from panics in the javascript process and log details about the failure to aid in future debugging. {pull}13690[13690]
- Make the script processor concurrency-safe. {issue}13690[13690] {pull}13857[13857]
- Kubernetes watcher at `add_kubernetes_metadata` fails with StatefulSets {pull}13905[13905]

*Auditbeat*

- Process dataset: Fixed a memory leak under Windows. {pull}12100[12100]
- Login dataset: Fix re-read of utmp files. {pull}12028[12028]
- Package dataset: Fixed a crash inside librpm after Auditbeat has been running for a while. {issue}12147[12147] {pull}12168[12168]
- Fix formatting of config files on macOS and Windows. {pull}12148[12148]
- Fix direction of incoming IPv6 sockets. {pull}12248[12248]
- Package dataset: Close librpm handle. {pull}12215[12215]
- Package dataset: Auto-detect package directories. {pull}12289[12289]
- Package dataset: Improve dpkg parsing. {pull}12325[12325]
- System module: Start system module without host ID. {pull}12373[12373]
- Host dataset: Fix reboot detection logic. {pull}12591[12591]
- Add syscalls used by librpm for the system/package dataset to the default Auditbeat seccomp policy. {issue}12578[12578] {pull}12617[12617]
- Process dataset: Do not show non-root warning on Windows. {pull}12740[12740]
- Host dataset: Export Host fields to gob encoder. {pull}12940[12940]

*Filebeat*

- Add support for Cisco syslog format used by their switch. {pull}10760[10760]
- Cover empty request data, url and version in Apache2 module{pull}10730[10730]
- Fix registry entries not being cleaned due to race conditions. {pull}10747[10747]
- Improve detection of file deletion on Windows. {pull}10747[10747]
- Add missing Kubernetes metadata fields to Filebeat CoreDNS module, and fix a documentation error. {pull}11591[11591]
- Reduce memory usage if long lines are truncated to fit `max_bytes` limit. The line buffer is copied into a smaller buffer now. This allows the runtime to release unused memory earlier. {pull}11524[11524]
- Fix memory leak in Filebeat pipeline acker. {pull}12063[12063]
- Fix goroutine leak caused on initialization failures of log input. {pull}12125[12125]
- Fix goroutine leak on non-explicit finalization of log input. {pull}12164[12164]
- Skipping unparsable log entries from docker json reader {pull}12268[12268]
- Parse timezone in PostgreSQL logs as part of the timestamp {pull}12338[12338]
- Load correct pipelines when system module is configured in modules.d. {pull}12340[12340]
- Fix timezone offset parsing in system/syslog. {pull}12529[12529]
- When TLS is configured for the TCP input and a `certificate_authorities` is configured we now default to `required` for the `client_authentication`. {pull}12584[12584]
- Apply `max_message_size` to incoming message buffer. {pull}11966[11966]
- Syslog input will now omit the `process` object from events if it is empty. {pull}12700[12700]
- Fix multiline pattern in Postgres which was too permissive {issue}12078[12078] {pull}13069[13069]
- Allow path variables to be used in files loaded from modules.d. {issue}13184[13184]
- Fix filebeat autodiscover fileset hint for container input. {pull}13296[13296]
- Fix incorrect references to index patterns in AWS and CoreDNS dashboards. {pull}13303[13303]
- Fix timezone parsing of system module ingest pipelines. {pull}13308[13308]
- Fix timezone parsing of elasticsearch module ingest pipelines. {pull}13367[13367]
- Change iis url path grok pattern from URIPATH to NOTSPACE. {issue}12710[12710] {pull}13225[13225] {issue}7951[7951] {pull}13378[13378]
- Fix timezone parsing of nginx module ingest pipelines. {pull}13369[13369]
- Fix incorrect field references in envoyproxy dashboard {issue}13420[13420] {pull}13421[13421]
- Fixed early expiration of templates (Netflow v9 and IPFIX). {pull}13821[13821]
- Fixed bad handling of sequence numbers when multiple observation domains were exported by a single device (Netflow V9 and IPFIX). {pull}13821[13821]
- Fix timezone parsing of rabbitmq module ingest pipelines. {pull}13879[13879]
- Fix conditions and error checking of date processors in ingest pipelines that use `event.timezone` to parse dates. {pull}13883[13883]
- Fix timezone parsing of logstash module ingest pipelines. {pull}13890[13890]
- cisco asa and ftd filesets: Fix parsing of message 106001. {issue}13891[13891] {pull}13903[13903]
<<<<<<< HEAD
- Fix timezone parsing of iptables, mssql and panw module ingest pipelines. {pull}13926[13926]
=======
- Fix merging of fields specified in global scope with fields specified under an input's scope. {issue}3628[3628] {pull}13909[13909]
- Fix delay in enforcing close_renamed and close_removed options. {issue}13488[13488] {pull}13907[13907]
>>>>>>> a37e8bec

*Heartbeat*

- Fix NPEs / resource leaks when executing config checks. {pull}11165[11165]
- Fix duplicated IPs on `mode: all` monitors. {pull}12458[12458]
- Fix integer comparison on JSON responses. {pull}13348[13348]

*Journalbeat*

- Use backoff when no new events are found. {pull}11861[11861]
- Iterate over journal correctly, so no duplicate entries are sent. {pull}12716[12716]
- Preserve host name when reading from remote journal. {pull}12714[12714]

*Metricbeat*

- Change diskio metrics retrieval method (only for Windows) from wmi query to DeviceIOControl function using the IOCTL_DISK_PERFORMANCE control code {pull}11635[11635]
- Call GetMetricData api per region instead of per instance. {issue}11820[11820] {pull}11882[11882]
- Update documentation with cloudwatch:ListMetrics permission. {pull}11987[11987]
- Check permissions in system socket metricset based on capabilities. {pull}12039[12039]
- Get process information from sockets owned by current user when system socket metricset is run without privileges. {pull}12039[12039]
- Avoid generating hints-based configuration with empty hosts when no exposed port is suitable for the hosts hint. {issue}8264[8264] {pull}12086[12086]
- Fixed a socket leak in the postgresql module under Windows when SSL is disabled on the server. {pull}11393[11393]
- Change some field type from scaled_float to long in aws module. {pull}11982[11982]
- Fixed RabbitMQ `queue` metricset gathering when `consumer_utilisation` is set empty at the metrics source {pull}12089[12089]
- Fix direction of incoming IPv6 sockets. {pull}12248[12248]
- Refactored Windows perfmon metricset: replaced method to retrieve counter paths with PdhExpandWildCardPathW, separated code by responsibility, removed unused functions {pull}12212[12212]
- Validate that kibana/status metricset cannot be used when xpack is enabled. {pull}12264[12264]
- Ignore prometheus metrics when their values are NaN or Inf. {pull}12084[12084] {issue}10849[10849]
- In the kibana/stats metricset, only log error (don't also index it) if xpack is enabled. {pull}12265[12265]
- Fix an issue listing all processes when run under Windows as a non-privileged user. {issue}12301[12301] {pull}12475[12475]
- The `elasticsearch/index_summary` metricset gracefully handles an empty Elasticsearch cluster when `xpack.enabled: true` is set. {pull}12489[12489] {issue}12487[12487]
- When TLS is configured for the http metricset and a `certificate_authorities` is configured we now default to `required` for the `client_authentication`. {pull}12584[12584]
- Reuse connections in PostgreSQL metricsets. {issue}12504[12504] {pull}12603[12603]
- PdhExpandWildCardPathW will not expand counter paths in 32 bit windows systems, workaround will use a different function. {issue}12590[12590] {pull}12622[12622]
- In the elasticsearch/node_stats metricset, if xpack is enabled, make parsing of ES node load average optional as ES on Windows doesn't report load average. {pull}12866[12866]
- Ramdisk is not filtered out when collecting disk performance counters in diskio metricset {issue}12814[12814] {pull}12829[12829]
- Fix incoherent behaviour in redis key metricset when keyspace is specified both in host URL and key pattern {pull}12913[12913]
- Fix connections leak in redis module {pull}12914[12914] {pull}12950[12950]
- Fix wrong uptime reporting by system/uptime metricset under Windows. {pull}12915[12915]
- Print errors that were being omitted in vSphere metricsets. {pull}12816[12816]
- Fix redis key metricset dashboard references to index pattern. {pull}13303[13303]
- Check if fields in DBInstance is nil in rds metricset. {pull}13294[13294] {issue}13037[13037]
- Fix silent failures in kafka and prometheus module. {pull}13353[13353] {issue}13252[13252]
- Fix issue with aws cloudwatch module where dimensions and/or namespaces that contain space are not being parsed correctly {pull}13389[13389]
- Fix panic in Redis Key metricset when collecting information from a removed key. {pull}13426[13426]
- Fix module-level fields in Kubernetes metricsets. {pull}13433[13433] {pull}13544[13544]
- Fix reporting empty events in cloudwatch metricset. {pull}13458[13458]
- Fix `docker.cpu.system.pct` calculation by using the reported number online cpus instead of the number of metrics per cpu. {pull}13691[13691]
- Fix rds metricset dashboard. {pull}13721[13721]
- Ignore prometheus untyped metrics with NaN value. {issue}13750[13750] {pull}13790[13790]

*Packetbeat*

- Prevent duplicate packet loss error messages in HTTP events. {pull}10709[10709]
- Fixed a memory leak when using process monitoring under Windows. {pull}12100[12100]
- Improved debug logging efficiency in PGQSL module. {issue}12150[12150]
- Limit memory usage of Redis replication sessions. {issue}12657[12657]
- Fix parsing the extended RCODE in the DNS parser. {pull}12805[12805]

*Winlogbeat*

- Fix data race affecting config validation at startup. {issue}13005[13005]

*Functionbeat*

- Fix function name reference for Kinesis streams in CloudFormation templates {pull}11646[11646]
- Fix Cloudwatch logs timestamp to use timestamp of the log record instead of when the record was processed {pull}13291[13291]
- Look for the keystore under the correct path. {pull}13332[13332]

==== Added

*Affecting all Beats*

- Decouple Debug logging from fail_on_error logic for rename, copy, truncate processors {pull}12451[12451]
- Add an option to append to existing logs rather than always rotate on start. {pull}11953[11953]
- Add `network` condition to processors for matching IP addresses against CIDRs. {pull}10743[10743]
- Add if/then/else support to processors. {pull}10744[10744]
- Add `community_id` processor for computing network flow hashes. {pull}10745[10745]
- Add output test to kafka output {pull}10834[10834]
- Gracefully shut down on SIGHUP {pull}10704[10704]
- New processor: `copy_fields`. {pull}11303[11303]
- Add `error.message` to events when `fail_on_error` is set in `rename` and `copy_fields` processors. {pull}11303[11303]
- New processor: `truncate_fields`. {pull}11297[11297]
- Allow a beat to ship monitoring data directly to an Elasticsearch monitoring cluster. {pull}9260[9260]
- Updated go-seccomp-bpf library to v1.1.0 which updates syscall lists for Linux v5.0. {pull}11394[11394]
- Add `add_observer_metadata` processor. {pull}11394[11394]
- Add `decode_csv_fields` processor. {pull}11753[11753]
- Add `convert` processor for converting data types of fields. {issue}8124[8124] {pull}11686[11686]
- New `extract_array` processor. {pull}11761[11761]
- Add number of goroutines to reported metrics. {pull}12135[12135]
- Add `proxy_disable` output flag to explicitly ignore proxy environment variables. {issue}11713[11713] {pull}12243[12243]
- Processor `add_cloud_metadata` adds fields `cloud.account.id` and `cloud.image.id` for AWS EC2. {pull}12307[12307]
- Add configurable bulk_flush_frequency in kafka output. {pull}12254[12254]
- Add `decode_base64_field` processor for decoding base64 field. {pull}11914[11914]
- Add support for reading the `network.iana_number` field by default to the community_id processor. {pull}12701[12701]
- Add aws overview dashboard. {issue}11007[11007] {pull}12175[12175]
- Add `decompress_gzip_field` processor. {pull}12733[12733]
- Add `timestamp` processor for parsing time fields. {pull}12699[12699]
- Fail with error when autodiscover providers have no defined configs. {pull}13078[13078]
- Add a check so alias creation explicitely fails if there is an index with the same name. {pull}13070[13070]
- Update kubernetes watcher to use official client-go libraries. {pull}13051[13051]
- Add support for unix epoch time values in the `timestamp` processor. {pull}13319[13319]
- add_host_metadata is now GA. {pull}13148[13148]
- Add an `ignore_missing` configuration option the `drop_fields` processor. {pull}13318[13318]
- add_host_metadata is no GA. {pull}13148[13148]
- Add `registered_domain` processor for deriving the registered domain from a given FQDN. {pull}13326[13326]
- Add support for RFC3339 time zone offsets in JSON output. {pull}13227[13227]
- Add autodetection mode for add_docker_metadata and enable it by default in included configuration files{pull}13374[13374]
- Added `monitoring.cluster_uuid` setting to associate Beat data with specified ES cluster in Stack Monitoring UI. {pull}13182[13182]
- Add autodetection mode for add_kubernetes_metadata and enable it by default in included configuration files. {pull}13473[13473]
- Add `providers` setting to `add_cloud_metadata` processor. {pull}13812[13812]
- Use less restrictive API to check if template exists. {pull}13847[13847]
- Do not check for alias when setup.ilm.check_exists is false. {pull}13848[13848]
- Add support for numeric time zone offsets in timestamp processor. {pull}13902[13902]

*Auditbeat*

- Auditd module: Add `event.outcome` and `event.type` for ECS. {pull}11432[11432]
- Process: Add file hash of process executable. {pull}11722[11722]
- Socket: Add network.transport and network.community_id. {pull}12231[12231]
- Host: Fill top-level host fields. {pull}12259[12259]

*Filebeat*

- Add more info to message logged when a duplicated symlink file is found {pull}10845[10845]
- Add option to configure docker input with paths {pull}10687[10687]
- Add Netflow module to enrich flow events with geoip data. {pull}10877[10877]
- Set `event.category: network_traffic` for Suricata. {pull}10882[10882]
- Allow custom default settings with autodiscover (for example, use of CRI paths for logs). {pull}12193[12193]
- Allow to disable hints based autodiscover default behavior (fetching all logs). {pull}12193[12193]
- Change Suricata module pipeline to handle `destination.domain` being set if a reverse DNS processor is used. {issue}10510[10510]
- Add the `network.community_id` flow identifier to field to the IPTables, Suricata, and Zeek modules. {pull}11005[11005]
- New Filebeat coredns module to ingest coredns logs. It supports both native coredns deployment and coredns deployment in kubernetes. {pull}11200[11200]
- New module for Cisco ASA logs. {issue}9200[9200] {pull}11171[11171]
- Added support for Cisco ASA fields to the netflow input. {pull}11201[11201]
- Configurable line terminator. {pull}11015[11015]
- Add Filebeat envoyproxy module. {pull}11700[11700]
- Add apache2(httpd) log path (`/var/log/httpd`) to make apache2 module work out of the box on Redhat-family OSes. {issue}11887[11887] {pull}11888[11888]
- Add support to new MongoDB additional diagnostic information {pull}11952[11952]
- New module `panw` for Palo Alto Networks PAN-OS logs. {pull}11999[11999]
- Add RabbitMQ module. {pull}12032[12032]
- Add new `container` input. {pull}12162[12162]
- Add timeouts on communication with docker daemon. {pull}12310[12310]
- `container` and `docker` inputs now support reading of labels and env vars written by docker JSON file logging driver. {issue}8358[8358]
- Add specific date processor to convert timezones so same pipeline can be used when convert_timezone is enabled or disabled. {pull}12253[12253]
- Add MSSQL module {pull}12079[12079]
- Add ISO8601 date parsing support for system module. {pull}12568[12568] {pull}12578[12579]
- Update Kubernetes deployment manifest to use `container` input. {pull}12632[12632]
- Use correct OS path separator in `add_kubernetes_metadata` to support Windows nodes. {pull}9205[9205]
- Add support for virtual host in Apache access logs {pull}12778[12778]
- Add support for client addresses with port in Apache error logs {pull}12695[12695]
- Add `google-pubsub` input type for consuming messages from a Google Cloud Pub/Sub topic subscription. {pull}12746[12746]
- Add module for ingesting Cisco IOS logs over syslog. {pull}12748[12748]
- Add module for ingesting Google Cloud VPC flow logs. {pull}12747[12747]
- Report host metadata for Filebeat logs in Kubernetes. {pull}12790[12790]
- Add netflow dashboards based on Logstash netflow. {pull}12857[12857]
- Parse more fields from Elasticsearch slowlogs. {pull}11939[11939]
- Update module pipelines to enrich events with autonomous system fields. {pull}13036[13036]
- Add module for ingesting IBM MQ logs. {pull}8782[8782]
- Add S3 input to retrieve logs from AWS S3 buckets. {pull}12640[12640] {issue}12582[12582]
- Add aws module s3access metricset. {pull}13170[13170] {issue}12880[12880]
- Update Suricata module to populate ECS DNS fields and handle EVE DNS version 2. {issue}13320[13320] {pull}13329[13329]
- Update PAN-OS fileset to use the ECS NAT fields. {issue}13320[13320] {pull}13330[13330]
- Add fields to the Zeek DNS fileset for ECS DNS. {issue}13320[13320] {pull}13324[13324]
- Add container image in Kubernetes metadata {pull}13356[13356] {issue}12688[12688]
- Add timezone information to apache error fileset. {issue}12772[12772] {pull}13304[13304]
- Add module for ingesting Cisco FTD logs over syslog. {pull}13286[13286]
- Update CoreDNS module to populate ECS DNS fields. {issue}13320[13320] {pull}13505[13505]
- Parse query steps in PostgreSQL slowlogs. {issue}13496[13496] {pull}13701[13701]
- Add support to set the document id in the json reader. {pull}5844[5844]
- Add input httpjson. {issue}13545[13545] {pull}13546[13546]
- Filebeat Netflow input: Remove beta label. {pull}13858[13858]
- Remove `event.timezone` from events that don't need it in some modules that support log formats with and without timezones. {pull}13918[13918]

*Heartbeat*
- Add non-privileged icmp on linux and darwin(mac). {pull}13795[13795] {issue}11498[11498]

- Enable `add_observer_metadata` processor in default config. {pull}11394[11394]
- Record HTTP body metadata and optionally contents in `http.response.body.*` fields. {pull}13022[13022]
- Allow `hosts` to be used to configure http monitors {pull}13703[13703]

*Journalbeat*

*Metricbeat*

- Add AWS SQS metricset. {pull}10684[10684] {issue}10053[10053]
- Add AWS s3_request metricset. {pull}10949[10949] {issue}10055[10055]
- Add s3_daily_storage metricset. {pull}10940[10940] {issue}10055[10055]
- Add `coredns` metricbeat module. {pull}10585[10585]
- Add SSL support for Metricbeat HTTP server. {pull}11482[11482] {issue}11457[11457]
- The `elasticsearch.index` metricset (with `xpack.enabled: true`) now collects `refresh.external_total_time_in_millis` fields from Elasticsearch. {pull}11616[11616]
- Allow module configurations to have variants {pull}9118[9118]
- Add `timeseries.instance` field calculation. {pull}10293[10293]
- Added new disk states and raid level to the system/raid metricset. {pull}11613[11613]
- Added `path_name` and `start_name` to service metricset on windows module {issue}8364[8364] {pull}11877[11877]
- Add check on object name in the counter path if the instance name is missing {issue}6528[6528] {pull}11878[11878]
- Add AWS cloudwatch metricset. {pull}11798[11798] {issue}11734[11734]
- Add `regions` in aws module config to specify target regions for querying cloudwatch metrics. {issue}11932[11932] {pull}11956[11956]
- Keep `etcd` followers members from reporting `leader` metricset events {pull}12004[12004]
- Add overview dashboard to Consul module {pull}10665[10665]
- New fields were added in the mysql/status metricset. {pull}12227[12227]
- Add Kubernetes metricset `proxy`. {pull}12312[12312]
- Add Kubernetes proxy dashboard to Kubernetes module {pull}12734[12734]
- Always report Pod UID in the `pod` metricset. {pull}12345[12345]
- Add Vsphere Virtual Machine operating system to `os` field in Vsphere virtualmachine module. {pull}12391[12391]
- Add validation for elasticsearch and kibana modules' metricsets when xpack.enabled is set to true. {pull}12386[12386]
- Add CockroachDB module. {pull}12467[12467]
- Add support for metricbeat modules based on existing modules (a.k.a. light modules) {issue}12270[12270] {pull}12465[12465]
- Add a system/entropy metricset {pull}12450[12450]
- Add kubernetes metricset `controllermanager` {pull}12409[12409]
- Add Kubernetes controller manager dashboard to Kubernetes module {pull}12744[12744]
- Allow redis URL format in redis hosts config. {pull}12408[12408]
- Add tags into ec2 metricset. {issue}[12263]12263 {pull}12372[12372]
- Add metrics to kubernetes apiserver metricset. {pull}12922[12922]
- Add kubernetes metricset `scheduler` {pull}12521[12521]
- Add Kubernetes scheduler dashboard to Kubernetes module {pull}12749[12749]
- Add `beat` module. {pull}12181[12181] {pull}12615[12615]
- Collect tags for cloudwatch metricset in aws module. {issue}[12263]12263 {pull}12480[12480]
- Add AWS RDS metricset. {pull}11620[11620] {issue}10054[10054]
- Add Oracle Module {pull}11890[11890]
- Add Oracle Tablespaces Dashboard {pull}12736[12736]
- Collect client provided name for rabbitmq connection. {issue}12851[12851] {pull}12852[12852]
- Add support to load default aws config file to get credentials. {pull}12727[12727] {issue}12708[12708]
- Add statistic option into cloudwatch metricset. {issue}12370[12370] {pull}12840[12840]
- Add support for kubernetes cronjobs {pull}13001[13001]
- Add cgroup memory stats to docker/memory metricset {pull}12916[12916]
- Add AWS elb metricset. {pull}12952[12952] {issue}11701[11701]
- Add AWS ebs metricset. {pull}13167[13167] {issue}11699[11699]
- Add `metricset.period` field with the configured fetching period. {pull}13242[13242] {issue}12616[12616]
- Add rate metrics for ec2 metricset. {pull}13203[13203]
- Add refresh list of perf counters at every fetch {issue}13091[13091]
- Add Performance metricset to Oracle module {pull}12547[12547]
- Add proc/vmstat data to the system/memory metricset on linux {pull}13322[13322]
- Use DefaultMetaGeneratorConfig in MetadataEnrichers to initialize configurations {pull}13414[13414]
- Add module for statsd. {pull}13109[13109]
- Add support for NATS version 2. {pull}13601[13601]
- Add `docker.cpu.*.norm.pct` metrics for `cpu` metricset of Docker Metricbeat module. {pull}13695[13695]
- Add `instance` label by default when using Prometheus collector. {pull}13737[13737]
- Add Apache Tomcat module {pull}13491[13491]
- Add ECS `container.id` and `container.runtime` to kubernetes `state_container` metricset. {pull}13884[13884]
- Add `job` label by default when using Prometheus collector. {pull}13878[13878]
- Add `state_resourcequota` metricset for Kubernetes module. {pull}13693[13693]

*Packetbeat*

- Update DNS protocol plugin to produce events with ECS fields for DNS. {issue}13320[13320] {pull}13354[13354]

*Functionbeat*

- New options to configure roles and VPC. {pull}11779[11779]
- Export automation templates used to create functions. {pull}11923[11923]
- Configurable Amazon endpoint. {pull}12369[12369]
- Add timeout option to reference configuration. {pull}13351[13351]
- Configurable tags for Lambda functions. {pull}13352[13352]
- Add input for Cloudwatch logs through Kinesis. {pull}13317[13317]
- Enable Logstash output. {pull}13345[13345]
- Make `bulk_max_size` configurable in outputs. {pull}13493[13493]

*Winlogbeat*

- Add support for reading from .evtx files. {issue}4450[4450]
- Add support for event ID 4634 and 4647 to the Security module. {pull}12906[12906]
- Add `network.community_id` to Sysmon network events (event ID 3). {pull}13034[13034]
- Add `event.module` to Winlogbeat modules. {pull}13047[13047]
- Add `event.category: process` and `event.type: process_start/process_end` to Sysmon process events (event ID 1 and 5). {pull}13047[13047]
- Add support for event ID 4672 to the Security module. {pull}12975[12975]
- Add support for event ID 22 (DNS query) to the Sysmon module. {pull}12960[12960]
- Add certain winlog.event_data.* fields to the index template. {issue}13700[13700] {pull}13704[13704]

==== Deprecated

*Affecting all Beats*

*Filebeat*

- `docker` input is deprecated in favour `container`. {pull}12162[12162]
- `postgresql.log.timestamp` field is deprecated in favour of `@timestamp`. {pull}12338[12338]

*Heartbeat*

*Journalbeat*

*Metricbeat*

- `kubernetes.container.id` field for `state_container` is deprecated in favour of ECS `container.id` and `container.runtime`. {pull}13884[13884]

*Packetbeat*

*Winlogbeat*

*Functionbeat*

==== Known Issue

*Journalbeat*<|MERGE_RESOLUTION|>--- conflicted
+++ resolved
@@ -157,12 +157,9 @@
 - Fix conditions and error checking of date processors in ingest pipelines that use `event.timezone` to parse dates. {pull}13883[13883]
 - Fix timezone parsing of logstash module ingest pipelines. {pull}13890[13890]
 - cisco asa and ftd filesets: Fix parsing of message 106001. {issue}13891[13891] {pull}13903[13903]
-<<<<<<< HEAD
 - Fix timezone parsing of iptables, mssql and panw module ingest pipelines. {pull}13926[13926]
-=======
 - Fix merging of fields specified in global scope with fields specified under an input's scope. {issue}3628[3628] {pull}13909[13909]
 - Fix delay in enforcing close_renamed and close_removed options. {issue}13488[13488] {pull}13907[13907]
->>>>>>> a37e8bec
 
 *Heartbeat*
 
