--- conflicted
+++ resolved
@@ -117,11 +117,8 @@
 - Add field log.source.address and log.file.path to replace source. {pull}9435[9435]
 - Add support for multi-core thread_id in postgresql module {issue}9156[9156] {pull}9482[9482]
 - Added netflow input type that supports NetFlow v1, v5, v6, v7, v8, v9 and IPFIX. {issue}9399[9399]
-<<<<<<< HEAD
 - Support mysql 5.7.22 slowlog starting with time information. {issue}7892[7892] {pull}9647[9647]
-=======
 - Add support for ssl_request_log in apache2 module. {issue}8088[8088] {pull}9833[9833]
->>>>>>> 404c19e4
 
 *Heartbeat*
 
