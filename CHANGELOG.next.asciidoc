// Use these for links to issue and pulls. Note issues and pulls redirect one to
// each other on Github, so don't worry too much on using the right prefix.
:issue: https://github.com/elastic/beats/issues/
:pull: https://github.com/elastic/beats/pull/

=== Beats version HEAD
https://github.com/elastic/beats/compare/v7.0.0-alpha2...master[Check the HEAD diff]

==== Breaking changes

*Affecting all Beats*

- Update to Golang 1.12.1. {pull}11330[11330]
- Disable Alibaba Cloud and Tencent Cloud metadata providers by default. {pull}13812[12812]
- Allow Metricbeat's beat module to read monitoring information over a named pipe or unix domain socket. {pull}14558[14558]
- Remove version information from default ILM policy for improved upgrade experience on custom policies. {pull}14745[14745]
- Running `setup` cmd respects `setup.ilm.overwrite` setting for improved support of custom policies. {pull}14741[14741]
- Libbeat: Do not overwrite agent.*, ecs.version, and host.name. {pull}14407[14407]
- Libbeat: Cleanup the x-pack licenser code to use the new license endpoint and the new format. {pull}15091[15091]
- Users can now specify `monitoring.cloud.*` to override `monitoring.elasticsearch.*` settings. {issue}14399[14399] {pull}15254[15254]
- Refactor metadata generator to support adding metadata across resources {pull}14875[14875]
- Update to ECS 1.4.0. {pull}14844[14844]
- The document id fields has been renamed from @metadata.id to @metadata._id {pull}15859[15859]
- Variable substitution from environment variables is not longer supported. {pull}15937{15937}
- Change aws_elb autodiscover provider field name from elb_listener.* to aws.elb.*. {issue}16219[16219] {pull}16402{16402}
- Remove `AddDockerMetadata` and `AddKubernetesMetadata` processors from the `script` processor. They can still be used as normal processors in the configuration. {issue}16349[16349] {pull}16514[16514]

*Auditbeat*


*Filebeat*

- Fix parsing of Elasticsearch node name by `elasticsearch/slowlog` fileset. {pull}14547[14547]
- CEF extensions are now mapped to the data types defined in the CEF guide. {pull}14342[14342]

*Heartbeat*


*Journalbeat*

- Remove broken dashboard. {pull}15288[15288]
- Improve parsing of syslog.pid in journalbeat to strip the username when present {pull}16116[16116]


*Metricbeat*

- Add new dashboard for VSphere host cluster and virtual machine {pull}14135[14135]
- kubernetes.container.cpu.limit.cores and kubernetes.container.cpu.requests.cores are now floats. {issue}11975[11975]
- Update cloudwatch metricset mapping for both metrics and dimensions. {pull}15245[15245]
- Make use of secure port when accessing Kubelet API {pull}16063[16063]

*Packetbeat*

- TLS: Fields have been changed to adapt to ECS. {pull}15497[15497]
- TLS: The behavior of send_certificates and include_raw_certificates options has changed. {pull}15497[15497]
- Added redact_headers configuration option, to allow HTTP request headers to be redacted whilst keeping the header field included in the beat. {pull}15353[15353]
- Add dns.question.subdomain and dns.question.top_level_domain fields. {pull}14578[14578]

*Winlogbeat*

*Functionbeat*


==== Bugfixes

*Affecting all Beats*

- Fix a race condition with the Kafka pipeline client, it is possible that `Close()` get called before `Connect()` . {issue}11945[11945]
- Allow users to configure only `cluster_uuid` setting under `monitoring` namespace. {pull}14338[14338]
- Fix spooling to disk blocking infinitely if the lock file can not be acquired. {pull}15338[15338]
- Update replicaset group to apps/v1 {pull}15854[15802]
- Fix `metricbeat test output` with an ipv6 ES host in the output.hosts. {pull}15368[15368]
- Fix `convert` processor conversion of string to integer with leading zeros. {issue}15513[15513] {pull}15557[15557]
- Fix Kubernetes autodiscovery provider to correctly handle pod states and avoid missing event data {pull}17223[17223]
- Fix `add_cloud_metadata` to better support modifying sub-fields with other processors. {pull}13808[13808]
- Fix panic in the Logstash output when trying to send events to closed connection. {pull}15568[15568]
- Fix missing output in dockerlogbeat {pull}15719[15719]
- Fix logging target settings being ignored when Beats are started via systemd or docker. {issue}12024[12024] {pull}15422[15442]
- Do not load dashboards where not available. {pull}15802[15802]
- Fix issue where default go logger is not discarded when either * or stdout is selected. {issue}10251[10251] {pull}15708[15708]
- Fix issue where TLS settings would be ignored when a forward proxy was in use. {pull}15516{15516}
- Remove superfluous use of number_of_routing_shards setting from the default template. {pull}16038[16038]
- Fix index names for indexing not always guaranteed to be lower case. {pull}16081[16081]
- Upgrade go-ucfg to latest v0.8.1. {pull}15937{15937}
- Fix loading processors from annotation hints. {pull}16348[16348]
- Fix an issue that could cause redundant configuration reloads. {pull}16440[16440]
- Fix k8s pods labels broken schema. {pull}16480[16480]
- Fix k8s pods annotations broken schema. {pull}16554[16554]
- Upgrade go-ucfg to latest v0.8.3. {pull}16450{16450}
- Add `ssl.ca_sha256` option to the supported TLS option, this allow to check that a specific certificate is used as part of the verified chain. {issue}15717[15717]
- Fix `NewContainerMetadataEnricher` to use default config for kubernetes module. {pull}16857[16857]
- Improve some logging messages for add_kubernetes_metadata processor {pull}16866{16866}
- Fix k8s metadata issue regarding node labels not shown up on root level of metadata. {pull}16834[16834]
- Fail to start if httpprof is used and it cannot be initialized. {pull}17028[17028]
- Fix concurrency issues in convert processor when used in the global context. {pull}17032[17032]
- Fix bug with `monitoring.cluster_uuid` setting not always being exposed via GET /state Beats API. {issue}16732[16732] {pull}17420[17420]
- Fix building on FreeBSD by removing build flags from `add_cloudfoundry_metadata` processor. {pull}17486[17486]

*Auditbeat*

- system/socket: Fixed compatibility issue with kernel 5.x. {pull}15771[15771]
- system/package: Fix parsing of Installed-Size field of DEB packages. {issue}16661[16661] {pull}17188[17188]
- system module: Fix panic during initialisation when /proc/stat can't be read. {pull}17569[17569]

*Filebeat*

- cisco/asa fileset: Fix parsing of 302021 message code. {pull}14519[14519]
- Fix filebeat azure dashboards, event category should be `Alert`. {pull}14668[14668]
- Fix a problem in Filebeat input httpjson where interval is not used as time.Duration. {pull}14728[14728]
- Fix SSL config in input.yml for Filebeat httpjson input in the MISP module. {pull}14767[14767]
- Check content-type when creating new reader in s3 input. {pull}15252[15252] {issue}15225[15225]
- Fix session reset detection and a crash in Netflow input. {pull}14904[14904]
- Handle errors in handleS3Objects function and add more debug messages for s3 input. {pull}15545[15545]
- netflow: Allow for options templates without scope fields. {pull}15449[15449]
- netflow: Fix bytes/packets counters on some devices (NSEL and Netstream). {pull}15449[15449]
- netflow: Fix compatibility with some Cisco devices by changing the field `class_id` from short to long. {pull}15449[15449]
- Fixed dashboard for Cisco ASA Firewall. {issue}15420[15420] {pull}15553[15553]
- Ensure all zeek timestamps include millisecond precision. {issue}14599[14599] {pull}16766[16766]
- Fix s3 input hanging with GetObjectRequest API call by adding context_timeout config. {issue}15502[15502] {pull}15590[15590]
- Add shared_credential_file to cloudtrail config {issue}15652[15652] {pull}15656[15656]
- Fix typos in zeek notice fileset config file. {issue}15764[15764] {pull}15765[15765]
- Fix mapping error when zeek weird logs do not contain IP addresses. {pull}15906[15906]
- Prevent Elasticsearch from spewing log warnings about redundant wildcards when setting up ingest pipelines for the `elasticsearch` module. {issue}15840[15840] {pull}15900[15900]
- Fix mapping error for cloudtrail additionalEventData field {pull}16088[16088]
- Fix a connection error in httpjson input. {pull}16123[16123]
- Improve `elasticsearch/audit` fileset to handle timestamps correctly. {pull}15942[15942]
- Fix s3 input with cloudtrail fileset reading json file. {issue}16374[16374] {pull}16441[16441]
- Rewrite azure filebeat dashboards, due to changes in kibana. {pull}16466[16466]
- Adding the var definitions in azure manifest files, fix for errors when executing command setup. {issue}16270[16270] {pull}16468[16468]
- Fix merging of fileset inputs to replace paths and append processors. {pull}16450{16450}
- Add queue_url definition in manifest file for aws module. {pull}16640{16640}
- Fix issue where autodiscover hints default configuration was not being copied. {pull}16987[16987]
- Fix Elasticsearch `_id` field set by S3 and Google Pub/Sub inputs. {pull}17026[17026]
- Fixed various Cisco FTD parsing issues. {issue}16863[16863] {pull}16889[16889]
- Fix default index pattern in IBM MQ filebeat dashboard. {pull}17146[17146]
- Fix `elasticsearch.gc` fileset to not collect _all_ logs when Elasticsearch is running in Docker. {issue}13164[13164] {issue}16583[16583] {pull}17164[17164]
- Fixed a mapping exception when ingesting CEF logs that used the spriv or dpriv extensions. {issue}17216[17216] {pull}17220[17220]
- Fixed a mapping exception when ingesting Logstash plain logs (7.4+) with pipeline ids containing non alphanumeric chars. {issue}17242[17242] {pull}17243[17243]
- Fixed MySQL slowlog module causing "regular expression has redundant nested repeat operator" warning in Elasticsearch. {issue}17086[17086] {pull}17156[17156]
- Fix `elasticsearch.audit` data ingest pipeline to be more forgiving with date formats found in Elasticsearch audit logs. {pull}17406[17406]
- CEF: Fixed decoding errors caused by trailing spaces in messages. {pull}17253[17253]
- Fixed activemq module causing "regular expression has redundant nested repeat operator" warning in Elasticsearch. {pull}17428[17428]

*Heartbeat*

- Fix recording of SSL cert metadata for Expired/Unvalidated x509 certs. {pull}13687[13687]
- Fixed excessive memory usage introduced in 7.5 due to over-allocating memory for HTTP checks. {pull}15639[15639]
- Fixed scheduler shutdown issues which would in rare situations cause a panic due to semaphore misuse. {pull}16397[16397]

*Journalbeat*


*Metricbeat*

- Fix checking tagsFilter using length in cloudwatch metricset. {pull}14525[14525]
- Fixed bug with `elasticsearch/cluster_stats` metricset not recording license expiration date correctly. {issue}14541[14541] {pull}14591[14591]
- Log bulk failures from bulk API requests to monitoring cluster. {issue}14303[14303] {pull}14356[14356]
- Fix regular expression to detect instance name in perfmon metricset. {issue}14273[14273] {pull}14666[14666]
- Fixed bug with `elasticsearch/cluster_stats` metricset not recording license ID in the correct field. {pull}14592[14592]
- Fix `docker.container.size` fields values {issue}14979[14979] {pull}15224[15224]
- Make `kibana` module more resilient to Kibana unavailability. {issue}15258[15258] {pull}15270[15270]
- Fix panic exception with some unicode strings in perfmon metricset. {issue}15264[15264]
- Make `logstash` module more resilient to Logstash unavailability. {issue}15276[15276] {pull}15306[15306]
- Add username/password in Metricbeat autodiscover hints {pull}15349[15349]
- Fix CPU count in docker/cpu in cases where no `online_cpus` are reported {pull}15070[15070]
- Add dedot for tags in ec2 metricset and cloudwatch metricset. {issue}15843[15843] {pull}15844[15844]
- Use RFC3339 format for timestamps collected using the SQL module. {pull}15847[15847]
- Change lookup_fields from metricset.host to service.address {pull}15883[15883]
- Avoid parsing errors returned from prometheus endpoints. {pull}15712[15712]
- Add dedot for cloudwatch metric name. {issue}15916[15916] {pull}15917[15917]
- Fixed issue `logstash-xpack` module suddenly ceasing to monitor Logstash. {issue}15974[15974] {pull}16044[16044]
- Fix skipping protocol scheme by light modules. {pull}16205[pull]
- Made `logstash-xpack` module once again have parity with internally-collected Logstash monitoring data. {pull}16198[16198]
- Change sqs metricset to use average as statistic method. {pull}16438[16438]
- Revert changes in `docker` module: add size flag to docker.container. {pull}16600[16600]
- Fix diskio issue for windows 32 bit on disk_performance struct alignment. {issue}16680[16680]
- Fix detection and logging of some error cases with light modules. {pull}14706[14706]
- Add dashboard for `redisenterprise` module. {pull}16752[16752]
- Convert increments of 100 nanoseconds/ticks to milliseconds for WriteTime and ReadTime in diskio metricset (Windows) for consistency. {issue}14233[14233]
- Dynamically choose a method for the system/service metricset to support older linux distros. {pull}16902[16902]
- Use max in k8s apiserver dashboard aggregations. {pull}17018[17018]
- Reduce memory usage in `elasticsearch/index` metricset. {issue}16503[16503] {pull}16538[16538]
- Check if CCR feature is available on Elasticsearch cluster before attempting to call CCR APIs from `elasticsearch/ccr` metricset. {issue}16511[16511] {pull}17073[17073]
- Use max in k8s overview dashboard aggregations. {pull}17015[17015]
- Fix Disk Used and Disk Usage visualizations in the Metricbeat System dashboards. {issue}12435[12435] {pull}17272[17272]
- Fix missing Accept header for Prometheus and OpenMetrics module. {issue}16870[16870] {pull}17291[17291]
- Fix issue in Jolokia module when mbean contains multiple quoted properties. {issue}17375[17375] {pull}17374[17374]
- Further revise check for bad data in docker/memory. {pull}17400[17400] 
- Combine cloudwatch aggregated metrics into single event. {pull}17345[17345]
- Fix how we filter services by name in system/service {pull}17400[17400]
- Fix cloudwatch metricset missing tags collection. {issue}17419[17419] {pull}17424[17424]
- check if cpuOptions field is nil in DescribeInstances output in ec2 metricset. {pull}17418[17418]
- Fix aws.s3.bucket.name terms_field in s3 overview dashboard. {pull}17542[17542]
- Fix Unix socket path in memcached. {pull}17512[17512]
- Fix vsphere VM dashboard host aggregation visualizations. {pull}17555[17555]
- Fix azure storage dashboards. {pull}17590[17590]
- Metricbeat no longer needs to be started strictly after Logstash for `logstash-xpack` module to report correct data. {issue}17261[17261] {pull}17497[17497]
- Add privileged option so as mb to access data dir in Openshift. {pull}17606[17606]
- Fix "ID" event generator of Google Cloud module {issue}17160[17160] {pull}17608[17608]
- Fix storage metricset to allow config without region/zone. {issue}17623[17623] {pull}17624[17624]

*Packetbeat*

- Enable setting promiscuous mode automatically. {pull}11366[11366]

*Winlogbeat*


*Functionbeat*

- Fix timeout option of GCP functions. {issue}16282[16282] {pull}16287[16287]

==== Added

*Affecting all Beats*

- Add a friendly log message when a request to docker has exceeded the deadline. {pull}15336[15336]
- Decouple Debug logging from fail_on_error logic for rename, copy, truncate processors {pull}12451[12451]
- Allow a beat to ship monitoring data directly to an Elasticsearch monitoring cluster. {pull}9260[9260]
- Updated go-seccomp-bpf library to v1.1.0 which updates syscall lists for Linux v5.0. {pull}11394[11394]
- add_host_metadata is no GA. {pull}13148[13148]
- Add `providers` setting to `add_cloud_metadata` processor. {pull}13812[13812]
- GA the `script` processor. {pull}14325[14325]
- Add `fingerprint` processor. {issue}11173[11173] {pull}14205[14205]
- Add support for API keys in Elasticsearch outputs. {pull}14324[14324]
- Ensure that init containers are no longer tailed after they stop {pull}14394[14394]
- Add consumer_lag in Kafka consumergroup metricset {pull}14822[14822]
- Make use of consumer_lag in Kafka dashboard {pull}14863[14863]
- Refactor kubernetes autodiscover to enable different resource based discovery {pull}14738[14738]
- Add `add_id` processor. {pull}14524[14524]
- Enable TLS 1.3 in all beats. {pull}12973[12973]
- Spooling to disk creates a lockfile on each platform. {pull}15338[15338]
- Fingerprint processor adds a new xxhash hashing algorithm {pull}15418[15418]
- Enable DEP (Data Execution Protection) for Windows packages. {pull}15149[15149]
- Add document_id setting to decode_json_fields processor. {pull}15859[15859]
- Include network information by default on add_host_metadata and add_observer_metadata. {issue}15347[15347] {pull}16077[16077]
- Add `aws_ec2` provider for autodiscover. {issue}12518[12518] {pull}14823[14823]
- Add monitoring variable `libbeat.config.scans` to distinguish scans of the configuration directory from actual reloads of its contents. {pull}16440[16440]
- Add support for multiple password in redis output. {issue}16058[16058] {pull}16206[16206]
- Add support for Histogram type in fields.yml {pull}16570[16570]
- Windows .exe files now have embedded file version info. {issue}15232[15232]t
- Remove experimental flag from `setup.template.append_fields` {pull}16576[16576]
- Add `add_cloudfoundry_metadata` processor to annotate events with Cloud Foundry application data. {pull}16621[16621]
- Add `translate_sid` processor on Windows for converting Windows security identifier (SID) values to names. {issue}7451[7451] {pull}16013[16013]
- Add support for kubernetes provider to recognize namespace level defaults {pull}16321[16321]
- Add capability of enrich `container.id` with process id in `add_process_metadata` processor {pull}15947[15947]
- Update RPM packages contained in Beat Docker images. {issue}17035[17035]
- Add Kerberos support to Kafka input and output. {pull}16781[16781]
- Update supported versions of `redis` output. {pull}17198[17198]
- Update documentation for system.process.memory fields to include clarification on Windows os's. {pull}17268[17268]

*Auditbeat*

- Reference kubernetes manifests include configuration for auditd and enrichment with kubernetes metadata. {pull}17431[17431]
- Reference kubernetes manifests mount data directory from the host, so data persist between executions in the same node. {pull}17429[17429]
- Log to stderr when running using reference kubernetes manifests. {pull}17443[174443]
- Fix syscall kprobe arguments for 32-bit systems in socket module. {pull}17500[17500]
- Fix memory leak on when we miss socket close kprobe events. {pull}17500[17500]

*Filebeat*

- Add dashboard for AWS ELB fileset. {pull}15804[15804]

- `container` and `docker` inputs now support reading of labels and env vars written by docker JSON file logging driver. {issue}8358[8358]
- Add `index` option to all inputs to directly set a per-input index value. {pull}14010[14010]
- Add new fileset googlecloud/audit for ingesting Google Cloud Audit logs. {pull}15200[15200]
- Add dashboards to the CEF module (ported from the Logstash ArcSight module). {pull}14342[14342]
- Add expand_event_list_from_field support in s3 input for reading json format AWS logs. {issue}15357[15357] {pull}15370[15370]
- Add azure-eventhub input which will use the azure eventhub go sdk. {issue}14092[14092] {pull}14882[14882]
- Expose more metrics of harvesters (e.g. `read_offset`, `start_time`). {pull}13395[13395]
- Include log.source.address for unparseable syslog messages. {issue}13268[13268] {pull}15453[15453]
- Release aws elb fileset as GA. {pull}15426[15426] {issue}15380[15380]
- Integrate the azure-eventhub with filebeat azure module (replace the kafka input). {pull}15480[15480]
- Release aws s3access fileset to GA. {pull}15431[15431] {issue}15430[15430]
- Add cloudtrail fileset to AWS module. {issue}14657[14657] {pull}15227[15227]
- New fileset googlecloud/firewall for ingesting Google Cloud Firewall logs. {pull}14553[14553]
- google-pubsub input: ACK pub/sub message when acknowledged by publisher. {issue}13346[13346] {pull}14715[14715]
- Remove Beta label from google-pubsub input. {issue}13346[13346] {pull}14715[14715]
- Set event.outcome field based on googlecloud audit log output. {pull}15731[15731]
- Add dashboard for AWS vpcflow fileset. {pull}16007[16007]
- Add ECS tls fields to zeek:smtp,rdp,ssl and aws:s3access,elb {issue}15757[15757] {pull}15935[15936]
- Add ingress nginx controller fileset {pull}16197[16197]
- move create-[module,fileset,fields] to mage and enable in x-pack/filebeat {pull}15836[15836]
- Add ECS tls and categorization fields to apache module. {issue}16032[16032] {pull}16121[16121]
- Work on e2e ACK's for the azure-eventhub input {issue}15671[15671] {pull}16215[16215]
- Add MQTT input. {issue}15602[15602] {pull}16204[16204]
- Add a TLS test and more debug output to httpjson input {pull}16315[16315]
- Add an SSL config example in config.yml for filebeat MISP module. {pull}16320[16320]
- Improve ECS categorization, container & process field mappings in auditd module. {issue}16153[16153] {pull}16280[16280]
- Add ECS categorization fields to activemq module. {issue}16151[16151] {pull}16201[16201]
- Improve ECS field mappings in aws module. {issue}16154[16154] {pull}16307[16307]
- Improve ECS categorization field mappings in googlecloud module. {issue}16030[16030] {pull}16500[16500]
- Add cloudwatch fileset and ec2 fileset in aws module. {issue}13716[13716] {pull}16579[16579]
- Improve ECS categorization field mappings in kibana module. {issue}16168[16168] {pull}16652[16652]
- Add `cloudfoundry` input to send events from Cloud Foundry. {pull}16586[16586]
- Improve ECS field mappings in haproxy module. {issue}16162[16162] {pull}16529[16529]
- Allow users to override pipeline ID in fileset input config. {issue}9531[9531] {pull}16561[16561]
- Improve ECS categorization field mappings in logstash module. {issue}16169[16169] {pull}16668[16668]
- Improve ECS categorization field mappings in iis module. {issue}16165[16165] {pull}16618[16618]
- Improve the decode_cef processor by reducing the number of memory allocations. {pull}16587[16587]
- Improve ECS categorization field mapping in kafka module. {issue}16167[16167] {pull}16645[16645]
- Improve ECS categorization field mapping in icinga module. {issue}16164[16164] {pull}16533[16533]
- Improve ECS categorization field mappings in ibmmq module. {issue}16163[16163] {pull}16532[16532]
- Add custom string mapping to CEF module to support Forcepoint NGFW {issue}14663[14663] {pull}15910[15910]
- Add ECS related fields to CEF module {issue}16157[16157] {pull}16338[16338]
- Improve ECS categorization, host field mappings in elasticsearch module. {issue}16160[16160] {pull}16469[16469]
- Improve ECS categorization field mappings in suricata module. {issue}16181[16181] {pull}16843[16843]
- Release ActiveMQ module as GA. {issue}17047[17047] {pull}17049[17049]
- Improve ECS categorization field mappings in iptables module. {issue}16166[16166] {pull}16637[16637]
- Add pattern for Cisco ASA / FTD Message 734001 {issue}16212[16212] {pull}16612[16612]
- Add `o365audit` input type for consuming events from Office 365 Management Activity API. {issue}16196[16196] {pull}16244[16244]
- Add custom string mapping to CEF module to support Check Point devices. {issue}16041[16041] {pull}16907[16907]
- Added new module `o365` for ingesting Office 365 management activity API events. {issue}16196[16196] {pull}16386[16386]
- Add Filebeat Okta module. {pull}16362[16362]
- Add source field in k8s events {pull}17209[17209]
- Improve AWS cloudtrail field mappings {issue}16086[16086] {issue}16110[16110] {pull}17155[17155]
- Move azure-eventhub input to GA. {issue}15671[15671] {pull}17313[17313]
- Improve ECS categorization field mappings in mongodb module. {issue}16170[16170] {pull}17371[17371]
- Improve ECS categorization field mappings for mssql module. {issue}16171[16171] {pull}17376[17376]
- Added documentation for running Filebeat in Cloud Foundry. {pull}17275[17275]
<<<<<<< HEAD
- Update filebeat httpjson input to support pagination via Header and Okta module. {pull}16354[16354]
=======
- Added access_key_id, secret_access_key and session_token into aws module config. {pull}17456[17456]
- Improve ECS categorization field mappings for mysql module. {issue}16172[16172] {pull}17491[17491]
- Release Google Cloud module as GA. {pull}17511[17511]
>>>>>>> 76541b71

*Heartbeat*

- Allow a list of status codes for HTTP checks. {pull}15587[15587]


*Heartbeat*

*Journalbeat*

*Metricbeat*

- Move the windows pdh implementation from perfmon to a shared location in order for future modules/metricsets to make use of. {pull}15503[15503]
- Add lambda metricset in aws module. {pull}15260[15260]
- Expand data for the `system/memory` metricset {pull}15492[15492]
- Add azure `storage` metricset in order to retrieve metric values for storage accounts. {issue}14548[14548] {pull}15342[15342]
- Add cost warnings for the azure module. {pull}15356[15356]
- Add DynamoDB AWS Metricbeat light module {pull}15097[15097]
- Release elb module as GA. {pull}15485[15485]
- Add a `system/network_summary` metricset {pull}15196[15196]
- Add IBM MQ light-weight Metricbeat module {pull}15301[15301]
- Enable script processor. {pull}14711[14711]
- Add mixer metricset for Istio Metricbeat module {pull}15696[15696]
- Add mesh metricset for Istio Metricbeat module{pull}15535[15535]
- Add pilot metricset for Istio Metricbeat module {pull}15761[15761]
- Add galley metricset for Istio Metricbeat module {pull}15857[15857]
- Add STAN dashboard {pull}15654[15654]
- Add `key/value` mode for SQL module. {issue}15770[15770] {pull]15845[15845]
- Add support for Unix socket in Memcached metricbeat module. {issue}13685[13685] {pull}15822[15822]
- Make the `system/cpu` metricset collect normalized CPU metrics by default. {issue}15618[15618] {pull}15729[15729]
- Add kubernetes storage class support via kube-state-metrics. {pull}16145[16145]
- Add `up` metric to prometheus metrics collected from host {pull}15948[15948]
- Add citadel metricset for Istio Metricbeat module {pull}15990[15990]
- Add support for processors in light modules. {issue}14740[14740] {pull}15923[15923]
- Add collecting AuroraDB metrics in rds metricset. {issue}14142[14142] {pull}16004[16004]
- Reuse connections in SQL module. {pull}16001[16001]
- Improve the `logstash` module (when `xpack.enabled` is set to `true`) to use the override `cluster_uuid` returned by Logstash APIs. {issue}15772[15772] {pull}15795[15795]
- Add region parameter in googlecloud module. {issue}15780[15780] {pull}16203[16203]
- Add database_account azure metricset. {issue}15758[15758]
- Add support for Dropwizard metrics 4.1. {pull}16332[16332]
- Add support for NATS 2.1. {pull}16317[16317]
- Add azure container metricset in order to monitor containers. {issue}15751[15751] {pull}16421[16421]
- Improve the `haproxy` module to support metrics exposed via HTTPS. {issue}14579[14579] {pull}16333[16333]
- Add filtering option for prometheus collector. {pull}16420[16420]
- Add metricsets based on Ceph Manager Daemon to the `ceph` module. {issue}7723[7723] {pull}16254[16254]
- Add Load Balancing metricset to GCP {pull}15559[15559]
- Release `statsd` module as GA. {pull}16447[16447] {issue}14280[14280]
- Add collecting tags and tags_filter for rds metricset in aws module. {pull}16605[16605] {issue}16358[16358]
- Add OpenMetrics Metricbeat module {pull}16596[16596]
- Add `redisenterprise` module. {pull}16482[16482] {issue}15269[15269]
- Add `cloudfoundry` module to send events from Cloud Foundry. {pull}16671[16671]
- Add system/users metricset as beta {pull}16569[16569]
- Align fields to ECS and add more tests for the azure module. {issue}16024[16024] {pull}16754[16754]
- Add additional cgroup fields to docker/diskio{pull}16638[16638]
- Add overview dashboard for googlecloud compute metricset. {issue}16534[16534] {pull}16819[16819]
- Add Prometheus remote write endpoint {pull}16609[16609]
- Release STAN module as GA. {pull}16980[16980]
- Add query metricset for prometheus module. {pull}17104[17104]
- Release ActiveMQ module as GA. {issue}17047[17047] {pull}17049[17049]
- Add support for CouchDB v2 {issue}16352[16352] {pull}16455[16455]
- Release Zookeeper/connection module as GA. {issue}14281[14281] {pull}17043[17043]
- Add dashboard for pubsub metricset in googlecloud module. {pull}17161[17161]
- Add dashboards for the azure container metricsets. {pull}17194[17194]
- Replace vpc metricset into vpn, transitgateway and natgateway metricsets. {pull}16892[16892]
- Use Elasticsearch histogram type to store Prometheus histograms {pull}17061[17061]
- Allow to rate Prometheus counters when scraping them {pull}17061[17061]
- Release Oracle module as GA. {issue}14279[14279] {pull}16833[16833]
- Add Storage metricsets to GCP module {pull}15598[15598]
- Release vsphere module as GA. {issue}15798[15798] {pull}17119[17119]
- Add PubSub metricset to Google Cloud Platform module {pull}15536[15536]
- Add test for documented fields check for metricsets without a http input. {issue}17315[17315] {pull}17334[17334]
- Add final tests and move label to GA for the azure module in metricbeat. {pull}17319[17319]
- Added documentation for running Metricbeat in Cloud Foundry. {pull}17275[17275]
- Reference kubernetes manifests mount data directory from the host when running metricbeat as daemonset, so data persist between executions in the same node. {pull}17429[17429]

*Packetbeat*


*Functionbeat*

- Add monitoring info about triggered functions. {pull}14876[14876]
- Add Google Cloud Platform support. {pull}13598[13598]

*Winlogbeat*

- Add more DNS error codes to the Sysmon module. {issue}15685[15685]
- Add Audit and Log Management, Computer Object Management, and Distribution Group related events to the Security module. {pull}15217[15217]
- Add experimental event log reader implementation that should be faster in most cases. {issue}6585[6585] {pull}16849[16849]

==== Deprecated

*Affecting all Beats*

*Filebeat*


*Heartbeat*

*Journalbeat*

*Metricbeat*


*Packetbeat*

*Winlogbeat*

*Functionbeat*

==== Known Issue

*Journalbeat*<|MERGE_RESOLUTION|>--- conflicted
+++ resolved
@@ -318,13 +318,10 @@
 - Improve ECS categorization field mappings in mongodb module. {issue}16170[16170] {pull}17371[17371]
 - Improve ECS categorization field mappings for mssql module. {issue}16171[16171] {pull}17376[17376]
 - Added documentation for running Filebeat in Cloud Foundry. {pull}17275[17275]
-<<<<<<< HEAD
-- Update filebeat httpjson input to support pagination via Header and Okta module. {pull}16354[16354]
-=======
 - Added access_key_id, secret_access_key and session_token into aws module config. {pull}17456[17456]
 - Improve ECS categorization field mappings for mysql module. {issue}16172[16172] {pull}17491[17491]
 - Release Google Cloud module as GA. {pull}17511[17511]
->>>>>>> 76541b71
+- Update filebeat httpjson input to support pagination via Header and Okta module. {pull}16354[16354]
 
 *Heartbeat*
 
