--- conflicted
+++ resolved
@@ -46,11 +46,8 @@
 - Wildcard fields no longer have a default ignore_above setting of 1024. {issue}30096[30096] {pull}30668[30668]
 - Ensure that the Reloadable part of beats are initialized before the Manager is started. {issue}30533[30533]
 - Ignore bugfix version when running version compatibility check against Elasticsearch. {pull}30746[30746]
-<<<<<<< HEAD
+- Add more descriptive error logs for common connection failures in Kafka inputs / outputs. {pull}30776[30776]
 - Fix dissect trim panics from DELETE (127)(\u007f) character {issue}30657[30657] {pull}30658[30658]
-=======
-- Add more descriptive error logs for common connection failures in Kafka inputs / outputs. {pull}30776[30776]
->>>>>>> 42c5c678
 
 *Auditbeat*
 
