--- conflicted
+++ resolved
@@ -104,13 +104,10 @@
 - Fix handling of NUL-terminated log lines in Fortinet Firewall module. {issue}36026[36026] {pull}36027[36027]
 - Make redact field configuration recommended in CEL input and log warning if missing. {pull}36008[36008]
 - Fix handling of region name configuration in awss3 input {pull}36034[36034]
-<<<<<<< HEAD
 - Fixed concurrency and flakey tests issue in azure blob storage input. {issue}35983[35983] {pull}36124[36124]
-=======
 - Fix panic when sqs input metrics getter is invoked {pull}36101[36101] {issue}36077[36077]
 - Make CEL input's `now` global variable static for evaluation lifetime. {pull}36107[36107]
 - Update mito CEL extension library to v1.5.0. {pull}36146[36146]
->>>>>>> 5e978eaf
 
 *Heartbeat*
 
