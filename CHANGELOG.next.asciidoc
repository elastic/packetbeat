--- conflicted
+++ resolved
@@ -51,11 +51,8 @@
 
 *Metricbeat*
 
-<<<<<<< HEAD
-=======
 - update elasticsearch node_stats metricset to use keyword for cgroup memory instead of long {pull}32197[32197]
 - Fix to ARN parsing for Cloudwatch resource names with leading slashes {pull}32446[32446]
->>>>>>> 877d7b36
 
 *Packetbeat*
 
