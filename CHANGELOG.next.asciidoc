--- conflicted
+++ resolved
@@ -100,12 +100,8 @@
 *Filebeat*
 - Set event.outcome field based on googlecloud audit log output. {pull}15731[15731]
 - Add dashboard for AWS ELB fileset. {pull}15804[15804]
-<<<<<<< HEAD
+- Add dashboard for AWS vpcflow fileset. {pull}16007[16007]
 - Add ECS tls fields to zeek:smtp,rdp,ssl and aws:s3access,elb {issue}15757[15757] {pull}15935[15936]
-
-=======
-- Add dashboard for AWS vpcflow fileset. {pull}16007[16007]
->>>>>>> 249929e8
 
 *Heartbeat*
 
