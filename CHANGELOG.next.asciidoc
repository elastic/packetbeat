--- conflicted
+++ resolved
@@ -445,11 +445,8 @@
 - Add support for event ID 4672 to the Security module. {pull}12975[12975]
 - Add support for event ID 22 (DNS query) to the Sysmon module. {pull}12960[12960]
 - Add certain winlog.event_data.* fields to the index template. {issue}13700[13700] {pull}13704[13704]
-<<<<<<< HEAD
+- Fill `event.provider`. {pull}13937[13937]
 - Add support for user management events to the Security module. {pull}13530[13530]
-=======
-- Fill `event.provider`. {pull}13937[13937]
->>>>>>> 779a2f51
 
 ==== Deprecated
 
