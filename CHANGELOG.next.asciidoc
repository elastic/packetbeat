--- conflicted
+++ resolved
@@ -146,11 +146,8 @@
 - Add metadata for missing k8s resources/metricsets {pull}31590[31590]
 - Fix `include_top_n` fields in system/process {pull}31595[31595]
 - Upgrade Mongodb library in Beats to v5 {pull}31185[31185]
-<<<<<<< HEAD
 - Enhance Oracle Module: Refactor module to properly use host parsers instead of doing its own parsing of hosts {issue}31611[31611] {pull}31692[#31692]
-=======
 - system/core: add cpuinfo information for Linux hosts {pull}31643[31643]
->>>>>>> 78de5621
 
 *Packetbeat*
 
