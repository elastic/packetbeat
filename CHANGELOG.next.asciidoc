--- conflicted
+++ resolved
@@ -230,11 +230,8 @@
 - Fix panic on `metricbeat test modules` when modules are configured in `metricbeat.modules`. {issue}18789[18789] {pull}18797[18797]
 - Fix getting gcp compute instance metadata with partial zone/region in config. {pull}18757[18757]
 - Add missing network.sent_packets_count metric into compute metricset in googlecloud module. {pull}18802[18802]
-<<<<<<< HEAD
 - Update Couchbase to version 6.5 {issue}18595[18595] {pull}19055[19055]
-=======
 - Fix compute and pubsub dashboard for googlecloud module. {issue}18962[18962] {pull}18980[18980]
->>>>>>> 247a00b3
 
 *Packetbeat*
 
