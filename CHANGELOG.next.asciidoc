--- conflicted
+++ resolved
@@ -176,11 +176,8 @@
 - Add support for recognizing the log level in Elasticsearch JVM logs {pull}34159[34159]
 - Add metrics for TCP packet processing. {pull}34333[34333]
 - Add metrics for unix socket packet processing. {pull}34335[34335]
-<<<<<<< HEAD
+- Add beta `take over` mode for `filestream` for simple migration from `log` inputs {pull}34292[34292]
 - Add pagination support for Salesforce module. {issue}34057[34057] {pull}34065[34065]
-=======
-- Add beta `take over` mode for `filestream` for simple migration from `log` inputs {pull}34292[34292]
->>>>>>> 06c4856c
 
 *Auditbeat*
 
