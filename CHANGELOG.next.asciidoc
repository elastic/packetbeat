// Use these for links to issue and pulls. Note issues and pulls redirect one to
// each other on Github, so don't worry too much on using the right prefix.
:issue: https://github.com/elastic/beats/issues/
:pull: https://github.com/elastic/beats/pull/

=== Beats version HEAD
https://github.com/elastic/beats/compare/v8.8.1\...main[Check the HEAD diff]

==== Breaking changes

*Affecting all Beats*


*Auditbeat*


*Filebeat*

- Convert netflow input to API v2 and disable event normalisation {pull}37901[37901]
- Introduce input/netmetrics and refactor netflow input metrics {pull}38055[38055]


*Heartbeat*

*Metricbeat*
- Setting period for counter cache for Prometheus remote_write at least to 60sec {pull}38553[38553]

*Osquerybeat*


*Packetbeat*


*Winlogbeat*

- Add "event.category" and "event.type" to Sysmon module for EventIDs 8, 9, 19, 20, 27, 28, 255 {pull}35193[35193]

*Functionbeat*


*Elastic Logging Plugin*


==== Bugfixes

*Affecting all Beats*
- Support for multiline zookeeper logs {issue}2496[2496]
- Add checks to ensure reloading of units if the configuration actually changed. {pull}34346[34346]
- Fix namespacing on self-monitoring {pull}32336[32336]
- Fix namespacing on self-monitoring {pull}32336[32336]
- Fix Beats started by agent do not respect the allow_older_versions: true configuration flag {issue}34227[34227] {pull}34964[34964]
- Fix performance issues when we have a lot of inputs starting and stopping by allowing to disable global processors under fleet. {issue}35000[35000] {pull}35031[35031]
- 'add_cloud_metadata' processor - add cloud.region field for GCE cloud provider
- 'add_cloud_metadata' processor - update azure metadata api version to get missing `cloud.account.id` field
- Upgraded apache arrow library used in x-pack/libbeat/reader/parquet from v11 to v12.0.1 in order to fix cross-compilation issues {pull}35640[35640]
- Fix panic when MaxRetryInterval is specified, but RetryInterval is not {pull}35820[35820]
- Support build of projects outside of beats directory {pull}36126[36126]
- Support Elastic Agent control protocol chunking support {pull}37343[37343]
- Upgrade elastic-agent-libs to v0.7.5. Removes obsolete "Treating the CommonName field on X.509 certificates as a host name..." deprecation warning for 8.0. {pull}37755[37755]
- aws: Add credential caching for `AssumeRole` session tokens. {issue}37787[37787]
- Lower logging level to debug when attempting to configure beats with unknown fields from autodiscovered events/environments {pull}[37816][37816]
- Set timeout of 1 minute for FQDN requests {pull}37756[37756]
- Fix the paths in the .cmd script added to the path by the Windows MSI to point to the new C:\Program Files installation location. https://github.com/elastic/elastic-stack-installers/pull/238
- Change cache processor documentation from `write_period` to `write_interval`. {pull}38561[38561]
- Fix cache processor expiries heap cleanup on partial file writes. {pull}38561[38561]
- Fix cache processor expiries infinite growth when large a large TTL is used and recurring keys are cached. {pull}38561[38561]

*Auditbeat*


*Filebeat*

- [Gcs Input] - Added missing locks for safe concurrency {pull}34914[34914]
- Fix the ignore_inactive option being ignored in Filebeat's filestream input {pull}34770[34770]
- Fix TestMultiEventForEOFRetryHandlerInput unit test of CometD input {pull}34903[34903]
- Add input instance id to request trace filename for httpjson and cel inputs {pull}35024[35024]
- Fixes "Can only start an input when all related states are finished" error when running under Elastic-Agent {pull}35250[35250] {issue}33653[33653]
- [system] sync system/auth dataset with system integration 1.29.0. {pull}35581[35581]
- [GCS Input] - Fixed an issue where bucket_timeout was being applied to the entire bucket poll interval and not individual bucket object read operations. Fixed a map write concurrency issue arising from data races when using a high number of workers. Fixed the flaky tests that were present in the GCS test suit. {pull}35605[35605]
- Fixed concurrency and flakey tests issue in azure blob storage input. {issue}35983[35983] {pull}36124[36124]
- Fix panic when sqs input metrics getter is invoked {pull}36101[36101] {issue}36077[36077]
- Fix handling of Juniper SRX structured data when there is no leading junos element. {issue}36270[36270] {pull}36308[36308]
- Fix Filebeat Cisco module with missing escape character {issue}36325[36325] {pull}36326[36326]
- Added a fix for Crowdstrike pipeline handling process arrays {pull}36496[36496]
- Fix m365_defender cursor value and query building. {pull}37116[37116]
- Fix TCP/UDP metric queue length parsing base. {pull}37714[37714]
- Update github.com/lestrrat-go/jwx dependency. {pull}37799[37799]
- [threatintel] MISP pagination fixes {pull}37898[37898]
- Fix file handle leak when handling errors in filestream {pull}37973[37973]
- Fix a race condition that could crash Filebeat with a "negative WaitGroup counter" error {pull}38094[38094]
- Prevent HTTPJSON holding response bodies between executions. {issue}35219[35219] {pull}38116[38116]
- Fix "failed processing S3 event for object key" error on aws-s3 input when key contains the "+" character {issue}38012[38012] {pull}38125[38125]
- Fix duplicated addition of regexp extension in CEL input. {pull}38181[38181]
- Fix the incorrect values generated by the uri_parts processor. {pull}38216[38216]
- Fix HTTPJSON handling of empty object bodies in POST requests. {issue}33961[33961] {pull}38290[38290]
- Fix PEM key validation for CEL and HTTPJSON inputs. {pull}38405[38405]
- Fix filebeat gcs input panic {pull}38407[38407]
- Rename `activity_guid` to `activity_id` in ETW input events to suit other Windows inputs. {pull}38530[38530]
- Add missing provider registration and fix published entity for Active Directory entityanalytics provider. {pull}38645[38645]
- Fix handling of un-parsed JSON in O365 module. {issue}37800[37800] {pull}38709[38709]
- Fix filestream's registry GC: registry entries are now removed from the in-memory and disk store when they're older than the set TTL {issue}36761[36761] {pull}38488[38488]
- Fix indexing failures by re-enabling event normalisation in netflow input. {issue}38703[38703] {pull}38780[38780]
- Fix handling of truncated files in Filestream {issue}38070[38070] {pull}38416[38416]
- Fix panic when more than 32767 pipeline clients are active. {issue}38197[38197] {pull}38556[38556]
- Fix filestream's registry GC: registry entries are now removed from the in-memory and disk store when they're older than the set TTL {issue}36761[36761] {pull}38488[38488]


*Heartbeat*

- Fix panics when parsing dereferencing invalid parsed url. {pull}34702[34702]
- Fix setuid root when running under cgroups v2. {pull}37794[37794]
- Adjust State loader to only retry when response code status is 5xx {pull}37981[37981]
- Reset prctl dumpable flag after cap drop. {pull}38269[38269]

*Heartbeat*


*Metricbeat*

- Fix Azure Monitor 429 error by causing metricbeat to retry the request again. {pull}38294[38294]
- Fix fields not being parsed correctly in postgresql/database {issue}25301[25301] {pull}37720[37720]
- rabbitmq/queue - Change the mapping type of `rabbitmq.queue.consumers.utilisation.pct` to `scaled_float` from `long` because the values fall within the range of `[0.0, 1.0]`. Previously, conversion to integer resulted in reporting either `0` or `1`.

*Osquerybeat*


*Packetbeat*


*Winlogbeat*


*Elastic Logging Plugin*


==== Added

*Affecting all Beats*

- Added append Processor which will append concrete values or values from a field to target. {issue}29934[29934] {pull}33364[33364]
- dns processor: Add support for forward lookups (`A`, `AAAA`, and `TXT`). {issue}11416[11416] {pull}36394[36394]
- [Enhanncement for host.ip and host.mac] Disabling netinfo.enabled option of add-host-metadata processor {pull}36506[36506]
- allow `queue` configuration settings to be set under the output. {issue}35615[35615] {pull}36788[36788]
- Beats will now connect to older Elasticsearch instances by default {pull}36884[36884]
- Raise up logging level to warning when attempting to configure beats with unknown fields from autodiscovered events/environments
- elasticsearch output now supports `idle_connection_timeout`. {issue}35616[35615] {pull}36843[36843]
<<<<<<< HEAD
Setting environmental variable ELASTIC_NETINFO:false in Elastic Agent pod will disable the netinfo.enabled option of add_host_metadata processor
- The environment variable `BEATS_ADD_CLOUD_METADATA_PROVIDERS` overrides configured/default `add_cloud_metadata` providers {pull}38669[38669]
=======
- Update to Go 1.21.9. {pulk}38727[38727]
- Enable early event encoding in the Elasticsearch output, improving cpu and memory use {pull}38572[38572]
>>>>>>> 5b67a542

*Auditbeat*

- Added `add_session_metadata` processor, which enables session viewer on Auditbeat data. {pull}37640[37640]
- Add linux capabilities to processes in the system/process. {pull}37453[37453]
- Add opt-in eBPF backend for file_integrity module. {pull}37223[37223]
- Add linux capabilities to processes in the system/process. {pull}37453[37453]
- Add opt-in eBPF backend for file_integrity module. {pull}37223[37223]
- Add process data to file events (Linux only, eBPF backend). {pull}38199[38199]
- Add container id to file events (Linux only, eBPF backend). {pull}38328[38328]
- Add process.entity_id, process.group.name and process.group.id in add_process_metadata processor. Make fim module with kprobes backend to always add an appropriately configured add_process_metadata processor to enrich file events {pull}38776[38776]

*Filebeat*

- Adding Saved Object name field to Kibana audit logs {pull}38307[38307]
- Update SQL input documentation regarding Oracle DSNs {pull}37590[37590]
- add documentation for decode_xml_wineventlog processor field mappings.  {pull}32456[32456]
- httpjson input: Add request tracing logger. {issue}32402[32402] {pull}32412[32412]
- Add cloudflare R2 to provider list in AWS S3 input. {pull}32620[32620]
- Add support for single string containing multiple relation-types in getRFC5988Link. {pull}32811[32811]
- Added separation of transform context object inside httpjson. Introduced new clause `.parent_last_response.*` {pull}33499[33499]
- Added metric `sqs_messages_waiting_gauge` for aws-s3 input. {pull}34488[34488]
- Add nginx.ingress_controller.upstream.ip to related.ip {issue}34645[34645] {pull}34672[34672]
- Add unix socket log parsing for nginx ingress_controller {pull}34732[34732]
- Added metric `sqs_worker_utilization` for aws-s3 input. {pull}34793[34793]
- Add MySQL authentication message parsing and `related.ip` and `related.user` fields {pull}34810[34810]
- Add nginx ingress_controller parsing if one of upstreams fails to return response {pull}34787[34787]
- Add oracle authentication messages parsing {pull}35127[35127]
- Add `clean_session` configuration setting for MQTT input.  {pull}35806[16204]
- Add support for a simplified input configuraton when running under Elastic-Agent {pull}36390[36390]
- Added support for Okta OAuth2 provider in the CEL input. {issue}36336[36336] {pull}36521[36521]
- Added support for new features & removed partial save mechanism in the Azure Blob Storage input. {issue}35126[35126] {pull}36690[36690]
- Added support for new features and removed partial save mechanism in the GCS input. {issue}35847[35847] {pull}36713[36713]
- Use filestream input with file_identity.fingerprint as default for hints autodiscover. {issue}35984[35984] {pull}36950[36950]
- Add setup option `--force-enable-module-filesets`, that will act as if all filesets have been enabled in a module during setup. {issue}30915[30915] {pull}99999[99999]
- Made Azure Blob Storage input GA and updated docs accordingly. {pull}37128[37128]
- Made GCS input GA and updated docs accordingly. {pull}37127[37127]
- Suppress and log max HTTP request retry errors in CEL input. {pull}37160[37160]
- Prevent CEL input from re-entering the eval loop when an evaluation failed. {pull}37161[37161]
- Update CEL extensions library to v1.7.0. {pull}37172[37172]
- Add support for complete URL replacement in HTTPJSON chain steps. {pull}37486[37486]
- Add support for user-defined query selection in EntraID entity analytics provider. {pull}37653[37653]
- Update CEL extensions library to v1.8.0 to provide runtime error location reporting. {issue}37304[37304] {pull}37718[37718]
- Add request trace logging for chained API requests. {issue}37551[36551] {pull}37682[37682]
- Relax TCP/UDP metric polling expectations to improve metric collection. {pull}37714[37714]
- Add support for PEM-based Okta auth in HTTPJSON. {pull}37772[37772]
- Prevent complete loss of long request trace data. {issue}37826[37826] {pull}37836[37836]
- Added experimental version of the Websocket Input. {pull}37774[37774]
- Add support for PEM-based Okta auth in CEL. {pull}37813[37813]
- Add Salesforce input. {pull}37331[37331]
- Add ETW input. {pull}36915[36915]
- Update CEL mito extensions to v1.9.0 to add keys/values helper. {pull}37971[37971]
- Add logging for cache processor file reads and writes. {pull}38052[38052]
- Add parseDateInTZ value template for the HTTPJSON input {pull}37738[37738]
- Support VPC endpoint for aws-s3 input SQS queue url. {pull}38189[38189]
- Improve rate limit handling by HTTPJSON {issue}36207[36207] {pull}38161[38161] {pull}38237[38237]
- Add parseDateInTZ value template for the HTTPJSON input. {pull}37738[37738]
- Add support for complex event objects in the HTTP Endpoint input. {issue}37910[37910] {pull}38193[38193]
- Parse more fields from Elasticsearch slowlogs {pull}38295[38295]
- Update CEL mito extensions to v1.10.0 to add keys/values helper. {pull}38504[38504]
- Add support for Active Directory an entity analytics provider. {pull}37919[37919]
- Add debugging breadcrumb to logs when writing request trace log. {pull}38636[38636]
- added benchmark input {pull}37437[37437]
- added benchmark input and discard output {pull}37437[37437]

*Auditbeat*


*Libbeat*
- Add support for linux capabilities in add_process_metadata. {pull}38252[38252]

*Heartbeat*
- Added status to monitor run log report.

*Metricbeat*

- Add new fields to configure the lease duration, retry and renew when using leader elector with kubernetes autodiscover.{pull}38471[38471]
- Add per-thread metrics to system_summary {pull}33614[33614]
- Add GCP CloudSQL metadata {pull}33066[33066]
- Add GCP Carbon Footprint metricbeat data {pull}34820[34820]
- Add event loop utilization metric to Kibana module {pull}35020[35020]
- Add metrics grouping by dimensions and time to Azure app insights {pull}36634[36634]
- Align on the algorithm used to transform Prometheus histograms into Elasticsearch histograms {pull}36647[36647]
- Add linux IO metrics to system/process {pull}37213[37213]
- Add new memory/cgroup metrics to Kibana module {pull}37232[37232]
- Add SSL support to mysql module {pull}37997[37997]


*Metricbeat*


*Osquerybeat*


*Packetbeat*


*Packetbeat*


*Winlogbeat*


*Functionbeat*


*Winlogbeat*



*Elastic Log Driver*
*Elastic Logging Plugin*


==== Deprecated

*Auditbeat*


*Filebeat*

- Deprecate `syslog` input in favor of `syslog` processor. {issue}37555[37555] {pull}38277[38277]

*Heartbeat*



*Metricbeat*


*Osquerybeat*


*Packetbeat*


*Winlogbeat*


*Functionbeat*


*Elastic Logging Plugin*


==== Known Issues





















































<|MERGE_RESOLUTION|>--- conflicted
+++ resolved
@@ -144,13 +144,10 @@
 - Beats will now connect to older Elasticsearch instances by default {pull}36884[36884]
 - Raise up logging level to warning when attempting to configure beats with unknown fields from autodiscovered events/environments
 - elasticsearch output now supports `idle_connection_timeout`. {issue}35616[35615] {pull}36843[36843]
-<<<<<<< HEAD
 Setting environmental variable ELASTIC_NETINFO:false in Elastic Agent pod will disable the netinfo.enabled option of add_host_metadata processor
 - The environment variable `BEATS_ADD_CLOUD_METADATA_PROVIDERS` overrides configured/default `add_cloud_metadata` providers {pull}38669[38669]
-=======
 - Update to Go 1.21.9. {pulk}38727[38727]
 - Enable early event encoding in the Elasticsearch output, improving cpu and memory use {pull}38572[38572]
->>>>>>> 5b67a542
 
 *Auditbeat*
 
