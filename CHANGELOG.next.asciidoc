// Use these for links to issue and pulls. Note issues and pulls redirect one to
// each other on Github, so don't worry too much on using the right prefix.
:issue: https://github.com/elastic/beats/issues/
:pull: https://github.com/elastic/beats/pull/

=== Beats version HEAD
https://github.com/elastic/beats/compare/v7.0.0-alpha2...master[Check the HEAD diff]

==== Breaking changes

*Affecting all Beats*

- Update to Golang 1.12.1. {pull}11330[11330]
- Update to Golang 1.12.4. {pull}11782[11782]
- Update to ECS 1.0.1. {pull}12284[12284] {pull}12317[12317]
- Default of output.kafka.metadata.full is set to false by now. This reduced the amount of metadata to be queried from a kafka cluster. {pull}12738[12738]
- Fixed a crash under Windows when fetching processes information. {pull}12833[12833]
- Update to Golang 1.12.7. {pull}12931[12931]
- Remove `in_cluster` configuration parameter for Kuberentes, now in-cluster configuration is used only if no other kubeconfig is specified {pull}13051[13051]
- Disable Alibaba Cloud and Tencent Cloud metadata providers by default. {pull}13812[12812]
- Libbeat HTTP's Server can listen to a unix socket using the `unix:///tmp/hello.sock` syntax. {pull}13655[13655]
- Libbeat HTTP's Server can listen to a Windows named pipe using the `npipe:///hello` syntax. {pull}13655[13655]

*Auditbeat*

- Auditd module: Normalized value of `event.category` field from `user-login` to `authentication`. {pull}11432[11432]
- Auditd module: Unset `auditd.session` and `user.audit.id` fields are removed from audit events. {issue}11431[11431] {pull}11815[11815]
- Socket dataset: Exclude localhost by default {pull}11993[11993]
- Socket dataset: New implementation using Kprobes for finer-grained monitoring and UDP support. {pull}13058[13058]

*Filebeat*

- Add read_buffer configuration option. {pull}11739[11739]
- `convert_timezone` option is removed and locale is always added to the event so timezone is used when parsing the timestamp, this behaviour can be overriden with processors. {pull}12410[12410]
- Fix a race condition in the TCP input when close the client socket. {pull}13038[13038]
- cisco/asa fileset: Renamed log.original to event.original and cisco.asa.list_id to cisco.asa.rule_name. {pull}13286[13286]
- cisco/asa fileset: Fix parsing of 302021 message code. {pull}13476[13476]
- Add support for gzipped files in S3 input {pull}13980[13980]

*Heartbeat*

- Removed the `add_host_metadata` and `add_cloud_metadata` processors from the default config. These don't fit well with ECS for Heartbeat and were rarely used.

*Journalbeat*

*Metricbeat*

- Add new dashboards for Azure vms, vm guest metrics, vm scale sets {pull}14000[14000]
- Add new Dashboard for PostgreSQL database stats {pull}13187[13187]
- Add new dashboard for CouchDB database {pull}13198[13198]
- Add new dashboard for Ceph cluster stats {pull}13216[13216]
- Add new dashboard for Aerospike database stats {pull}13217[13217]
- Add new dashboard for Couchbase cluster stats {pull}13212[13212]
- Add new dashboard for Prometheus server stats {pull}13126[13126]
- Add new option `OpMultiplyBuckets` to scale histogram buckets to avoid decimal points in final events {pull}10994[10994]
- system/raid metricset now uses /sys/block instead of /proc/mdstat for data. {pull}11613[11613]
- kubernetes.container.cpu.limit.cores and kubernetes.container.cpu.requests.cores are now floats. {issue}11975[11975]
- Add statistic option into cloudwatch metricset. If there is no statistic method specified, default is to collect Average, Sum, Maximum, Minimum and SampleCount. {issue}12370[12370] {pull}12840[12840]

*Packetbeat*

- Add support for mongodb opcode 2013 (OP_MSG). {issue}6191[6191] {pull}8594[8594]
- NFSv4: Always use opname `ILLEGAL` when failed to match request to a valid nfs operation. {pull}11503[11503]

*Winlogbeat*

*Functionbeat*

- Separate management and functions in Functionbeat. {pull}12939[12939]

==== Bugfixes

*Affecting all Beats*

- Fix typo in TLS renegotiation configuration and setting the option correctly {issue}10871[10871], {pull}12354[12354]
- Ensure all beat commands respect configured settings. {pull}10721[10721]
- Add missing fields and test cases for libbeat add_kubernetes_metadata processor. {issue}11133[11133], {pull}11134[11134]
- decode_json_field: process objects and arrays only {pull}11312[11312]
- decode_json_field: do not process arrays when flag not set. {pull}11318[11318]
- Report faulting file when config reload fails. {pull}11304[11304]
- Fix a typo in libbeat/outputs/transport/client.go by updating `c.conn.LocalAddr()` to `c.conn.RemoteAddr()`. {pull}11242[11242]
- Management configuration backup file will now have a timestamps in their name. {pull}11034[11034]
- [CM] Parse enrollment_token response correctly {pull}11648[11648]
- Not hiding error in case of http failure using elastic fetcher {pull}11604[11604]
- Escape BOM on JsonReader before trying to decode line {pull}11661[11661]
- Fix matching of string arrays in contains condition. {pull}11691[11691]
- Replace wmi queries with win32 api calls as they were consuming CPU resources {issue}3249[3249] and {issue}11840[11840]
- Fix a race condition with the Kafka pipeline client, it is possible that `Close()` get called before `Connect()` . {issue}11945[11945]
- Fix queue.spool.write.flush.events config type. {pull}12080[12080]
- Fixed a memory leak when using the add_process_metadata processor under Windows. {pull}12100[12100]
- Fix of docker json parser for missing "log" jsonkey in docker container's log {issue}11464[11464]
- Fixed Beat ID being reported by GET / API. {pull}12180[12180]
- Fixed setting bulk max size in kafka output. {pull}12254[12254]
- Add host.os.codename to fields.yml. {pull}12261[12261]
- Fix `@timestamp` being duplicated in events if `@timestamp` is set in a
  processor (or by any code utilizing `PutValue()` on a `beat.Event`).
- Fix leak in script processor when using Javascript functions in a processor chain. {pull}12600[12600]
- Add additional nil pointer checks to Docker client code to deal with vSphere Integrated Containers {pull}12628[12628]
- Fixed `json.add_error_key` property setting for delivering error messages from beat events  {pull}11298[11298]
- Fix Central Management enroll under Windows {issue}12797[12797] {pull}12799[12799]
- ILM: Use GET instead of HEAD when checking for alias to expose detailed error message. {pull}12886[12886]
- Fix seccomp policy preventing some features to function properly on 32bit Linux systems. {issue}12990[12990] {pull}13008[13008]
- Fix unexpected stops on docker autodiscover when a container is restarted before `cleanup_timeout`. {issue}12962[12962] {pull}13127[13127]
- Fix install-service.ps1's ability to set Windows service's delay start configuration. {pull}13173[13173]
- Fix some incorrect types and formats in field.yml files. {pull}13188[13188]
- Load DLLs only from Windows system directory. {pull}13234[13234] {pull}13384[13384]
- Fix mapping for kubernetes.labels and kubernetes.annotations in add_kubernetes_metadata. {issue}12638[12638] {pull}13226[13226]
- Fix case insensitive regular expressions not working correctly. {pull}13250[13250]
- Disable `add_kubernetes_metadata` if no matchers found. {pull}13709[13709]
- Better wording for xpack beats when the _xpack endpoint is not reachable. {pull}13771[13771]
- Recover from panics in the javascript process and log details about the failure to aid in future debugging. {pull}13690[13690]
- Make the script processor concurrency-safe. {issue}13690[13690] {pull}13857[13857]
- Kubernetes watcher at `add_kubernetes_metadata` fails with StatefulSets {pull}13905[13905]

*Auditbeat*

- Process dataset: Fixed a memory leak under Windows. {pull}12100[12100]
- Login dataset: Fix re-read of utmp files. {pull}12028[12028]
- Package dataset: Fixed a crash inside librpm after Auditbeat has been running for a while. {issue}12147[12147] {pull}12168[12168]
- Fix formatting of config files on macOS and Windows. {pull}12148[12148]
- Fix direction of incoming IPv6 sockets. {pull}12248[12248]
- Package dataset: Close librpm handle. {pull}12215[12215]
- Package dataset: Auto-detect package directories. {pull}12289[12289]
- Package dataset: Improve dpkg parsing. {pull}12325[12325]
- System module: Start system module without host ID. {pull}12373[12373]
- Host dataset: Fix reboot detection logic. {pull}12591[12591]
- Add syscalls used by librpm for the system/package dataset to the default Auditbeat seccomp policy. {issue}12578[12578] {pull}12617[12617]
- Process dataset: Do not show non-root warning on Windows. {pull}12740[12740]
- Host dataset: Export Host fields to gob encoder. {pull}12940[12940]
- Socket dataset: Fix start errors when IPv6 is disabled on the kernel. {issue}13953[13953] {pull}13966[13966]

*Filebeat*

- Add support for Cisco syslog format used by their switch. {pull}10760[10760]
- Cover empty request data, url and version in Apache2 module{pull}10730[10730]
- Fix registry entries not being cleaned due to race conditions. {pull}10747[10747]
- Improve detection of file deletion on Windows. {pull}10747[10747]
- Add missing Kubernetes metadata fields to Filebeat CoreDNS module, and fix a documentation error. {pull}11591[11591]
- Reduce memory usage if long lines are truncated to fit `max_bytes` limit. The line buffer is copied into a smaller buffer now. This allows the runtime to release unused memory earlier. {pull}11524[11524]
- Fix memory leak in Filebeat pipeline acker. {pull}12063[12063]
- Fix goroutine leak caused on initialization failures of log input. {pull}12125[12125]
- Fix goroutine leak on non-explicit finalization of log input. {pull}12164[12164]
- Skipping unparsable log entries from docker json reader {pull}12268[12268]
- Parse timezone in PostgreSQL logs as part of the timestamp {pull}12338[12338]
- Load correct pipelines when system module is configured in modules.d. {pull}12340[12340]
- Fix timezone offset parsing in system/syslog. {pull}12529[12529]
- When TLS is configured for the TCP input and a `certificate_authorities` is configured we now default to `required` for the `client_authentication`. {pull}12584[12584]
- Apply `max_message_size` to incoming message buffer. {pull}11966[11966]
- Syslog input will now omit the `process` object from events if it is empty. {pull}12700[12700]
- Fix multiline pattern in Postgres which was too permissive {issue}12078[12078] {pull}13069[13069]
- Allow path variables to be used in files loaded from modules.d. {issue}13184[13184]
- Fix filebeat autodiscover fileset hint for container input. {pull}13296[13296]
- Fix incorrect references to index patterns in AWS and CoreDNS dashboards. {pull}13303[13303]
- Fix timezone parsing of system module ingest pipelines. {pull}13308[13308]
- Fix timezone parsing of elasticsearch module ingest pipelines. {pull}13367[13367]
- Change iis url path grok pattern from URIPATH to NOTSPACE. {issue}12710[12710] {pull}13225[13225] {issue}7951[7951] {pull}13378[13378]
- Fix timezone parsing of nginx module ingest pipelines. {pull}13369[13369]
- Fix incorrect field references in envoyproxy dashboard {issue}13420[13420] {pull}13421[13421]
- Fixed early expiration of templates (Netflow v9 and IPFIX). {pull}13821[13821]
- Fixed bad handling of sequence numbers when multiple observation domains were exported by a single device (Netflow V9 and IPFIX). {pull}13821[13821]
- Fix timezone parsing of rabbitmq module ingest pipelines. {pull}13879[13879]
- Fix conditions and error checking of date processors in ingest pipelines that use `event.timezone` to parse dates. {pull}13883[13883]
- Fix timezone parsing of Cisco module ingest pipelines. {pull}13893[13893]
- Fix timezone parsing of logstash module ingest pipelines. {pull}13890[13890]
- cisco asa and ftd filesets: Fix parsing of message 106001. {issue}13891[13891] {pull}13903[13903]
- Fix timezone parsing of iptables, mssql and panw module ingest pipelines. {pull}13926[13926]
- Fix merging of fields specified in global scope with fields specified under an input's scope. {issue}3628[3628] {pull}13909[13909]
- Fix delay in enforcing close_renamed and close_removed options. {issue}13488[13488] {pull}13907[13907]
- Fix missing netflow fields in index template. {issue}13768[13768] {pull}13914[13914]
- Fix cisco module's asa and ftd filesets parsing of domain names where an IP address is expected. {issue}14034[14034]
- Fixed increased memory usage with large files when multiline pattern does not match. {issue}14068[14068]

*Heartbeat*

- Fix NPEs / resource leaks when executing config checks. {pull}11165[11165]
- Fix duplicated IPs on `mode: all` monitors. {pull}12458[12458]
- Fix integer comparison on JSON responses. {pull}13348[13348]

*Journalbeat*

- Use backoff when no new events are found. {pull}11861[11861]
- Iterate over journal correctly, so no duplicate entries are sent. {pull}12716[12716]
- Preserve host name when reading from remote journal. {pull}12714[12714]

*Metricbeat*

- Change diskio metrics retrieval method (only for Windows) from wmi query to DeviceIOControl function using the IOCTL_DISK_PERFORMANCE control code {pull}11635[11635]
- Call GetMetricData api per region instead of per instance. {issue}11820[11820] {pull}11882[11882]
- Update documentation with cloudwatch:ListMetrics permission. {pull}11987[11987]
- Check permissions in system socket metricset based on capabilities. {pull}12039[12039]
- Get process information from sockets owned by current user when system socket metricset is run without privileges. {pull}12039[12039]
- Avoid generating hints-based configuration with empty hosts when no exposed port is suitable for the hosts hint. {issue}8264[8264] {pull}12086[12086]
- Fixed a socket leak in the postgresql module under Windows when SSL is disabled on the server. {pull}11393[11393]
- Change some field type from scaled_float to long in aws module. {pull}11982[11982]
- Fixed RabbitMQ `queue` metricset gathering when `consumer_utilisation` is set empty at the metrics source {pull}12089[12089]
- Fix direction of incoming IPv6 sockets. {pull}12248[12248]
- Refactored Windows perfmon metricset: replaced method to retrieve counter paths with PdhExpandWildCardPathW, separated code by responsibility, removed unused functions {pull}12212[12212]
- Validate that kibana/status metricset cannot be used when xpack is enabled. {pull}12264[12264]
- Ignore prometheus metrics when their values are NaN or Inf. {pull}12084[12084] {issue}10849[10849]
- In the kibana/stats metricset, only log error (don't also index it) if xpack is enabled. {pull}12265[12265]
- Fix an issue listing all processes when run under Windows as a non-privileged user. {issue}12301[12301] {pull}12475[12475]
- The `elasticsearch/index_summary` metricset gracefully handles an empty Elasticsearch cluster when `xpack.enabled: true` is set. {pull}12489[12489] {issue}12487[12487]
- When TLS is configured for the http metricset and a `certificate_authorities` is configured we now default to `required` for the `client_authentication`. {pull}12584[12584]
- Reuse connections in PostgreSQL metricsets. {issue}12504[12504] {pull}12603[12603]
- PdhExpandWildCardPathW will not expand counter paths in 32 bit windows systems, workaround will use a different function. {issue}12590[12590] {pull}12622[12622]
- In the elasticsearch/node_stats metricset, if xpack is enabled, make parsing of ES node load average optional as ES on Windows doesn't report load average. {pull}12866[12866]
- Ramdisk is not filtered out when collecting disk performance counters in diskio metricset {issue}12814[12814] {pull}12829[12829]
- Fix incoherent behaviour in redis key metricset when keyspace is specified both in host URL and key pattern {pull}12913[12913]
- Fix connections leak in redis module {pull}12914[12914] {pull}12950[12950]
- Fix wrong uptime reporting by system/uptime metricset under Windows. {pull}12915[12915]
- Print errors that were being omitted in vSphere metricsets. {pull}12816[12816]
- Fix redis key metricset dashboard references to index pattern. {pull}13303[13303]
- Check if fields in DBInstance is nil in rds metricset. {pull}13294[13294] {issue}13037[13037]
- Fix silent failures in kafka and prometheus module. {pull}13353[13353] {issue}13252[13252]
- Fix issue with aws cloudwatch module where dimensions and/or namespaces that contain space are not being parsed correctly {pull}13389[13389]
- Fix panic in Redis Key metricset when collecting information from a removed key. {pull}13426[13426]
- Fix module-level fields in Kubernetes metricsets. {pull}13433[13433] {pull}13544[13544]
- Fix reporting empty events in cloudwatch metricset. {pull}13458[13458]
- Fix `docker.cpu.system.pct` calculation by using the reported number online cpus instead of the number of metrics per cpu. {pull}13691[13691]
- Fix rds metricset dashboard. {pull}13721[13721]
- Ignore prometheus untyped metrics with NaN value. {issue}13750[13750] {pull}13790[13790]
- Change kubernetes.event.message to text {pull}13964[13964]

*Packetbeat*

- Prevent duplicate packet loss error messages in HTTP events. {pull}10709[10709]
- Fixed a memory leak when using process monitoring under Windows. {pull}12100[12100]
- Improved debug logging efficiency in PGQSL module. {issue}12150[12150]
- Limit memory usage of Redis replication sessions. {issue}12657[12657]
- Fix parsing the extended RCODE in the DNS parser. {pull}12805[12805]

*Winlogbeat*

- Fix data race affecting config validation at startup. {issue}13005[13005]

*Functionbeat*

- Fix function name reference for Kinesis streams in CloudFormation templates {pull}11646[11646]
- Fix Cloudwatch logs timestamp to use timestamp of the log record instead of when the record was processed {pull}13291[13291]
- Look for the keystore under the correct path. {pull}13332[13332]

==== Added

*Affecting all Beats*

- Decouple Debug logging from fail_on_error logic for rename, copy, truncate processors {pull}12451[12451]
- Add an option to append to existing logs rather than always rotate on start. {pull}11953[11953]
- Add `network` condition to processors for matching IP addresses against CIDRs. {pull}10743[10743]
- Add if/then/else support to processors. {pull}10744[10744]
- Add `community_id` processor for computing network flow hashes. {pull}10745[10745]
- Add output test to kafka output {pull}10834[10834]
- Gracefully shut down on SIGHUP {pull}10704[10704]
- New processor: `copy_fields`. {pull}11303[11303]
- Add `error.message` to events when `fail_on_error` is set in `rename` and `copy_fields` processors. {pull}11303[11303]
- New processor: `truncate_fields`. {pull}11297[11297]
- Allow a beat to ship monitoring data directly to an Elasticsearch monitoring cluster. {pull}9260[9260]
- Updated go-seccomp-bpf library to v1.1.0 which updates syscall lists for Linux v5.0. {pull}11394[11394]
- Add `add_observer_metadata` processor. {pull}11394[11394]
- Add `decode_csv_fields` processor. {pull}11753[11753]
- Add `convert` processor for converting data types of fields. {issue}8124[8124] {pull}11686[11686]
- New `extract_array` processor. {pull}11761[11761]
- Add number of goroutines to reported metrics. {pull}12135[12135]
- Add `proxy_disable` output flag to explicitly ignore proxy environment variables. {issue}11713[11713] {pull}12243[12243]
- Processor `add_cloud_metadata` adds fields `cloud.account.id` and `cloud.image.id` for AWS EC2. {pull}12307[12307]
- Add configurable bulk_flush_frequency in kafka output. {pull}12254[12254]
- Add `decode_base64_field` processor for decoding base64 field. {pull}11914[11914]
- Add support for reading the `network.iana_number` field by default to the community_id processor. {pull}12701[12701]
- Add aws overview dashboard. {issue}11007[11007] {pull}12175[12175]
- Add `decompress_gzip_field` processor. {pull}12733[12733]
- Add `timestamp` processor for parsing time fields. {pull}12699[12699]
- Fail with error when autodiscover providers have no defined configs. {pull}13078[13078]
- Add a check so alias creation explicitely fails if there is an index with the same name. {pull}13070[13070]
- Update kubernetes watcher to use official client-go libraries. {pull}13051[13051]
- Add support for unix epoch time values in the `timestamp` processor. {pull}13319[13319]
- add_host_metadata is now GA. {pull}13148[13148]
- Add an `ignore_missing` configuration option the `drop_fields` processor. {pull}13318[13318]
- add_host_metadata is no GA. {pull}13148[13148]
- Add `registered_domain` processor for deriving the registered domain from a given FQDN. {pull}13326[13326]
- Add support for RFC3339 time zone offsets in JSON output. {pull}13227[13227]
- Add autodetection mode for add_docker_metadata and enable it by default in included configuration files{pull}13374[13374]
- Added `monitoring.cluster_uuid` setting to associate Beat data with specified ES cluster in Stack Monitoring UI. {pull}13182[13182]
- Add autodetection mode for add_kubernetes_metadata and enable it by default in included configuration files. {pull}13473[13473]
- Add `providers` setting to `add_cloud_metadata` processor. {pull}13812[13812]
- Use less restrictive API to check if template exists. {pull}13847[13847]
- Do not check for alias when setup.ilm.check_exists is false. {pull}13848[13848]
- Add support for numeric time zone offsets in timestamp processor. {pull}13902[13902]
<<<<<<< HEAD
- Add condition to the config file template for add_kubernetes_metadata {pull}14056[14056]
=======
- Marking Central Management deprecated. {pull}14018[14018]
- Add `keep_null` setting to allow Beats to publish null values in events. {issue}5522[5522] {pull}13928[13928]
>>>>>>> ce651e07

*Auditbeat*

- Auditd module: Add `event.outcome` and `event.type` for ECS. {pull}11432[11432]
- Process: Add file hash of process executable. {pull}11722[11722]
- Socket: Add network.transport and network.community_id. {pull}12231[12231]
- Host: Fill top-level host fields. {pull}12259[12259]
- Socket: Add DNS enrichment. {pull}14004[14004]

*Filebeat*

- Add more info to message logged when a duplicated symlink file is found {pull}10845[10845]
- Add option to configure docker input with paths {pull}10687[10687]
- Add Netflow module to enrich flow events with geoip data. {pull}10877[10877]
- Set `event.category: network_traffic` for Suricata. {pull}10882[10882]
- Allow custom default settings with autodiscover (for example, use of CRI paths for logs). {pull}12193[12193]
- Allow to disable hints based autodiscover default behavior (fetching all logs). {pull}12193[12193]
- Change Suricata module pipeline to handle `destination.domain` being set if a reverse DNS processor is used. {issue}10510[10510]
- Add the `network.community_id` flow identifier to field to the IPTables, Suricata, and Zeek modules. {pull}11005[11005]
- New Filebeat coredns module to ingest coredns logs. It supports both native coredns deployment and coredns deployment in kubernetes. {pull}11200[11200]
- New module for Cisco ASA logs. {issue}9200[9200] {pull}11171[11171]
- Added support for Cisco ASA fields to the netflow input. {pull}11201[11201]
- Configurable line terminator. {pull}11015[11015]
- Add Filebeat envoyproxy module. {pull}11700[11700]
- Add apache2(httpd) log path (`/var/log/httpd`) to make apache2 module work out of the box on Redhat-family OSes. {issue}11887[11887] {pull}11888[11888]
- Add support to new MongoDB additional diagnostic information {pull}11952[11952]
- New module `panw` for Palo Alto Networks PAN-OS logs. {pull}11999[11999]
- Add RabbitMQ module. {pull}12032[12032]
- Add new `container` input. {pull}12162[12162]
- Add timeouts on communication with docker daemon. {pull}12310[12310]
- `container` and `docker` inputs now support reading of labels and env vars written by docker JSON file logging driver. {issue}8358[8358]
- Add specific date processor to convert timezones so same pipeline can be used when convert_timezone is enabled or disabled. {pull}12253[12253]
- Add MSSQL module {pull}12079[12079]
- Add ISO8601 date parsing support for system module. {pull}12568[12568] {pull}12578[12579]
- Update Kubernetes deployment manifest to use `container` input. {pull}12632[12632]
- Use correct OS path separator in `add_kubernetes_metadata` to support Windows nodes. {pull}9205[9205]
- Add support for virtual host in Apache access logs {pull}12778[12778]
- Add support for client addresses with port in Apache error logs {pull}12695[12695]
- Add `google-pubsub` input type for consuming messages from a Google Cloud Pub/Sub topic subscription. {pull}12746[12746]
- Add module for ingesting Cisco IOS logs over syslog. {pull}12748[12748]
- Add module for ingesting Google Cloud VPC flow logs. {pull}12747[12747]
- Report host metadata for Filebeat logs in Kubernetes. {pull}12790[12790]
- Add netflow dashboards based on Logstash netflow. {pull}12857[12857]
- Parse more fields from Elasticsearch slowlogs. {pull}11939[11939]
- Update module pipelines to enrich events with autonomous system fields. {pull}13036[13036]
- Add module for ingesting IBM MQ logs. {pull}8782[8782]
- Add S3 input to retrieve logs from AWS S3 buckets. {pull}12640[12640] {issue}12582[12582]
- Add aws module s3access metricset. {pull}13170[13170] {issue}12880[12880]
- Update Suricata module to populate ECS DNS fields and handle EVE DNS version 2. {issue}13320[13320] {pull}13329[13329]
- Update PAN-OS fileset to use the ECS NAT fields. {issue}13320[13320] {pull}13330[13330]
- Add fields to the Zeek DNS fileset for ECS DNS. {issue}13320[13320] {pull}13324[13324]
- Add container image in Kubernetes metadata {pull}13356[13356] {issue}12688[12688]
- Add timezone information to apache error fileset. {issue}12772[12772] {pull}13304[13304]
- Add module for ingesting Cisco FTD logs over syslog. {pull}13286[13286]
- Update CoreDNS module to populate ECS DNS fields. {issue}13320[13320] {pull}13505[13505]
- Parse query steps in PostgreSQL slowlogs. {issue}13496[13496] {pull}13701[13701]
- Add filebeat azure module with activitylogs, auditlogs, signinlogs filesets. {pull}13776[13776]
- Add support to set the document id in the json reader. {pull}5844[5844]
- Add input httpjson. {issue}13545[13545] {pull}13546[13546]
- Filebeat Netflow input: Remove beta label. {pull}13858[13858]
- Remove `event.timezone` from events that don't need it in some modules that support log formats with and without timezones. {pull}13918[13918]
- Add ExpandEventListFromField config option in the kafka input. {pull}13965[13965]
- Add ELB fileset to AWS module. {pull}14020[14020]
- Add module for MISP (Malware Information Sharing Platform). {pull}13805[13805]

*Heartbeat*
- Add non-privileged icmp on linux and darwin(mac). {pull}13795[13795] {issue}11498[11498]

- Enable `add_observer_metadata` processor in default config. {pull}11394[11394]
- Record HTTP body metadata and optionally contents in `http.response.body.*` fields. {pull}13022[13022]
- Allow `hosts` to be used to configure http monitors {pull}13703[13703]

*Journalbeat*

*Metricbeat*

- Add AWS SQS metricset. {pull}10684[10684] {issue}10053[10053]
- Add AWS s3_request metricset. {pull}10949[10949] {issue}10055[10055]
- Add s3_daily_storage metricset. {pull}10940[10940] {issue}10055[10055]
- Add `coredns` metricbeat module. {pull}10585[10585]
- Add SSL support for Metricbeat HTTP server. {pull}11482[11482] {issue}11457[11457]
- The `elasticsearch.index` metricset (with `xpack.enabled: true`) now collects `refresh.external_total_time_in_millis` fields from Elasticsearch. {pull}11616[11616]
- Allow module configurations to have variants {pull}9118[9118]
- Add `timeseries.instance` field calculation. {pull}10293[10293]
- Added new disk states and raid level to the system/raid metricset. {pull}11613[11613]
- Added `path_name` and `start_name` to service metricset on windows module {issue}8364[8364] {pull}11877[11877]
- Add check on object name in the counter path if the instance name is missing {issue}6528[6528] {pull}11878[11878]
- Add AWS cloudwatch metricset. {pull}11798[11798] {issue}11734[11734]
- Add `regions` in aws module config to specify target regions for querying cloudwatch metrics. {issue}11932[11932] {pull}11956[11956]
- Keep `etcd` followers members from reporting `leader` metricset events {pull}12004[12004]
- Add overview dashboard to Consul module {pull}10665[10665]
- New fields were added in the mysql/status metricset. {pull}12227[12227]
- Add Kubernetes metricset `proxy`. {pull}12312[12312]
- Add Kubernetes proxy dashboard to Kubernetes module {pull}12734[12734]
- Always report Pod UID in the `pod` metricset. {pull}12345[12345]
- Add Vsphere Virtual Machine operating system to `os` field in Vsphere virtualmachine module. {pull}12391[12391]
- Add validation for elasticsearch and kibana modules' metricsets when xpack.enabled is set to true. {pull}12386[12386]
- Add CockroachDB module. {pull}12467[12467]
- Add support for metricbeat modules based on existing modules (a.k.a. light modules) {issue}12270[12270] {pull}12465[12465]
- Add a system/entropy metricset {pull}12450[12450]
- Add kubernetes metricset `controllermanager` {pull}12409[12409]
- Add Kubernetes controller manager dashboard to Kubernetes module {pull}12744[12744]
- Allow redis URL format in redis hosts config. {pull}12408[12408]
- Add tags into ec2 metricset. {issue}[12263]12263 {pull}12372[12372]
- Add metrics to kubernetes apiserver metricset. {pull}12922[12922]
- Add kubernetes metricset `scheduler` {pull}12521[12521]
- Add Kubernetes scheduler dashboard to Kubernetes module {pull}12749[12749]
- Add `beat` module. {pull}12181[12181] {pull}12615[12615]
- Collect tags for cloudwatch metricset in aws module. {issue}[12263]12263 {pull}12480[12480]
- Add AWS RDS metricset. {pull}11620[11620] {issue}10054[10054]
- Add Oracle Module {pull}11890[11890]
- Add Oracle Tablespaces Dashboard {pull}12736[12736]
- Collect client provided name for rabbitmq connection. {issue}12851[12851] {pull}12852[12852]
- Add support to load default aws config file to get credentials. {pull}12727[12727] {issue}12708[12708]
- Add statistic option into cloudwatch metricset. {issue}12370[12370] {pull}12840[12840]
- Add support for kubernetes cronjobs {pull}13001[13001]
- Add cgroup memory stats to docker/memory metricset {pull}12916[12916]
- Add AWS elb metricset. {pull}12952[12952] {issue}11701[11701]
- Add AWS ebs metricset. {pull}13167[13167] {issue}11699[11699]
- Add `metricset.period` field with the configured fetching period. {pull}13242[13242] {issue}12616[12616]
- Add rate metrics for ec2 metricset. {pull}13203[13203]
- Add refresh list of perf counters at every fetch {issue}13091[13091]
- Add Performance metricset to Oracle module {pull}12547[12547]
- Add proc/vmstat data to the system/memory metricset on linux {pull}13322[13322]
- Use DefaultMetaGeneratorConfig in MetadataEnrichers to initialize configurations {pull}13414[13414]
- Add module for statsd. {pull}13109[13109]
- Add support for NATS version 2. {pull}13601[13601]
- Add `docker.cpu.*.norm.pct` metrics for `cpu` metricset of Docker Metricbeat module. {pull}13695[13695]
- Add `instance` label by default when using Prometheus collector. {pull}13737[13737]
- Add azure module. {pull}13196[13196] {pull}13859[13859] {pull}13988[13988]
- Add Apache Tomcat module {pull}13491[13491]
- Add ECS `container.id` and `container.runtime` to kubernetes `state_container` metricset. {pull}13884[13884]
- Add `job` label by default when using Prometheus collector. {pull}13878[13878]
- Add `state_resourcequota` metricset for Kubernetes module. {pull}13693[13693]
- Add tags filter in ec2 metricset. {pull}13872[13872] {issue}13145[13145]
- Add cloud.account.id and cloud.account.name into events from aws module. {issue}13551[13551] {pull}13558[13558]
- Add `metrics_path` as known hint for autodiscovery {pull}13996[13996]
- Leverage KUBECONFIG when creating k8s client. {pull}13916[13916]
- Add ability to filter by tags for cloudwatch metricset. {pull}13758[13758] {issue}13145[13145]

*Packetbeat*

- Update DNS protocol plugin to produce events with ECS fields for DNS. {issue}13320[13320] {pull}13354[13354]

*Functionbeat*

- New options to configure roles and VPC. {pull}11779[11779]
- Export automation templates used to create functions. {pull}11923[11923]
- Configurable Amazon endpoint. {pull}12369[12369]
- Add timeout option to reference configuration. {pull}13351[13351]
- Configurable tags for Lambda functions. {pull}13352[13352]
- Add input for Cloudwatch logs through Kinesis. {pull}13317[13317]
- Enable Logstash output. {pull}13345[13345]
- Make `bulk_max_size` configurable in outputs. {pull}13493[13493]

*Winlogbeat*

- Add support for reading from .evtx files. {issue}4450[4450]
- Add support for event ID 4634 and 4647 to the Security module. {pull}12906[12906]
- Add `network.community_id` to Sysmon network events (event ID 3). {pull}13034[13034]
- Add `event.module` to Winlogbeat modules. {pull}13047[13047]
- Add `event.category: process` and `event.type: process_start/process_end` to Sysmon process events (event ID 1 and 5). {pull}13047[13047]
- Add support for event ID 4672 to the Security module. {pull}12975[12975]
- Add support for event ID 22 (DNS query) to the Sysmon module. {pull}12960[12960]
- Add certain winlog.event_data.* fields to the index template. {issue}13700[13700] {pull}13704[13704]
- Fill `event.provider`. {pull}13937[13937]
- Add support for user management events to the Security module. {pull}13530[13530]

==== Deprecated

*Affecting all Beats*

*Filebeat*

- `docker` input is deprecated in favour `container`. {pull}12162[12162]
- `postgresql.log.timestamp` field is deprecated in favour of `@timestamp`. {pull}12338[12338]

*Heartbeat*

*Journalbeat*

*Metricbeat*

- `kubernetes.container.id` field for `state_container` is deprecated in favour of ECS `container.id` and `container.runtime`. {pull}13884[13884]

*Packetbeat*

*Winlogbeat*

*Functionbeat*

==== Known Issue

*Journalbeat*<|MERGE_RESOLUTION|>--- conflicted
+++ resolved
@@ -284,12 +284,9 @@
 - Use less restrictive API to check if template exists. {pull}13847[13847]
 - Do not check for alias when setup.ilm.check_exists is false. {pull}13848[13848]
 - Add support for numeric time zone offsets in timestamp processor. {pull}13902[13902]
-<<<<<<< HEAD
 - Add condition to the config file template for add_kubernetes_metadata {pull}14056[14056]
-=======
 - Marking Central Management deprecated. {pull}14018[14018]
 - Add `keep_null` setting to allow Beats to publish null values in events. {issue}5522[5522] {pull}13928[13928]
->>>>>>> ce651e07
 
 *Auditbeat*
 
