// Use these for links to issue and pulls. Note issues and pulls redirect one to
// each other on Github, so don't worry too much on using the right prefix.
:issue: https://github.com/elastic/beats/issues/
:pull: https://github.com/elastic/beats/pull/

=== Beats version HEAD
https://github.com/elastic/beats/compare/v8.8.1\...main[Check the HEAD diff]

==== Breaking changes

*Affecting all Beats*

- Fix FQDN being lowercased when used as `host.hostname` {issue}39993[39993]
- Beats won't log start up information when running under the Elastic Agent {40390}40390[40390]
- Filebeat now needs `dup3`, `faccessat2`, `prctl` and `setrlimit` syscalls to run the journald input. If this input is not being used, the syscalls are not needed. All Beats have those syscalls allowed now because the default seccomp policy is global to all Beats. {pull}40061[40061]
- Beats will rate limit the logs about errors when indexing events on Elasticsearch, logging a summary every 10s. The logs sent to the event log is unchanged. {issue}40157[40157]
- Drop support for Debian 10 and upgrade statically linked glibc from 2.28 to 2.31 {pull}41402[41402]
- Fix metrics not being ingested, due to "Limit of total fields [10000] has been exceeded while adding new fields [...]". The total fields limit has been increased to 12500. No significant performance impact on Elasticsearch is anticipated. {pull}41640[41640]
- Set default kafka version to 2.1.0 in kafka output and filebeat. {pull}41662[41662]

*Auditbeat*


*Filebeat*

- Convert netflow input to API v2 and disable event normalisation {pull}37901[37901]
- Removed deprecated Squid from Beats. See <<migrate-from-deprecated-module>> for migration options. {pull}38037[38037]
- Removed deprecated Sonicwall from Beats. Use the https://docs.elastic.co/integrations/sonicwall[SonicWall Firewall] Elastic integration instead. {pull}38037[38037]
- Removed deprecated Radware from Beats. See <<migrate-from-deprecated-module>> for migration options. {pull}38037[38037]
- Removed deprecated Netscout from Beats. See <<migrate-from-deprecated-module>> for migration options. {pull}38037[38037]
- Removed deprecated Juniper Netscreen from Beats. See <<migrate-from-deprecated-module>> for migration options. {pull}38037[38037]
- Removed deprecated Impreva from Beats. See <<migrate-from-deprecated-module>> for migration options. {pull}38037[38037]
- Removed deprecated Cylance from Beats. See <<migrate-from-deprecated-module>> for migration options. {pull}38037[38037]
- Removed deprecated Bluecoat from Beats. See <<migrate-from-deprecated-module>> for migration options. {pull}38037[38037]
- Introduce input/netmetrics and refactor netflow input metrics {pull}38055[38055]
- Update Salesforce module to use new Salesforce input. {pull}37509[37509]
- Tag events that come from a filestream in "take over" mode. {pull}39828[39828]
- Fix high IO and handling of a corrupted registry log file. {pull}35893[35893]
- Enable file ingestion to report detailed status to Elastic Agent {pull}40075[40075]
- Filebeat, when running with Elastic-Agent, reports status for Filestream input. {pull}40121[40121]
- Fix filestream's registry GC: registry entries will never be removed if clean_inactive is set to "-1". {pull}40258[40258]
- Added `ignore_empty_values` flag in `decode_cef` Filebeat processor. {pull}40268[40268]
- Added support for hyphens in extension keys in `decode_cef` Filebeat processor. {pull}40427[40427]
- Journald: removed configuration options `include_matches.or`, `include_matches.and`, `backoff`, `max_backoff`, `cursor_seek_fallback`. {pull}40061[40061]
- Journald: `include_matches.match` now behaves in the same way as matchers in `journalctl`. Users should carefully update their input configuration. {pull}40061[40061]
- Journald: `seek` and `since` behaviour have been simplified, if there is a cursor (state) `seek` and `since` are ignored and the cursor is used. {pull}40061[40061]
- Redis: Added replication role as a field to submitted slowlogs
- Added `container.image.name` to `journald` Filebeat input's Docker-specific translated fields. {pull}40450[40450]
- Change log.file.path field in awscloudwatch input to nested object. {pull}41099[41099]
- Remove deprecated awscloudwatch field from Filebeat. {pull}41089[41089]
- The performance of ingesting SQS data with the S3 input has improved by up to 60x for queues with many small events. `max_number_of_messages` config for SQS mode is now ignored, as the new design no longer needs a manual cap on messages. Instead, use `number_of_workers` to scale ingestion rate in both S3 and SQS modes. The increased efficiency may increase network bandwidth consumption, which can be throttled by lowering `number_of_workers`. It may also increase number of events stored in memory, which can be throttled by lowering the configured size of the internal queue. {pull}40699[40699]
- Fixes filestream logging the error "filestream input with ID 'ID' already exists, this will lead to data duplication[...]" on Kubernetes when using autodiscover. {pull}41585[41585]
- Add kafka compression support for ZSTD.
- Filebeat fails to start if there is any input with a duplicated ID. It logs the duplicated IDs and the offending inputs configurations. {pull}41731[41731]

*Heartbeat*


*Metricbeat*

- Setting period for counter cache for Prometheus remote_write at least to 60sec {pull}38553[38553]
- Remove fallback to the node limit for the `kubernetes.pod.cpu.usage.limit.pct` and `kubernetes.pod.memory.usage.limit.pct` metrics calculation
- Add support for Kibana status metricset in v8 format {pull}40275[40275]
- Mark system process metricsets as running if metrics are partially available {pull}40565[40565]
- Added back `elasticsearch.node.stats.jvm.mem.pools.*` to the `node_stats` metricset {pull}40571[40571]
- Add GCP organization and project details to ECS cloud fields. {pull}40461[40461]
- Add support for specifying a custom endpoint for GCP service clients. {issue}40848[40848] {pull}40918[40918]
- Fix incorrect handling of types in SQL module. {issue}40090[40090] {pull}41607[41607]

*Osquerybeat*

- Add action responses data stream, allowing osquerybeat to post action results directly to elasticsearch. {pull}39143[39143]
- Disable allow_unsafe osquery configuration. {pull}40130[40130]
- Upgrade to osquery 5.12.1. {pull}40368[40368]
- Upgrade to osquery 5.13.1. {pull}40849[40849]

*Osquerybeat*


*Packetbeat*

- Use base-16 for reporting `serial_number` value in TLS fields in line with the ECS recommendation. {pull}41542[41542]

- Expire source port mappings. {pull}41581[41581]

*Winlogbeat*

- Add "event.category" and "event.type" to Sysmon module for EventIDs 8, 9, 19, 20, 27, 28, 255 {pull}35193[35193]

*Functionbeat*


*Elastic Logging Plugin*


==== Bugfixes

*Affecting all Beats*

- Support for multiline zookeeper logs {issue}2496[2496]
- Add checks to ensure reloading of units if the configuration actually changed. {pull}34346[34346]
- Fix namespacing on self-monitoring {pull}32336[32336]
- Fix namespacing on self-monitoring {pull}32336[32336]
- Fix Beats started by agent do not respect the allow_older_versions: true configuration flag {issue}34227[34227] {pull}34964[34964]
- Fix performance issues when we have a lot of inputs starting and stopping by allowing to disable global processors under fleet. {issue}35000[35000] {pull}35031[35031]
- 'add_cloud_metadata' processor - add cloud.region field for GCE cloud provider
- 'add_cloud_metadata' processor - update azure metadata api version to get missing `cloud.account.id` field
- Upgraded apache arrow library used in x-pack/libbeat/reader/parquet from v11 to v12.0.1 in order to fix cross-compilation issues {pull}35640[35640]
- Fix panic when MaxRetryInterval is specified, but RetryInterval is not {pull}35820[35820]
- Support build of projects outside of beats directory {pull}36126[36126]
- Support Elastic Agent control protocol chunking support {pull}37343[37343]
- Lower logging level to debug when attempting to configure beats with unknown fields from autodiscovered events/environments {pull}[37816][37816]
- Set timeout of 1 minute for FQDN requests {pull}37756[37756]
- Fix issue where old data could be saved in the memory queue after acknowledgment, increasing memory use {pull}41356[41356]
- Ensure Elasticsearch output can always recover from network errors {pull}40794[40794]
- Add `translate_ldap_attribute` processor. {pull}41472[41472]
- Remove unnecessary debug logs during idle connection teardown {issue}40824[40824]
- Remove unnecessary reload for Elastic Agent managed beats when apm tracing config changes from nil to nil {pull}41794[41794]
- Fix incorrect cloud provider identification in add_cloud_metadata processor using provider priority mechanism {pull}41636[41636]
- Prevent panic if libbeat processors are loaded more than once. {issue}41475[41475] {pull}41857[51857]
- Allow network condition to handle field values that are arrays of IP addresses. {pull}41918[41918]
- Fix a bug where log files are rotated on startup when interval is configured and rotateonstartup is disabled {issue}41894[41894] {pull}41895[41895]

*Auditbeat*

- auditd: Request status from a separate socket to avoid data congestion {pull}41207[41207]
- auditd: Use ECS `event.type: end` instead of `stop` for SERVICE_STOP, DAEMON_ABORT, and DAEMON_END messages. {pull}41558[41558]
- auditd: Update syscall names for Linux 6.11. {pull}41558[41558]
- hasher: Geneneral improvements and fixes. {pull}41863[41863]
- hasher: Add a cached hasher for upcoming backend. {pull}41952[41952]
- Split common tty definitions. {pull}42004[42004]

*Filebeat*

- [Gcs Input] - Added missing locks for safe concurrency {pull}34914[34914]
- Fix the ignore_inactive option being ignored in Filebeat's filestream input {pull}34770[34770]
- Fix TestMultiEventForEOFRetryHandlerInput unit test of CometD input {pull}34903[34903]
- Add input instance id to request trace filename for httpjson and cel inputs {pull}35024[35024]
- Fixes "Can only start an input when all related states are finished" error when running under Elastic-Agent {pull}35250[35250] {issue}33653[33653]
- [system] sync system/auth dataset with system integration 1.29.0. {pull}35581[35581]
- [GCS Input] - Fixed an issue where bucket_timeout was being applied to the entire bucket poll interval and not individual bucket object read operations. Fixed a map write concurrency issue arising from data races when using a high number of workers. Fixed the flaky tests that were present in the GCS test suit. {pull}35605[35605]
- Fixed concurrency and flakey tests issue in azure blob storage input. {issue}35983[35983] {pull}36124[36124]
- Fix panic when sqs input metrics getter is invoked {pull}36101[36101] {issue}36077[36077]
- Fix handling of Juniper SRX structured data when there is no leading junos element. {issue}36270[36270] {pull}36308[36308]
- Fix Filebeat Cisco module with missing escape character {issue}36325[36325] {pull}36326[36326]
- Added a fix for Crowdstrike pipeline handling process arrays {pull}36496[36496]
- [threatintel] MISP pagination fixes {pull}37898[37898]
- Fix file handle leak when handling errors in filestream {pull}37973[37973]
- Fix a race condition that could crash Filebeat with a "negative WaitGroup counter" error {pull}38094[38094]
- Fix "failed processing S3 event for object key" error on aws-s3 input when key contains the "+" character {issue}38012[38012] {pull}38125[38125]
- Fix filebeat gcs input panic {pull}38407[38407]
- Fix filestream's registry GC: registry entries are now removed from the in-memory and disk store when they're older than the set TTL {issue}36761[36761] {pull}38488[38488]
- Fix filestream's registry GC: registry entries are now removed from the in-memory and disk store when they're older than the set TTL {issue}36761[36761] {pull}38488[38488]
- [threatintel] MISP splitting fix for empty responses {issue}38739[38739] {pull}38917[38917]
- Prevent GCP Pub/Sub input blockage by increasing default value of `max_outstanding_messages` {issue}35029[35029] {pull}38985[38985]
- Updated Websocket input title to align with existing inputs {pull}39006[39006]
- Restore netflow input on Windows {pull}39024[39024]
- Upgrade azure-event-hubs-go and azure-storage-blob-go dependencies. {pull}38861[38861]
- Fix request trace filename handling in http_endpoint input. {pull}39410[39410]
- Upgrade github.com/hashicorp/go-retryablehttp to mitigate CVE-2024-6104 {pull}40036[40036]
- Fix for Google Workspace duplicate events issue by adding canonical sorting over fingerprint keys array to maintain key order. {pull}40055[40055] {issue}39859[39859]
- Fix handling of deeply nested numeric values in HTTP Endpoint CEL programs. {pull}40115[40115]
- Prevent panic in CEL and salesforce inputs when github.com/hashicorp/go-retryablehttp exceeds maximum retries. {pull}40144[40144]
- Fix bug in CEL input rate limit logic. {issue}40106[40106] {pull}40270[40270]
- Relax requirements in Okta entity analytics provider user and device profile data shape. {pull}40359[40359]
- Fix bug in Okta entity analytics rate limit logic. {issue}40106[40106] {pull}40267[40267]
- Fix crashes in the journald input. {pull}40061[40061]
- Fix order of configuration for EntraID entity analytics provider. {pull}40487[40487]
- Ensure Entra ID request bodies are not truncated and trace logs are rotated before 100MB. {pull}40494[40494]
- The Elasticsearch output now correctly logs the event fields to the event log file {issue}40509[40509] {pull}40512[40512]
- Fix the "No such input type exist: 'azure-eventhub'" error on the Windows platform {issue}40608[40608] {pull}40609[40609]
- awss3 input: Fix handling of SQS notifications that don't contain a region. {pull}40628[40628]
- Fix credential handling when workload identity is being used in GCS input. {issue}39977[39977] {pull}40663[40663]
- Fix publication of group data from the Okta entity analytics provider. {pull}40681[40681]
- Ensure netflow custom field configuration is applied. {issue}40735[40735] {pull}40730[40730]
- Fix replace processor handling of zero string replacement validation. {pull}40751[40751]
- Fix long filepaths in diagnostics exceeding max path limits on Windows. {pull}40909[40909]
- Add backup and delete for AWS S3 polling mode feature back. {pull}41071[41071]
- Fix a bug in Salesforce input to only handle responses with 200 status code {pull}41015[41015]
- Fixed failed job handling and removed false-positive error logs in the GCS input. {pull}41142[41142]
- Bump github.com/elastic/go-sfdc dependency used by x-pack/filebeat/input/salesforce. {pull}41192[41192]
- Log bad handshake details when websocket connection fails {pull}41300[41300]
- Improve modification time handling for entities and entity deletion logic in the Active Directory entityanalytics input. {pull}41179[41179]
- Journald input now can read events from all boots {issue}41083[41083] {pull}41244[41244]
- Fix double encoding of client_secret in the Entity Analytics input's Azure Active Directory provider {pull}41393[41393]
- Fix aws region in aws-s3 input s3 polling mode.  {pull}41572[41572]
- Fix errors in SQS host resolution in the `aws-s3` input when using custom (non-AWS) endpoints. {pull}41504[41504]
- Fix double encoding of client_secret in the Entity Analytics input's Azure Active Directory provider {pull}41393[41393]
- The azure-eventhub input now correctly reports its status to the Elastic Agent on fatal errors {pull}41469[41469]
- Add support for Access Points in the `aws-s3` input. {pull}41495[41495]
- Fix the "No such input type exist: 'salesforce'" error on the Windows/AIX platform. {pull}41664[41664]
- Fix missing key in streaming input logging. {pull}41600[41600]
- Improve S3 object size metric calculation to support situations where Content-Length is not available. {pull}41755[41755]
- Fix handling of http_endpoint request exceeding memory limits. {issue}41764[41764] {pull}41765[41765]
- Rate limiting fixes in the Okta provider of the Entity Analytics input. {issue}40106[40106] {pull}41583[41583]
- Redact authorization headers in HTTPJSON debug logs. {pull}41920[41920]
- Further rate limiting fix in the Okta provider of the Entity Analytics input. {issue}40106[40106] {pull}41977[41977]

*Heartbeat*



*Metricbeat*

- Fix Azure Monitor 429 error by causing metricbeat to retry the request again. {pull}38294[38294]
- Fix fields not being parsed correctly in postgresql/database {issue}25301[25301] {pull}37720[37720]
- rabbitmq/queue - Change the mapping type of `rabbitmq.queue.consumers.utilisation.pct` to `scaled_float` from `long` because the values fall within the range of `[0.0, 1.0]`. Previously, conversion to integer resulted in reporting either `0` or `1`.
- Fix timeout caused by the retrival of which indices are hidden {pull}39165[39165]
- Fix Azure Monitor support for multiple aggregation types {issue}39192[39192] {pull}39204[39204]
- Fix handling of access errors when reading process metrics {pull}39627[39627]
- Fix behavior of cgroups path discovery when monitoring the host system from within a container {pull}39627[39627]
- Fix issue where beats may report incorrect metrics for its own process when running inside a container {pull}39627[39627]
- Normalize AWS RDS CPU Utilization values before making the metadata API call. {pull}39664[39664]
- Fix behavior of pagetypeinfo metrics {pull}39985[39985]
- Fix query logic for temp and non-temp tablespaces in Oracle module. {issue}38051[38051] {pull}39787[39787]
- Set GCP metrics config period to the default (60s) when the value is below the minimum allowed period. {issue}30434[30434] {pull}40020[40020]
- Fix statistic methods for metrics collected for SQS. {pull}40207[40207]
- Add GCP 'instance_id' resource label in ECS cloud fields. {issue}40033[40033] {pull}40062[40062]
- Fix missing metrics from CloudWatch when include_linked_accounts set to false. {issue}40071[40071] {pull}40135[40135]
- Update beat module with apm-server monitoring metrics fields {pull}40127[40127]
- Fix Azure Monitor metric timespan to restore Storage Account PT1H metrics {issue}40376[40376] {pull}40367[40367]
- Remove excessive info-level logs in cgroups setup {pull}40491[40491]
- Add missing ECS Cloud fields in GCP `metrics` metricset when using `exclude_labels: true` {issue}40437[40437] {pull}40467[40467]
- Add AWS OwningAccount support for cross account monitoring {issue}40570[40570] {pull}40691[40691]
- Use namespace for GetListMetrics when exists in AWS {pull}41022[41022]
- Fix http server helper SSL config. {pull}39405[39405]
- Fix Kubernetes metadata sometimes not being present after startup {pull}41216[41216]
- Do not report non-existant 0 values for RSS metrics in docker/memory {pull}41449[41449]
- Log Cisco Meraki `getDevicePerformanceScores` errors without stopping metrics collection. {pull}41622[41622]
- Don't skip first bucket value in GCP metrics metricset for distribution type metrics {pull}41822[41822]


*Osquerybeat*


*Packetbeat*


*Winlogbeat*

- Fix message handling in the experimental api. {issue}19338[19338] {pull}41730[41730]


*Elastic Logging Plugin*


==== Added

*Affecting all Beats*

- Added append Processor which will append concrete values or values from a field to target. {issue}29934[29934] {pull}33364[33364]
- dns processor: Add support for forward lookups (`A`, `AAAA`, and `TXT`). {issue}11416[11416] {pull}36394[36394]
- [Enhanncement for host.ip and host.mac] Disabling netinfo.enabled option of add-host-metadata processor {pull}36506[36506]
- allow `queue` configuration settings to be set under the output. {issue}35615[35615] {pull}36788[36788]
- Beats will now connect to older Elasticsearch instances by default {pull}36884[36884]
- Raise up logging level to warning when attempting to configure beats with unknown fields from autodiscovered events/environments
- elasticsearch output now supports `idle_connection_timeout`. {issue}35616[35615] {pull}36843[36843]
- Enable early event encoding in the Elasticsearch output, improving cpu and memory use {pull}38572[38572]
- The environment variable `BEATS_ADD_CLOUD_METADATA_PROVIDERS` overrides configured/default `add_cloud_metadata` providers {pull}38669[38669]
- When running under Elastic-Agent Kafka output allows dynamic topic in `topic` field {pull}40415[40415]
- The script processor has a new configuration option that only uses the cached javascript sessions and prevents the creation of new javascript sessions.
- Update to Go 1.22.7. {pull}41018[41018]
- Replace Ubuntu 20.04 with 24.04 for Docker base images {issue}40743[40743] {pull}40942[40942]
- Reduce memory consumption of k8s autodiscovery and the add_kubernetes_metadata processor when Deployment metadata is enabled
- Add `lowercase` processor. {issue}22254[22254] {pull}41424[41424]
- Add `uppercase` processor. {issue}22254[22254] {pull}41535[41535]
- Replace `compress/gzip` with https://github.com/klauspost/compress/gzip library for gzip compression {pull}41584[41584]

*Auditbeat*

- Added `add_session_metadata` processor, which enables session viewer on Auditbeat data. {pull}37640[37640]
- Add linux capabilities to processes in the system/process. {pull}37453[37453]
- Add linux capabilities to processes in the system/process. {pull}37453[37453]
- Add process.entity_id, process.group.name and process.group.id in add_process_metadata processor. Make fim module with kprobes backend to always add an appropriately configured add_process_metadata processor to enrich file events {pull}38776[38776]
- Split module/system/process into common and provider bits. {pull}41868[41868]

*Auditbeat*

- Improve logging in system/socket {pull}41571[41571]


*Auditbeat*


*Filebeat*

- add documentation for decode_xml_wineventlog processor field mappings.  {pull}32456[32456]
- httpjson input: Add request tracing logger. {issue}32402[32402] {pull}32412[32412]
- Add cloudflare R2 to provider list in AWS S3 input. {pull}32620[32620]
- Add support for single string containing multiple relation-types in getRFC5988Link. {pull}32811[32811]
- Added separation of transform context object inside httpjson. Introduced new clause `.parent_last_response.*` {pull}33499[33499]
- Added metric `sqs_messages_waiting_gauge` for aws-s3 input. {pull}34488[34488]
- Add nginx.ingress_controller.upstream.ip to related.ip {issue}34645[34645] {pull}34672[34672]
- Add unix socket log parsing for nginx ingress_controller {pull}34732[34732]
- Added metric `sqs_worker_utilization` for aws-s3 input. {pull}34793[34793]
- Add MySQL authentication message parsing and `related.ip` and `related.user` fields {pull}34810[34810]
- Add nginx ingress_controller parsing if one of upstreams fails to return response {pull}34787[34787]
- Add oracle authentication messages parsing {pull}35127[35127]
- Add `clean_session` configuration setting for MQTT input.  {pull}35806[16204]
- Add support for a simplified input configuraton when running under Elastic-Agent {pull}36390[36390]
- Added support for Okta OAuth2 provider in the CEL input. {issue}36336[36336] {pull}36521[36521]
- Added support for new features & removed partial save mechanism in the Azure Blob Storage input. {issue}35126[35126] {pull}36690[36690]
- Added support for new features and removed partial save mechanism in the GCS input. {issue}35847[35847] {pull}36713[36713]
- Use filestream input with file_identity.fingerprint as default for hints autodiscover. {issue}35984[35984] {pull}36950[36950]
- Add setup option `--force-enable-module-filesets`, that will act as if all filesets have been enabled in a module during setup. {issue}30915[30915] {pull}99999[99999]
- Made Azure Blob Storage input GA and updated docs accordingly. {pull}37128[37128]
- Made GCS input GA and updated docs accordingly. {pull}37127[37127]
- Add parseDateInTZ value template for the HTTPJSON input {pull}37738[37738]
- Improve rate limit handling by HTTPJSON {issue}36207[36207] {pull}38161[38161] {pull}38237[38237]
- Parse more fields from Elasticsearch slowlogs {pull}38295[38295]
- added benchmark input {pull}37437[37437]
- added benchmark input and discard output {pull}37437[37437]
- Update CEL mito extensions to v1.11.0 to improve type checking. {pull}39460[39460]
- Update CEL mito extensions to v1.12.2. {pull}39755[39755]
- Add support for base64-encoded HMAC headers to HTTP Endpoint. {pull}39655[39655]
- Add user group membership support to Okta entity analytics provider. {issue}39814[39814] {pull}39815[39815]
- Add request trace support for Okta and EntraID entity analytics providers. {pull}39821[39821]
- Fix handling of infinite rate values in CEL rate limit handling logic. {pull}39940[39940]
- Allow elision of set and append failure logging. {issue}34544[34544] {pull}39929[39929]
- Add ability to remove request trace logs from CEL input. {pull}39969[39969]
- Add ability to remove request trace logs from HTTPJSON input. {pull}40003[40003]
- Added out of the box support for Amazon EventBridge notifications over SQS to S3 input {pull}40006[40006]
- Update CEL mito extensions to v1.13.0 {pull}40035[40035]
- Add Jamf entity analytics provider. {pull}39996[39996]
- Add ability to remove request trace logs from http_endpoint input. {pull}40005[40005]
- Add ability to remove request trace logs from entityanalytics input. {pull}40004[40004]
- Relax constraint on Base DN in entity analytics Active Directory provider. {pull}40054[40054]
- Implement Elastic Agent status and health reporting for Netflow Filebeat input. {pull}40080[40080]
- Enhance input state reporting for CEL evaluations that return a single error object in events. {pull}40083[40083]
- Allow absent credentials when using GCS with Application Default Credentials. {issue}39977[39977] {pull}40072[40072]
- Add SSL and username support for Redis input, now the input includes support for Redis 6.0+. {pull}40111[40111]
- Add scaling up support for Netflow input. {issue}37761[37761] {pull}40122[40122]
- Update CEL mito extensions to v1.15.0. {pull}40294[40294]
- Allow cross-region bucket configuration in s3 input. {issue}22161[22161] {pull}40309[40309]
- Improve logging in Okta Entity Analytics provider. {issue}40106[40106] {pull}40347[40347]
- Document `winlog` input. {issue}40074[40074] {pull}40462[40462]
- Added retry logic to websocket connections in the streaming input. {issue}40271[40271] {pull}40601[40601]
- Disable event normalization for netflow input {pull}40635[40635]
- Allow attribute selection in the Active Directory entity analytics provider. {issue}40482[40482] {pull}40662[40662]
- Improve error quality when CEL program does not correctly return an events array. {pull}40580[40580]
- Added support for Microsoft Entra ID RBAC authentication. {issue}40434[40434] {pull}40879[40879]
- Add `use_kubeadm` config option for filebeat (both filbeat.input and autodiscovery) in order to toggle kubeadm-config api requests {pull}40301[40301]
- Make HTTP library function inclusion non-conditional in CEL input. {pull}40912[40912]
- Add support for Crowdstrike streaming API to the streaming input. {issue}40264[40264] {pull}40838[40838]
- Add support to CEL for reading host environment variables. {issue}40762[40762] {pull}40779[40779]
- Add CSV decoder to awss3 input. {pull}40896[40896]
- Change request trace logging to include headers instead of complete request. {pull}41072[41072]
- Improved GCS input documentation. {pull}41143[41143]
- Add CSV decoding capacity to azureblobstorage input {pull}40978[40978]
- Add CSV decoding capacity to gcs input {pull}40979[40979]
- Add support to source AWS cloudwatch logs from linked accounts. {pull}41188[41188]
- Jounrald input now supports filtering by facilities {pull}41061[41061]
- Add support to include AWS cloudwatch linked accounts when using log_group_name_prefix to define log group names. {pull}41206[41206]
- Improved Azure Blob Storage input documentation. {pull}41252[41252]
- Make ETW input GA. {pull}41389[41389]
- Added input metrics to GCS input. {issue}36640[36640] {pull}41505[41505]
- Add support for Okta entity analytics provider to collect role and factor data for users. {pull}41460[41460]
- Add support for Journald in the System module. {pull}41555[41555]
- Add ability to remove request trace logs from http_endpoint input. {pull}40005[40005]
- Add ability to remove request trace logs from entityanalytics input. {pull}40004[40004]
- Refactor & cleanup with updates to default values and documentation. {pull}41834[41834]
- Update CEL mito extensions to v1.16.0. {pull}41727[41727]
- Add `unifiedlogs` input for MacOS. {pull}41791[41791]
- Add evaluation state dump debugging option to CEL input. {pull}41335[41335]
- Added support for retry configuration in GCS input. {issue}11580[11580] {pull}41862[41862]
- Improve S3 polling mode states registry when using list prefix option. {pull}41869[41869]
- Add support for SSL and Proxy configurations for websoket type in streaming input. {pull}41934[41934]
- AWS S3 input registry cleanup for untracked s3 objects. {pull}41694[41694]
- The environment variable `BEATS_AZURE_EVENTHUB_INPUT_TRACING_ENABLED: true` enables internal logs tracer for the azure-eventhub input. {issue}41931[41931] {pull}41932[41932]
- Rate limiting operability improvements in the Okta provider of the Entity Analytics input. {issue}40106[40106] {pull}41977[41977]

*Auditbeat*


*Libbeat*

- enrich events with EC2 tags in add_cloud_metadata processor {pull}41477[41477]


*Heartbeat*

- Added status to monitor run log report.
- Upgrade node to latest LTS v18.20.3. {pull}40038[40038]

*Metricbeat*

- Add per-thread metrics to system_summary {pull}33614[33614]
- Add GCP CloudSQL metadata {pull}33066[33066]
- Add GCP Carbon Footprint metricbeat data {pull}34820[34820]
- Add event loop utilization metric to Kibana module {pull}35020[35020]
- Add metrics grouping by dimensions and time to Azure app insights {pull}36634[36634]
- Align on the algorithm used to transform Prometheus histograms into Elasticsearch histograms {pull}36647[36647]
- Add linux IO metrics to system/process {pull}37213[37213]
- Add new memory/cgroup metrics to Kibana module {pull}37232[37232]
- Add SSL support to mysql module {pull}37997[37997]
- Add SSL support for aerospike module {pull}38126[38126]
- Add `use_kubeadm` config option in kubernetes module in order to toggle kubeadm-config api requests {pull}40086[40086]
- Log the total time taken for GCP `ListTimeSeries` and `AggregatedList` requests {pull}40661[40661]
- Add new metrics for the vSphere Host metricset. {pull}40429[40429]
- Add new metrics for the vSphere Datastore metricset. {pull}40441[40441]
- Add new metricset cluster for the vSphere module. {pull}40536[40536]
- Add new metricset network for the vSphere module. {pull}40559[40559]
- Add new metricset resourcepool for the vSphere module. {pull}40456[40456]
- Add AWS Cloudwatch capability to retrieve tags from AWS/ApiGateway resources {pull}40755[40755]
- Add new metricset datastorecluster for vSphere module. {pull}40634[40634]
- Add support for new metrics in datastorecluster metricset. {pull}40694[40694]
- Add new metrics for the vSphere Virtualmachine metricset. {pull}40485[40485]
- Add support for snapshot in vSphere virtualmachine metricset {pull}40683[40683]
- Update fields to use mapstr in vSphere virtualmachine metricset  {pull}40707[40707]
- Add metrics related to triggered alarms in all the vSphere metricsets. {pull}40714[40714] {pull}40876[40876]
- Add support for period based intervalID in vSphere host and datastore metricsets {pull}40678[40678]
- Add new metrics fot datastore and minor changes to overall vSphere metrics {pull}40766[40766]
- Add `metrics_count` to Prometheus module if `metrics_count: true` is set. {pull}40411[40411]
- Added Cisco Meraki module {pull}40836[40836]
- Added Palo Alto Networks module {pull}40686[40686]
- Restore docker.network.in.* and docker.network.out.* fields in docker module {pull}40968[40968]
- Add `id` field to all the vSphere metricsets. {pull}41097[41097]
- Bump aerospike-client-go to version v7.7.1 and add support for basic auth in Aerospike module {pull}41233[41233]
- Only watch metadata for ReplicaSets in metricbeat k8s module {pull}41289[41289]
- Add support for region/zone for Vertex AI service in GCP module {pull}41551[41551]
- Add support for location label as an optional configuration parameter in GCP metrics metricset. {issue}41550[41550] {pull}41626[41626]
<<<<<<< HEAD
- Collect .NET CLR (IIS) Memory, Exceptions and LocksAndThreads metrics {pull}41929[41929]
=======
- Added `tier_preference`, `creation_date` and `version` fields to the `elasticsearch.index` metricset. {pull}41944[41944]
>>>>>>> 8daf3482

*Metricbeat*
- Add benchmark module {pull}41801[41801]


*Osquerybeat*


*Packetbeat*


*Winlogbeat*

- Add handling for missing `EvtVarType`s in experimental api. {issue}19337[19337] {pull}41418[41418]
- Properly set events `UserData` when experimental api is used. {pull}41525[41525]
- Include XML is respected for experimental api {pull}41525[41525]
- Forwarded events use renderedtext info for experimental api {pull}41525[41525]
- Language setting is respected for experimental api {pull}41525[41525]
- Language setting also added to decode xml wineventlog processor {pull}41525[41525]
- Format embedded messages in the experimental api {pull}41525[41525]
- Implement exclusion range support for event_id. {issue}38623[38623] {pull}41639[41639]
- Make the experimental API GA and rename it to winlogbeat-raw {issue}39580[39580] {pull}41770[41770]


*Functionbeat*

- Removal of functionbeat binaries from CI pipelines {issue}40745[40745] {pull}41506[41506]

*Elastic Log Driver*
*Elastic Logging Plugin*


==== Deprecated

*Auditbeat*


*Filebeat*

- Removed `bucket_timeout` config option for GCS input and replaced bucket context with parent program context. {issue}41107[41107] {pull}41970[41970]

*Heartbeat*



*Metricbeat*


*Osquerybeat*


*Packetbeat*


*Winlogbeat*


*Functionbeat*


*Elastic Logging Plugin*


==== Known Issues

















<|MERGE_RESOLUTION|>--- conflicted
+++ resolved
@@ -419,11 +419,8 @@
 - Only watch metadata for ReplicaSets in metricbeat k8s module {pull}41289[41289]
 - Add support for region/zone for Vertex AI service in GCP module {pull}41551[41551]
 - Add support for location label as an optional configuration parameter in GCP metrics metricset. {issue}41550[41550] {pull}41626[41626]
-<<<<<<< HEAD
 - Collect .NET CLR (IIS) Memory, Exceptions and LocksAndThreads metrics {pull}41929[41929]
-=======
 - Added `tier_preference`, `creation_date` and `version` fields to the `elasticsearch.index` metricset. {pull}41944[41944]
->>>>>>> 8daf3482
 
 *Metricbeat*
 - Add benchmark module {pull}41801[41801]
