// Use these for links to issue and pulls. Note issues and pulls redirect one to
// each other on Github, so don't worry too much on using the right prefix.
:issue: https://github.com/elastic/beats/issues/
:pull: https://github.com/elastic/beats/pull/

=== Beats version HEAD
https://github.com/elastic/beats/compare/v8.8.1\...main[Check the HEAD diff]

==== Breaking changes

*Affecting all Beats*

*Auditbeat*


*Filebeat*


*Heartbeat*


*Metricbeat*


*Osquerybeat*


*Packetbeat*


*Winlogbeat*

- Add "event.category" and "event.type" to Sysmon module for EventIDs 8, 9, 19, 20, 27, 28, 255 {pull}35193[35193]

*Functionbeat*


*Elastic Logging Plugin*


==== Bugfixes

*Affecting all Beats*
- Support for multiline zookeeper logs {issue}2496[2496]
- Add checks to ensure reloading of units if the configuration actually changed. {pull}34346[34346]
- Fix namespacing on self-monitoring {pull}32336[32336]
- Fix namespacing on self-monitoring {pull}32336[32336]
- Fix Beats started by agent do not respect the allow_older_versions: true configuration flag {issue}34227[34227] {pull}34964[34964]
- Fix performance issues when we have a lot of inputs starting and stopping by allowing to disable global processors under fleet. {issue}35000[35000] {pull}35031[35031]
- 'add_cloud_metadata' processor - add cloud.region field for GCE cloud provider
- 'add_cloud_metadata' processor - update azure metadata api version to get missing `cloud.account.id` field
- Upgraded apache arrow library used in x-pack/libbeat/reader/parquet from v11 to v12.0.1 in order to fix cross-compilation issues {pull}35640[35640]
- Fix panic when MaxRetryInterval is specified, but RetryInterval is not {pull}35820[35820]
- Support build of projects outside of beats directory {pull}36126[36126]
- Fix memqueue producer blocking indefinitely even after being cancelled {issue}22813[22813] {pull}37077[37077]

*Auditbeat*

- Fix documentation regarding socket type selection. {issue}37174[37174] {pull}37175[37175]
- Fix guess trigger for system/socket creds on newer kernels. {issue}36905[36905] {pull}37136[37136]

*Filebeat*

- [Gcs Input] - Added missing locks for safe concurrency {pull}34914[34914]
- Fix the ignore_inactive option being ignored in Filebeat's filestream input {pull}34770[34770]
- Fix TestMultiEventForEOFRetryHandlerInput unit test of CometD input {pull}34903[34903]
- Add input instance id to request trace filename for httpjson and cel inputs {pull}35024[35024]
- Fixes "Can only start an input when all related states are finished" error when running under Elastic-Agent {pull}35250[35250] {issue}33653[33653]
- [system] sync system/auth dataset with system integration 1.29.0. {pull}35581[35581]
- [GCS Input] - Fixed an issue where bucket_timeout was being applied to the entire bucket poll interval and not individual bucket object read operations. Fixed a map write concurrency issue arising from data races when using a high number of workers. Fixed the flaky tests that were present in the GCS test suit. {pull}35605[35605]
- Fixed concurrency and flakey tests issue in azure blob storage input. {issue}35983[35983] {pull}36124[36124]
- Fix panic when sqs input metrics getter is invoked {pull}36101[36101] {issue}36077[36077]
- Fix handling of Juniper SRX structured data when there is no leading junos element. {issue}36270[36270] {pull}36308[36308]
- Fix Filebeat Cisco module with missing escape character {issue}36325[36325] {pull}36326[36326]
- Do not error when Okta API returns no data. {pull}37092[37092]
- Fix request body close behaviour in HTTP_Endpoint when handling GZIP compressed content. {pull}37091[37091]
- Make CEL input now global evaluate to a time in UTC. {pull}37159[37159]

*Heartbeat*

- Fix panics when parsing dereferencing invalid parsed url. {pull}34702[34702]

*Metricbeat*

- in module/windows/perfmon, changed collection method of the second counter value required to create a displayable value {pull}32305[32305]
- Fix and improve AWS metric period calculation to avoid zero-length intervals {pull}32724[32724]
- Add missing cluster metadata to k8s module metricsets {pull}32979[32979] {pull}33032[33032]
- Add GCP CloudSQL region filter {pull}32943[32943]
- Fix logstash cgroup mappings {pull}33131[33131]
- Remove unused `elasticsearch.node_stats.indices.bulk.avg_time.bytes` mapping {pull}33263[33263]
- Make generic SQL GA {pull}34637[34637]
- Collect missing remote_cluster in elasticsearch ccr metricset {pull}34957[34957]
- Add context with timeout in AWS API calls {pull}35425[35425]
- Fix EC2 host.cpu.usage {pull}35717[35717]
- Add option in SQL module to execute queries for all dbs. {pull}35688[35688]
- Add remaining dimensions for azure storage account to make them available for tsdb enablement. {pull}36331[36331]
<<<<<<< HEAD
- Enhanced Azure Metrics metricset with refined grouping logic and resolved duplication issues for TSDB compatibility {pull}36823[36823]
=======
- Fix memory leak on Windows {issue}37142[37142] {pull}37171[37171]
>>>>>>> 63314aa8

*Osquerybeat*


*Packetbeat*


*Winlogbeat*

- Fix dashboards under Kibana 8.x. {issue}37080[37080] {pull}37085[37085]


*Elastic Logging Plugin*


==== Added

*Affecting all Beats*

- Added append Processor which will append concrete values or values from a field to target. {issue}29934[29934] {pull}33364[33364]
- Upgrade to Go 1.20.11. {pull}37123[37123]

*Auditbeat*


*Filebeat*

- add documentation for decode_xml_wineventlog processor field mappings.  {pull}32456[32456]
- httpjson input: Add request tracing logger. {issue}32402[32402] {pull}32412[32412]
- Add cloudflare R2 to provider list in AWS S3 input. {pull}32620[32620]
- Add support for single string containing multiple relation-types in getRFC5988Link. {pull}32811[32811]
- Added separation of transform context object inside httpjson. Introduced new clause `.parent_last_response.*` {pull}33499[33499]
- Added metric `sqs_messages_waiting_gauge` for aws-s3 input. {pull}34488[34488]
- Add nginx.ingress_controller.upstream.ip to related.ip {issue}34645[34645] {pull}34672[34672]
- Add unix socket log parsing for nginx ingress_controller {pull}34732[34732]
- Added metric `sqs_worker_utilization` for aws-s3 input. {pull}34793[34793]
- Add MySQL authentication message parsing and `related.ip` and `related.user` fields {pull}34810[34810]
- Add nginx ingress_controller parsing if one of upstreams fails to return response {pull}34787[34787]
- Add oracle authentication messages parsing {pull}35127[35127]
- Add `clean_session` configuration setting for MQTT input.  {pull}35806[16204]
- Add setup option `--force-enable-module-filesets`, that will act as if all filesets have been enabled in a module during setup. {issue}30915[30915] {pull}99999[99999]

*Auditbeat*

*Libbeat*

*Heartbeat*
- Added status to monitor run log report.


*Metricbeat*

- Add per-thread metrics to system_summary {pull}33614[33614]
- Add GCP CloudSQL metadata {pull}33066[33066]
- Add GCP Carbon Footprint metricbeat data {pull}34820[34820]
- Add event loop utilization metric to Kibana module {pull}35020[35020]


*Osquerybeat*


*Packetbeat*


*Packetbeat*


*Winlogbeat*


*Functionbeat*


*Winlogbeat*



*Elastic Log Driver*
*Elastic Logging Plugin*


==== Deprecated

*Auditbeat*


*Filebeat*


*Heartbeat*



*Metricbeat*


*Osquerybeat*


*Packetbeat*


*Winlogbeat*


*Functionbeat*


*Elastic Logging Plugin*


==== Known Issues





























<|MERGE_RESOLUTION|>--- conflicted
+++ resolved
@@ -94,11 +94,8 @@
 - Fix EC2 host.cpu.usage {pull}35717[35717]
 - Add option in SQL module to execute queries for all dbs. {pull}35688[35688]
 - Add remaining dimensions for azure storage account to make them available for tsdb enablement. {pull}36331[36331]
-<<<<<<< HEAD
+- Fix memory leak on Windows {issue}37142[37142] {pull}37171[37171]
 - Enhanced Azure Metrics metricset with refined grouping logic and resolved duplication issues for TSDB compatibility {pull}36823[36823]
-=======
-- Fix memory leak on Windows {issue}37142[37142] {pull}37171[37171]
->>>>>>> 63314aa8
 
 *Osquerybeat*
 
