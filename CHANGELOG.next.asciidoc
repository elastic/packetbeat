--- conflicted
+++ resolved
@@ -106,11 +106,8 @@
 - Fixed a mapping exception when ingesting Logstash plain logs (7.4+) with pipeline ids containing non alphanumeric chars. {issue}17242[17242] {pull}17243[17243]
 - Fixed MySQL slowlog module causing "regular expression has redundant nested repeat operator" warning in Elasticsearch. {issue}17086[17086] {pull}17156[17156]
 - Fix `elasticsearch.audit` data ingest pipeline to be more forgiving with date formats found in Elasticsearch audit logs. {pull}17406[17406]
-<<<<<<< HEAD
-- Remove migrationVersion map 7.7.0 reference from Kibana dashboard file to fix backward compatibility issues.
-=======
 - Fixed activemq module causing "regular expression has redundant nested repeat operator" warning in Elasticsearch. {pull}17428[17428]
->>>>>>> d1a91769
+- Remove migrationVersion map 7.7.0 reference from Kibana dashboard file to fix backward compatibility issues. {pull}17425[17425]
 
 *Heartbeat*
 
