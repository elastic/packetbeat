--- conflicted
+++ resolved
@@ -10,13 +10,10 @@
 
 *Affecting all Beats*
 
-<<<<<<< HEAD
-=======
 - Fix FQDN being lowercased when used as `host.hostname` {issue}39993[39993]
 - Beats won't log start up information when running under the Elastic Agent {40390}40390[40390]
 - Filebeat now needs `dup3`, `faccessat2`, `prctl` and `setrlimit` syscalls to run the journald input. If this input is not being used, the syscalls are not needed. All Beats have those syscalls allowed now because the default seccomp policy is global to all Beats. {pull}40061[40061]
 - Beats will rate limit the logs about errors when indexing events on Elasticsearch, logging a summary every 10s. The logs sent to the event log is unchanged. {issue}40157[40157]
->>>>>>> e345f285
 
 *Auditbeat*
 
@@ -33,8 +30,6 @@
 - Removed deprecated Cylance from Beats. See <<migrate-from-deprecated-module>> for migration options. {pull}38037[38037]
 - Removed deprecated Bluecoat from Beats. See <<migrate-from-deprecated-module>> for migration options. {pull}38037[38037]
 - Introduce input/netmetrics and refactor netflow input metrics {pull}38055[38055]
-<<<<<<< HEAD
-=======
 - Update Salesforce module to use new Salesforce input. {pull}37509[37509]
 - Tag events that come from a filestream in "take over" mode. {pull}39828[39828]
 - Fix high IO and handling of a corrupted registry log file. {pull}35893[35893]
@@ -50,7 +45,6 @@
 - Redis: Added replication role as a field to submitted slowlogs
 - Added `container.image.name` to `journald` Filebeat input's Docker-specific translated fields. {pull}40450[40450]
 
->>>>>>> e345f285
 
 *Heartbeat*
 
@@ -58,11 +52,9 @@
 *Metricbeat*
 
 - Setting period for counter cache for Prometheus remote_write at least to 60sec {pull}38553[38553]
-<<<<<<< HEAD
-
-*Osquerybeat*
-
-=======
+
+*Osquerybeat*
+
 - Add support of Graphite series 1.1.0+ tagging extension for statsd module. {pull}39619[39619]
 - Allow metricsets to report their status via control v2 protocol. {pull}40025[40025]
 - Remove fallback to the node limit for the `kubernetes.pod.cpu.usage.limit.pct` and `kubernetes.pod.memory.usage.limit.pct` metrics calculation
@@ -81,7 +73,6 @@
 
 *Osquerybeat*
 
->>>>>>> e345f285
 
 *Packetbeat*
 
@@ -114,8 +105,6 @@
 - Support Elastic Agent control protocol chunking support {pull}37343[37343]
 - Lower logging level to debug when attempting to configure beats with unknown fields from autodiscovered events/environments {pull}[37816][37816]
 - Set timeout of 1 minute for FQDN requests {pull}37756[37756]
-<<<<<<< HEAD
-=======
 - Fix the paths in the .cmd script added to the path by the Windows MSI to point to the new C:\Program Files installation location. https://github.com/elastic/elastic-stack-installers/pull/238
 - Change cache processor documentation from `write_period` to `write_interval`. {pull}38561[38561]
 - Fix cache processor expiries heap cleanup on partial file writes. {pull}38561[38561]
@@ -129,7 +118,6 @@
 - Aborts all active connections for Elasticsearch output. {pull}40572[40572]
 - Closes beat Publisher on beat stop and by the Agent manager. {pull}40572[40572]
 - The journald input now restarts if there is an error/crash {issue}32782[32782] {pull}40558[40558]
->>>>>>> e345f285
 
 *Auditbeat*
 
@@ -158,11 +146,9 @@
 - [threatintel] MISP splitting fix for empty responses {issue}38739[38739] {pull}38917[38917]
 - Prevent GCP Pub/Sub input blockage by increasing default value of `max_outstanding_messages` {issue}35029[35029] {pull}38985[38985]
 - Updated Websocket input title to align with existing inputs {pull}39006[39006]
-<<<<<<< HEAD
 - Fix replace processor handling of zero string replacement validation. {pull}40751[40751]
 
 *Heartbeat*
-=======
 - Restore netflow input on Windows {pull}39024[39024]
 - Upgrade azure-event-hubs-go and azure-storage-blob-go dependencies. {pull}38861[38861]
 - Fix concurrency/error handling bugs in the AWS S3 input that could drop data and prevent ingestion of large buckets. {pull}39131[39131]
@@ -188,7 +174,6 @@
 - Fix replace processor handling of zero string replacement validation. {pull}40751[40751]
 - Fix long filepaths in diagnostics exceeding max path limits on Windows. {pull}40909[40909]
 - Fix a bug in Salesforce input to only handle responses with 200 status code {pull}41015[41015]
->>>>>>> e345f285
 
 
 *Heartbeat*
@@ -200,8 +185,6 @@
 - Fix Azure Monitor 429 error by causing metricbeat to retry the request again. {pull}38294[38294]
 - Fix fields not being parsed correctly in postgresql/database {issue}25301[25301] {pull}37720[37720]
 - rabbitmq/queue - Change the mapping type of `rabbitmq.queue.consumers.utilisation.pct` to `scaled_float` from `long` because the values fall within the range of `[0.0, 1.0]`. Previously, conversion to integer resulted in reporting either `0` or `1`.
-<<<<<<< HEAD
-=======
 - Fix timeout caused by the retrival of which indices are hidden {pull}39165[39165]
 - Fix Azure Monitor support for multiple aggregation types {issue}39192[39192] {pull}39204[39204]
 - Fix handling of access errors when reading process metrics {pull}39627[39627]
@@ -221,7 +204,6 @@
 - Remove excessive info-level logs in cgroups setup {pull}40491[40491]
 - Add missing ECS Cloud fields in GCP `metrics` metricset when using `exclude_labels: true` {issue}40437[40437] {pull}40467[40467]
 - Add AWS OwningAccount support for cross account monitoring {issue}40570[40570] {pull}40691[40691]
->>>>>>> e345f285
 
 *Osquerybeat*
 
@@ -248,11 +230,8 @@
 - elasticsearch output now supports `idle_connection_timeout`. {issue}35616[35615] {pull}36843[36843]
 - Enable early event encoding in the Elasticsearch output, improving cpu and memory use {pull}38572[38572]
 - The environment variable `BEATS_ADD_CLOUD_METADATA_PROVIDERS` overrides configured/default `add_cloud_metadata` providers {pull}38669[38669]
-<<<<<<< HEAD
-=======
 - When running under Elastic-Agent Kafka output allows dynamic topic in `topic` field {pull}40415[40415]
 - The script processor has a new configuration option that only uses the cached javascript sessions and prevents the creation of new javascript sessions.
->>>>>>> e345f285
 - Update to Go 1.22.7. {pull}41018[41018]
 
 *Auditbeat*
@@ -296,8 +275,6 @@
 - Parse more fields from Elasticsearch slowlogs {pull}38295[38295]
 - added benchmark input {pull}37437[37437]
 - added benchmark input and discard output {pull}37437[37437]
-<<<<<<< HEAD
-=======
 - Ensure all responses sent by HTTP Endpoint are HTML-escaped. {pull}39329[39329]
 - Update CEL mito extensions to v1.11.0 to improve type checking. {pull}39460[39460]
 - Improve logging of request and response with request trace logging in error conditions. {pull}39455[39455]
@@ -338,7 +315,6 @@
 - Make HTTP library function inclusion non-conditional in CEL input. {pull}40912[40912]
 - Add support for Crowdstrike streaming API to the streaming input. {issue}40264[40264] {pull}40838[40838]
 - Add support to CEL for reading host environment variables. {issue}40762[40762] {pull}40779[40779]
->>>>>>> e345f285
 
 *Auditbeat*
 
@@ -350,11 +326,8 @@
 *Heartbeat*
 
 - Added status to monitor run log report.
-<<<<<<< HEAD
-=======
 - Upgrade node to latest LTS v18.20.3. {pull}40038[40038]
 - Add journey duration to synthetics browser events. {pull}40230[40230]
->>>>>>> e345f285
 
 *Metricbeat*
 
@@ -368,8 +341,6 @@
 - Add new memory/cgroup metrics to Kibana module {pull}37232[37232]
 - Add SSL support to mysql module {pull}37997[37997]
 - Add SSL support for aerospike module {pull}38126[38126]
-<<<<<<< HEAD
-=======
 - Add `use_kubeadm` config option in kubernetes module in order to toggle kubeadm-config api requests {pull}40086[40086]
 - Log the total time taken for GCP `ListTimeSeries` and `AggregatedList` requests {pull}40661[40661]
 - Add new metrics for the vSphere Host metricset. {pull}40429[40429]
@@ -388,7 +359,6 @@
 - Add `metrics_count` to Prometheus module if `metrics_count: true` is set. {pull}40411[40411]
 - Added Cisco Meraki module {pull}40836[40836]
 - Added Palo Alto Networks module {pull}40686[40686]
->>>>>>> e345f285
 - Restore docker.network.in.* and docker.network.out.* fields in docker module {pull}40968[40968]
 
 *Metricbeat*
@@ -439,10 +409,6 @@
 *Elastic Logging Plugin*
 
 
-<<<<<<< HEAD
 ==== Known Issues
-=======
-==== Known Issues
-
-
->>>>>>> e345f285
+
+
