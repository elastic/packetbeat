// Use these for links to issue and pulls. Note issues and pulls redirect one to
// each other on Github, so don't worry too much on using the right prefix.
:issue: https://github.com/elastic/beats/issues/
:pull: https://github.com/elastic/beats/pull/

=== Beats version HEAD
https://github.com/elastic/beats/compare/v7.0.0-alpha2...master[Check the HEAD diff]

==== Breaking changes

*Affecting all Beats*

- Update to Golang 1.12.1. {pull}11330[11330]
- Update to Golang 1.12.4. {pull}11782[11782]
- Update to ECS 1.0.1. {pull}12284[12284] {pull}12317[12317]
- Default of output.kafka.metadata.full is set to false by now. This reduced the amount of metadata to be queried from a kafka cluster. {pull}12738[12738]
- Fixed a crash under Windows when fetching processes information. {pull}12833[12833]
- Update to Golang 1.12.7. {pull}12931[12931]
- Remove `in_cluster` configuration parameter for Kuberentes, now in-cluster configuration is used only if no other kubeconfig is specified {pull}13051[13051]
- Disable Alibaba Cloud and Tencent Cloud metadata providers by default. {pull}13812[12812]
- Libbeat HTTP's Server can listen to a unix socket using the `unix:///tmp/hello.sock` syntax. {pull}13655[13655]
- Libbeat HTTP's Server can listen to a Windows named pipe using the `npipe:///hello` syntax. {pull}13655[13655]
- By default, all Beats-created files and folders will have a umask of 0027 (on POSIX systems). {pull}14119[14119]
- Adding new `Enterprise` license type to the licenser. {issue}14246[14246]
- Fix memory leak in kubernetes autodiscover provider and add_kubernetes_metadata processor happening when pods are terminated without sending a delete event. {pull}14259[14259]

*Auditbeat*

- Auditd module: Normalized value of `event.category` field from `user-login` to `authentication`. {pull}11432[11432]
- Auditd module: Unset `auditd.session` and `user.audit.id` fields are removed from audit events. {issue}11431[11431] {pull}11815[11815]
- Socket dataset: Exclude localhost by default {pull}11993[11993]
- Socket dataset: New implementation using Kprobes for finer-grained monitoring and UDP support. {pull}13058[13058]

*Filebeat*

- Add Filebeat Azure Dashboards {pull}14127[14127]
- Add read_buffer configuration option. {pull}11739[11739]
- `convert_timezone` option is removed and locale is always added to the event so timezone is used when parsing the timestamp, this behaviour can be overriden with processors. {pull}12410[12410]
- Fix a race condition in the TCP input when close the client socket. {pull}13038[13038]
- cisco/asa fileset: Renamed log.original to event.original and cisco.asa.list_id to cisco.asa.rule_name. {pull}13286[13286]
- cisco/asa fileset: Fix parsing of 302021 message code. {pull}13476[13476]

*Heartbeat*

- Removed the `add_host_metadata` and `add_cloud_metadata` processors from the default config. These don't fit well with ECS for Heartbeat and were rarely used.
- Fixed/altered redirect behavior. `max_redirects` now defaults to 0 (no redirects). Following redirects now works across hosts, but some timing fields will not be reported. {pull}14125[14125]
- Removed `host.name` field that should never have been included. Heartbeat uses `observer.*` fields instead. {pull}14140[14140]
- Changed default user-agent to be `Elastic Heartbeat/VERSION (PLATFORM_INFO)` as the current default `Go-http-client/1.1` is often blacklisted. {pull}14291[14291]
- JSON/Regex checks against HTTP bodies will only consider the first 100MiB of the HTTP body to prevent excessive memory usage. {pull}14223[pull]

*Journalbeat*

*Metricbeat*

- Add new dashboards for Azure vms, vm guest metrics, vm scale sets {pull}14000[14000]
- Add new Dashboard for PostgreSQL database stats {pull}13187[13187]
- Add new dashboard for CouchDB database {pull}13198[13198]
- Add new dashboard for Ceph cluster stats {pull}13216[13216]
- Add new dashboard for Aerospike database stats {pull}13217[13217]
- Add new dashboard for Couchbase cluster stats {pull}13212[13212]
- Add new dashboard for Prometheus server stats {pull}13126[13126]
- Add new dashboard for VSphere host cluster and virtual machine {pull}14135[14135]
- Add new option `OpMultiplyBuckets` to scale histogram buckets to avoid decimal points in final events {pull}10994[10994]
- system/raid metricset now uses /sys/block instead of /proc/mdstat for data. {pull}11613[11613]
- kubernetes.container.cpu.limit.cores and kubernetes.container.cpu.requests.cores are now floats. {issue}11975[11975]
- Add statistic option into cloudwatch metricset. If there is no statistic method specified, default is to collect Average, Sum, Maximum, Minimum and SampleCount. {issue}12370[12370] {pull}12840[12840]

*Packetbeat*

- Add support for mongodb opcode 2013 (OP_MSG). {issue}6191[6191] {pull}8594[8594]
- NFSv4: Always use opname `ILLEGAL` when failed to match request to a valid nfs operation. {pull}11503[11503]

*Winlogbeat*

*Functionbeat*

- Separate management and functions in Functionbeat. {pull}12939[12939]

==== Bugfixes

*Affecting all Beats*

- Fix typo in TLS renegotiation configuration and setting the option correctly {issue}10871[10871], {pull}12354[12354]
- Ensure all beat commands respect configured settings. {pull}10721[10721]
- Add missing fields and test cases for libbeat add_kubernetes_metadata processor. {issue}11133[11133], {pull}11134[11134]
- decode_json_field: process objects and arrays only {pull}11312[11312]
- decode_json_field: do not process arrays when flag not set. {pull}11318[11318]
- Report faulting file when config reload fails. {pull}11304[11304]
- Fix a typo in libbeat/outputs/transport/client.go by updating `c.conn.LocalAddr()` to `c.conn.RemoteAddr()`. {pull}11242[11242]
- Management configuration backup file will now have a timestamps in their name. {pull}11034[11034]
- [CM] Parse enrollment_token response correctly {pull}11648[11648]
- Not hiding error in case of http failure using elastic fetcher {pull}11604[11604]
- Escape BOM on JsonReader before trying to decode line {pull}11661[11661]
- Fix matching of string arrays in contains condition. {pull}11691[11691]
- Replace wmi queries with win32 api calls as they were consuming CPU resources {issue}3249[3249] and {issue}11840[11840]
- Fix a race condition with the Kafka pipeline client, it is possible that `Close()` get called before `Connect()` . {issue}11945[11945]
- Fix queue.spool.write.flush.events config type. {pull}12080[12080]
- Fixed a memory leak when using the add_process_metadata processor under Windows. {pull}12100[12100]
- Fix of docker json parser for missing "log" jsonkey in docker container's log {issue}11464[11464]
- Fixed Beat ID being reported by GET / API. {pull}12180[12180]
- Fixed setting bulk max size in kafka output. {pull}12254[12254]
- Add host.os.codename to fields.yml. {pull}12261[12261]
- Fix `@timestamp` being duplicated in events if `@timestamp` is set in a
  processor (or by any code utilizing `PutValue()` on a `beat.Event`).
- Fix leak in script processor when using Javascript functions in a processor chain. {pull}12600[12600]
- Add additional nil pointer checks to Docker client code to deal with vSphere Integrated Containers {pull}12628[12628]
- Fixed `json.add_error_key` property setting for delivering error messages from beat events  {pull}11298[11298]
- Fix Central Management enroll under Windows {issue}12797[12797] {pull}12799[12799]
- ILM: Use GET instead of HEAD when checking for alias to expose detailed error message. {pull}12886[12886]
- Fix seccomp policy preventing some features to function properly on 32bit Linux systems. {issue}12990[12990] {pull}13008[13008]
- Fix unexpected stops on docker autodiscover when a container is restarted before `cleanup_timeout`. {issue}12962[12962] {pull}13127[13127]
- Fix install-service.ps1's ability to set Windows service's delay start configuration. {pull}13173[13173]
- Fix some incorrect types and formats in field.yml files. {pull}13188[13188]
- Load DLLs only from Windows system directory. {pull}13234[13234] {pull}13384[13384]
- Fix mapping for kubernetes.labels and kubernetes.annotations in add_kubernetes_metadata. {issue}12638[12638] {pull}13226[13226]
- Fix case insensitive regular expressions not working correctly. {pull}13250[13250]
- Disable `add_kubernetes_metadata` if no matchers found. {pull}13709[13709]
- Better wording for xpack beats when the _xpack endpoint is not reachable. {pull}13771[13771]
- Recover from panics in the javascript process and log details about the failure to aid in future debugging. {pull}13690[13690]
- Make the script processor concurrency-safe. {issue}13690[13690] {pull}13857[13857]
- Kubernetes watcher at `add_kubernetes_metadata` fails with StatefulSets {pull}13905[13905]
- Fix panics that could result from invalid TLS certificates. This can affect Beats that connect over
  TLS or Beats that accept connections over TLS and validate client certificates. {pull}14146[14146]
- Support usage of custom builders without hints and mappers {pull}13839[13839]
- Fix kubernetes `metaGenerator.ResourceMetadata` when parent reference controller is nil {issue}14320[14320] {pull}14329[14329]

*Auditbeat*

- Process dataset: Fixed a memory leak under Windows. {pull}12100[12100]
- Login dataset: Fix re-read of utmp files. {pull}12028[12028]
- Package dataset: Fixed a crash inside librpm after Auditbeat has been running for a while. {issue}12147[12147] {pull}12168[12168]
- Fix formatting of config files on macOS and Windows. {pull}12148[12148]
- Fix direction of incoming IPv6 sockets. {pull}12248[12248]
- Package dataset: Close librpm handle. {pull}12215[12215]
- Package dataset: Auto-detect package directories. {pull}12289[12289]
- Package dataset: Improve dpkg parsing. {pull}12325[12325]
- System module: Start system module without host ID. {pull}12373[12373]
- Host dataset: Fix reboot detection logic. {pull}12591[12591]
- Add syscalls used by librpm for the system/package dataset to the default Auditbeat seccomp policy. {issue}12578[12578] {pull}12617[12617]
- Process dataset: Do not show non-root warning on Windows. {pull}12740[12740]
- Host dataset: Export Host fields to gob encoder. {pull}12940[12940]
- Socket dataset: Fix start errors when IPv6 is disabled on the kernel. {issue}13953[13953] {pull}13966[13966]

*Filebeat*

- Add support for Cisco syslog format used by their switch. {pull}10760[10760]
- Cover empty request data, url and version in Apache2 module{pull}10730[10730]
- Fix registry entries not being cleaned due to race conditions. {pull}10747[10747]
- Improve detection of file deletion on Windows. {pull}10747[10747]
- Add missing Kubernetes metadata fields to Filebeat CoreDNS module, and fix a documentation error. {pull}11591[11591]
- Reduce memory usage if long lines are truncated to fit `max_bytes` limit. The line buffer is copied into a smaller buffer now. This allows the runtime to release unused memory earlier. {pull}11524[11524]
- Fix memory leak in Filebeat pipeline acker. {pull}12063[12063]
- Fix goroutine leak caused on initialization failures of log input. {pull}12125[12125]
- Fix goroutine leak on non-explicit finalization of log input. {pull}12164[12164]
- Skipping unparsable log entries from docker json reader {pull}12268[12268]
- Parse timezone in PostgreSQL logs as part of the timestamp {pull}12338[12338]
- Load correct pipelines when system module is configured in modules.d. {pull}12340[12340]
- Fix timezone offset parsing in system/syslog. {pull}12529[12529]
- When TLS is configured for the TCP input and a `certificate_authorities` is configured we now default to `required` for the `client_authentication`. {pull}12584[12584]
- Apply `max_message_size` to incoming message buffer. {pull}11966[11966]
- Syslog input will now omit the `process` object from events if it is empty. {pull}12700[12700]
- Fix multiline pattern in Postgres which was too permissive {issue}12078[12078] {pull}13069[13069]
- Allow path variables to be used in files loaded from modules.d. {issue}13184[13184]
- Fix filebeat autodiscover fileset hint for container input. {pull}13296[13296]
- Fix incorrect references to index patterns in AWS and CoreDNS dashboards. {pull}13303[13303]
- Fix timezone parsing of system module ingest pipelines. {pull}13308[13308]
- Fix timezone parsing of elasticsearch module ingest pipelines. {pull}13367[13367]
- Change iis url path grok pattern from URIPATH to NOTSPACE. {issue}12710[12710] {pull}13225[13225] {issue}7951[7951] {pull}13378[13378]
- Fix timezone parsing of nginx module ingest pipelines. {pull}13369[13369]
- Fix incorrect field references in envoyproxy dashboard {issue}13420[13420] {pull}13421[13421]
- Fixed early expiration of templates (Netflow v9 and IPFIX). {pull}13821[13821]
- Fixed bad handling of sequence numbers when multiple observation domains were exported by a single device (Netflow V9 and IPFIX). {pull}13821[13821]
- Fix timezone parsing of rabbitmq module ingest pipelines. {pull}13879[13879]
- Fix conditions and error checking of date processors in ingest pipelines that use `event.timezone` to parse dates. {pull}13883[13883]
- Fix timezone parsing of Cisco module ingest pipelines. {pull}13893[13893]
- Fix timezone parsing of logstash module ingest pipelines. {pull}13890[13890]
- cisco asa and ftd filesets: Fix parsing of message 106001. {issue}13891[13891] {pull}13903[13903]
- Fix timezone parsing of iptables, mssql and panw module ingest pipelines. {pull}13926[13926]
- Fix merging of fields specified in global scope with fields specified under an input's scope. {issue}3628[3628] {pull}13909[13909]
- Fix delay in enforcing close_renamed and close_removed options. {issue}13488[13488] {pull}13907[13907]
- Fix missing netflow fields in index template. {issue}13768[13768] {pull}13914[13914]
- Fix cisco module's asa and ftd filesets parsing of domain names where an IP address is expected. {issue}14034[14034]
- Fixed increased memory usage with large files when multiline pattern does not match. {issue}14068[14068]
- panw module: Use geo.name instead of geo.country_iso_code for free-form location. {issue}13272[13272]
- Fix azure fields names. {pull}14098[14098]
- Fix calculation of `network.bytes` and `network.packets` for bi-directional netflow events. {pull}14111[14111]
- Accept '-' as http.response.body.bytes in apache module. {pull}14137[14137]
- Fix timezone parsing of MySQL module ingest pipelines. {pull}14130[14130]
- Improve error message in s3 input when handleSQSMessage failed. {pull}14113[14113]
- Fix race condition in S3 input plugin. {pull}14359[14359]

*Heartbeat*

- Fix NPEs / resource leaks when executing config checks. {pull}11165[11165]
- Fix duplicated IPs on `mode: all` monitors. {pull}12458[12458]
- Fix integer comparison on JSON responses. {pull}13348[13348]
- Fix storage of HTTP bodies to work when JSON/Regex body checks are enabled. {pull}14223[14223]

*Journalbeat*

- Use backoff when no new events are found. {pull}11861[11861]
- Iterate over journal correctly, so no duplicate entries are sent. {pull}12716[12716]
- Preserve host name when reading from remote journal. {pull}12714[12714]

*Metricbeat*

- Change diskio metrics retrieval method (only for Windows) from wmi query to DeviceIOControl function using the IOCTL_DISK_PERFORMANCE control code {pull}11635[11635]
- Call GetMetricData api per region instead of per instance. {issue}11820[11820] {pull}11882[11882]
- Update documentation with cloudwatch:ListMetrics permission. {pull}11987[11987]
- Check permissions in system socket metricset based on capabilities. {pull}12039[12039]
- Get process information from sockets owned by current user when system socket metricset is run without privileges. {pull}12039[12039]
- Avoid generating hints-based configuration with empty hosts when no exposed port is suitable for the hosts hint. {issue}8264[8264] {pull}12086[12086]
- Fixed a socket leak in the postgresql module under Windows when SSL is disabled on the server. {pull}11393[11393]
- Change some field type from scaled_float to long in aws module. {pull}11982[11982]
- Fixed RabbitMQ `queue` metricset gathering when `consumer_utilisation` is set empty at the metrics source {pull}12089[12089]
- Fix direction of incoming IPv6 sockets. {pull}12248[12248]
- Refactored Windows perfmon metricset: replaced method to retrieve counter paths with PdhExpandWildCardPathW, separated code by responsibility, removed unused functions {pull}12212[12212]
- Validate that kibana/status metricset cannot be used when xpack is enabled. {pull}12264[12264]
- Ignore prometheus metrics when their values are NaN or Inf. {pull}12084[12084] {issue}10849[10849]
- In the kibana/stats metricset, only log error (don't also index it) if xpack is enabled. {pull}12265[12265]
- Fix an issue listing all processes when run under Windows as a non-privileged user. {issue}12301[12301] {pull}12475[12475]
- The `elasticsearch/index_summary` metricset gracefully handles an empty Elasticsearch cluster when `xpack.enabled: true` is set. {pull}12489[12489] {issue}12487[12487]
- When TLS is configured for the http metricset and a `certificate_authorities` is configured we now default to `required` for the `client_authentication`. {pull}12584[12584]
- Reuse connections in PostgreSQL metricsets. {issue}12504[12504] {pull}12603[12603]
- PdhExpandWildCardPathW will not expand counter paths in 32 bit windows systems, workaround will use a different function. {issue}12590[12590] {pull}12622[12622]
- In the elasticsearch/node_stats metricset, if xpack is enabled, make parsing of ES node load average optional as ES on Windows doesn't report load average. {pull}12866[12866]
- Ramdisk is not filtered out when collecting disk performance counters in diskio metricset {issue}12814[12814] {pull}12829[12829]
- Fix incoherent behaviour in redis key metricset when keyspace is specified both in host URL and key pattern {pull}12913[12913]
- Fix connections leak in redis module {pull}12914[12914] {pull}12950[12950]
- Fix wrong uptime reporting by system/uptime metricset under Windows. {pull}12915[12915]
- Print errors that were being omitted in vSphere metricsets. {pull}12816[12816]
- Fix redis key metricset dashboard references to index pattern. {pull}13303[13303]
- Check if fields in DBInstance is nil in rds metricset. {pull}13294[13294] {issue}13037[13037]
- Fix silent failures in kafka and prometheus module. {pull}13353[13353] {issue}13252[13252]
- Fix issue with aws cloudwatch module where dimensions and/or namespaces that contain space are not being parsed correctly {pull}13389[13389]
- Fix panic in Redis Key metricset when collecting information from a removed key. {pull}13426[13426]
- Fix module-level fields in Kubernetes metricsets. {pull}13433[13433] {pull}13544[13544]
- Fix reporting empty events in cloudwatch metricset. {pull}13458[13458]
- Fix `docker.cpu.system.pct` calculation by using the reported number online cpus instead of the number of metrics per cpu. {pull}13691[13691]
- Fix rds metricset dashboard. {pull}13721[13721]
- Ignore prometheus untyped metrics with NaN value. {issue}13750[13750] {pull}13790[13790]
- Change kubernetes.event.message to text. {pull}13964[13964]
- Fix performance counter values for windows/perfmon metricset. {issue}14036[14036] {pull}14039[14039]
- Add FailOnRequired when applying schema and fix metric names in mongodb metrics metricset. {pull}14143[14143]
- Limit some of the error messages to the logs only {issue}14317[14317] {pull}14327[14327]
- Convert indexed ms-since-epoch timestamp fields in `elasticsearch/ml_job` metricset to ints from float64s. {issue}14220[14220] {pull}14222[14222]
- Fix ARN parsing function to work for ELB ARNs. {pull}14316[14316]
- Update azure configuration example. {issue}14224[14224]
- Fix cloudwatch metricset with names and dimensions in config. {issue}14376[14376] {pull}14391[14391]

*Packetbeat*

- Prevent duplicate packet loss error messages in HTTP events. {pull}10709[10709]
- Fixed a memory leak when using process monitoring under Windows. {pull}12100[12100]
- Improved debug logging efficiency in PGQSL module. {issue}12150[12150]
- Limit memory usage of Redis replication sessions. {issue}12657[12657]
- Fix parsing the extended RCODE in the DNS parser. {pull}12805[12805]
- Fix parsing of the HTTP host header when it contains a port or an IPv6 address. {pull}14215[14215]

*Winlogbeat*

- Fix data race affecting config validation at startup. {issue}13005[13005]

*Functionbeat*

- Fix function name reference for Kinesis streams in CloudFormation templates {pull}11646[11646]
- Fix Cloudwatch logs timestamp to use timestamp of the log record instead of when the record was processed {pull}13291[13291]
- Look for the keystore under the correct path. {pull}13332[13332]

==== Added

*Affecting all Beats*

- Decouple Debug logging from fail_on_error logic for rename, copy, truncate processors {pull}12451[12451]
- Add an option to append to existing logs rather than always rotate on start. {pull}11953[11953]
- Add `network` condition to processors for matching IP addresses against CIDRs. {pull}10743[10743]
- Add if/then/else support to processors. {pull}10744[10744]
- Add `community_id` processor for computing network flow hashes. {pull}10745[10745]
- Add output test to kafka output {pull}10834[10834]
- Gracefully shut down on SIGHUP {pull}10704[10704]
- New processor: `copy_fields`. {pull}11303[11303]
- Add `error.message` to events when `fail_on_error` is set in `rename` and `copy_fields` processors. {pull}11303[11303]
- New processor: `truncate_fields`. {pull}11297[11297]
- Allow a beat to ship monitoring data directly to an Elasticsearch monitoring cluster. {pull}9260[9260]
- Updated go-seccomp-bpf library to v1.1.0 which updates syscall lists for Linux v5.0. {pull}11394[11394]
- Add `add_observer_metadata` processor. {pull}11394[11394]
- Add `decode_csv_fields` processor. {pull}11753[11753]
- Add `convert` processor for converting data types of fields. {issue}8124[8124] {pull}11686[11686]
- New `extract_array` processor. {pull}11761[11761]
- Add number of goroutines to reported metrics. {pull}12135[12135]
- Add `proxy_disable` output flag to explicitly ignore proxy environment variables. {issue}11713[11713] {pull}12243[12243]
- Processor `add_cloud_metadata` adds fields `cloud.account.id` and `cloud.image.id` for AWS EC2. {pull}12307[12307]
- Add configurable bulk_flush_frequency in kafka output. {pull}12254[12254]
- Add `decode_base64_field` processor for decoding base64 field. {pull}11914[11914]
- Add support for reading the `network.iana_number` field by default to the community_id processor. {pull}12701[12701]
- Add aws overview dashboard. {issue}11007[11007] {pull}12175[12175]
- Add `decompress_gzip_field` processor. {pull}12733[12733]
- Add `timestamp` processor for parsing time fields. {pull}12699[12699]
- Fail with error when autodiscover providers have no defined configs. {pull}13078[13078]
- Add a check so alias creation explicitely fails if there is an index with the same name. {pull}13070[13070]
- Update kubernetes watcher to use official client-go libraries. {pull}13051[13051]
- Add support for unix epoch time values in the `timestamp` processor. {pull}13319[13319]
- add_host_metadata is now GA. {pull}13148[13148]
- Add an `ignore_missing` configuration option the `drop_fields` processor. {pull}13318[13318]
- add_host_metadata is no GA. {pull}13148[13148]
- Add `registered_domain` processor for deriving the registered domain from a given FQDN. {pull}13326[13326]
- Add support for RFC3339 time zone offsets in JSON output. {pull}13227[13227]
- Add autodetection mode for add_docker_metadata and enable it by default in included configuration files{pull}13374[13374]
- Added `monitoring.cluster_uuid` setting to associate Beat data with specified ES cluster in Stack Monitoring UI. {pull}13182[13182]
- Add autodetection mode for add_kubernetes_metadata and enable it by default in included configuration files. {pull}13473[13473]
- Add `providers` setting to `add_cloud_metadata` processor. {pull}13812[13812]
- Use less restrictive API to check if template exists. {pull}13847[13847]
- Do not check for alias when setup.ilm.check_exists is false. {pull}13848[13848]
- Add support for numeric time zone offsets in timestamp processor. {pull}13902[13902]
- Add condition to the config file template for add_kubernetes_metadata {pull}14056[14056]
- Marking Central Management deprecated. {pull}14018[14018]
- Add `keep_null` setting to allow Beats to publish null values in events. {issue}5522[5522] {pull}13928[13928]
- Add shared_credential_file option in aws related config for specifying credential file directory. {issue}14157[14157] {pull}14178[14178]
- GA the `script` processor. {pull}14325[14325]
- Add `fingerprint` processor. {issue}11173[11173] {pull}14205[14205]
- Add support for API keys in Elasticsearch outputs. {pull}14324[14324]

*Auditbeat*

- Auditd module: Add `event.outcome` and `event.type` for ECS. {pull}11432[11432]
- Process: Add file hash of process executable. {pull}11722[11722]
- Socket: Add network.transport and network.community_id. {pull}12231[12231]
- Host: Fill top-level host fields. {pull}12259[12259]
- Socket: Add DNS enrichment. {pull}14004[14004]

*Filebeat*

- Add more info to message logged when a duplicated symlink file is found {pull}10845[10845]
- Add option to configure docker input with paths {pull}10687[10687]
- Add Netflow module to enrich flow events with geoip data. {pull}10877[10877]
- Set `event.category: network_traffic` for Suricata. {pull}10882[10882]
- Allow custom default settings with autodiscover (for example, use of CRI paths for logs). {pull}12193[12193]
- Allow to disable hints based autodiscover default behavior (fetching all logs). {pull}12193[12193]
- Change Suricata module pipeline to handle `destination.domain` being set if a reverse DNS processor is used. {issue}10510[10510]
- Add the `network.community_id` flow identifier to field to the IPTables, Suricata, and Zeek modules. {pull}11005[11005]
- New Filebeat coredns module to ingest coredns logs. It supports both native coredns deployment and coredns deployment in kubernetes. {pull}11200[11200]
- New module for Cisco ASA logs. {issue}9200[9200] {pull}11171[11171]
- Added support for Cisco ASA fields to the netflow input. {pull}11201[11201]
- Configurable line terminator. {pull}11015[11015]
- Add Filebeat envoyproxy module. {pull}11700[11700]
- Add apache2(httpd) log path (`/var/log/httpd`) to make apache2 module work out of the box on Redhat-family OSes. {issue}11887[11887] {pull}11888[11888]
- Add support to new MongoDB additional diagnostic information {pull}11952[11952]
- New module `panw` for Palo Alto Networks PAN-OS logs. {pull}11999[11999]
- Add RabbitMQ module. {pull}12032[12032]
- Add new `container` input. {pull}12162[12162]
- Add timeouts on communication with docker daemon. {pull}12310[12310]
- `container` and `docker` inputs now support reading of labels and env vars written by docker JSON file logging driver. {issue}8358[8358]
- Add specific date processor to convert timezones so same pipeline can be used when convert_timezone is enabled or disabled. {pull}12253[12253]
- Add MSSQL module {pull}12079[12079]
- Add ISO8601 date parsing support for system module. {pull}12568[12568] {pull}12578[12579]
- Update Kubernetes deployment manifest to use `container` input. {pull}12632[12632]
- Use correct OS path separator in `add_kubernetes_metadata` to support Windows nodes. {pull}9205[9205]
- Add support for virtual host in Apache access logs {pull}12778[12778]
- Add support for client addresses with port in Apache error logs {pull}12695[12695]
- Add `google-pubsub` input type for consuming messages from a Google Cloud Pub/Sub topic subscription. {pull}12746[12746]
- Add module for ingesting Cisco IOS logs over syslog. {pull}12748[12748]
- Add module for ingesting Google Cloud VPC flow logs. {pull}12747[12747]
- Report host metadata for Filebeat logs in Kubernetes. {pull}12790[12790]
- Add netflow dashboards based on Logstash netflow. {pull}12857[12857]
- Parse more fields from Elasticsearch slowlogs. {pull}11939[11939]
- Update module pipelines to enrich events with autonomous system fields. {pull}13036[13036]
- Add module for ingesting IBM MQ logs. {pull}8782[8782]
- Add S3 input to retrieve logs from AWS S3 buckets. {pull}12640[12640] {issue}12582[12582]
- Add aws module s3access metricset. {pull}13170[13170] {issue}12880[12880]
- Update Suricata module to populate ECS DNS fields and handle EVE DNS version 2. {issue}13320[13320] {pull}13329[13329]
- Update PAN-OS fileset to use the ECS NAT fields. {issue}13320[13320] {pull}13330[13330]
- Add fields to the Zeek DNS fileset for ECS DNS. {issue}13320[13320] {pull}13324[13324]
- Add container image in Kubernetes metadata {pull}13356[13356] {issue}12688[12688]
- Add timezone information to apache error fileset. {issue}12772[12772] {pull}13304[13304]
- Add module for ingesting Cisco FTD logs over syslog. {pull}13286[13286]
- Update CoreDNS module to populate ECS DNS fields. {issue}13320[13320] {pull}13505[13505]
- Parse query steps in PostgreSQL slowlogs. {issue}13496[13496] {pull}13701[13701]
- Add filebeat azure module with activitylogs, auditlogs, signinlogs filesets. {pull}13776[13776] {pull}14033[14033]
- Add support to set the document id in the json reader. {pull}5844[5844]
- Add input httpjson. {issue}13545[13545] {pull}13546[13546]
- Filebeat Netflow input: Remove beta label. {pull}13858[13858]
- Remove `event.timezone` from events that don't need it in some modules that support log formats with and without timezones. {pull}13918[13918]
- Add ExpandEventListFromField config option in the kafka input. {pull}13965[13965]
- Add ELB fileset to AWS module. {pull}14020[14020]
- Add module for MISP (Malware Information Sharing Platform). {pull}13805[13805]
- Add `source.bytes` and `source.packets` for uni-directional netflow events. {pull}14111[14111]
- Add support for gzipped files in S3 input. {pull}13980[13980]
- Add support for all the ObjectCreated events in S3 input. {pull}14077[14077]
- Add Kibana Dashboard for MISP module. {pull}14147[14147]
- Add JSON options to autodiscover hints {pull}14208[14208]
- Add more filesets to Zeek module. {pull}14150[14150]
<<<<<<< HEAD
- Add `index` option to all inputs to directly set a per-input index value. {pull}14010[14010]
=======
- Remove beta flag for some filebeat modules. {pull}14374[14374]
>>>>>>> 847bd2af

*Heartbeat*
- Add non-privileged icmp on linux and darwin(mac). {pull}13795[13795] {issue}11498[11498]

- Enable `add_observer_metadata` processor in default config. {pull}11394[11394]
- Record HTTP body metadata and optionally contents in `http.response.body.*` fields. {pull}13022[13022]
- Allow `hosts` to be used to configure http monitors {pull}13703[13703]

*Journalbeat*

*Metricbeat*

- Add AWS SQS metricset. {pull}10684[10684] {issue}10053[10053]
- Add AWS s3_request metricset. {pull}10949[10949] {issue}10055[10055]
- Add s3_daily_storage metricset. {pull}10940[10940] {issue}10055[10055]
- Add `coredns` metricbeat module. {pull}10585[10585]
- Add SSL support for Metricbeat HTTP server. {pull}11482[11482] {issue}11457[11457]
- The `elasticsearch.index` metricset (with `xpack.enabled: true`) now collects `refresh.external_total_time_in_millis` fields from Elasticsearch. {pull}11616[11616]
- Allow module configurations to have variants {pull}9118[9118]
- Add `timeseries.instance` field calculation. {pull}10293[10293]
- Added new disk states and raid level to the system/raid metricset. {pull}11613[11613]
- Added `path_name` and `start_name` to service metricset on windows module {issue}8364[8364] {pull}11877[11877]
- Add check on object name in the counter path if the instance name is missing {issue}6528[6528] {pull}11878[11878]
- Add AWS cloudwatch metricset. {pull}11798[11798] {issue}11734[11734]
- Add `regions` in aws module config to specify target regions for querying cloudwatch metrics. {issue}11932[11932] {pull}11956[11956]
- Keep `etcd` followers members from reporting `leader` metricset events {pull}12004[12004]
- Add overview dashboard to Consul module {pull}10665[10665]
- New fields were added in the mysql/status metricset. {pull}12227[12227]
- Add Kubernetes metricset `proxy`. {pull}12312[12312]
- Add Kubernetes proxy dashboard to Kubernetes module {pull}12734[12734]
- Always report Pod UID in the `pod` metricset. {pull}12345[12345]
- Add Vsphere Virtual Machine operating system to `os` field in Vsphere virtualmachine module. {pull}12391[12391]
- Add validation for elasticsearch and kibana modules' metricsets when xpack.enabled is set to true. {pull}12386[12386]
- Add CockroachDB module. {pull}12467[12467]
- Add support for metricbeat modules based on existing modules (a.k.a. light modules) {issue}12270[12270] {pull}12465[12465]
- Add a system/entropy metricset {pull}12450[12450]
- Add kubernetes metricset `controllermanager` {pull}12409[12409]
- Add Kubernetes controller manager dashboard to Kubernetes module {pull}12744[12744]
- Allow redis URL format in redis hosts config. {pull}12408[12408]
- Add tags into ec2 metricset. {issue}[12263]12263 {pull}12372[12372]
- Add metrics to kubernetes apiserver metricset. {pull}12922[12922]
- Add kubernetes metricset `scheduler` {pull}12521[12521]
- Add Kubernetes scheduler dashboard to Kubernetes module {pull}12749[12749]
- Add `beat` module. {pull}12181[12181] {pull}12615[12615]
- Collect tags for cloudwatch metricset in aws module. {issue}[12263]12263 {pull}12480[12480]
- Add AWS RDS metricset. {pull}11620[11620] {issue}10054[10054]
- Add Oracle Module {pull}11890[11890]
- Add Oracle Tablespaces Dashboard {pull}12736[12736]
- Collect client provided name for rabbitmq connection. {issue}12851[12851] {pull}12852[12852]
- Add support to load default aws config file to get credentials. {pull}12727[12727] {issue}12708[12708]
- Add statistic option into cloudwatch metricset. {issue}12370[12370] {pull}12840[12840]
- Add support for kubernetes cronjobs {pull}13001[13001]
- Add cgroup memory stats to docker/memory metricset {pull}12916[12916]
- Add AWS elb metricset. {pull}12952[12952] {issue}11701[11701]
- Add AWS ebs metricset. {pull}13167[13167] {issue}11699[11699]
- Add `metricset.period` field with the configured fetching period. {pull}13242[13242] {issue}12616[12616]
- Add rate metrics for ec2 metricset. {pull}13203[13203]
- Add refresh list of perf counters at every fetch {issue}13091[13091]
- Add Performance metricset to Oracle module {pull}12547[12547]
- Add proc/vmstat data to the system/memory metricset on linux {pull}13322[13322]
- Use DefaultMetaGeneratorConfig in MetadataEnrichers to initialize configurations {pull}13414[13414]
- Add module for statsd. {pull}13109[13109]
- Add support for NATS version 2. {pull}13601[13601]
- Add `docker.cpu.*.norm.pct` metrics for `cpu` metricset of Docker Metricbeat module. {pull}13695[13695]
- Add `instance` label by default when using Prometheus collector. {pull}13737[13737]
- Add azure module. {pull}13196[13196] {pull}13859[13859] {pull}13988[13988]
- Add Apache Tomcat module {pull}13491[13491]
- Add ECS `container.id` and `container.runtime` to kubernetes `state_container` metricset. {pull}13884[13884]
- Add `job` label by default when using Prometheus collector. {pull}13878[13878]
- Add `state_resourcequota` metricset for Kubernetes module. {pull}13693[13693]
- Add tags filter in ec2 metricset. {pull}13872[13872] {issue}13145[13145]
- Add cloud.account.id and cloud.account.name into events from aws module. {issue}13551[13551] {pull}13558[13558]
- Add `metrics_path` as known hint for autodiscovery {pull}13996[13996]
- Leverage KUBECONFIG when creating k8s client. {pull}13916[13916]
- Add ability to filter by tags for cloudwatch metricset. {pull}13758[13758] {issue}13145[13145]
- Release cloudwatch, s3_daily_storage, s3_request, sqs and rds metricset as GA. {pull}14114[14114] {issue}14059[14059]
- Add Oracle overview dashboard {pull}14021[14021]
- Release CoreDNS module as GA. {pull}14308[14308]
- Release CouchDB module as GA. {pull}14300[14300]
- Add `elasticsearch/enrich` metricset. {pull}14243[14243] {issue}14221[14221]
- Add `connection.state` field for RabbitMQ module. {pull}13981[13981]

*Packetbeat*

- Update DNS protocol plugin to produce events with ECS fields for DNS. {issue}13320[13320] {pull}13354[13354]

*Functionbeat*

- New options to configure roles and VPC. {pull}11779[11779]
- Export automation templates used to create functions. {pull}11923[11923]
- Configurable Amazon endpoint. {pull}12369[12369]
- Add timeout option to reference configuration. {pull}13351[13351]
- Configurable tags for Lambda functions. {pull}13352[13352]
- Add input for Cloudwatch logs through Kinesis. {pull}13317[13317]
- Enable Logstash output. {pull}13345[13345]
- Make `bulk_max_size` configurable in outputs. {pull}13493[13493]

*Winlogbeat*

- Add support for reading from .evtx files. {issue}4450[4450]
- Add support for event ID 4634 and 4647 to the Security module. {pull}12906[12906]
- Add `network.community_id` to Sysmon network events (event ID 3). {pull}13034[13034]
- Add `event.module` to Winlogbeat modules. {pull}13047[13047]
- Add `event.category: process` and `event.type: process_start/process_end` to Sysmon process events (event ID 1 and 5). {pull}13047[13047]
- Add support for event ID 4672 to the Security module. {pull}12975[12975]
- Add support for event ID 22 (DNS query) to the Sysmon module. {pull}12960[12960]
- Add certain winlog.event_data.* fields to the index template. {issue}13700[13700] {pull}13704[13704]
- Fill `event.provider`. {pull}13937[13937]
- Add support for user management events to the Security module. {pull}13530[13530]
- GA the Winlogbeat `sysmon` module. {pull}14326[14326]

==== Deprecated

*Affecting all Beats*

*Filebeat*

- `docker` input is deprecated in favour `container`. {pull}12162[12162]
- `postgresql.log.timestamp` field is deprecated in favour of `@timestamp`. {pull}12338[12338]

*Heartbeat*

*Journalbeat*

*Metricbeat*

- `kubernetes.container.id` field for `state_container` is deprecated in favour of ECS `container.id` and `container.runtime`. {pull}13884[13884]

*Packetbeat*

*Winlogbeat*

*Functionbeat*

==== Known Issue

*Journalbeat*<|MERGE_RESOLUTION|>--- conflicted
+++ resolved
@@ -389,11 +389,8 @@
 - Add Kibana Dashboard for MISP module. {pull}14147[14147]
 - Add JSON options to autodiscover hints {pull}14208[14208]
 - Add more filesets to Zeek module. {pull}14150[14150]
-<<<<<<< HEAD
 - Add `index` option to all inputs to directly set a per-input index value. {pull}14010[14010]
-=======
 - Remove beta flag for some filebeat modules. {pull}14374[14374]
->>>>>>> 847bd2af
 
 *Heartbeat*
 - Add non-privileged icmp on linux and darwin(mac). {pull}13795[13795] {issue}11498[11498]
