// Use these for links to issue and pulls. Note issues and pulls redirect one to
// each other on Github, so don't worry too much on using the right prefix.
:issue: https://github.com/elastic/beats/issues/
:pull: https://github.com/elastic/beats/pull/

=== Beats version HEAD
https://github.com/elastic/beats/compare/v7.0.0-alpha2...master[Check the HEAD diff]

==== Breaking changes

*Affecting all Beats*

- The document id fields has been renamed from @metadata.id to @metadata._id {pull}15859[15859]
- Variable substitution from environment variables is not longer supported. {pull}15937{15937}
- Change aws_elb autodiscover provider field name from elb_listener.* to aws.elb.*. {issue}16219[16219] {pull}16402{16402}
- Remove `AddDockerMetadata` and `AddKubernetesMetadata` processors from the `script` processor. They can still be used as normal processors in the configuration. {issue}16349[16349] {pull}16514[16514]
- Introduce APM libbeat instrumentation, active when running the beat with ELASTIC_APM_ACTIVE=true. {pull}17938[17938]

*Auditbeat*

- File integrity dataset (macOS): Replace unnecessary `file.origin.raw` (type keyword) with `file.origin.text` (type `text`). {issue}12423[12423] {pull}15630[15630]

*Filebeat*
- Improve ECS field mappings in panw module.  event.outcome now only contains success/failure per ECS specification. {issue}16025[16025] {pull}17910[17910]
- Improve ECS categorization field mappings for nginx module. http.request.referrer is now lowercase & http.request.referrer only populated when nginx sets a value {issue}16174[16174] {pull}17844[17844]
- Improve ECS field mappings in santa module. move hash.sha256 to process.hash.sha256 & move certificate fields to santa.certificate . {issue}16180[16180] {pull}17982[17982]

*Heartbeat*


*Journalbeat*

- Improve parsing of syslog.pid in journalbeat to strip the username when present {pull}16116[16116]


*Metricbeat*

- Make use of secure port when accessing Kubelet API {pull}16063[16063]
- Add Tomcat overview dashboard {pull}14026[14026]

*Packetbeat*

- Redis: fix incorrectly handle with two-words redis command. {issue}14872[14872] {pull}14873[14873]

*Winlogbeat*

*Functionbeat*


==== Bugfixes

*Affecting all Beats*

- Fix Kubernetes autodiscovery provider to correctly handle pod states and avoid missing event data {pull}17223[17223]
- Fix `add_cloud_metadata` to better support modifying sub-fields with other processors. {pull}13808[13808]
- TLS or Beats that accept connections over TLS and validate client certificates. {pull}14146[14146]
- Fix panics that could result from invalid TLS certificates. This can affect Beats that connect over TLS, or Beats that accept connections over TLS and validate client certificates. {pull}14146[14146]
- Fix panic in the Logstash output when trying to send events to closed connection. {pull}15568[15568]
- Fix missing output in dockerlogbeat {pull}15719[15719]
- Fix logging target settings being ignored when Beats are started via systemd or docker. {issue}12024[12024] {pull}15422[15442]
- Do not load dashboards where not available. {pull}15802[15802]
- Fix issue where TLS settings would be ignored when a forward proxy was in use. {pull}15516{15516}
- Update replicaset group to apps/v1 {pull}15854[15802]
- Fix issue where default go logger is not discarded when either * or stdout is selected. {issue}10251[10251] {pull}15708[15708]
- Upgrade go-ucfg to latest v0.8.1. {pull}15937{15937}
- Fix index names for indexing not always guaranteed to be lower case. {pull}16081[16081]
- Add `ssl.ca_sha256` option to the supported TLS option, this allow to check that a specific certificate is used as part of the verified chain. {issue}15717[15717]
- Fix loading processors from annotation hints. {pull}16348[16348]
- Fix an issue that could cause redundant configuration reloads. {pull}16440[16440]
- Fix k8s pods labels broken schema. {pull}16480[16480]
- Fix k8s pods annotations broken schema. {pull}16554[16554]
- Upgrade go-ucfg to latest v0.8.3. {pull}16450{16450}
- Fix `NewContainerMetadataEnricher` to use default config for kubernetes module. {pull}16857[16857]
- Improve some logging messages for add_kubernetes_metadata processor {pull}16866[16866]
- Fix k8s metadata issue regarding node labels not shown up on root level of metadata. {pull}16834[16834]
- Fail to start if httpprof is used and it cannot be initialized. {pull}17028[17028]
- Fix concurrency issues in convert processor when used in the global context. {pull}17032[17032]
- Fix bug with `monitoring.cluster_uuid` setting not always being exposed via GET /state Beats API. {issue}16732[16732] {pull}17420[17420]
- Fix building on FreeBSD by removing build flags from `add_cloudfoundry_metadata` processor. {pull}17486[17486]
- Do not rotate log files on startup when interval is configured and rotateonstartup is disabled. {pull}17613[17613]
- Fix goroutine leak and Elasticsearch output file descriptor leak when output reloading is in use. {issue}10491[10491] {pull}17381[17381]
- Fix `setup.dashboards.index` setting not working. {pull}17749[17749]
- Fix Elasticsearch license endpoint URL referenced in error message. {issue}17880[17880] {pull}18030[18030]
- Fix panic when assigning a key to a `nil` value in an event. {pull}18143[18143]
- Gives monitoring reporter hosts, if configured, total precedence over corresponding output hosts. {issue}17937[17937] {pull}17991[17991]
- Arbitrary fields and metadata maps are now deep merged into event. {pull}17958[17958]
- Change `decode_json_fields` processor, to merge parsed json objects with existing objects in the event instead of fully replacing them. {pull}17958[17958]

*Auditbeat*

- system/socket: Fixed compatibility issue with kernel 5.x. {pull}15771[15771]
- system/package: Fix parsing of Installed-Size field of DEB packages. {issue}16661[16661] {pull}17188[17188]
- system module: Fix panic during initialisation when /proc/stat can't be read. {pull}17569[17569]

*Filebeat*

- Ensure all zeek timestamps include millisecond precision. {issue}14599[14599] {pull}16766[16766]
- Fix s3 input hanging with GetObjectRequest API call by adding context_timeout config. {issue}15502[15502] {pull}15590[15590]
- Add shared_credential_file to cloudtrail config {issue}15652[15652] {pull}15656[15656]
- Fix typos in zeek notice fileset config file. {issue}15764[15764] {pull}15765[15765]
- Fix mapping error when zeek weird logs do not contain IP addresses. {pull}15906[15906]
- Improve `elasticsearch/audit` fileset to handle timestamps correctly. {pull}15942[15942]
- Prevent Elasticsearch from spewing log warnings about redundant wildcards when setting up ingest pipelines for the `elasticsearch` module. {issue}15840[15840] {pull}15900[15900]
- Fix mapping error for cloudtrail additionalEventData field {pull}16088[16088]
- Fix a connection error in httpjson input. {pull}16123[16123]
- Fix s3 input with cloudtrail fileset reading json file. {issue}16374[16374] {pull}16441[16441]
- Rewrite azure filebeat dashboards, due to changes in kibana. {pull}16466[16466]
- Adding the var definitions in azure manifest files, fix for errors when executing command setup. {issue}16270[16270] {pull}16468[16468]
- Fix merging of fileset inputs to replace paths and append processors. {pull}16450{16450}
- Add queue_url definition in manifest file for aws module. {pull}16640{16640}
- Fix issue where autodiscover hints default configuration was not being copied. {pull}16987[16987]
- Fix Elasticsearch `_id` field set by S3 and Google Pub/Sub inputs. {pull}17026[17026]
- Fixed various Cisco FTD parsing issues. {issue}16863[16863] {pull}16889[16889]
- Fix default index pattern in IBM MQ filebeat dashboard. {pull}17146[17146]
- Fix `elasticsearch.gc` fileset to not collect _all_ logs when Elasticsearch is running in Docker. {issue}13164[13164] {issue}16583[16583] {pull}17164[17164]
- Fixed a mapping exception when ingesting CEF logs that used the spriv or dpriv extensions. {issue}17216[17216] {pull}17220[17220]
- CEF: Fixed decoding errors caused by trailing spaces in messages. {pull}17253[17253]
- Fixed a mapping exception when ingesting Logstash plain logs (7.4+) with pipeline ids containing non alphanumeric chars. {issue}17242[17242] {pull}17243[17243]
- Fixed MySQL slowlog module causing "regular expression has redundant nested repeat operator" warning in Elasticsearch. {issue}17086[17086] {pull}17156[17156]
- Fix `elasticsearch.audit` data ingest pipeline to be more forgiving with date formats found in Elasticsearch audit logs. {pull}17406[17406]
- Fixed activemq module causing "regular expression has redundant nested repeat operator" warning in Elasticsearch. {pull}17428[17428]
- Remove migrationVersion map 7.7.0 reference from Kibana dashboard file to fix backward compatibility issues. {pull}17425[17425]
- Fix issue 17734 to retry on rate-limit error in the Filebeat httpjson input. {issue}17734[17734] {pull}17735[17735]
- Fixed `cloudfoundry.access` to have the correct `cloudfoundry.app.id` contents. {pull}17847[17847]
- Fixing `ingress_controller.` fields to be of type keyword instead of text. {issue}17834[17834]
- Fixed typo in log message. {pull}17897[17897]
- Fix Cisco ASA ASA 3020** and 106023 messages {pull}17964[17964]

*Heartbeat*

- Fixed excessive memory usage introduced in 7.5 due to over-allocating memory for HTTP checks. {pull}15639[15639]
- Fixed TCP TLS checks to properly validate hostnames, this broke in 7.x and only worked for IP SANs. {pull}17549[17549]

*Journalbeat*


*Metricbeat*

- Add dedot for tags in ec2 metricset and cloudwatch metricset. {issue}15843[15843] {pull}15844[15844]
- Use RFC3339 format for timestamps collected using the SQL module. {pull}15847[15847]
- Avoid parsing errors returned from prometheus endpoints. {pull}15712[15712]
- Change lookup_fields from metricset.host to service.address {pull}15883[15883]
- Add dedot for cloudwatch metric name. {issue}15916[15916] {pull}15917[15917]
- Fixed issue `logstash-xpack` module suddenly ceasing to monitor Logstash. {issue}15974[15974] {pull}16044[16044]
- Fix skipping protocol scheme by light modules. {pull}16205[pull]
- Made `logstash-xpack` module once again have parity with internally-collected Logstash monitoring data. {pull}16198[16198]
- Change sqs metricset to use average as statistic method. {pull}16438[16438]
- Revert changes in `docker` module: add size flag to docker.container. {pull}16600[16600]
- Fix diskio issue for windows 32 bit on disk_performance struct alignment. {issue}16680[16680]
- Fix detection and logging of some error cases with light modules. {pull}14706[14706]
- Fix imports after PR was merged before rebase. {pull}16756[16756]
- Add dashboard for `redisenterprise` module. {pull}16752[16752]
- Dynamically choose a method for the system/service metricset to support older linux distros. {pull}16902[16902]
- Use max in k8s apiserver dashboard aggregations. {pull}17018[17018]
- Reduce memory usage in `elasticsearch/index` metricset. {issue}16503[16503] {pull}16538[16538]
- Check if CCR feature is available on Elasticsearch cluster before attempting to call CCR APIs from `elasticsearch/ccr` metricset. {issue}16511[16511] {pull}17073[17073]
- Use max in k8s overview dashboard aggregations. {pull}17015[17015]
- Fix Disk Used and Disk Usage visualizations in the Metricbeat System dashboards. {issue}12435[12435] {pull}17272[17272]
- Fix missing Accept header for Prometheus and OpenMetrics module. {issue}16870[16870] {pull}17291[17291]
- Further revise check for bad data in docker/memory. {pull}17400[17400]
- Fix issue in Jolokia module when mbean contains multiple quoted properties. {issue}17375[17375] {pull}17374[17374]
- Combine cloudwatch aggregated metrics into single event. {pull}17345[17345]
- Fix how we filter services by name in system/service {pull}17400[17400]
- Fix cloudwatch metricset missing tags collection. {issue}17419[17419] {pull}17424[17424]
- check if cpuOptions field is nil in DescribeInstances output in ec2 metricset. {pull}17418[17418]
- Fix aws.s3.bucket.name terms_field in s3 overview dashboard. {pull}17542[17542]
- Fix Unix socket path in memcached. {pull}17512[17512]
- Fix vsphere VM dashboard host aggregation visualizations. {pull}17555[17555]
- Fix azure storage dashboards. {pull}17590[17590]
- Metricbeat no longer needs to be started strictly after Logstash for `logstash-xpack` module to report correct data. {issue}17261[17261] {pull}17497[17497]
- Fix pubsub metricset to collect all GA stage metrics from gcp stackdriver. {issue}17154[17154] {pull}17600[17600]
- Add privileged option so as mb to access data dir in Openshift. {pull}17606[17606]
- Fix "ID" event generator of Google Cloud module {issue}17160[17160] {pull}17608[17608]
- Add privileged option for Auditbeat in Openshift {pull}17637[17637]
- Fix storage metricset to allow config without region/zone. {issue}17623[17623] {pull}17624[17624]
- Add a switch to the driver definition on SQL module to use pretty names. {pull}17378[17378]
- Fix overflow on Prometheus rates when new buckets are added on the go. {pull}17753[17753]

*Packetbeat*

- Enable setting promiscuous mode automatically. {pull}11366[11366]

*Winlogbeat*


*Functionbeat*

- Fix timeout option of GCP functions. {issue}16282[16282] {pull}16287[16287]

==== Added

*Affecting all Beats*

- Add document_id setting to decode_json_fields processor. {pull}15859[15859]
- Include network information by default on add_host_metadata and add_observer_metadata. {issue}15347[15347] {pull}16077[16077]
- Add `aws_ec2` provider for autodiscover. {issue}12518[12518] {pull}14823[14823]
- Add monitoring variable `libbeat.config.scans` to distinguish scans of the configuration directory from actual reloads of its contents. {pull}16440[16440]
- Add support for multiple password in redis output. {issue}16058[16058] {pull}16206[16206]
- Add support for Histogram type in fields.yml {pull}16570[16570]
- Windows .exe files now have embedded file version info. {issue}15232[15232]t
- Remove experimental flag from `setup.template.append_fields` {pull}16576[16576]
- Add `add_cloudfoundry_metadata` processor to annotate events with Cloud Foundry application data. {pull}16621[16621]
- Add Kerberos support to Kafka input and output. {pull}16781[16781]
- Add `add_cloudfoundry_metadata` processor to annotate events with Cloud Foundry application data. {pull}16621[16621
- Add support for kubernetes provider to recognize namespace level defaults {pull}16321[16321]
- Add `translate_sid` processor on Windows for converting Windows security identifier (SID) values to names. {issue}7451[7451] {pull}16013[16013]
- Add capability of enrich `container.id` with process id in `add_process_metadata` processor {pull}15947[15947]
- Update RPM packages contained in Beat Docker images. {issue}17035[17035]
- Update supported versions of `redis` output. {pull}17198[17198]
- Update documentation for system.process.memory fields to include clarification on Windows os's. {pull}17268[17268]
- Add `replace` processor for replacing string values of fields. {pull}17342[17342]
- Add optional regex based cid extractor to `add_kubernetes_metadata` processor. {pull}17360[17360]
- Add `urldecode` processor to for decoding URL-encoded fields. {pull}17505[17505]
- Add support for AWS IAM `role_arn` in credentials config. {pull}17658[17658] {issue}12464[12464]
- Add keystore support for autodiscover static configurations. {pull]16306[16306]
- Add Kerberos support to Elasticsearch output. {pull}17927[17927]
- Add support for fixed length extraction in `dissect` processor. {pull}17191[17191]
- Set `agent.name` to the hostname by default. {issue}16377[16377] {pull}18000[18000]
- Add support for basic ECS logging. {pull}17974[17974]
- Add config example of how to skip the `add_host_metadata` processor when forwarding logs. {issue}13920[13920] {pull}18153[18153]
- When using the `decode_json_fields` processor, decoded fields are now deep-merged into existing event. {pull}17958[17958]

*Auditbeat*

- Reference kubernetes manifests include configuration for auditd and enrichment with kubernetes metadata. {pull}17431[17431]
- Reference kubernetes manifests mount data directory from the host, so data persist between executions in the same node. {pull}17429[17429]
- Log to stderr when running using reference kubernetes manifests. {pull}17443[174443]
- Fix syscall kprobe arguments for 32-bit systems in socket module. {pull}17500[17500]
- Fix memory leak on when we miss socket close kprobe events. {pull}17500[17500]
- Add system module process dataset ECS categorization fields. {pull}18032[18032]
<<<<<<< HEAD
- Add file integrity module ECS categorization fields. {pull}18012[18012]
- Add `file.mime_type`, `file.extension`, and `file.drive_letter` for file integrity module. {pull}18012[18012]
=======
- Add system module socket dataset ECS categorization fields. {pull}18036[18036]
- Add ECS categories for system module host dataset. {pull}18031[18031]
- Add system module package dataset ECS categorization fields. {pull}18033[18033]
- Add system module login dataset ECS categorization fields. {pull}18034[18034]
- Add system module user dataset ECS categorization fields. {pull}18035[18035]
>>>>>>> 000bbc6c

*Filebeat*

- Set event.outcome field based on googlecloud audit log output. {pull}15731[15731]
- Add dashboard for AWS ELB fileset. {pull}15804[15804]
- Add dashboard for AWS vpcflow fileset. {pull}16007[16007]
- Add ECS tls fields to zeek:smtp,rdp,ssl and aws:s3access,elb {issue}15757[15757] {pull}15935[15936]
- Add custom string mapping to CEF module to support Forcepoint NGFW {issue}14663[14663] {pull}15910[15910]
- Add ingress nginx controller fileset {pull}16197[16197]
- move create-[module,fileset,fields] to mage and enable in x-pack/filebeat {pull}15836[15836]
- Add ECS tls and categorization fields to apache module. {issue}16032[16032] {pull}16121[16121]
- Work on e2e ACK's for the azure-eventhub input {issue}15671[15671] {pull}16215[16215]
- Add MQTT input. {issue}15602[15602] {pull}16204[16204]
- Add ECS categorization fields to activemq module. {issue}16151[16151] {pull}16201[16201]
- Add a TLS test and more debug output to httpjson input {pull}16315[16315]
- Add an SSL config example in config.yml for filebeat MISP module. {pull}16320[16320]
- Improve ECS categorization, container & process field mappings in auditd module. {issue}16153[16153] {pull}16280[16280]
- Improve ECS field mappings in aws module. {issue}16154[16154] {pull}16307[16307]
- Improve ECS categorization field mappings in googlecloud module. {issue}16030[16030] {pull}16500[16500]
- Improve ECS field mappings in haproxy module. {issue}16162[16162] {pull}16529[16529]
- Add cloudwatch fileset and ec2 fileset in aws module. {issue}13716[13716] {pull}16579[16579]
- Improve ECS categorization field mappings in kibana module. {issue}16168[16168] {pull}16652[16652]
- Improve the decode_cef processor by reducing the number of memory allocations. {pull}16587[16587]
- Add `cloudfoundry` input to send events from Cloud Foundry. {pull}16586[16586]
- Improve ECS categorization field mappings in iis module. {issue}16165[16165] {pull}16618[16618]
- Improve ECS categorization field mapping in kafka module. {issue}16167[16167] {pull}16645[16645]
- Allow users to override pipeline ID in fileset input config. {issue}9531[9531] {pull}16561[16561]
- Add `o365audit` input type for consuming events from Office 365 Management Activity API. {issue}16196[16196] {pull}16244[16244]
- Improve ECS categorization field mappings in logstash module. {issue}16169[16169] {pull}16668[16668]
- Update filebeat httpjson input to support pagination via Header and Okta module. {pull}16354[16354]
- Improve ECS categorization field mapping in icinga module. {issue}16164[16164] {pull}16533[16533]
- Improve ECS categorization field mappings in ibmmq module. {issue}16163[16163] {pull}16532[16532]
- Improve ECS categorization, host field mappings in elasticsearch module. {issue}16160[16160] {pull}16469[16469]
- Add ECS related fields to CEF module {issue}16157[16157] {pull}16338[16338]
- Improve ECS categorization field mappings in suricata module. {issue}16181[16181] {pull}16843[16843]
- Release ActiveMQ module as GA. {issue}17047[17047] {pull}17049[17049]
- Improve ECS categorization field mappings in iptables module. {issue}16166[16166] {pull}16637[16637]
- Add Filebeat Okta module. {pull}16362[16362]
- Add custom string mapping to CEF module to support Check Point devices. {issue}16041[16041] {pull}16907[16907]
- Add pattern for Cisco ASA / FTD Message 734001 {issue}16212[16212] {pull}16612[16612]
- Added new module `o365` for ingesting Office 365 management activity API events. {issue}16196[16196] {pull}16386[16386]
- Add source field in k8s events {pull}17209[17209]
- Improve AWS cloudtrail field mappings {issue}16086[16086] {issue}16110[16110] {pull}17155[17155]
- Added new module `crowdstrike` for ingesting Crowdstrike Falcon streaming API endpoint event data. {pull}16988[16988]
- Added documentation for running Filebeat in Cloud Foundry. {pull}17275[17275]
- Move azure-eventhub input to GA. {issue}15671[15671] {pull}17313[17313]
- Improve ECS categorization field mappings in mongodb module. {issue}16170[16170] {pull}17371[17371]
- Improve ECS categorization field mappings for mssql module. {issue}16171[16171] {pull}17376[17376]
- Added access_key_id, secret_access_key and session_token into aws module config. {pull}17456[17456]
- Add dashboard for Google Cloud Audit and AWS CloudTrail. {pull}17379[17379]
- Improve ECS categorization field mappings for mysql module. {issue}16172[16172] {pull}17491[17491]
- Release Google Cloud module as GA. {pull}17511[17511]
- Add config option to select a different azure cloud env in the azure-eventhub input and azure module. {issue}17649[17649] {pull}17659[17659]
- Added new Checkpoint Syslog filebeat module. {pull}17682[17682]
- Improve ECS categorization field mappings for nats module. {issue}16173[16173] {pull}17550[17550]
- Enhance `elasticsearch/server` fileset to handle ECS-compatible logs emitted by Elasticsearch. {issue}17715[17715] {pull}17714[17714]
- Add support for Google Application Default Credentials to the Google Pub/Sub input and Google Cloud modules. {pull}15668[15668]
- Enhance `elasticsearch/deprecation` fileset to handle ECS-compatible logs emitted by Elasticsearch. {issue}17715[17715] {pull}17728[17728]
- Enhance `elasticsearch/slowlog` fileset to handle ECS-compatible logs emitted by Elasticsearch. {issue}17715[17715] {pull}17729[17729]
- Improve ECS categorization field mappings in misp module. {issue}16026[16026] {pull}17344[17344]
- Added Unix stream socket support as an input source and a syslog input source. {pull}17492[17492]
- Improve ECS categorization field mappings in postgresql module. {issue}16177[16177] {pull}17914[17914]
- Improve ECS categorization field mappings in rabbitmq module. {issue}16178[16178] {pull}17916[17916]
- Make `decode_cef` processor GA. {pull}17944[17944]
- Improve ECS categorization field mappings in redis module. {issue}16179[16179] {pull}17918[17918]
- Improve ECS categorization field mappings for zeek module. {issue}16029[16029] {pull}17738[17738]
- Improve ECS categorization field mappings for netflow module. {issue}16135[16135] {pull}18108[18108]
- Added an input option `publisher_pipeline.disable_host` to disable `host.name`
  from being added to events by default. {pull}18159[18159]
- Improve ECS categorization field mappings in system module. {issue}16031[16031] {pull}18065[18065]
- When using the `json.*` setting available on some inputs, decoded fields are now deep-merged into existing event. {pull}17958[17958]
- Change the `json.*` input settings implementation to merge parsed json objects with existing objects in the event instead of fully replacing them. {pull}17958[17958]
- Improve ECS categorization field mappings in osquery module. {issue}16176[16176] {pull}17881[17881]

*Heartbeat*

- Allow a list of status codes for HTTP checks. {pull}15587[15587]
- Add additional ECS compatible fields for TLS information. {pull}17687[17687]

*Journalbeat*

*Metricbeat*

- Move the windows pdh implementation from perfmon to a shared location in order for future modules/metricsets to make use of. {pull}15503[15503]
- Add lambda metricset in aws module. {pull}15260[15260]
- Expand data for the `system/memory` metricset {pull}15492[15492]
- Add azure `storage` metricset in order to retrieve metric values for storage accounts. {issue}14548[14548] {pull}15342[15342]
- Add cost warnings for the azure module. {pull}15356[15356]
- Add DynamoDB AWS Metricbeat light module {pull}15097[15097]
- Release elb module as GA. {pull}15485[15485]
- Add a `system/network_summary` metricset {pull}15196[15196]
- Add mesh metricset for Istio Metricbeat module {pull}15535[15535]
- Add mixer metricset for Istio Metricbeat module {pull}15696[15696]
- Add pilot metricset for Istio Metricbeat module {pull}15761[15761]
- Make the `system/cpu` metricset collect normalized CPU metrics by default. {issue}15618[15618] {pull}15729[15729]
- Add galley metricset for Istio Metricbeat module {pull}15857[15857]
- Add `key/value` mode for SQL module. {issue}15770[15770] {pull]15845[15845]
- Add STAN dashboard {pull}15654[15654]
- Add support for Unix socket in Memcached metricbeat module. {issue}13685[13685] {pull}15822[15822]
- Add `up` metric to prometheus metrics collected from host {pull}15948[15948]
- Add citadel metricset for Istio Metricbeat module {pull}15990[15990]
- Add support for processors in light modules. {issue}14740[14740] {pull}15923[15923]
- Add collecting AuroraDB metrics in rds metricset. {issue}14142[14142] {pull}16004[16004]
- Reuse connections in SQL module. {pull}16001[16001]
- Improve the `logstash` module (when `xpack.enabled` is set to `true`) to use the override `cluster_uuid` returned by Logstash APIs. {issue}15772[15772] {pull}15795[15795]
- Add region parameter in googlecloud module. {issue}15780[15780] {pull}16203[16203]
- Add kubernetes storage class support via kube-state-metrics. {pull}16145[16145]
- Add database_account azure metricset. {issue}15758[15758]
- Add support for NATS 2.1. {pull}16317[16317]
- Add Load Balancing metricset to GCP {pull}15559[15559]
- Add support for Dropwizard metrics 4.1. {pull}16332[16332]
- Add azure container metricset in order to monitor containers. {issue}15751[15751] {pull}16421[16421]
- Improve the `haproxy` module to support metrics exposed via HTTPS. {issue}14579[14579] {pull}16333[16333]
- Add filtering option for prometheus collector. {pull}16420[16420]
- Add metricsets based on Ceph Manager Daemon to the `ceph` module. {issue}7723[7723] {pull}16254[16254]
- Release `statsd` module as GA. {pull}16447[16447] {issue}14280[14280]
- Add collecting tags and tags_filter for rds metricset in aws module. {pull}16605[16605] {issue}16358[16358]
- Add OpenMetrics Metricbeat module {pull}16596[16596]
- Add `cloudfoundry` module to send events from Cloud Foundry. {pull}16671[16671]
- Add `redisenterprise` module. {pull}16482[16482] {issue}15269[15269]
- Add system/users metricset as beta {pull}16569[16569]
- Align fields to ECS and add more tests for the azure module. {issue}16024[16024] {pull}16754[16754]
- Add additional cgroup fields to docker/diskio{pull}16638[16638]
- Add PubSub metricset to Google Cloud Platform module {pull}15536[15536]
- Add overview dashboard for googlecloud compute metricset. {issue}16534[16534] {pull}16819[16819]
- Add Prometheus remote write endpoint {pull}16609[16609]
- Release STAN module as GA. {pull}16980[16980]
- Add query metricset for prometheus module. {pull}17104[17104]
- Release ActiveMQ module as GA. {issue}17047[17047] {pull}17049[17049]
- Release Zookeeper/connection module as GA. {issue}14281[14281] {pull}17043[17043]
- Add support for CouchDB v2 {issue}16352[16352] {pull}16455[16455]
- Add dashboard for pubsub metricset in googlecloud module. {pull}17161[17161]
- Add dashboards for the azure container metricsets. {pull}17194[17194]
- Replace vpc metricset into vpn, transitgateway and natgateway metricsets. {pull}16892[16892]
- Use Elasticsearch histogram type to store Prometheus histograms {pull}17061[17061]
- Allow to rate Prometheus counters when scraping them {pull}17061[17061]
- Release Oracle module as GA. {issue}14279[14279] {pull}16833[16833]
- Release vsphere module as GA. {issue}15798[15798] {pull}17119[17119]
- Add Storage metricsets to GCP module {pull}15598[15598]
- Added documentation for running Metricbeat in Cloud Foundry. {pull}17275[17275]
- Add test for documented fields check for metricsets without a http input. {issue}17315[17315] {pull}17334[17334]
- Add final tests and move label to GA for the azure module in metricbeat. {pull}17319[17319]
- Refactor windows/perfmon metricset configuration options and event output. {pull}17596[17596]
- Reference kubernetes manifests mount data directory from the host when running metricbeat as daemonset, so data persist between executions in the same node. {pull}17429[17429]
- Add more detailed error messages, system tests and small refactoring to the service metricset in windows. {pull}17725[17725]
- Stack Monitoring modules now auto-configure required metricsets when `xpack.enabled: true` is set. {issue}16471[[16471] {pull}17609[17609]
- Add Metricbeat IIS module dashboards. {pull}17966[17966]
- Add dashboard for the azure database account metricset. {pull}17901[17901]
- Allow partial region and zone name in googlecloud module config. {pull}17913[17913]
- Add aggregation aligner as a config parameter for googlecloud stackdriver metricset. {issue}17141[[17141] {pull}17719[17719]
- Move the perfmon metricset to GA. {issue}16608[16608] {pull}17879[17879]
- Add static mapping for metricsets under aws module. {pull}17614[17614] {pull}17650[17650]
- Collect new `bulk` indexing metrics from Elasticsearch when `xpack.enabled:true` is set. {issue} {pull}17992[17992]
- Remove requirement to connect as sysdba in Oracle module {issue}15846[15846] {pull}18182[18182]
- Update MSSQL module to fix some SSPI authentication and add brackets to USE statements {pull}17862[17862]]

*Packetbeat*

*Functionbeat*


*Winlogbeat*

- Add more DNS error codes to the Sysmon module. {issue}15685[15685]
- Add experimental event log reader implementation that should be faster in most cases. {issue}6585[6585] {pull}16849[16849]
- Set process.command_line and process.parent.command_line from Sysmon Event ID 1. {pull}17327[17327]
- Add support for event IDs 4673,4674,4697,4698,4699,4700,4701,4702,4768,4769,4770,4771,4776,4778,4779,4964 to the Security module {pull}17517[17517]

==== Deprecated

*Affecting all Beats*

*Filebeat*


*Heartbeat*

*Journalbeat*

*Metricbeat*


*Packetbeat*

*Winlogbeat*

*Functionbeat*

==== Known Issue

*Journalbeat*<|MERGE_RESOLUTION|>--- conflicted
+++ resolved
@@ -228,16 +228,13 @@
 - Fix syscall kprobe arguments for 32-bit systems in socket module. {pull}17500[17500]
 - Fix memory leak on when we miss socket close kprobe events. {pull}17500[17500]
 - Add system module process dataset ECS categorization fields. {pull}18032[18032]
-<<<<<<< HEAD
-- Add file integrity module ECS categorization fields. {pull}18012[18012]
-- Add `file.mime_type`, `file.extension`, and `file.drive_letter` for file integrity module. {pull}18012[18012]
-=======
 - Add system module socket dataset ECS categorization fields. {pull}18036[18036]
 - Add ECS categories for system module host dataset. {pull}18031[18031]
 - Add system module package dataset ECS categorization fields. {pull}18033[18033]
 - Add system module login dataset ECS categorization fields. {pull}18034[18034]
 - Add system module user dataset ECS categorization fields. {pull}18035[18035]
->>>>>>> 000bbc6c
+- Add file integrity module ECS categorization fields. {pull}18012[18012]
+- Add `file.mime_type`, `file.extension`, and `file.drive_letter` for file integrity module. {pull}18012[18012]
 
 *Filebeat*
 
