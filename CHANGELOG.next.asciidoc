// Use these for links to issue and pulls. Note issues and pulls redirect one to
// each other on Github, so don't worry too much on using the right prefix.
:issue: https://github.com/elastic/beats/issues/
:pull: https://github.com/elastic/beats/pull/

=== Beats version HEAD
https://github.com/elastic/beats/compare/v7.0.0-alpha2...master[Check the HEAD diff]

==== Breaking changes

*Affecting all Beats*

- Update to Golang 1.12.1. {pull}11330[11330]
- Update to Golang 1.12.4. {pull}11782[11782]

*Auditbeat*

- Auditd module: Normalized value of `event.category` field from `user-login` to `authentication`. {pull}11432[11432]
- Auditd module: Unset `auditd.session` and `user.audit.id` fields are removed from audit events. {issue}11431[11431] {pull}11815[11815]
- Socket dataset: Exclude localhost by default {pull}11993[11993]

*Filebeat*
- Modify apache/error dataset to follow ECS. {pull}8963[8963]
- Rename many `traefik.access.*` fields to map to ECS. {pull}9005[9005]
- Fix parsing of GC entries in elasticsearch server log. {issue}9513[9513] {pull}9810[9810]
- Add read_buffer configuration option. {pull}11739[11739]

*Heartbeat*

- Removed the `add_host_metadata` and `add_cloud_metadata` processors from the default config. These don't fit well with ECS for Heartbeat and were rarely used.

*Journalbeat*

*Metricbeat*

- Add new option `OpMultiplyBuckets` to scale histogram buckets to avoid decimal points in final events {pull}10994[10994]
- Change cloud.provider from ec2 to aws and from gce to gcp in add_cloud_metadata to align with ECS. {issue}10775[10775] {pull}11687[11687]
- system/raid metricset now uses /sys/block instead of /proc/mdstat for data. {pull}11613[11613]

*Packetbeat*

- Add support for mongodb opcode 2013 (OP_MSG). {issue}6191[6191] {pull}8594[8594]
- NFSv4: Always use opname `ILLEGAL` when failed to match request to a valid nfs operation. {pull}11503[11503]

*Winlogbeat*

- Adjust Winlogbeat fields to map to ECS. {pull}10333[10333]

*Functionbeat*

==== Bugfixes

*Affecting all Beats*

- Ensure all beat commands respect configured settings. {pull}10721[10721]
- Add missing fields and test cases for libbeat add_kubernetes_metadata processor. {issue}11133[11133], {pull}11134[11134]
- decode_json_field: process objects and arrays only {pull}11312[11312]
- decode_json_field: do not process arrays when flag not set. {pull}11318[11318]
- Report faulting file when config reload fails. {pull}[11304]11304
- Fix a typo in libbeat/outputs/transport/client.go by updating `c.conn.LocalAddr()` to `c.conn.RemoteAddr()`. {pull}11242[11242]
- Management configuration backup file will now have a timestamps in their name. {pull}11034[11034]
- [CM] Parse enrollment_token response correctly {pull}11648[11648]
- Not hiding error in case of http failure using elastic fetcher {pull}11604[11604]
- Relax validation of the X-Pack license UID value. {issue}11640[11640]
- Fix a parsing error with the X-Pack license check on 32-bit system. {issue}11650[11650]
- Fix ILM policy always being overwritten. {pull}11671[11671]
- Fix template always being overwritten. {pull}11671[11671]
- Fix matching of string arrays in contains condition. {pull}11691[11691]
- Fix formatting for `event.duration`, "human readable" was not working well for this. {pull}11675[11675]
- Fix initialization of the TCP input logger. {pull}11605[11605]
- Fix flaky service_integration_windows_test test by introducing a confidence factor and enriching the error message with more service details. {issue}8880[8880] and {issue}7977[7977]
- Replace wmi queries with win32 api calls as they were consuming CPU resources {issue}3249[3249] and {issue}11840[11840]

*Auditbeat*

- Package dataset: dlopen versioned librpm shared objects. {pull}11565[11565]
- Package dataset: Nullify Librpm's rpmsqEnable. {pull}11628[11628]
- Package dataset: Log error when Homebrew is not installed. {pull}11667[11667]

*Filebeat*

- Add support for Cisco syslog format used by their switch. {pull}10760[10760]
- Cover empty request data, url and version in Apache2 module{pull}10730[10730]
- Fix registry entries not being cleaned due to race conditions. {pull}10747[10747]
- Improve detection of file deletion on Windows. {pull}10747[10747]
- Fix goroutine leak happening when harvesters are dynamically stopped. {pull}11263[11263]
- Fix `add_docker_metadata` source matching, using `log.file.path` field now. {pull}11577[11577]
- Add missing Kubernetes metadata fields to Filebeat CoreDNS module, and fix a documentation error. {pull}11591[11591]
- Reduce memory usage if long lines are truncated to fit `max_bytes` limit. The line buffer is copied into a smaller buffer now. This allows the runtime to release unused memory earlier. {pull}11524[11524]
- Fix memory leak in Filebeat pipeline acker. {pull}12063[12063]

*Heartbeat*

- Fix NPE on some monitor configuration errors. {pull}11910[11910]
- Fix NPEs / resource leaks when executing config checks. {pull}11165[11165]

*Journalbeat*

- Use backoff when no new events are found. {pull}11861[11861]

*Metricbeat*

- Add _bucket to histogram metrics in Prometheus Collector {pull}11578[11578]
- Prevent the docker/memory metricset from processing invalid events before container start {pull}11676[11676]
- Change `add_cloud_metadata` processor to not overwrite `cloud` field when it already exist in the event. {pull}11612[11612] {issue}11305[11305]
- Change diskio metrics retrieval method (only for Windows) from wmi query to DeviceIOControl function using the IOCTL_DISK_PERFORMANCE control code {pull}11635[11635]
- Call GetMetricData api per region instead of per instance. {issue}11820[11820] {pull}11882[11882]
- Update documentation with cloudwatch:ListMetrics permission. {pull}11987[11987]
<<<<<<< HEAD
- Check permissions in system socket metricset based on capabilities. {pull}12039[12039]
- Get process information from sockets owned by current user when system socket metricset is run without privileges. {pull}12039[12039]
=======
- Avoid generating hints-based configuration with empty hosts when no exposed port is suitable for the hosts hint. {issue}8264[8264] {pull}12086[12086]
>>>>>>> 2a8ee651

*Packetbeat*

- Prevent duplicate packet loss error messages in HTTP events. {pull}10709[10709]
- Avoid reporting unknown MongoDB opcodes more than once. {pull}10878[10878]

*Winlogbeat*

*Functionbeat*

- Fix function name reference for Kinesis streams in CloudFormation templates {pull}11646[11646]

==== Added

*Affecting all Beats*

- Add an option to append to existing logs rather than always rotate on start. {pull}11953[11953]
- Add `network` condition to processors for matching IP addresses against CIDRs. {pull}10743[10743]
- Add if/then/else support to processors. {pull}10744[10744]
- Add `community_id` processor for computing network flow hashes. {pull}10745[10745]
- Add output test to kafka output {pull}10834[10834]
- Gracefully shut down on SIGHUP {pull}10704[10704]
- New processor: `copy_fields`. {pull}11303[11303]
- Add `error.message` to events when `fail_on_error` is set in `rename` and `copy_fields` processors. {pull}11303[11303]
- New processor: `truncate_fields`. {pull}11297[11297]
- Allow a beat to ship monitoring data directly to an Elasticsearch monitoring clsuter. {pull}9260[9260]
- Updated go-seccomp-bpf library to v1.1.0 which updates syscall lists for Linux v5.0. {pull}NNNN[NNNN]
- Add `add_observer_metadata` processor. {pull}11394[11394]
- Add `decode_csv_fields` processor. {pull}11753[11753]
- Add `convert` processor for converting data types of fields. {issue}8124[8124] {pull}11686[11686]

*Auditbeat*

- Auditd module: Add `event.outcome` and `event.type` for ECS. {pull}11432[11432]
- Package: Enable suse. {pull}11634[11634]
- Add support to the system package dataset for the SUSE OS family. {pull}11634[11634]

*Filebeat*

- Add more info to message logged when a duplicated symlink file is found {pull}10845[10845]
- Add option to configure docker input with paths {pull}10687[10687]
- Add Netflow module to enrich flow events with geoip data. {pull}10877[10877]
- Set `event.category: network_traffic` for Suricata. {pull}10882[10882]
- Add configuration knob for auto-discover hints to control whether log harvesting is enabled for the pod/container. {issue}10811[10811] {pull}10911[10911]
- Change Suricata module pipeline to handle `destination.domain` being set if a reverse DNS processor is used. {issue}10510[10510]
- Add the `network.community_id` flow identifier to field to the IPTables, Suricata, and Zeek modules. {pull}11005[11005]
- New Filebeat coredns module to ingest coredns logs. It supports both native coredns deployment and coredns deployment in kubernetes. {pull}11200[11200]
- New module for Cisco ASA logs. {issue}9200[9200] {pull}11171[11171]
- Added support for Cisco ASA fields to the netflow input. {pull}11201[11201]
- Configurable line terminator. {pull}11015[11015]
- Add Filebeat envoyproxy module. {pull}11700[11700]
- Add apache2(httpd) log path (`/var/log/httpd`) to make apache2 module work out of the box on Redhat-family OSes. {issue}11887[11887] {pull}11888[11888]
- Add support to new MongoDB additional diagnostic information {pull}11952[11952]

*Heartbeat*

- Enable `add_observer_metadata` processor in default config. {pull}11394[11394]

*Journalbeat*

*Metricbeat*

- Add AWS SQS metricset. {pull}10684[10684] {issue}10053[10053]
- Add AWS s3_request metricset. {pull}10949[10949] {issue}10055[10055]
- Add s3_daily_storage metricset. {pull}10940[10940] {issue}10055[10055]
- Add `coredns` metricbeat module. {pull}10585[10585]
- Add SSL support for Metricbeat HTTP server. {pull}11482[11482] {issue}11457[11457]
- The `elasticsearch.index` metricset (with `xpack.enabled: true`) now collects `refresh.external_total_time_in_millis` fields from Elasticsearch. {pull}11616[11616]
- Allow module configurations to have variants {pull}9118[9118]
- Add `timeseries.instance` field calculation. {pull}10293[10293]
- Added new disk states and raid level to the system/raid metricset. {pull}11613[11613]
- Added `path_name` and `start_name` to service metricset on windows module {issue}8364[8364] {pull}11877[11877]
- Add check on object name in the counter path if the instance name is missing {issue}6528[6528] {pull}11878[11878]
- Add AWS cloudwatch metricset. {pull}11798[11798] {issue}11734[11734]
- Add `regions` in aws module config to specify target regions for querying cloudwatch metrics. {issue}11932[11932] {pull}11956[11956]

*Packetbeat*

*Functionbeat*

- New options to configure roles and VPC. {pull}11779[11779]

*Winlogbeat*

- Add support for reading from .evtx files. {issue}4450[4450]

==== Deprecated

*Affecting all Beats*

*Filebeat*

*Heartbeat*

*Journalbeat*

*Metricbeat*

*Packetbeat*

*Winlogbeat*

- Close handle on signalEvent. {pull}9838[9838]

*Functionbeat*

==== Known Issue

*Journalbeat*<|MERGE_RESOLUTION|>--- conflicted
+++ resolved
@@ -106,12 +106,9 @@
 - Change diskio metrics retrieval method (only for Windows) from wmi query to DeviceIOControl function using the IOCTL_DISK_PERFORMANCE control code {pull}11635[11635]
 - Call GetMetricData api per region instead of per instance. {issue}11820[11820] {pull}11882[11882]
 - Update documentation with cloudwatch:ListMetrics permission. {pull}11987[11987]
-<<<<<<< HEAD
 - Check permissions in system socket metricset based on capabilities. {pull}12039[12039]
 - Get process information from sockets owned by current user when system socket metricset is run without privileges. {pull}12039[12039]
-=======
 - Avoid generating hints-based configuration with empty hosts when no exposed port is suitable for the hosts hint. {issue}8264[8264] {pull}12086[12086]
->>>>>>> 2a8ee651
 
 *Packetbeat*
 
