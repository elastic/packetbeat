--- conflicted
+++ resolved
@@ -161,12 +161,9 @@
 - Fix behavior of cgroups path discovery when monitoring the host system from within a container {pull}39627[39627]
 - Fix issue where beats may report incorrect metrics for its own process when running inside a container {pull}39627[39627]
 - Fix for MySQL/Performance - Query failure for MySQL versions below v8.0.1, for performance metric `quantile_95`. {pull}38710[38710]
-<<<<<<< HEAD
 - Fix Prometheus helper text parser to store each metric family type. {pull}39743[39743]
-=======
 - Normalize AWS RDS CPU Utilization values before making the metadata API call. {pull}39664[39664]
 - Fix query logic for temp and non-temp tablespaces in Oracle module. {issue}38051[38051] {pull}39787[39787]
->>>>>>> ffdb3c91
 
 *Osquerybeat*
 
