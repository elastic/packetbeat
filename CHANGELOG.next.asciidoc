// Use these for links to issue and pulls. Note issues and pulls redirect one to
// each other on Github, so don't worry too much on using the right prefix.
:issue: https://github.com/elastic/beats/issues/
:pull: https://github.com/elastic/beats/pull/

=== Beats version HEAD
https://github.com/elastic/beats/compare/v7.0.0-alpha2...master[Check the HEAD diff]

==== Breaking changes

*Affecting all Beats*

- Libbeat: Do not overwrite agent.*, ecs.version, and host.name. {pull}14407[14407]
- Libbeat: Cleanup the x-pack licenser code to use the new license endpoint and the new format. {pull}15091[15091]
- Refactor metadata generator to support adding metadata across resources {pull}14875[14875]
- Remove `AddDockerMetadata` and `AddKubernetesMetadata` processors from the `script` processor. They can still be used as normal processors in the configuration. {issue}16349[16349] {pull}16514[16514]
- Introduce APM libbeat instrumentation, active when running the beat with ELASTIC_APM_ACTIVE=true. {pull}17938[17938]
- Make error message about locked data path actionable. {pull}18667[18667]
- Fix panic with inline SSL when the certificate or key were small than 256 bytes. {pull}23820[23820]
- Remove the deprecated `xpack.monitoring.*` settings. Going forward only `monitoring.*` settings may be used. {issue}9424[9424] {pull}18608[18608]
- Add daemonset.name in pods controlled by DaemonSets {pull}26808[26808], {issue}25816[25816]
- Kubernetes autodiscover fails in node scope if node name cannot be discovered {pull}26947[26947]
- Loading Kibana assets (dashboards, index templates) rely on Saved Object API. So to provide a reliable service, Beats can only import and export dashboards using at least Kibana 7.15. {issue}20672[20672] {pull}27220[27220]

*Auditbeat*

- File integrity dataset (macOS): Replace unnecessary `file.origin.raw` (type keyword) with `file.origin.text` (type `text`). {issue}12423[12423] {pull}15630[15630]
- Change event.kind=error to event.kind=event to comply with ECS. {issue}18870[18870] {pull}20685[20685]

*Filebeat*

- Fix parsing of Elasticsearch node name by `elasticsearch/slowlog` fileset. {pull}14547[14547]
- Improve ECS field mappings in panw module.  event.outcome now only contains success/failure per ECS specification. {issue}16025[16025] {pull}17910[17910]
- Improve ECS categorization field mappings for nginx module. http.request.referrer only populated when nginx sets a value {issue}16174[16174] {pull}17844[17844]
- Improve ECS field mappings in santa module. move hash.sha256 to process.hash.sha256 & move certificate fields to santa.certificate . {issue}16180[16180] {pull}17982[17982]
- Preserve case of http.request.method.  ECS prior to 1.6 specified normalizing to lowercase, which lost information. Affects filesets: apache/access, elasticsearch/audit, iis/access, iis/error, nginx/access, nginx/ingress_controller, aws/elb, suricata/eve, zeek/http. {issue}18154[18154] {pull}18359[18359]
- Adds oauth support for httpjson input. {issue}18415[18415] {pull}18892[18892]
- Adds `split_events_by` option to httpjson input. {pull}19246[19246]
- Adds `date_cursor` option to httpjson input. {pull}19483[19483]
- Adds Gsuite module with SAML support. {pull}19329[19329]
- Adds Gsuite User Accounts support. {pull}19329[19329]
- Adds Gsuite Login audit support. {pull}19702[19702]
- Adds Gsuite Admin support. {pull}19769[19769]
- Adds Gsuite Drive support. {pull}19704[19704]
- Adds Gsuite Groups support. {pull}19725[19725]
- Disable the option of running --machine-learning on its own. {pull}20241[20241]
- Fix PANW field spelling "veredict" to "verdict" on event.action {pull}18808[18808]
- Add support for GMT timezone offsets in `decode_cef`. {pull}20993[20993]
- Release Filebeat Stack Monitoring modules as GA {pull}26226[26226]
- Remove all alias fields pointing to ECS fields from modules. This affects the Suricata and Traefik modules. {issue}10535[10535] {pull}26627[26627]
- Add option for S3 input to work without SQS notification {issue}18205[18205] {pull}27332[27332]

*Heartbeat*
- Remove long deprecated `watch_poll` functionality. {pull}27166[27166]
- Fix inconsistency in `event.dataset` values between heartbeat and fleet by always setting this value to the monitor type / fleet dataset. {pull}27535[27535]

*Journalbeat*

- Improve parsing of syslog.pid in journalbeat to strip the username when present {pull}16116[16116]


*Metricbeat*

- Add new dashboard for VSphere host cluster and virtual machine {pull}14135[14135]
- kubernetes.container.cpu.limit.cores and kubernetes.container.cpu.requests.cores are now floats. {issue}11975[11975]
- Fix ECS compliance of user.id field in system/users  metricset {pull}19019[19019]
- Remove "invalid zero" metrics on Windows and Darwin, don't report linux-only memory and diskio metrics when running under agent. {pull}21457[21457]
- Fix Elasticsearch jvm.gc.collectors.old being exposed as young {issue}19636[19636] {pull}26616[26616]
- Added `statsd.mappings` configuration for Statsd module {pull}26220[26220]
- Added Airflow lightweight module {pull}26220[26220]
- Add state_job metricset to Kubernetes module{pull}26479[26479]
- Bump AWS SDK version to v0.24.0 for WebIdentity authentication flow {issue}19393[19393] {pull}27126[27126]
- Add Linux pressure metricset {pull}27355[27355]
- Add support for kube-state-metrics v2.0.0 {pull}27552[27552]

*Packetbeat*

- Added redact_headers configuration option, to allow HTTP request headers to be redacted whilst keeping the header field included in the beat. {pull}15353[15353]
- Add dns.question.subdomain and dns.question.top_level_domain fields. {pull}14578[14578]

*Winlogbeat*

- Add support to Sysmon file delete events (event ID 23). {issue}18094[18094]
- Improve ECS field mappings in Sysmon module. `related.hash`, `related.ip`, and `related.user` are now populated. {issue}18364[18364]
- Improve ECS field mappings in Sysmon module. Hashes are now also populated to the corresponding `process.hash`, `process.pe.imphash`, `file.hash`, or `file.pe.imphash`. {issue}18364[18364]
- Improve ECS field mappings in Sysmon module. `file.name`, `file.directory`, and `file.extension` are now populated. {issue}18364[18364]
- Improve ECS field mappings in Sysmon module. `rule.name` is populated for all events when present. {issue}18364[18364]
- Add Powershell module. Support for event ID's: `400`, `403`, `600`, `800`, `4103`, `4014`, `4105`, `4106`. {issue}16262[16262] {pull}18526[18526]
- Fix Powershell processing of downgraded engine events. {pull}18966[18966]
- Fix unprefixed fields in `fields.yml` for Powershell module {issue}18984[18984]

*Functionbeat*


==== Bugfixes

*Affecting all Beats*

- Fix a race condition with the Kafka pipeline client, it is possible that `Close()` get called before `Connect()` . {issue}11945[11945]
- Allow users to configure only `cluster_uuid` setting under `monitoring` namespace. {pull}14338[14338]
- Update replicaset group to apps/v1 {pull}15854[15802]
- Fix missing output in dockerlogbeat {pull}15719[15719]
- Do not load dashboards where not available. {pull}15802[15802]
- Remove superfluous use of number_of_routing_shards setting from the default template. {pull}16038[16038]
- Fix index names for indexing not always guaranteed to be lower case. {pull}16081[16081]
- Fix loading processors from annotation hints. {pull}16348[16348]
- Add `ssl.ca_sha256` option to the supported TLS option, this allow to check that a specific certificate is used as part of the verified chain. {issue}15717[15717]
- Fix `NewContainerMetadataEnricher` to use default config for kubernetes module. {pull}16857[16857]
- Improve some logging messages for add_kubernetes_metadata processor {pull}16866{16866}
- Do not rotate log files on startup when interval is configured and rotateonstartup is disabled. {pull}17613[17613]
- Fix `setup.dashboards.index` setting not working. {pull}17749[17749]
- Fix goroutine leak and Elasticsearch output file descriptor leak when output reloading is in use. {issue}10491[10491] {pull}17381[17381]
- Fix Elasticsearch license endpoint URL referenced in error message. {issue}17880[17880] {pull}18030[18030]
- Change `decode_json_fields` processor, to merge parsed json objects with existing objects in the event instead of fully replacing them. {pull}17958[17958]
- Gives monitoring reporter hosts, if configured, total precedence over corresponding output hosts. {issue}17937[17937] {pull}17991[17991]
- [Autodiscover] Check if runner is already running before starting again. {pull}18564[18564]
- Fix `keystore add` hanging under Windows. {issue}18649[18649] {pull}18654[18654]
- Fix regression in `add_kubernetes_metadata`, so configured `indexers` and `matchers` are used if defaults are not disabled. {issue}18481[18481] {pull}18818[18818]
- Fix the `translate_sid` processor's handling of unconfigured target fields. {issue}18990[18990] {pull}18991[18991]
- Fixed a service restart failure under Windows. {issue}18914[18914] {pull}18916[18916]
- Fix metrics hints builder to avoid wrong container metadata usage when port is not exposed {pull}18979[18979]
- Server-side TLS config now validates certificate and key are both specified {pull}19584[19584]
- Fix terminating pod autodiscover issue. {pull}20084[20084]
- Fix seccomp policy for calls to `chmod` and `chown`. {pull}20054[20054]
- Output errors when Kibana index pattern setup fails. {pull}20121[20121]
- Fix issue in autodiscover that kept inputs stopped after config updates. {pull}20305[20305]
- Add service resource in k8s cluster role. {pull}20546[20546]
- [Metricbeat][Kubernetes] Change cluster_ip field from ip to keyword. {pull}20571[20571]
- The `o365input` and `o365` module now recover from an authentication problem or other fatal errors, instead of terminating. {pull}21258[21258]
- Improve `perfmon` metricset performance. {pull}26886[26886]
- Preserve annotations in a kubernetes namespace metadata {pull}27045[27045]
- Allow conditional processing in `decode_xml` and `decode_xml_wineventlog`. {pull}27159[27159]
- Fix build constraint that caused issues with doc builds. {pull}27381[27381]
- Do not try to load ILM policy if `check_exists` is `false`. {pull}27508[27508] {issue}26322[26322]
<<<<<<< HEAD
=======
- Fix bug with cgroups hierarchy override path in cgroups {pull}27620[27620]
>>>>>>> c383b2b0
- Beat `setup kibana` command may use the elasticsearch API key defined in `output.elasticsearch.api_key`. {issue}24015[24015] {pull}27540[27540]

*Auditbeat*

- system/socket: Fixed compatibility issue with kernel 5.x. {pull}15771[15771]
- system/package: Fix parsing of Installed-Size field of DEB packages. {issue}16661[16661] {pull}17188[17188]
- system module: Fix panic during initialisation when /proc/stat can't be read. {pull}17569[17569]
- system/package: Fix an error that can occur while trying to persist package metadata. {issue}18536[18536] {pull}18887[18887]
- system/socket: Fix dataset using 100% CPU and becoming unresponsive in some scenarios. {pull}19033[19033] {pull}19764[19764]
- system/socket: Fixed tracking of long-running connections. {pull}19033[19033]

*Filebeat*

- cisco/asa fileset: Fix parsing of 302021 message code. {pull}14519[14519]
- Fix filebeat azure dashboards, event category should be `Alert`. {pull}14668[14668]
- Fixed dashboard for Cisco ASA Firewall. {issue}15420[15420] {pull}15553[15553]
- Fix s3 input with cloudtrail fileset reading json file. {issue}16374[16374] {pull}16441[16441]
- Add queue_url definition in manifest file for aws module. {pull}16640{16640}
- Fixed various Cisco FTD parsing issues. {issue}16863[16863] {pull}16889[16889]
- Fix default index pattern in IBM MQ filebeat dashboard. {pull}17146[17146]
- Fix `elasticsearch.gc` fileset to not collect _all_ logs when Elasticsearch is running in Docker. {issue}13164[13164] {issue}16583[16583] {pull}17164[17164]
- Fixed a mapping exception when ingesting CEF logs that used the spriv or dpriv extensions. {issue}17216[17216] {pull}17220[17220]
- Fixed a mapping exception when ingesting Logstash plain logs (7.4+) with pipeline ids containing non alphanumeric chars. {issue}17242[17242] {pull}17243[17243]
- Fixed MySQL slowlog module causing "regular expression has redundant nested repeat operator" warning in Elasticsearch. {issue}17086[17086] {pull}17156[17156]
- CEF: Fixed decoding errors caused by trailing spaces in messages. {pull}17253[17253]
- Fixed activemq module causing "regular expression has redundant nested repeat operator" warning in Elasticsearch. {pull}17428[17428]
- Fix issue 17734 to retry on rate-limit error in the Filebeat httpjson input. {issue}17734[17734] {pull}17735[17735]
- Remove migrationVersion map 7.7.0 reference from Kibana dashboard file to fix backward compatibility issues. {pull}17425[17425]
- Fixed `cloudfoundry.access` to have the correct `cloudfoundry.app.id` contents. {pull}17847[17847]
- Fixing `ingress_controller.` fields to be of type keyword instead of text. {issue}17834[17834]
- Fixed typo in log message. {pull}17897[17897]
- Unescape file name from SQS message. {pull}18370[18370]
- Improve cisco asa and ftd pipelines' failure handler to avoid mapping temporary fields. {issue}18391[18391] {pull}18392[18392]
- Fix source.address not being set for nginx ingress_controller {pull}18511[18511]
- Fix PANW module wrong mappings for bytes and packets counters. {issue}18522[18522] {pull}18525[18525]
- Fixed ingestion of some Cisco ASA and FTD messages when a hostname was used instead of an IP for NAT fields. {issue}14034[14034] {pull}18376[18376]
- Fix `o365.audit` failing to ingest events when ip address is surrounded by square brackets. {issue}18587[18587] {pull}18591[18591]
- Fix `o365` module ignoring `var.api` settings. {pull}18948[18948]
- Fix improper nesting of session_issuer object in aws cloudtrail fileset. {issue}18894[18894] {pull}18915[18915]
- Fix Cisco ASA ASA 3020** and 106023 messages {pull}17964[17964]
- Add missing `default_field: false` to aws filesets fields.yml. {pull}19568[19568]
- Fix bug with empty filter values in system/service {pull}19812[19812]
- Fix S3 input to trim delimiter /n from each log line. {pull}19972[19972]
- Fix s3 input parsing json file without expand_event_list_from_field. {issue}19902[19902] {pull}19962[19962]
- Fix s3 input parsing json file without expand_event_list_from_field. {issue}19902[19902] {pull}19962[19962] {pull}20370[20370]
- Fix millisecond timestamp normalization issues in CrowdStrike module {issue}20035[20035], {pull}20138[20138]
- Fix support for message code 106100 in Cisco ASA and FTD. {issue}19350[19350] {pull}20245[20245]
- Fix event.outcome logic for azure/siginlogs fileset {pull}20254[20254]
- Fix `fortinet` setting `event.timezone` to the system one when no `tz` field present {pull}20273[20273]
- Fix `okta` geoip lookup in pipeline for `destination.ip` {pull}20454[20454]
- Fix mapping exception in the `googlecloud/audit` dataset pipeline. {issue}18465[18465] {pull}20465[20465]
- Fix `cisco` asa and ftd parsing of messages 106102 and 106103. {pull}20469[20469]
- Fix event.kind for system/syslog pipeline {issue}20365[20365] {pull}20390[20390]
- Fix event.type for zeek/ssl and duplicate event.category for zeek/connection {pull}20696[20696]
- Add json body check for sqs message. {pull}21727[21727]
- Drop aws.vpcflow.pkt_srcaddr and aws.vpcflow.pkt_dstaddr when equal to "-". {pull}22721[22721] {issue}22716[22716]
- Improve Cisco ASA/FTD parsing of messages - better support for identity FW messages. Change network.bytes, source.bytes, and destination.bytes to long from integer since value can exceed integer capacity.  Add descriptions for various processors for easier pipeline editing in Kibana UI. {pull}23766[23766]
- Convert the o365 module's `client.port` and `source.port` to numbers (from strings) in events. {pull}22939[22939]
- Fix gcp/vpcflow module error where input type was defaulting to file. {pull}24719[24719]
- Fix s3 input when there is a blank line in the log file. {pull}25357[25357]
- Fixes the Snyk module to work with the new API changes. {pull}27358[27358]
- Fixes a bug in `http_endpoint` that caused numbers encoded as strings. {issue}27382[27382] {pull}27480[27480]
- Update indentation for azure filebeat configuration. {pull}26604[26604]
- Auditd: Fix Top Exec Commands dashboard visualization. {pull}27638[27638]

*Heartbeat*

- Fixed excessive memory usage introduced in 7.5 due to over-allocating memory for HTTP checks. {pull}15639[15639]
- Fixed scheduler shutdown issues which would in rare situations cause a panic due to semaphore misuse. {pull}16397[16397]
- Fixed TCP TLS checks to properly validate hostnames, this broke in 7.x and only worked for IP SANs. {pull}17549[17549]

*Journalbeat*


*Metricbeat*

- Fix checking tagsFilter using length in cloudwatch metricset. {pull}14525[14525]
- Fixed bug with `elasticsearch/cluster_stats` metricset not recording license expiration date correctly. {issue}14541[14541] {pull}14591[14591]
- Log bulk failures from bulk API requests to monitoring cluster. {issue}14303[14303] {pull}14356[14356]
- Fixed bug with `elasticsearch/cluster_stats` metricset not recording license ID in the correct field. {pull}14592[14592]
- Fix skipping protocol scheme by light modules. {pull}16205[pull]
- Made `logstash-xpack` module once again have parity with internally-collected Logstash monitoring data. {pull}16198[16198]
- Revert changes in `docker` module: add size flag to docker.container. {pull}16600[16600]
- Fix detection and logging of some error cases with light modules. {pull}14706[14706]
- Dynamically choose a method for the system/service metricset to support older linux distros. {pull}16902[16902]
- Reduce memory usage in `elasticsearch/index` metricset. {issue}16503[16503] {pull}16538[16538]
- Fix issue in Jolokia module when mbean contains multiple quoted properties. {issue}17375[17375] {pull}17374[17374]
- Further revise check for bad data in docker/memory. {pull}17400[17400]
- Fix how we filter services by name in system/service {pull}17400[17400]
- Fix cloudwatch metricset missing tags collection. {issue}17419[17419] {pull}17424[17424]
- check if cpuOptions field is nil in DescribeInstances output in ec2 metricset. {pull}17418[17418]
- Fix aws.s3.bucket.name terms_field in s3 overview dashboard. {pull}17542[17542]
- Fix Unix socket path in memcached. {pull}17512[17512]
- Fix azure storage dashboards. {pull}17590[17590]
- Metricbeat no longer needs to be started strictly after Logstash for `logstash-xpack` module to report correct data. {issue}17261[17261] {pull}17497[17497]
- Fix pubsub metricset to collect all GA stage metrics from gcp stackdriver. {issue}17154[17154] {pull}17600[17600]
- Add privileged option so as mb to access data dir in Openshift. {pull}17606[17606]
- Fix "ID" event generator of Google Cloud module {issue}17160[17160] {pull}17608[17608]
- Add privileged option for Auditbeat in Openshift {pull}17637[17637]
- Fix storage metricset to allow config without region/zone. {issue}17623[17623] {pull}17624[17624]
- Fix overflow on Prometheus rates when new buckets are added on the go. {pull}17753[17753]
- Add a switch to the driver definition on SQL module to use pretty names {pull}17378[17378]
- Remove specific win32 api errors from events in perfmon. {issue}18292[18292] {pull}18361[18361]
- Remove required for region/zone and make stackdriver a metricset in googlecloud. {issue}16785[16785] {pull}18398[18398]
- Fix application_pool metricset after pdh changes. {pull}18477[18477]
- Fix tags_filter for cloudwatch metricset in aws. {pull}18524[18524]
- Fix panic on `metricbeat test modules` when modules are configured in `metricbeat.modules`. {issue}18789[18789] {pull}18797[18797]
- Fix getting gcp compute instance metadata with partial zone/region in config. {pull}18757[18757]
- Add missing network.sent_packets_count metric into compute metricset in googlecloud module. {pull}18802[18802]
- Fix compute and pubsub dashboard for googlecloud module. {issue}18962[18962] {pull}18980[18980]
- Fix crash on vsphere module when Host information is not available. {issue}18996[18996] {pull}19078[19078]
- Fix incorrect usage of hints builder when exposed port is a substring of the hint {pull}19052[19052]
- Stop counterCache only when already started {pull}19103[19103]
- Remove dedot for tag values in aws module. {issue}19112[19112] {pull}19221[19221]
- Fix mapping of service start type in the service metricset, windows module. {pull}19551[19551]
- Fix SQL module mapping NULL values as string {pull}18955[18955] {issue}18898[18898
- Modify doc for app_insights metricset to contain example of config. {pull}20185[20185]
- Add required option for `metrics` in app_insights. {pull}20406[20406]
- Groups same timestamp metric values to one event in the app_insights metricset. {pull}20403[20403]
- Add support for azure light metricset app_stats. {pull}20639[20639]
- Fix remote_write flaky test. {pull}21173[21173]
- Remove io.time from windows {pull}22237[22237]
- Fix `logstash` module when `xpack.enabled: true` is set from emitting redundant events. {pull}22808[22808]
- Change vsphere.datastore.capacity.used.pct value to betweeen 0 and 1. {pull}23148[23148]
- Allow metric prefix override per service in gcp module. {pull}26960[26960]
- Change `server_status_path` default setting to `nginx_status` for the `nginx` module. {pull}26642[26642]
- Fix cloudwatch metricset collecting duplicate data points. {pull}27327[27327]
- Fix cloudwatch metricset collecting duplicate data points. {pull}27248[27248]
- Fix flaky test TestAddCounterInvalidArgWhenQueryClosed. {issue}27312[27312] {pull}27313[27313]
- Add percent formatters to system/process {pull}27374[27374]
- Fix instance machineType reporting in compute metricset of GCP module {pull}27363[27363]
- Update metrics configuration and dashboards after changes in the Azure Monitor {pull}27520[27520]

*Packetbeat*


*Winlogbeat*

- Fix an issue with message template caching in the `wineventlog-experimental` API implementation. {pull}26826[26826]

*Functionbeat*


*Elastic Logging Plugin*


==== Added

*Affecting all Beats*

- Decouple Debug logging from fail_on_error logic for rename, copy, truncate processors {pull}12451[12451]
- Allow a beat to ship monitoring data directly to an Elasticsearch monitoring cluster. {pull}9260[9260]
- Updated go-seccomp-bpf library to v1.1.0 which updates syscall lists for Linux v5.0. {pull}11394[11394]
- add_host_metadata is no GA. {pull}13148[13148]
- Ensure that init containers are no longer tailed after they stop {pull}14394[14394]
- Fingerprint processor adds a new xxhash hashing algorithm {pull}15418[15418]
- Add configuration for APM instrumentation and expose the tracer trough the Beat object. {pull}17938[17938]
- Include network information by default on add_host_metadata and add_observer_metadata. {issue}15347[15347] {pull}16077[16077]
- Add `aws_ec2` provider for autodiscover. {issue}12518[12518] {pull}14823[14823]
- Add support for multiple password in redis output. {issue}16058[16058] {pull}16206[16206]
- Add support for Histogram type in fields.yml {pull}16570[16570]
- Remove experimental flag from `setup.template.append_fields` {pull}16576[16576]
- Add support for kubernetes provider to recognize namespace level defaults {pull}16321[16321]
- Add capability of enrich `container.id` with process id in `add_process_metadata` processor {pull}15947[15947]
- Update documentation for system.process.memory fields to include clarification on Windows os's. {pull}17268[17268]
- Add `urldecode` processor to for decoding URL-encoded fields. {pull}17505[17505]
- Add keystore support for autodiscover static configurations. {pull]16306[16306]
- When using the `decode_json_fields` processor, decoded fields are now deep-merged into existing event. {pull}17958[17958]
- Add keystore support for autodiscover static configurations. {pull]16306[16306]
- Add TLS support to Kerberos authentication in Elasticsearch. {pull}18607[18607]
- Add support for multiple sets of hints on autodiscover {pull}18883[18883]
- Add a configurable delay between retries when an app metadata cannot be retrieved by `add_cloudfoundry_metadata`. {pull}19181[19181]
- Added the `max_cached_sessions` option to the script processor. {pull}19562[19562]
- Set index.max_docvalue_fields_search in index template to increase value to 200 fields. {issue}20215[20215]
- Add capability of enriching process metadata with contianer id also for non-privileged containers in `add_process_metadata` processor. {pull}19767[19767]
- Add replace_fields config option in add_host_metadata for replacing host fields. {pull}20490[20490] {issue}20464[20464]
- Add option to select the type of index template to load: legacy, component, index. {pull}21212[21212]
- Add proxy support for AWS functions. {pull}26832[26832]
- Added policies to the elasticsearch output for non indexible events {pull}26952[26952]
- Add `logging.metrics.namespaces` config option to control what metric groups are reported in logs. {pull}25727[25727]
- Add sha256 digests to RPM packages. {issue}23670[23670]
- Add new 'offline' docker image for Elastic Agent. {pull}27052[27052]
- Add cgroups V2 support {pull}27242[27242]
- update ECS field definitions to ECS 1.11.0. {pull}27107[27107]
- The disk queue is now GA. {pull}27515[27515]
- Allow non-padded base64 data to be decoded by decode_base64_field {pull}27311[27311], {issue}27021[27021]

*Auditbeat*

- Reference kubernetes manifests include configuration for auditd and enrichment with kubernetes metadata. {pull}17431[17431]
- Reference kubernetes manifests mount data directory from the host, so data persist between executions in the same node. {pull}17429[17429]
- Log to stderr when running using reference kubernetes manifests. {pull}17443[174443]
- Fix syscall kprobe arguments for 32-bit systems in socket module. {pull}17500[17500]
- Add ECS categorization info for auditd module {pull}18596[18596]

*Filebeat*

- `container` and `docker` inputs now support reading of labels and env vars written by docker JSON file logging driver. {issue}8358[8358]
- Add `index` option to all inputs to directly set a per-input index value. {pull}14010[14010]
- Add ECS tls fields to zeek:smtp,rdp,ssl and aws:s3access,elb {issue}15757[15757] {pull}15935[15936]
- Add ingress nginx controller fileset {pull}16197[16197]
- move create-[module,fileset,fields] to mage and enable in x-pack/filebeat {pull}15836[15836]
- Work on e2e ACK's for the azure-eventhub input {issue}15671[15671] {pull}16215[16215]
- Add a TLS test and more debug output to httpjson input {pull}16315[16315]
- Add an SSL config example in config.yml for filebeat MISP module. {pull}16320[16320]
- Improve ECS categorization, container & process field mappings in auditd module. {issue}16153[16153] {pull}16280[16280]
- Add cloudwatch fileset and ec2 fileset in aws module. {issue}13716[13716] {pull}16579[16579]
- Improve the decode_cef processor by reducing the number of memory allocations. {pull}16587[16587]
- Add custom string mapping to CEF module to support Forcepoint NGFW {issue}14663[14663] {pull}15910[15910]
- Add ECS related fields to CEF module {issue}16157[16157] {pull}16338[16338]
- Improve ECS categorization, host field mappings in elasticsearch module. {issue}16160[16160] {pull}16469[16469]
- Add pattern for Cisco ASA / FTD Message 734001 {issue}16212[16212] {pull}16612[16612]
- Added new module `o365` for ingesting Office 365 management activity API events. {issue}16196[16196] {pull}16386[16386]
- Add Filebeat Okta module. {pull}16362[16362]
- Add source field in k8s events {pull}17209[17209]
- Improve AWS cloudtrail field mappings {issue}16086[16086] {issue}16110[16110] {pull}17155[17155]
- Added new module `crowdstrike` for ingesting Crowdstrike Falcon streaming API endpoint event data. {pull}16988[16988]
- Move azure-eventhub input to GA. {issue}15671[15671] {pull}17313[17313]
- Added documentation for running Filebeat in Cloud Foundry. {pull}17275[17275]
- Added access_key_id, secret_access_key and session_token into aws module config. {pull}17456[17456]
- Release Google Cloud module as GA. {pull}17511[17511]
- Update filebeat httpjson input to support pagination via Header and Okta module. {pull}16354[16354]
- Added new Checkpoint Syslog filebeat module. {pull}17682[17682]
- Added Unix stream socket support as an input source and a syslog input source. {pull}17492[17492]
- Added new Fortigate Syslog filebeat module. {pull}17890[17890]
- Change the `json.*` input settings implementation to merge parsed json objects with existing objects in the event instead of fully replacing them. {pull}17958[17958]
- Added http_endpoint input{pull}18298[18298]
- Add support for array parsing in azure-eventhub input. {pull}18585[18585]
- Added `observer.vendor`, `observer.product`, and `observer.type` to PANW module events. {pull}18223[18223]
- Improve ECS categorization field mappings in coredns module. {issue}16159[16159] {pull}18424[18424]
- Improve ECS categorization field mappings in envoyproxy module. {issue}16161[16161] {pull}18395[18395]
- Improve ECS categorization field mappings in cisco module. {issue}16028[16028] {pull}18537[18537]
- Add geoip AS lookup & improve ECS categorization in aws cloudtrail fileset. {issue}18644[18644] {pull}18958[18958]
- Improved performance of PANW sample dashboards. {issue}19031[19031] {pull}19032[19032]
- Add support for v1 consumer API in Cloud Foundry input, use it by default. {pull}19125[19125]
- Add new mode to multiline reader to aggregate constant number of lines {pull}18352[18352]
- Changed the panw module to pass through (rather than drop) message types other than threat and traffic. {issue}16815[16815] {pull}19375[19375]
- Improve ECS categorization field mappings in traefik module. {issue}16183[16183] {pull}19379[19379]
- Improve ECS categorization field mappings in azure module. {issue}16155[16155] {pull}19376[19376]
- Add text & flattened versions of fields with unknown subfields in aws cloudtrail fileset. {issue}18866[18866] {pull}19121[19121]
- Added Microsoft Defender ATP Module. {issue}17997[17997] {pull}19197[19197]
- Add experimental dataset tomcat/log for Apache TomCat logs {pull}19713[19713]
- Add experimental dataset netscout/sightline for Netscout Arbor Sightline logs {pull}19713[19713]
- Add experimental dataset barracuda/waf for Barracuda Web Application Firewall logs {pull}19713[19713]
- Add experimental dataset f5/bigipapm for F5 Big-IP Access Policy Manager logs {pull}19713[19713]
- Add experimental dataset bluecoat/director for Bluecoat Director logs {pull}19713[19713]
- Add experimental dataset cisco/nexus for Cisco Nexus logs {pull}19713[19713]
- Add experimental dataset citrix/virtualapps for Citrix Virtual Apps logs {pull}19713[19713]
- Add experimental dataset cylance/protect for Cylance Protect logs {pull}19713[19713]
- Add experimental dataset fortinet/clientendpoint for Fortinet FortiClient Endpoint Protection logs {pull}19713[19713]
- Add experimental dataset imperva/securesphere for Imperva Secure Sphere logs {pull}19713[19713]
- Add experimental dataset infoblox/nios for Infoblox Network Identity Operating System logs {pull}19713[19713]
- Add experimental dataset juniper/junos for Juniper Junos OS logs {pull}19713[19713]
- Add experimental dataset kaspersky/av for Kaspersky Anti-Virus logs {pull}19713[19713]
- Add experimental dataset microsoft/dhcp for Microsoft DHCP Server logs {pull}19713[19713]
- Add experimental dataset tenable/nessus_security for Tenable Nessus Security Scanner logs {pull}19713[19713]
- Add experimental dataset rapid7/nexpose for Rapid7 Nexpose logs {pull}19713[19713]
- Add experimental dataset radware/defensepro for Radware DefensePro logs {pull}19713[19713]
- Add experimental dataset sonicwall/firewall for Sonicwall Firewalls logs {pull}19713[19713]
- Add experimental dataset squid/log for Squid Proxy Server logs {pull}19713[19713]
- Add experimental dataset zscaler/zia for Zscaler Internet Access logs {pull}19713[19713]
- Add event.ingested for CrowdStrike module {pull}20138[20138]
- Add support for additional fields and FirewallMatchEvent type events in CrowdStrike module {pull}20138[20138]
- Add event.ingested to all Filebeat modules. {pull}20386[20386]
- Add event.ingested for Suricata module {pull}20220[20220]
- Add support for custom header and headersecret for filebeat http_endpoint input {pull}20435[20435]
- Convert httpjson to v2 input {pull}20226[20226]
- Add event.ingested to all Filebeat modules. {pull}20386[20386]
- Added new properties field support for event.outcome in azure module {pull}20998[20998]
- Add type and sub_type to panw panos fileset {pull}20912[20912]
- Add related.hosts ecs field to all modules {pull}21160[21160]
- Keep cursor state between httpjson input restarts {pull}20751[20751]
- New juniper.srx dataset for Juniper SRX logs. {pull}20017[20017]
- Added DNS response IP addresses to `related.ip` in Suricata module. {pull}22291[22291]
- Added support for first_event context in filebeat httpjson input {pull}23437[23437]
- Added feature to modules to adapt Ingest Node pipelines for compatibility with older Elasticsearch versions by
- Upgrade panw module to ecs 1.8 {issue}23118[23118] {pull}23931[23931]
- Upgrade juniper/srx to ecs 1.8.0. {issue}23118[23118] {pull}23936[23936]
- Upgrade okta to ecs 1.8.0 and move js processor to ingest pipeline {issue}23118[23118] {pull}23929[23929]
- Update zoom module to ECS 1.8. {pull}23904[23904] {issue}23118[23118]
- Support X-Forwarder-For in IIS logs. {pull}19142[192142]
- Add support for logs generated by servers configured with `log_statement` and `log_duration` in PostgreSQL module. {pull}24607[24607]
- Added fifteen new message IDs to Cisco ASA/FTD pipeline. {pull}24744[24744]
- Added NTP fileset to Zeek module {pull}24224[24224]
- Add `proxy_url` config for httpjson v2 input. {issue}24615[24615] {pull}24662[24662]
- Change `okta.target` to `flattened` field type.  {issue}24354[24354] {pull}24636[24636]
- Added `http.request.id` to `nginx/ingress_controller` and `elasticsearch/audit`. {pull}24994[24994]
- Add `awsfargate` module to collect container logs from Amazon ECS on Fargate. {pull}25041[25041]
- New module `cyberarkpas` for CyberArk Privileged Access Security audit logs. {pull}24803[24803]
- Add `uri_parts` processor to Apache, Nginx, IIS, Traefik, S3Access, Cisco, F5, Fortinet, Google Workspace, Imperva, Microsoft, Netscout, O365, Sophos, Squid, Suricata, Zeek, Zia, Zoom, and ZScaler modules ingest pipelines. {issue}19088[19088] {pull}24699[24699]
- New module `zookeeper` for Zookeeper service and audit logs {issue}25061[25061] {pull}25128[25128]
- Add parsing for `haproxy.http.request.raw_request_line` field  {issue}25480[25480] {pull}25482[25482]
- Mark `filestream` input beta. {pull}25560[25560]
- Update PanOS module to parse Global Protect & User ID logs. {issue}24722[24722] {issue}24724[24724] {pull}24927[24927]
- Add HMAC signature validation support for http_endpoint input. {pull}24918[24918]
- Add new grok pattern for iptables module for Ubiquiti UDM {issue}25615[25615] {pull}25616[25616]
- Add multiline support to aws-s3 input. {issue}25249[25249] {pull}25710[25710] {pull}25873[25873]
- Add monitoring metrics to the `aws-s3` input. {pull}25711[25711]
- Added `network.direction` fields to Zeek and Suricata modules using the `add_network_direction` processor {pull}24620[24620]
- Add Content-Type override to aws-s3 input. {issue}25697[25697] {pull}25772[25772]
- In Cisco Umbrella fileset add users from cisco.umbrella.identities to related.user. {pull}25776[25776]
- Add fingerprint processor to generate fixed ids for `google_workspace` events. {pull}25841[25841]
- Update PanOS module to parse HIP Match logs. {issue}24350[24350] {pull}25686[25686]
- Support MongoDB 4.4 in filebeat's MongoDB module. {issue}20501[20501] {pull}24774[24774]
- Enhance GCP module to populate orchestrator.* fields for GKE / K8S logs {pull}25368[25368]
- Add log_group_name_prefix config into aws-cloudwatch input. {pull}26187[26187]
- Move Filebeat azure module to GA. {pull}26114[26114] {pull}26168[26168]
- Make `filestream` input GA. {pull}26127[26127]
- http_endpoint: Support multiple documents in a single request by POSTing an array or NDJSON format. {pull}25764[25764]
- Add new `parser` to `filestream` input: `container`. {pull}26115[26115]
- Add support for ISO8601 timestamps in Zeek fileset {pull}25564[25564]
- Add possibility to include headers in resulting docs and preserve the original event in http_endpoint input {pull}26279[26279]
- Add `preserve_original_event` option to `o365audit` input. {pull}26273[26273]
- Add `log.flags` to events created by the `aws-s3` input. {pull}26267[26267]
- Add `include_s3_metadata` config option to the `aws-s3` input for including object metadata in events. {pull}26267[26267]
- RFC 5424 and UNIX socket support in the Syslog input are now GA {pull}26293[26293]
- Update grok patterns for HA Proxy module {issue}25827[25827] {pull}25835[25835]
- Update PanOS module's date processor formats to parse `strict_date_optional_time_nanos`. {issue}26033[26033] {pull}26158[26158]
- Update Okta module to parse additional fields to `okta.debug_context.debug_data`. {issue}25689[25689] {pull}25818[25818]
- Added dataset `anomalithreatstream` to the `threatintel` module to ingest indicators from Anomali ThreatStream {pull}26350[26350]

- Add support for `copytruncate` method when rotating input logs with an external tool in `filestream` input. {pull}23457[23457]
- Add `uri_parts` and `user_agent` ingest processors to `aws.elb` module. {issue}26435[26435] {pull}26441[26441]
- Added dataset `recordedfuture` to the `threatintel` module to ingest indicators from Recorded Future Connect API {pull}26481[26481]
- Update `fortinet` ingest pipelines. {issue}22136[22136] {issue}25254[25254] {pull}24816[24816]
- Use default add_locale for fortinet.firewall {issue}20300[20300] {pull}26524[26524]
- Add new template functions and `value_type` parameter to `httpjson` transforms. {pull}26847[26847]
- Add support to merge registry updates in the filestream input across multiple ACKed batches in case of backpressure in the registry or disk. {pull}25976[25976]
- Add support to `decode_cef` for MAC addresses that do not contain separator characters. {issue}27050[27050] {pull}27109[27109]
- Update Elasticsearch module's ingest pipeline for parsing new deprecation logs {issue}26857[26857] {pull}26880[26880]
- Add new `hmac` template function for httpjson input {pull}27168[27168]
- Update `tags` and `threatintel.indicator.provider` fields in `threatintel.anomali` ingest pipeline {issue}24746[24746] {pull}27141[27141]
- Move AWS module and filesets to GA. {pull}27428[27428]
- update ecs.version to ECS 1.11.0. {pull}27107[27107]

*Heartbeat*

- Bundle synthetics deps with heartbeat docker image. {pull}23274[23274]

*Journalbeat*

*Metricbeat*

- Move the windows pdh implementation from perfmon to a shared location in order for future modules/metricsets to make use of. {pull}15503[15503]
- Add DynamoDB AWS Metricbeat light module {pull}15097[15097]
- Add IBM MQ light-weight Metricbeat module {pull}15301[15301]
- Add mixer metricset for Istio Metricbeat module {pull}15696[15696]
- Add mesh metricset for Istio Metricbeat module{pull}15535[15535]
- Add pilot metricset for Istio Metricbeat module {pull}15761[15761]
- Add galley metricset for Istio Metricbeat module {pull}15857[15857]
- Add `key/value` mode for SQL module. {issue}15770[15770] {pull]15845[15845]
- Add support for Unix socket in Memcached metricbeat module. {issue}13685[13685] {pull}15822[15822]
- Add `up` metric to prometheus metrics collected from host {pull}15948[15948]
- Add citadel metricset for Istio Metricbeat module {pull}15990[15990]
- Add collecting AuroraDB metrics in rds metricset. {issue}14142[14142] {pull}16004[16004]
- Add database_account azure metricset. {issue}15758[15758]
- Add Load Balancing metricset to GCP {pull}15559[15559]
- Add OpenMetrics Metricbeat module {pull}16596[16596]
- Add system/users metricset as beta {pull}16569[16569]
- Add additional cgroup fields to docker/diskio{pull}16638[16638]
- Add Prometheus remote write endpoint {pull}16609[16609]
- Add support for CouchDB v2 {issue}16352[16352] {pull}16455[16455]
- Release Zookeeper/connection module as GA. {issue}14281[14281] {pull}17043[17043]
- Add dashboard for pubsub metricset in googlecloud module. {pull}17161[17161]
- Replace vpc metricset into vpn, transitgateway and natgateway metricsets. {pull}16892[16892]
- Use Elasticsearch histogram type to store Prometheus histograms {pull}17061[17061]
- Allow to rate Prometheus counters when scraping them {pull}17061[17061]
- Release Oracle module as GA. {issue}14279[14279] {pull}16833[16833]
- Add Storage metricsets to GCP module {pull}15598[15598]
- Release vsphere module as GA. {issue}15798[15798] {pull}17119[17119]
- Add PubSub metricset to Google Cloud Platform module {pull}15536[15536]
- Add final tests and move label to GA for the azure module in metricbeat. {pull}17319[17319]
- Added documentation for running Metricbeat in Cloud Foundry. {pull}17275[17275]
- Reference kubernetes manifests mount data directory from the host when running metricbeat as daemonset, so data persist between executions in the same node. {pull}17429[17429]
- Stack Monitoring modules now auto-configure required metricsets when `xpack.enabled: true` is set. {issue}16471[[16471] {pull}17609[17609]
- Add aggregation aligner as a config parameter for googlecloud stackdriver metricset. {issue}17141[[17141] {pull}17719[17719]
- Stack Monitoring modules now auto-configure required metricsets when `xpack.enabled: true` is set. {issue}16471[[16471] {pull}17609[17609]
- Collect new `bulk` indexing metrics from Elasticsearch when `xpack.enabled:true` is set. {issue} {pull}17992[17992]
- Remove requirement to connect as sysdba in Oracle module {issue}15846[15846] {pull}18182[18182]
- Update MSSQL module to fix some SSPI authentication and add brackets to USE statements {pull}17862[17862]]
- Add client address to events from http server module {pull}18336[18336]
- Add memory metrics into compute googlecloud. {pull}18802[18802]
- Add Tomcat overview dashboard {pull}14026[14026]
- Add support for v1 consumer API in Cloud Foundry module, use it by default. {pull}19268[19268]
- The `elasticsearch/index` metricset now collects metrics for hidden indices as well. {issue}18639[18639] {pull}18703[18703]
- Adds support for app insights metrics in the azure module. {issue}18570[18570] {pull}18940[18940]
- Added cache and connection_errors metrics to status metricset of MySQL module {issue}16955[16955] {pull}19844[19844]
- Update MySQL dashboard with connection errors and cache metrics {pull}19913[19913] {issue}16955[16955]
- Add cloud.instance.name into aws ec2 metricset. {pull}20077[20077]
- Add `scope` setting for elasticsearch module, allowing it to monitor an Elasticsearch cluster behind a load-balancing proxy. {issue}18539[18539] {pull}18547[18547]
- Add state_daemonset metricset for Kubernetes Metricbeat module {pull}20649[20649]
- Add billing metricset into googlecloud module. {pull}20812[20812] {issue}20738[20738]
- Release lambda metricset in aws module as GA. {issue}21251[21251] {pull}21255[21255]
- Add dashboard for pubsub metricset in googlecloud module. {pull}21326[21326] {issue}17137[17137]
- Enrich events of `state_service` metricset with kubernetes services' metadata. {pull}23730[23730]
- Check fields are documented in aws metricsets. {pull}23887[23887]
- Move openmetrics module to oss. {pull}26561[26561]
- Fix release state of kubernetes metricsets. {pull}26864[26864]
- Add `gke` metricset collection to `gcp` module {pull}26824[26824]

*Packetbeat*


*Functionbeat*


*Winlogbeat*

- Set process.command_line and process.parent.command_line from Sysmon Event ID 1. {pull}17327[17327]
- Add support for event IDs 4673,4674,4697,4698,4699,4700,4701,4702,4768,4769,4770,4771,4776,4778,4779,4964 to the Security module {pull}17517[17517]
- Add registry and code signature information and ECS categorization fields for sysmon module {pull}18058[18058]

*Elastic Log Driver*

- Add support for `docker logs` command {pull}19531[19531]

==== Deprecated

*Affecting all Beats*


*Filebeat*


*Heartbeat*

*Journalbeat*

*Metricbeat*


*Packetbeat*

*Winlogbeat*

*Functionbeat*

==== Known Issue

*Journalbeat*<|MERGE_RESOLUTION|>--- conflicted
+++ resolved
@@ -130,12 +130,6 @@
 - Improve `perfmon` metricset performance. {pull}26886[26886]
 - Preserve annotations in a kubernetes namespace metadata {pull}27045[27045]
 - Allow conditional processing in `decode_xml` and `decode_xml_wineventlog`. {pull}27159[27159]
-- Fix build constraint that caused issues with doc builds. {pull}27381[27381]
-- Do not try to load ILM policy if `check_exists` is `false`. {pull}27508[27508] {issue}26322[26322]
-<<<<<<< HEAD
-=======
-- Fix bug with cgroups hierarchy override path in cgroups {pull}27620[27620]
->>>>>>> c383b2b0
 - Beat `setup kibana` command may use the elasticsearch API key defined in `output.elasticsearch.api_key`. {issue}24015[24015] {pull}27540[27540]
 
 *Auditbeat*
