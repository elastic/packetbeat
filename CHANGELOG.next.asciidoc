--- conflicted
+++ resolved
@@ -55,11 +55,8 @@
 - Rewrite azure filebeat dashboards, due to changes in kibana. {pull}16466[16466]
 - Adding the var definitions in azure manifest files, fix for errors when executing command setup. {issue}16270[16270] {pull}16468[16468]
 - Add queue_url definition in manifest file for aws module. {pull}16640{16640}
-<<<<<<< HEAD
+- Fix issue where autodiscover hints default configuration was not being copied. {pull}16987[16987]
 - Fixed various Cisco FTD parsing issues. {issue}16863[16863] {pull}16889[16889]
-=======
-- Fix issue where autodiscover hints default configuration was not being copied. {pull}16987[16987]
->>>>>>> f03e2d5f
 
 *Heartbeat*
 
