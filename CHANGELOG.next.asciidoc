--- conflicted
+++ resolved
@@ -71,7 +71,6 @@
 - Fix how to handle IPv6 addresses in the fileset `nginx/ingress_controller` for Filebeat. {pull}32989[32989]
 - Fix handling of Cisco 302020 messages in ASA and FTD modules. {pull}33089[33089]
 - Fix requestID parsing in AWS cloudtrail fileset. {pull}33143[33143]
-<<<<<<< HEAD
 - Fix input metrics not being unregistered when an input closes. This led to panics when configuration was reloaded for the aws-s3, aws-cloudwatch, and lumberjack inputs. {pull}33259[33259]
 
 *Auditbeat*
@@ -79,8 +78,6 @@
 
 *Filebeat*
 
-=======
->>>>>>> d358d329
 - Add handling of AAA operations for Cisco ASA module. {issue}32257[32257] {pull}32789[32789]
 - Fix gc.log always shipped even if gc fileset is disabled {issue}30995[30995]
 - Fix handling of empty array in httpjson input. {pull}32001[32001]
