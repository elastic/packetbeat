--- conflicted
+++ resolved
@@ -189,12 +189,9 @@
 - Collect missing remote_cluster in elasticsearch ccr metricset {pull}34957[34957]
 - Add context with timeout in AWS API calls {pull}35425[35425]
 - Fix no error logs displayed in CloudWatch EC2, RDS and SQS metadata {issue}34985[34985] {pull}35035[35035]
-<<<<<<< HEAD
-- Resolve statsd module's prematurely halting of metrics parsing upon encountering an invalid packet. {pull}35075[35075]
-=======
 - Remove Beta warning from IIS application_pool metricset {pull}35480[35480]
 - Improve documentation for ActiveMQ module {issue}35113[35113] {pull}35558[35558]
->>>>>>> 25944e2c
+- Resolve statsd module's prematurely halting of metrics parsing upon encountering an invalid packet. {pull}35075[35075]
 
 *Osquerybeat*
 
