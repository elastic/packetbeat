--- conflicted
+++ resolved
@@ -192,11 +192,8 @@
 - Improve S3 object size metric calculation to support situations where Content-Length is not available. {pull}41755[41755]
 - Fix handling of http_endpoint request exceeding memory limits. {issue}41764[41764] {pull}41765[41765]
 - Rate limiting fixes in the Okta provider of the Entity Analytics input. {issue}40106[40106] {pull}41583[41583]
-<<<<<<< HEAD
+- Redact authorization headers in HTTPJSON debug logs. {pull}41920[41920]
 - Further rate limiting fix in the Okta provider of the Entity Analytics input. {issue}40106[40106] {pull}41977[41977]
-=======
-- Redact authorization headers in HTTPJSON debug logs. {pull}41920[41920]
->>>>>>> 8ec2e315
 
 *Heartbeat*
 
@@ -365,13 +362,10 @@
 - Add evaluation state dump debugging option to CEL input. {pull}41335[41335]
 - Added support for retry configuration in GCS input. {issue}11580[11580] {pull}41862[41862]
 - Improve S3 polling mode states registry when using list prefix option. {pull}41869[41869]
-<<<<<<< HEAD
-- Rate limiting operability improvements in the Okta provider of the Entity Analytics input. {issue}40106[40106] {pull}41977[41977]
-=======
 - Add support for SSL and Proxy configurations for websoket type in streaming input. {pull}41934[41934]
 - AWS S3 input registry cleanup for untracked s3 objects. {pull}41694[41694]
 - The environment variable `BEATS_AZURE_EVENTHUB_INPUT_TRACING_ENABLED: true` enables internal logs tracer for the azure-eventhub input. {issue}41931[41931] {pull}41932[41932]
->>>>>>> 8ec2e315
+- Rate limiting operability improvements in the Okta provider of the Entity Analytics input. {issue}40106[40106] {pull}41977[41977]
 
 *Auditbeat*
 
