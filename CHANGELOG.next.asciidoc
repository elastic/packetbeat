// Use these for links to issue and pulls. Note issues and pulls redirect one to
// each other on Github, so don't worry too much on using the right prefix.
:issue: https://github.com/elastic/beats/issues/
:pull: https://github.com/elastic/beats/pull/

=== Beats version HEAD
https://github.com/elastic/beats/compare/v8.8.1\...main[Check the HEAD diff]

==== Breaking changes

*Affecting all Beats*


*Auditbeat*


*Filebeat*

- Convert netflow input to API v2 and disable event normalisation {pull}37901[37901]
- Removed deprecated Squid from Beats. See <<migrate-from-deprecated-module>> for migration options. {pull}38037[38037]
- Removed deprecated Sonicwall from Beats. Use the https://docs.elastic.co/integrations/sonicwall[SonicWall Firewall] Elastic integration instead. {pull}38037[38037]
- Removed deprecated Radware from Beats. See <<migrate-from-deprecated-module>> for migration options. {pull}38037[38037]
- Removed deprecated Netscout from Beats. See <<migrate-from-deprecated-module>> for migration options. {pull}38037[38037]
- Removed deprecated Juniper Netscreen from Beats. See <<migrate-from-deprecated-module>> for migration options. {pull}38037[38037]
- Removed deprecated Impreva from Beats. See <<migrate-from-deprecated-module>> for migration options. {pull}38037[38037]
- Removed deprecated Cylance from Beats. See <<migrate-from-deprecated-module>> for migration options. {pull}38037[38037]
- Removed deprecated Bluecoat from Beats. See <<migrate-from-deprecated-module>> for migration options. {pull}38037[38037]
- Introduce input/netmetrics and refactor netflow input metrics {pull}38055[38055]

*Heartbeat*


*Metricbeat*

- Setting period for counter cache for Prometheus remote_write at least to 60sec {pull}38553[38553]
<<<<<<< HEAD
- Mark system process metricsets as running if metrics are partially available {pull}40565[40565]
- Added back `elasticsearch.node.stats.jvm.mem.pools.*` to the `node_stats` metricset {pull}40571[40571]
=======
>>>>>>> c50bdd72

*Osquerybeat*


*Packetbeat*


*Winlogbeat*

- Add "event.category" and "event.type" to Sysmon module for EventIDs 8, 9, 19, 20, 27, 28, 255 {pull}35193[35193]

*Functionbeat*


*Elastic Logging Plugin*


==== Bugfixes

*Affecting all Beats*

- Support for multiline zookeeper logs {issue}2496[2496]
- Add checks to ensure reloading of units if the configuration actually changed. {pull}34346[34346]
- Fix namespacing on self-monitoring {pull}32336[32336]
- Fix namespacing on self-monitoring {pull}32336[32336]
- Fix Beats started by agent do not respect the allow_older_versions: true configuration flag {issue}34227[34227] {pull}34964[34964]
- Fix performance issues when we have a lot of inputs starting and stopping by allowing to disable global processors under fleet. {issue}35000[35000] {pull}35031[35031]
- 'add_cloud_metadata' processor - add cloud.region field for GCE cloud provider
- 'add_cloud_metadata' processor - update azure metadata api version to get missing `cloud.account.id` field
- Upgraded apache arrow library used in x-pack/libbeat/reader/parquet from v11 to v12.0.1 in order to fix cross-compilation issues {pull}35640[35640]
- Fix panic when MaxRetryInterval is specified, but RetryInterval is not {pull}35820[35820]
- Support build of projects outside of beats directory {pull}36126[36126]
- Support Elastic Agent control protocol chunking support {pull}37343[37343]
- Lower logging level to debug when attempting to configure beats with unknown fields from autodiscovered events/environments {pull}[37816][37816]
- Set timeout of 1 minute for FQDN requests {pull}37756[37756]

*Auditbeat*


*Filebeat*

- [Gcs Input] - Added missing locks for safe concurrency {pull}34914[34914]
- Fix the ignore_inactive option being ignored in Filebeat's filestream input {pull}34770[34770]
- Fix TestMultiEventForEOFRetryHandlerInput unit test of CometD input {pull}34903[34903]
- Add input instance id to request trace filename for httpjson and cel inputs {pull}35024[35024]
- Fixes "Can only start an input when all related states are finished" error when running under Elastic-Agent {pull}35250[35250] {issue}33653[33653]
- [system] sync system/auth dataset with system integration 1.29.0. {pull}35581[35581]
- [GCS Input] - Fixed an issue where bucket_timeout was being applied to the entire bucket poll interval and not individual bucket object read operations. Fixed a map write concurrency issue arising from data races when using a high number of workers. Fixed the flaky tests that were present in the GCS test suit. {pull}35605[35605]
- Fixed concurrency and flakey tests issue in azure blob storage input. {issue}35983[35983] {pull}36124[36124]
- Fix panic when sqs input metrics getter is invoked {pull}36101[36101] {issue}36077[36077]
- Fix handling of Juniper SRX structured data when there is no leading junos element. {issue}36270[36270] {pull}36308[36308]
- Fix Filebeat Cisco module with missing escape character {issue}36325[36325] {pull}36326[36326]
- Added a fix for Crowdstrike pipeline handling process arrays {pull}36496[36496]
- [threatintel] MISP pagination fixes {pull}37898[37898]
- Fix file handle leak when handling errors in filestream {pull}37973[37973]
- Fix a race condition that could crash Filebeat with a "negative WaitGroup counter" error {pull}38094[38094]
- Fix "failed processing S3 event for object key" error on aws-s3 input when key contains the "+" character {issue}38012[38012] {pull}38125[38125]
- Fix filebeat gcs input panic {pull}38407[38407]
- Fix filestream's registry GC: registry entries are now removed from the in-memory and disk store when they're older than the set TTL {issue}36761[36761] {pull}38488[38488]
- Fix filestream's registry GC: registry entries are now removed from the in-memory and disk store when they're older than the set TTL {issue}36761[36761] {pull}38488[38488]
- [threatintel] MISP splitting fix for empty responses {issue}38739[38739] {pull}38917[38917]
- Prevent GCP Pub/Sub input blockage by increasing default value of `max_outstanding_messages` {issue}35029[35029] {pull}38985[38985]
- Updated Websocket input title to align with existing inputs {pull}39006[39006]
- Fix publication of group data from the Okta entity analytics provider. {pull}40681[40681]

*Heartbeat*


*Heartbeat*


*Metricbeat*

- Fix Azure Monitor 429 error by causing metricbeat to retry the request again. {pull}38294[38294]
- Fix fields not being parsed correctly in postgresql/database {issue}25301[25301] {pull}37720[37720]
- rabbitmq/queue - Change the mapping type of `rabbitmq.queue.consumers.utilisation.pct` to `scaled_float` from `long` because the values fall within the range of `[0.0, 1.0]`. Previously, conversion to integer resulted in reporting either `0` or `1`.

*Osquerybeat*


*Packetbeat*


*Winlogbeat*


*Elastic Logging Plugin*


==== Added

*Affecting all Beats*

- Added append Processor which will append concrete values or values from a field to target. {issue}29934[29934] {pull}33364[33364]
- dns processor: Add support for forward lookups (`A`, `AAAA`, and `TXT`). {issue}11416[11416] {pull}36394[36394]
- [Enhanncement for host.ip and host.mac] Disabling netinfo.enabled option of add-host-metadata processor {pull}36506[36506]
- allow `queue` configuration settings to be set under the output. {issue}35615[35615] {pull}36788[36788]
- Beats will now connect to older Elasticsearch instances by default {pull}36884[36884]
- Raise up logging level to warning when attempting to configure beats with unknown fields from autodiscovered events/environments
- elasticsearch output now supports `idle_connection_timeout`. {issue}35616[35615] {pull}36843[36843]
- Enable early event encoding in the Elasticsearch output, improving cpu and memory use {pull}38572[38572]
- The environment variable `BEATS_ADD_CLOUD_METADATA_PROVIDERS` overrides configured/default `add_cloud_metadata` providers {pull}38669[38669]

*Auditbeat*

- Added `add_session_metadata` processor, which enables session viewer on Auditbeat data. {pull}37640[37640]
- Add linux capabilities to processes in the system/process. {pull}37453[37453]
- Add linux capabilities to processes in the system/process. {pull}37453[37453]
- Add process.entity_id, process.group.name and process.group.id in add_process_metadata processor. Make fim module with kprobes backend to always add an appropriately configured add_process_metadata processor to enrich file events {pull}38776[38776]

*Auditbeat*


*Auditbeat*


*Filebeat*

- add documentation for decode_xml_wineventlog processor field mappings.  {pull}32456[32456]
- httpjson input: Add request tracing logger. {issue}32402[32402] {pull}32412[32412]
- Add cloudflare R2 to provider list in AWS S3 input. {pull}32620[32620]
- Add support for single string containing multiple relation-types in getRFC5988Link. {pull}32811[32811]
- Added separation of transform context object inside httpjson. Introduced new clause `.parent_last_response.*` {pull}33499[33499]
- Added metric `sqs_messages_waiting_gauge` for aws-s3 input. {pull}34488[34488]
- Add nginx.ingress_controller.upstream.ip to related.ip {issue}34645[34645] {pull}34672[34672]
- Add unix socket log parsing for nginx ingress_controller {pull}34732[34732]
- Added metric `sqs_worker_utilization` for aws-s3 input. {pull}34793[34793]
- Add MySQL authentication message parsing and `related.ip` and `related.user` fields {pull}34810[34810]
- Add nginx ingress_controller parsing if one of upstreams fails to return response {pull}34787[34787]
- Add oracle authentication messages parsing {pull}35127[35127]
- Add `clean_session` configuration setting for MQTT input.  {pull}35806[16204]
- Add support for a simplified input configuraton when running under Elastic-Agent {pull}36390[36390]
- Added support for Okta OAuth2 provider in the CEL input. {issue}36336[36336] {pull}36521[36521]
- Added support for new features & removed partial save mechanism in the Azure Blob Storage input. {issue}35126[35126] {pull}36690[36690]
- Added support for new features and removed partial save mechanism in the GCS input. {issue}35847[35847] {pull}36713[36713]
- Use filestream input with file_identity.fingerprint as default for hints autodiscover. {issue}35984[35984] {pull}36950[36950]
- Add setup option `--force-enable-module-filesets`, that will act as if all filesets have been enabled in a module during setup. {issue}30915[30915] {pull}99999[99999]
- Made Azure Blob Storage input GA and updated docs accordingly. {pull}37128[37128]
- Made GCS input GA and updated docs accordingly. {pull}37127[37127]
- Add parseDateInTZ value template for the HTTPJSON input {pull}37738[37738]
- Improve rate limit handling by HTTPJSON {issue}36207[36207] {pull}38161[38161] {pull}38237[38237]
- Parse more fields from Elasticsearch slowlogs {pull}38295[38295]
- added benchmark input {pull}37437[37437]
- added benchmark input and discard output {pull}37437[37437]

*Auditbeat*


*Libbeat*



*Heartbeat*

- Added status to monitor run log report.

*Metricbeat*

- Add per-thread metrics to system_summary {pull}33614[33614]
- Add GCP CloudSQL metadata {pull}33066[33066]
- Add GCP Carbon Footprint metricbeat data {pull}34820[34820]
- Add event loop utilization metric to Kibana module {pull}35020[35020]
- Add metrics grouping by dimensions and time to Azure app insights {pull}36634[36634]
- Align on the algorithm used to transform Prometheus histograms into Elasticsearch histograms {pull}36647[36647]
- Add linux IO metrics to system/process {pull}37213[37213]
- Add new memory/cgroup metrics to Kibana module {pull}37232[37232]
- Add SSL support to mysql module {pull}37997[37997]
- Add SSL support for aerospike module {pull}38126[38126]


*Metricbeat*


*Osquerybeat*


*Packetbeat*


*Winlogbeat*


*Functionbeat*

*Elastic Log Driver*
*Elastic Logging Plugin*


==== Deprecated

*Auditbeat*


*Filebeat*


*Heartbeat*



*Metricbeat*


*Osquerybeat*


*Packetbeat*


*Winlogbeat*


*Functionbeat*


*Elastic Logging Plugin*


==== Known Issues


<|MERGE_RESOLUTION|>--- conflicted
+++ resolved
@@ -33,11 +33,8 @@
 *Metricbeat*
 
 - Setting period for counter cache for Prometheus remote_write at least to 60sec {pull}38553[38553]
-<<<<<<< HEAD
 - Mark system process metricsets as running if metrics are partially available {pull}40565[40565]
 - Added back `elasticsearch.node.stats.jvm.mem.pools.*` to the `node_stats` metricset {pull}40571[40571]
-=======
->>>>>>> c50bdd72
 
 *Osquerybeat*
 
