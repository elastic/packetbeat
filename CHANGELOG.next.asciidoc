// Use these for links to issue and pulls. Note issues and pulls redirect one to
// each other on Github, so don't worry too much on using the right prefix.
:issue: https://github.com/elastic/beats/issues/
:pull: https://github.com/elastic/beats/pull/

=== Beats version HEAD
https://github.com/elastic/beats/compare/v7.0.0-alpha2...main[Check the HEAD diff]

==== Breaking changes

*Affecting all Beats*

- Fix mapping of parent process information provided by add_process_metadata. {issue}29874[29874] {pull}30727[30727]
<<<<<<< HEAD
- Rename docker tar.gz packages to docker-image-linux-<arch>.tar.gz. {pull}30895[30895]
=======
- Update to Go 1.17.9 {issue}31350[31350]
>>>>>>> 87949288

*Auditbeat*


*Filebeat*

*Heartbeat*
- Restrict setuid to containerized environments. {pull}30869[30869]

*Metricbeat*


*Packetbeat*


*Winlogbeat*


*Functionbeat*


==== Bugfixes

*Affecting all Beats*

- Fix field names with `add_network_direction` processor. {issue}29747[29747] {pull}29751[29751]
- Fix a logging bug when `ssl.verification_mode` was set to `full` or `certificate`, the command `test output` incorrectly logged that TLS was disabled.
- Fix the ability for subcommands to be ran properly from the beats containers. {pull}30452[30452]
- Update docker/distribution dependency library to fix a security issues concerning OCI Manifest Type Confusion Issue. {pull}30462[30462]
- Fix dissect trim panics from DELETE (127)(\u007f) character {issue}30657[30657] {pull}30658[30658]
- Load data stream during setup, so users do not need extra permissions during publishing. {issue}30647[30647] {pull}31048[31048]
- Add ecs container fields {pull}31020[31020]
- Fix docs reference for syslog processor {pull}31087[31087]
- Fix AWS config initialization issue when using a role {issue}30999[30999] {pull}31014[31014]
- Fix group write permissions on runtime directories. {pull}30869[30869]
- Store syslog version as string. {pull}31446[31446]

*Auditbeat*


*Filebeat*

- auditd: Prevent mapping explosion when truncated EXECVE records are ingested. {pull}30382[30382]
- elasticsearch: fix duplicate ingest when using a common appender configuration {issue}30428[30428] {pull}30440[30440]
- Do not emit error log when filestream reader reaches EOF and `close.reader.on_eof` is enabled. {pull}31109[31109]
- m365_defender: Fix processing when alerts.entities is an empty list. {issue}31223[31223] {pull}31227[31227]
- Prevent filestream from rereading whole files if they are rotated using rename. {pull}31268[31268]
- Netflow: replace invalid field value. {pull}31295[31295]
- google_workspace: Fix pagination to prevent skipped events when more than one page is present. {pull}31372[31372]
- sophos.xg: Update module to handle new log fields. {issue}31038[31038] {pull}31388[31388]

*Heartbeat*

- Heartbeat now successfully runs synthetic monitors on ARM processors. {pull}31114[31114]

*Metricbeat*

- Enhance metricbeat on openshift documentation {pull}30054[30054]
- Fixed missing ZooKeeper metrics due compatibility issues with versions >= 3.6.0 {pull}30068[30068]
- Fix Docker module: rename fields on dashboards. {pull}30500[30500]
- Add back missing metrics to system/linux. {pull}30774[30774]
- GCP metrics query instances with aggregatedList API to improve efficiency. {pull}30154[#30153]
- Fix Jolokia module to print URI for one of the debug logs. {pull}30943[#30943]
- Improve handling of disabled commands in Zookeeper Metricbeat module. {pull}31013[#31013]
- Handle docker reporting different capitalization for disk usage metrics. {pull}30978[#30978]

*Packetbeat*


*Winlogbeat*

- Fix routing for PowerShell events. {issue}31287[31287] {pull}31291[31291]
- Fix missing annotation of event.module. {issue}31330[31330] {pull}31331[31331]

*Functionbeat*



*Elastic Logging Plugin*


==== Added

*Affecting all Beats*

- Add support for port mapping in docker hints. {pull}31243[31243]
- Relax timestamp syntax for RFC3164 syslog to allow leading zero on day. {issue}16824[16824] {pull}31254[31254]

*Auditbeat*


*Filebeat*

- Add `text/csv` decoder to `httpjson` input {pull}28564[28564]
- Update `aws-s3` input to connect to non AWS S3 buckets {issue}28222[28222] {pull}28234[28234]
- Add support for '/var/log/pods/' path for add_kubernetes_metadata processor with `resource_type: pod`. {pull}28868[28868]
- Add documentation for add_kubernetes_metadata processors `log_path` matcher. {pull}28868[28868]
- Add support for parsers on journald input {pull}29070[29070]
- Add support in httpjson input for oAuth2ProviderDefault of password grant_type. {pull}29087[29087]
- Add extraction of `related.hosts` to Microsoft 365 Defender ingest pipeline {issue}29859[29859] {pull}29863[29863]
- threatintel module: Add new Recorded Future integration. {pull}30030[30030]
- Support SASL/SCRAM authentication in the Kafka input. {pull}31167[31167]
- Improve recovery from corrupted registries. {issue}25135[25135] {pull}30994[30994]
- Add support in httpjson input for chain calls. {pull}29816[29816]
- checkpoint module: Add `network.transport` derived from IANA number. {pull}31076[31076]
- Add URL Encode template function for httpjson input. {pull}30962[30962]
- Add `storage_account_container` configuration option to Azure logs. {pull}31279[31279]
- Add `application/zip` decoder to the `httpsjon` input. {issue}31282[31282] {pull}31304[31304]
- Sanitize the Azure storage account container names with underscores (_). {pull}31384[31384]

*Auditbeat*

- Include config file (`auditbeat.elastic-agent.yml`) in tar.gz and zip packages for use with Elastic Agent.


*Filebeat*

- http_endpoint input: Add support for requests with `Content-Encoding: gzip`. {issue}31005[31005]

*Heartbeat*


*Metricbeat*

- Add `kubernetes.container.status.last.reason` metric {pull}30306[30306]
- Extend documentation about `orchestrator.cluster` fields {pull}30518[30518]
- Fix overflow in `iostat` metrics {pull}30679[30679]
- Add `commandstats` field to Redis module {pull}29662[29662]
- Add `kubernetes.volume.fs.inodes.pct` field. {pull}30785[30785]
- Improve Kubernetes dashboard. {pull}30913[30913]
- Populate new container ECS fields in Docker module. {pull}30399[30399]
- Populate new container ECS fields in Kubernetes module. {pull}30181[30181]
- Populate ecs container fields in Containerd module. {pull}31025[31025]
- Enhance Oracle Module: Change tablespace metricset collection period {issue}30948[30948] {pull}31259[#31259]
- Add orchestrator cluster ECS fields in kubernetes events {pull}31341[31341]

*Packetbeat*


*Functionbeat*


*Winlogbeat*

- Improve the error message when the registry file content is invalid. {pull}30543[30543]
- Add parent process ID to new process creation events. {issue}29237[29237] {pull}31102[31102]


*Elastic Log Driver*


==== Deprecated

*Affecting all Beats*


*Filebeat*


*Heartbeat*

*Metricbeat*


*Packetbeat*

*Winlogbeat*

*Functionbeat*

==== Known Issue



<|MERGE_RESOLUTION|>--- conflicted
+++ resolved
@@ -11,11 +11,9 @@
 *Affecting all Beats*
 
 - Fix mapping of parent process information provided by add_process_metadata. {issue}29874[29874] {pull}30727[30727]
-<<<<<<< HEAD
 - Rename docker tar.gz packages to docker-image-linux-<arch>.tar.gz. {pull}30895[30895]
-=======
 - Update to Go 1.17.9 {issue}31350[31350]
->>>>>>> 87949288
+
 
 *Auditbeat*
 
