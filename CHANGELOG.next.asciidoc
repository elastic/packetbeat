--- conflicted
+++ resolved
@@ -102,12 +102,8 @@
 - Fix indexing failures by re-enabling event normalisation in netflow input. {issue}38703[38703] {pull}38780[38780]
 - Fix handling of truncated files in Filestream {issue}38070[38070] {pull}38416[38416]
 - Fix panic when more than 32767 pipeline clients are active. {issue}38197[38197] {pull}38556[38556]
-<<<<<<< HEAD
+- Fix filestream's registry GC: registry entries are now removed from the in-memory and disk store when they're older than the set TTL {issue}36761[36761] {pull}38488[38488]
 - Upgrade azure-event-hubs-go and azure-storage-blob-go dependencies. {pull}38861[38861]
-=======
-- Fix filestream's registry GC: registry entries are now removed from the in-memory and disk store when they're older than the set TTL {issue}36761[36761] {pull}38488[38488]
-
->>>>>>> 5b67a542
 
 *Heartbeat*
 
