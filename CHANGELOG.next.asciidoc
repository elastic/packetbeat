// Use these for links to issue and pulls. Note issues and pulls redirect one to
// each other on Github, so don't worry too much on using the right prefix.
:issue: https://github.com/elastic/beats/issues/
:pull: https://github.com/elastic/beats/pull/

=== Beats version HEAD
https://github.com/elastic/beats/compare/v8.8.1\...main[Check the HEAD diff]

==== Breaking changes

*Affecting all Beats*

*Auditbeat*


*Filebeat*

- Convert netflow input to API v2 and disable event normalisation {pull}37901[37901]
- Removed deprecated ZScaler from Beats. Use the https://docs.elastic.co/integrations/zscaler_zia[Zscaler Internet Access] Elastic integration instead. {pull}38037[38037]
- Removed deprecated Tomcat from Beats. Use the https://docs.elastic.co/integrations/apache_tomcat[Apache Tomcat] Elastic integration instead. {pull}38037[38037]
- Removed deprecated Squid from Beats. See <<migrate-from-deprecated-module>> for migration options. {pull}38037[38037]
- Removed deprecated SonicWall from Beats. Use the https://docs.elastic.co/integrations/sonicwall[SonicWall Firewall] Elastic integration instead. {pull}38037[38037]
- Removed deprecated Sonicwall from Beats. Use the https://docs.elastic.co/integrations/sonicwall[SonicWall Firewall] Elastic integration instead. {pull}38037[38037]
- Removed deprecated Snort from Beats. Use the https://docs.elastic.co/integrations/snort[Snort] Elastic integration instead. {pull}38037[38037]
- Removed deprecated Radware from Beats. See <<migrate-from-deprecated-module>> for migration options. {pull}38037[38037]
- Removed deprecated Proofpoint from Beats. Use the https://docs.elastic.co/integrations/proofpoint_tap[Proofpoint TAP] Elastic integration instead. {pull}38037[38037]
- Removed deprecated Netscout from Beats. See <<migrate-from-deprecated-module>> for migration options. {pull}38037[38037]
- Removed deprecated Microsoft DHCP from Beats. Use the https://docs.elastic.co/integrations/microsoft_dhcp[Microsoft DHCP] Elastic integration instead. {pull}38037[38037]
- Removed deprecated Juniper Junos from Beats. Use the https://docs.elastic.co/integrations/juniper_srx[Juniper SRX] Elastic integration instead. {pull}38037[38037]
- Removed deprecated Juniper Netscreen from Beats. See <<migrate-from-deprecated-module>> for migration options. {pull}38037[38037]
- Removed deprecated Infoblox from Beats. Use the https://docs.elastic.co/integrations/infoblox_nios[Infoblox NIOS] Elastic integration instead. {pull}38037[38037]
- Removed deprecated Impreva from Beats. See <<migrate-from-deprecated-module>> for migration options. {pull}38037[38037]
- Removed deprecated Fortinet Client Endpoint from Beats. Use the https://docs.elastic.co/integrations/fortinet_forticlient[Fortinet FortiClient Logs] Elastic integration instead. {pull}38037[38037]
- Removed deprecated Fortinet Fortimail from Beats. Use the https://docs.elastic.co/integrations/fortinet_fortimail[Fortinet FortiMail] Elastic integration instead. {pull}38037[38037]
- Removed deprecated Fortinet Fortimanager from Beats. Use the https://docs.elastic.co/integrations/fortinet_fortimanager[Fortinet FortiManager Logs] Elastic integration instead. {pull}38037[38037]
- Removed deprecated F5 from Beats. Use the https://docs.elastic.co/integrations/f5_bigip[F5 BIG-IP] Elastic integration instead. {pull}38037[38037]
- Removed deprecated Cylance from Beats. See <<migrate-from-deprecated-module>> for migration options. {pull}38037[38037]
- Removed deprecated Cisco Meraki from Beats. Use the https://docs.elastic.co/integrations/cisco_meraki[Cisco Meraki] Elastic integration instead. {pull}38037[38037]
- Removed deprecated Cisco Nexus from Beats. Use the https://docs.elastic.co/integrations/cisco_nexus[Cisco Nexus] Elastic integration instead. {pull}38037[38037]
- Removed deprecated Bluecoat from Beats. See <<migrate-from-deprecated-module>> for migration options. {pull}38037[38037]
- Removed deprecated Barracuda from Beats. Use the https://docs.elastic.co/integrations/barracuda[Barracuda Web Application Firewall] Elastic integration instead. {pull}38037[38037]
- Removed deprecated Sophos UTM from Beats. Use the https://docs.elastic.co/integrations/sophos[Sophos] Elastic integration instead. {pull}38037[38037]
- Introduce input/netmetrics and refactor netflow input metrics {pull}38055[38055]
- Update Salesforce module to use new Salesforce input. {pull}37509[37509]

*Heartbeat*

*Metricbeat*

- Setting period for counter cache for Prometheus remote_write at least to 60sec {pull}38553[38553]

*Osquerybeat*

- Add action responses data stream, allowing osquerybeat to post action results directly to elasticsearch. {pull}39143[39143]

*Packetbeat*


*Winlogbeat*

- Add "event.category" and "event.type" to Sysmon module for EventIDs 8, 9, 19, 20, 27, 28, 255 {pull}35193[35193]

*Functionbeat*


*Elastic Logging Plugin*


==== Bugfixes

*Affecting all Beats*

- Support for multiline zookeeper logs {issue}2496[2496]
- Add checks to ensure reloading of units if the configuration actually changed. {pull}34346[34346]
- Fix namespacing on self-monitoring {pull}32336[32336]
- Fix namespacing on self-monitoring {pull}32336[32336]
- Fix Beats started by agent do not respect the allow_older_versions: true configuration flag {issue}34227[34227] {pull}34964[34964]
- Fix performance issues when we have a lot of inputs starting and stopping by allowing to disable global processors under fleet. {issue}35000[35000] {pull}35031[35031]
- 'add_cloud_metadata' processor - add cloud.region field for GCE cloud provider
- 'add_cloud_metadata' processor - update azure metadata api version to get missing `cloud.account.id` field
- Upgraded apache arrow library used in x-pack/libbeat/reader/parquet from v11 to v12.0.1 in order to fix cross-compilation issues {pull}35640[35640]
- Fix panic when MaxRetryInterval is specified, but RetryInterval is not {pull}35820[35820]
- Support build of projects outside of beats directory {pull}36126[36126]
- Support Elastic Agent control protocol chunking support {pull}37343[37343]
- Upgrade elastic-agent-libs to v0.7.5. Removes obsolete "Treating the CommonName field on X.509 certificates as a host name..." deprecation warning for 8.0. {pull}37755[37755]
- aws: Add credential caching for `AssumeRole` session tokens. {issue}37787[37787]
- Lower logging level to debug when attempting to configure beats with unknown fields from autodiscovered events/environments {pull}[37816][37816]
- Set timeout of 1 minute for FQDN requests {pull}37756[37756]
- Fix the paths in the .cmd script added to the path by the Windows MSI to point to the new C:\Program Files installation location. https://github.com/elastic/elastic-stack-installers/pull/238
- Change cache processor documentation from `write_period` to `write_interval`. {pull}38561[38561]
- Fix cache processor expiries heap cleanup on partial file writes. {pull}38561[38561]
- Fix cache processor expiries infinite growth when large a large TTL is used and recurring keys are cached. {pull}38561[38561]
- Fix parsing of RFC 3164 process IDs in syslog processor. {issue}38947[38947] {pull}38982[38982]

*Auditbeat*
- Set field types to correctly match ECS in sessionmd processor {issue}38955[38955] {pull}38994[38994]
- Fix failing to enrich process events in sessionmd processor {issue}38955[38955] {pull}39173[39173] {pull}39243[39243]
- Prevent scenario of losing children-related file events in a directory for recursive fsnotify backend of auditbeat file integrity module {pull}39133[39133]
- Allow extra syscalls by auditbeat required in FIM with kprobes back-end {pull}39361[39361]
- Fix losing events in FIM for OS X by allowing always to walk an added directory to monitor {pull}39362[39362]




*Filebeat*

- [Gcs Input] - Added missing locks for safe concurrency {pull}34914[34914]
- Fix the ignore_inactive option being ignored in Filebeat's filestream input {pull}34770[34770]
- Fix TestMultiEventForEOFRetryHandlerInput unit test of CometD input {pull}34903[34903]
- Add input instance id to request trace filename for httpjson and cel inputs {pull}35024[35024]
- Fixes "Can only start an input when all related states are finished" error when running under Elastic-Agent {pull}35250[35250] {issue}33653[33653]
- [system] sync system/auth dataset with system integration 1.29.0. {pull}35581[35581]
- [GCS Input] - Fixed an issue where bucket_timeout was being applied to the entire bucket poll interval and not individual bucket object read operations. Fixed a map write concurrency issue arising from data races when using a high number of workers. Fixed the flaky tests that were present in the GCS test suit. {pull}35605[35605]
- Fixed concurrency and flakey tests issue in azure blob storage input. {issue}35983[35983] {pull}36124[36124]
- Fix panic when sqs input metrics getter is invoked {pull}36101[36101] {issue}36077[36077]
- Fix handling of Juniper SRX structured data when there is no leading junos element. {issue}36270[36270] {pull}36308[36308]
- Fix Filebeat Cisco module with missing escape character {issue}36325[36325] {pull}36326[36326]
- Added a fix for Crowdstrike pipeline handling process arrays {pull}36496[36496]
- Fix m365_defender cursor value and query building. {pull}37116[37116]
- Fix TCP/UDP metric queue length parsing base. {pull}37714[37714]
- Update github.com/lestrrat-go/jwx dependency. {pull}37799[37799]
- [threatintel] MISP pagination fixes {pull}37898[37898]
- Fix file handle leak when handling errors in filestream {pull}37973[37973]
- Fix a race condition that could crash Filebeat with a "negative WaitGroup counter" error {pull}38094[38094]
- Prevent HTTPJSON holding response bodies between executions. {issue}35219[35219] {pull}38116[38116]
- Fix "failed processing S3 event for object key" error on aws-s3 input when key contains the "+" character {issue}38012[38012] {pull}38125[38125]
- Fix duplicated addition of regexp extension in CEL input. {pull}38181[38181]
- Fix the incorrect values generated by the uri_parts processor. {pull}38216[38216]
- Fix HTTPJSON handling of empty object bodies in POST requests. {issue}33961[33961] {pull}38290[38290]
- Fix PEM key validation for CEL and HTTPJSON inputs. {pull}38405[38405]
- Fix filebeat gcs input panic {pull}38407[38407]
- Rename `activity_guid` to `activity_id` in ETW input events to suit other Windows inputs. {pull}38530[38530]
- Add missing provider registration and fix published entity for Active Directory entityanalytics provider. {pull}38645[38645]
- Fix handling of un-parsed JSON in O365 module. {issue}37800[37800] {pull}38709[38709]
- Fix filestream's registry GC: registry entries are now removed from the in-memory and disk store when they're older than the set TTL {issue}36761[36761] {pull}38488[38488]
- Fix indexing failures by re-enabling event normalisation in netflow input. {issue}38703[38703] {pull}38780[38780]
- Fix handling of truncated files in Filestream {issue}38070[38070] {pull}38416[38416]
- Fix panic when more than 32767 pipeline clients are active. {issue}38197[38197] {pull}38556[38556]
- Fix filestream's registry GC: registry entries are now removed from the in-memory and disk store when they're older than the set TTL {issue}36761[36761] {pull}38488[38488]
- [threatintel] MISP splitting fix for empty responses {issue}38739[38739] {pull}38917[38917]
- Fix a bug in cloudwatch task allocation that could skip some logs {issue}38918[38918] {pull}38953[38953]
- Prevent GCP Pub/Sub input blockage by increasing default value of `max_outstanding_messages` {issue}35029[35029] {pull}38985[38985]
- entity-analytics input: Improve structured logging. {pull}38990[38990]
- Fix config validation for CEL and HTTPJSON inputs when using password grant authentication and `client.id` or `client.secret` are not present. {pull}38962[38962]
- Updated Websocket input title to align with existing inputs {pull}39006[39006]
- Restore netflow input on Windows {pull}39024[39024]
- Upgrade azure-event-hubs-go and azure-storage-blob-go dependencies. {pull}38861[38861]
- Fix concurrency/error handling bugs in the AWS S3 input that could drop data and prevent ingestion of large buckets. {pull}39131[39131]
- Fix EntraID query handling. {issue}39419[39419] {pull}39420[39420]
- Fix request trace filename handling in http_endpoint input. {pull}39410[39410]

*Heartbeat*

- Fix panics when parsing dereferencing invalid parsed url. {pull}34702[34702]
- Fix setuid root when running under cgroups v2. {pull}37794[37794]
- Adjust State loader to only retry when response code status is 5xx {pull}37981[37981]
- Reset prctl dumpable flag after cap drop. {pull}38269[38269]
- Redact synthexec cmd output. {pull}39535[39535]

*Heartbeat*


*Metricbeat*

- Fix Azure Monitor 429 error by causing metricbeat to retry the request again. {pull}38294[38294]
- Fix fields not being parsed correctly in postgresql/database {issue}25301[25301] {pull}37720[37720]
- rabbitmq/queue - Change the mapping type of `rabbitmq.queue.consumers.utilisation.pct` to `scaled_float` from `long` because the values fall within the range of `[0.0, 1.0]`. Previously, conversion to integer resulted in reporting either `0` or `1`.
- Fix timeout caused by the retrival of which indices are hidden {pull}39165[39165]
- Fix Azure Monitor support for multiple aggregation types {issue}39192[39192] {pull}39204[39204]
- Fix for MySQL/Performance - Query failure for MySQL versions below v8.0.1, for performance metric `quantile_95`. {pull}38710[38710]

*Osquerybeat*


*Packetbeat*


*Winlogbeat*

- Fix error handling in perfmon metrics. {issue}38140[38140] {pull}39404[39404]

*Elastic Logging Plugin*


==== Added

*Affecting all Beats*

- Added append Processor which will append concrete values or values from a field to target. {issue}29934[29934] {pull}33364[33364]
- dns processor: Add support for forward lookups (`A`, `AAAA`, and `TXT`). {issue}11416[11416] {pull}36394[36394]
- [Enhanncement for host.ip and host.mac] Disabling netinfo.enabled option of add-host-metadata processor {pull}36506[36506]
- allow `queue` configuration settings to be set under the output. {issue}35615[35615] {pull}36788[36788]
- Beats will now connect to older Elasticsearch instances by default {pull}36884[36884]
- Raise up logging level to warning when attempting to configure beats with unknown fields from autodiscovered events/environments
- elasticsearch output now supports `idle_connection_timeout`. {issue}35616[35615] {pull}36843[36843]
- Update to Go 1.21.10. {pull}39467[39467]
- Enable early event encoding in the Elasticsearch output, improving cpu and memory use {pull}38572[38572]
- The environment variable `BEATS_ADD_CLOUD_METADATA_PROVIDERS` overrides configured/default `add_cloud_metadata` providers {pull}38669[38669]
- Introduce log message for not supported annotations for Hints based autodiscover {pull}38213[38213]
- Add persistent volume claim name to volume if available {pull}38839[38839]
- Raw events are now logged to a different file, this prevents potentially sensitive information from leaking into log files {pull}38767[38767]

*Auditbeat*

- Added `add_session_metadata` processor, which enables session viewer on Auditbeat data. {pull}37640[37640]
- Add linux capabilities to processes in the system/process. {pull}37453[37453]
- Add opt-in eBPF backend for file_integrity module. {pull}37223[37223]
- Add linux capabilities to processes in the system/process. {pull}37453[37453]
- Add opt-in eBPF backend for file_integrity module. {pull}37223[37223]
- Add process data to file events (Linux only, eBPF backend). {pull}38199[38199]
- Add container id to file events (Linux only, eBPF backend). {pull}38328[38328]
- Add procfs backend to the `add_session_metadata` processor. {pull}38799[38799]
- Add process.entity_id, process.group.name and process.group.id in add_process_metadata processor. Make fim module with kprobes backend to always add an appropriately configured add_process_metadata processor to enrich file events {pull}38776[38776]
- Reduce data size for add_session_metadata processor by removing unneeded fields {pull}39500[39500]
- Enrich process events with user and group names, with add_session_metadata processor  {pull}39537[39537]

*Auditbeat*


*Filebeat*

- Adding Saved Object name field to Kibana audit logs {pull}38307[38307]
- Update SQL input documentation regarding Oracle DSNs {pull}37590[37590]
- add documentation for decode_xml_wineventlog processor field mappings.  {pull}32456[32456]
- httpjson input: Add request tracing logger. {issue}32402[32402] {pull}32412[32412]
- Add cloudflare R2 to provider list in AWS S3 input. {pull}32620[32620]
- Add support for single string containing multiple relation-types in getRFC5988Link. {pull}32811[32811]
- Added separation of transform context object inside httpjson. Introduced new clause `.parent_last_response.*` {pull}33499[33499]
- Added metric `sqs_messages_waiting_gauge` for aws-s3 input. {pull}34488[34488]
- Add nginx.ingress_controller.upstream.ip to related.ip {issue}34645[34645] {pull}34672[34672]
- Add unix socket log parsing for nginx ingress_controller {pull}34732[34732]
- Added metric `sqs_worker_utilization` for aws-s3 input. {pull}34793[34793]
- Add MySQL authentication message parsing and `related.ip` and `related.user` fields {pull}34810[34810]
- Add nginx ingress_controller parsing if one of upstreams fails to return response {pull}34787[34787]
- Add oracle authentication messages parsing {pull}35127[35127]
- Add `clean_session` configuration setting for MQTT input.  {pull}35806[16204]
- Add support for a simplified input configuraton when running under Elastic-Agent {pull}36390[36390]
- Added support for Okta OAuth2 provider in the CEL input. {issue}36336[36336] {pull}36521[36521]
- Added support for new features & removed partial save mechanism in the Azure Blob Storage input. {issue}35126[35126] {pull}36690[36690]
- Added support for new features and removed partial save mechanism in the GCS input. {issue}35847[35847] {pull}36713[36713]
- Use filestream input with file_identity.fingerprint as default for hints autodiscover. {issue}35984[35984] {pull}36950[36950]
- Add setup option `--force-enable-module-filesets`, that will act as if all filesets have been enabled in a module during setup. {issue}30915[30915] {pull}99999[99999]
- Made Azure Blob Storage input GA and updated docs accordingly. {pull}37128[37128]
- Made GCS input GA and updated docs accordingly. {pull}37127[37127]
- Suppress and log max HTTP request retry errors in CEL input. {pull}37160[37160]
- Prevent CEL input from re-entering the eval loop when an evaluation failed. {pull}37161[37161]
- Update CEL extensions library to v1.7.0. {pull}37172[37172]
- Add support for complete URL replacement in HTTPJSON chain steps. {pull}37486[37486]
- Add support for user-defined query selection in EntraID entity analytics provider. {pull}37653[37653]
- Update CEL extensions library to v1.8.0 to provide runtime error location reporting. {issue}37304[37304] {pull}37718[37718]
- Add request trace logging for chained API requests. {issue}37551[36551] {pull}37682[37682]
- Relax TCP/UDP metric polling expectations to improve metric collection. {pull}37714[37714]
- Add support for PEM-based Okta auth in HTTPJSON. {pull}37772[37772]
- Prevent complete loss of long request trace data. {issue}37826[37826] {pull}37836[37836]
- Added experimental version of the Websocket Input. {pull}37774[37774]
- Add support for PEM-based Okta auth in CEL. {pull}37813[37813]
- Add Salesforce input. {pull}37331[37331]
- Add ETW input. {pull}36915[36915]
- Update CEL mito extensions to v1.9.0 to add keys/values helper. {pull}37971[37971]
- Add logging for cache processor file reads and writes. {pull}38052[38052]
- Add parseDateInTZ value template for the HTTPJSON input {pull}37738[37738]
- Support VPC endpoint for aws-s3 input SQS queue url. {pull}38189[38189]
- Improve rate limit handling by HTTPJSON {issue}36207[36207] {pull}38161[38161] {pull}38237[38237]
- Add parseDateInTZ value template for the HTTPJSON input. {pull}37738[37738]
- Add support for complex event objects in the HTTP Endpoint input. {issue}37910[37910] {pull}38193[38193]
- Parse more fields from Elasticsearch slowlogs {pull}38295[38295]
- Update CEL mito extensions to v1.10.0 to add base64 decode functions. {pull}38504[38504]
- Add support for Active Directory an entity analytics provider. {pull}37919[37919]
- Add AWS AWSHealth metricset. {pull}38370[38370]
- Add debugging breadcrumb to logs when writing request trace log. {pull}38636[38636]
- added benchmark input {pull}37437[37437]
- added benchmark input and discard output {pull}37437[37437]
- Ensure all responses sent by HTTP Endpoint are HTML-escaped. {pull}39329[39329]
- Update CEL mito extensions to v1.11.0 to improve type checking. {pull}39460[39460]
- Improve logging of request and response with request trace logging in error conditions. {pull}39455[39455]
- Implement Elastic Agent status and health reporting for CEL Filebeat input. {pull}39209[39209]
- Add HTTP metrics to CEL input. {issue}39501[39501] {pull}39503[39503]
- Add default user-agent to CEL HTTP requests. {issue}39502[39502] {pull}39587[39587]
- Improve reindexing support in security module pipelines. {issue}38224[38224] {pull}[]
- Improve reindexing support in security module pipelines. {issue}38224[38224] {pull}39588[39588]
- Make HTTP Endpoint input GA. {issue}38979[38979] {pull}39410[39410]

*Auditbeat*


*Libbeat*

- Add support for linux capabilities in add_process_metadata. {pull}38252[38252]


*Heartbeat*

- Added status to monitor run log report.

*Metricbeat*

- Add support for shards_stats.total_count in Elasticsearch Monitoring data. {pull}38891[38891]
- Add new fields to configure the lease duration, retry and renew when using leader elector with kubernetes autodiscover.{pull}38471[38471]
- Add per-thread metrics to system_summary {pull}33614[33614]
- Add GCP CloudSQL metadata {pull}33066[33066]
- Add GCP Carbon Footprint metricbeat data {pull}34820[34820]
- Add event loop utilization metric to Kibana module {pull}35020[35020]
- Add metrics grouping by dimensions and time to Azure app insights {pull}36634[36634]
- Align on the algorithm used to transform Prometheus histograms into Elasticsearch histograms {pull}36647[36647]
- Add linux IO metrics to system/process {pull}37213[37213]
- Add new memory/cgroup metrics to Kibana module {pull}37232[37232]
- Add SSL support to mysql module {pull}37997[37997]
<<<<<<< HEAD
- Add AWS Billing configurable Group By types {issue}34193[34193] {pull}38755[38755]
=======
- Add SSL support for aerospike module {pull}38126[38126]
- Add last_terminated_timestamp metric in kubernetes module {pull}39200[39200] {issue}3802[3802]
- Add pod.status.ready_time and pod.status.reason metrics in kubernetes module {pull}39316[39316]
>>>>>>> de3318d1


*Metricbeat*


*Osquerybeat*


*Packetbeat*


*Winlogbeat*

- Use fixed size buffer at first pass for event parsing, improving throughput {issue}39530[39530] {pull}39544[39544]

*Functionbeat*

*Elastic Log Driver*
*Elastic Logging Plugin*


==== Deprecated

*Auditbeat*


*Filebeat*

- Deprecate `syslog` input in favor of `syslog` processor. {issue}37555[37555] {pull}38277[38277]
- Deprecate `o365audit` input in favor of `CEL` input. {issue}37719[37719] {pull}38922[38922]

*Heartbeat*



*Metricbeat*


*Osquerybeat*


*Packetbeat*


*Winlogbeat*


*Functionbeat*


*Elastic Logging Plugin*


==== Known Issues



























































<|MERGE_RESOLUTION|>--- conflicted
+++ resolved
@@ -305,13 +305,10 @@
 - Add linux IO metrics to system/process {pull}37213[37213]
 - Add new memory/cgroup metrics to Kibana module {pull}37232[37232]
 - Add SSL support to mysql module {pull}37997[37997]
-<<<<<<< HEAD
-- Add AWS Billing configurable Group By types {issue}34193[34193] {pull}38755[38755]
-=======
 - Add SSL support for aerospike module {pull}38126[38126]
 - Add last_terminated_timestamp metric in kubernetes module {pull}39200[39200] {issue}3802[3802]
 - Add pod.status.ready_time and pod.status.reason metrics in kubernetes module {pull}39316[39316]
->>>>>>> de3318d1
+- Add AWS Billing configurable Group By types {issue}34193[34193] {pull}38755[38755]
 
 
 *Metricbeat*
