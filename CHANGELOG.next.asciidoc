// Use these for links to issue and pulls. Note issues and pulls redirect one to
// each other on Github, so don't worry too much on using the right prefix.
:issue: https://github.com/elastic/beats/issues/
:pull: https://github.com/elastic/beats/pull/

=== Beats version HEAD
https://github.com/elastic/beats/compare/v8.8.1\...main[Check the HEAD diff]

==== Breaking changes

*Affecting all Beats*

*Auditbeat*


*Filebeat*

- Convert netflow input to API v2 and disable event normalisation {pull}37901[37901]
- Removed deprecated ZScaler from Beats. Use the https://docs.elastic.co/integrations/zscaler_zia[Zscaler Internet Access] Elastic integration instead. {pull}38037[38037]
- Removed deprecated Tomcat from Beats. Use the https://docs.elastic.co/integrations/apache_tomcat[Apache Tomcat] Elastic integration instead. {pull}38037[38037]
- Removed deprecated Squid from Beats. See <<migrate-from-deprecated-module>> for migration options. {pull}38037[38037]
- Removed deprecated SonicWall from Beats. Use the https://docs.elastic.co/integrations/sonicwall[SonicWall Firewall] Elastic integration instead. {pull}38037[38037]
- Removed deprecated Sonicwall from Beats. Use the https://docs.elastic.co/integrations/sonicwall[SonicWall Firewall] Elastic integration instead. {pull}38037[38037]
- Removed deprecated Snort from Beats. Use the https://docs.elastic.co/integrations/snort[Snort] Elastic integration instead. {pull}38037[38037]
- Removed deprecated Radware from Beats. See <<migrate-from-deprecated-module>> for migration options. {pull}38037[38037]
- Removed deprecated Proofpoint from Beats. Use the https://docs.elastic.co/integrations/proofpoint_tap[Proofpoint TAP] Elastic integration instead. {pull}38037[38037]
- Removed deprecated Netscout from Beats. See <<migrate-from-deprecated-module>> for migration options. {pull}38037[38037]
- Removed deprecated Microsoft DHCP from Beats. Use the https://docs.elastic.co/integrations/microsoft_dhcp[Microsoft DHCP] Elastic integration instead. {pull}38037[38037]
- Removed deprecated Juniper Junos from Beats. Use the https://docs.elastic.co/integrations/juniper_srx[Juniper SRX] Elastic integration instead. {pull}38037[38037]
- Removed deprecated Juniper Netscreen from Beats. See <<migrate-from-deprecated-module>> for migration options. {pull}38037[38037]
- Removed deprecated Infoblox from Beats. Use the https://docs.elastic.co/integrations/infoblox_nios[Infoblox NIOS] Elastic integration instead. {pull}38037[38037]
- Removed deprecated Impreva from Beats. See <<migrate-from-deprecated-module>> for migration options. {pull}38037[38037]
- Removed deprecated Fortinet Client Endpoint from Beats. Use the https://docs.elastic.co/integrations/fortinet_forticlient[Fortinet FortiClient Logs] Elastic integration instead. {pull}38037[38037]
- Removed deprecated Fortinet Fortimail from Beats. Use the https://docs.elastic.co/integrations/fortinet_fortimail[Fortinet FortiMail] Elastic integration instead. {pull}38037[38037]
- Removed deprecated Fortinet Fortimanager from Beats. Use the https://docs.elastic.co/integrations/fortinet_fortimanager[Fortinet FortiManager Logs] Elastic integration instead. {pull}38037[38037]
- Removed deprecated F5 from Beats. Use the https://docs.elastic.co/integrations/f5_bigip[F5 BIG-IP] Elastic integration instead. {pull}38037[38037]
- Removed deprecated Cylance from Beats. See <<migrate-from-deprecated-module>> for migration options. {pull}38037[38037]
- Removed deprecated Cisco Meraki from Beats. Use the https://docs.elastic.co/integrations/cisco_meraki[Cisco Meraki] Elastic integration instead. {pull}38037[38037]
- Removed deprecated Cisco Nexus from Beats. Use the https://docs.elastic.co/integrations/cisco_nexus[Cisco Nexus] Elastic integration instead. {pull}38037[38037]
- Removed deprecated Bluecoat from Beats. See <<migrate-from-deprecated-module>> for migration options. {pull}38037[38037]
- Removed deprecated Barracuda from Beats. Use the https://docs.elastic.co/integrations/barracuda[Barracuda Web Application Firewall] Elastic integration instead. {pull}38037[38037]
- Removed deprecated Sophos UTM from Beats. Use the https://docs.elastic.co/integrations/sophos[Sophos] Elastic integration instead. {pull}38037[38037]
- Introduce input/netmetrics and refactor netflow input metrics {pull}38055[38055]
- Update Salesforce module to use new Salesforce input. {pull}37509[37509]
- Tag events that come from a filestream in "take over" mode. {pull}39828[39828]
- Fix high IO and handling of a corrupted registry log file. {pull}35893[35893]

*Heartbeat*


*Metricbeat*

- Setting period for counter cache for Prometheus remote_write at least to 60sec {pull}38553[38553]
- Add support of Graphite series 1.1.0+ tagging extension for statsd module. {pull}39619[39619]
- Remove fallback to the node limit for the `kubernetes.pod.cpu.usage.limit.pct` and `kubernetes.pod.memory.usage.limit.pct` metrics calculation

*Osquerybeat*

- Add action responses data stream, allowing osquerybeat to post action results directly to elasticsearch. {pull}39143[39143]

*Packetbeat*


*Winlogbeat*

- Add "event.category" and "event.type" to Sysmon module for EventIDs 8, 9, 19, 20, 27, 28, 255 {pull}35193[35193]

*Functionbeat*


*Elastic Logging Plugin*


==== Bugfixes

*Affecting all Beats*

- Fix `namespace` filter option on `add_kubernetes_metadata` processor. {pull}39934[39934]
- Support for multiline zookeeper logs {issue}2496[2496]
- Add checks to ensure reloading of units if the configuration actually changed. {pull}34346[34346]
- Fix namespacing on self-monitoring {pull}32336[32336]
- Fix namespacing on self-monitoring {pull}32336[32336]
- Fix Beats started by agent do not respect the allow_older_versions: true configuration flag {issue}34227[34227] {pull}34964[34964]
- Fix performance issues when we have a lot of inputs starting and stopping by allowing to disable global processors under fleet. {issue}35000[35000] {pull}35031[35031]
- 'add_cloud_metadata' processor - add cloud.region field for GCE cloud provider
- 'add_cloud_metadata' processor - update azure metadata api version to get missing `cloud.account.id` field
- Upgraded apache arrow library used in x-pack/libbeat/reader/parquet from v11 to v12.0.1 in order to fix cross-compilation issues {pull}35640[35640]
- Fix panic when MaxRetryInterval is specified, but RetryInterval is not {pull}35820[35820]
- Support build of projects outside of beats directory {pull}36126[36126]
- Support Elastic Agent control protocol chunking support {pull}37343[37343]
- Lower logging level to debug when attempting to configure beats with unknown fields from autodiscovered events/environments {pull}[37816][37816]
- Set timeout of 1 minute for FQDN requests {pull}37756[37756]
- Fix the paths in the .cmd script added to the path by the Windows MSI to point to the new C:\Program Files installation location. https://github.com/elastic/elastic-stack-installers/pull/238
- Change cache processor documentation from `write_period` to `write_interval`. {pull}38561[38561]
- Fix cache processor expiries heap cleanup on partial file writes. {pull}38561[38561]
- Fix cache processor expiries infinite growth when large a large TTL is used and recurring keys are cached. {pull}38561[38561]
- Fix parsing of RFC 3164 process IDs in syslog processor. {issue}38947[38947] {pull}38982[38982]
- Rename the field "apache2.module.error" to "apache.module.error" in Apache error visualization. {issue}39480[39480] {pull}39481[39481]

*Auditbeat*



*Filebeat*

- [Gcs Input] - Added missing locks for safe concurrency {pull}34914[34914]
- Fix the ignore_inactive option being ignored in Filebeat's filestream input {pull}34770[34770]
- Fix TestMultiEventForEOFRetryHandlerInput unit test of CometD input {pull}34903[34903]
- Add input instance id to request trace filename for httpjson and cel inputs {pull}35024[35024]
- Fixes "Can only start an input when all related states are finished" error when running under Elastic-Agent {pull}35250[35250] {issue}33653[33653]
- [system] sync system/auth dataset with system integration 1.29.0. {pull}35581[35581]
- [GCS Input] - Fixed an issue where bucket_timeout was being applied to the entire bucket poll interval and not individual bucket object read operations. Fixed a map write concurrency issue arising from data races when using a high number of workers. Fixed the flaky tests that were present in the GCS test suit. {pull}35605[35605]
- Fixed concurrency and flakey tests issue in azure blob storage input. {issue}35983[35983] {pull}36124[36124]
- Fix panic when sqs input metrics getter is invoked {pull}36101[36101] {issue}36077[36077]
- Fix handling of Juniper SRX structured data when there is no leading junos element. {issue}36270[36270] {pull}36308[36308]
- Fix Filebeat Cisco module with missing escape character {issue}36325[36325] {pull}36326[36326]
- Added a fix for Crowdstrike pipeline handling process arrays {pull}36496[36496]
- [threatintel] MISP pagination fixes {pull}37898[37898]
- Fix file handle leak when handling errors in filestream {pull}37973[37973]
- Fix a race condition that could crash Filebeat with a "negative WaitGroup counter" error {pull}38094[38094]
- Prevent HTTPJSON holding response bodies between executions. {issue}35219[35219] {pull}38116[38116]
- Fix "failed processing S3 event for object key" error on aws-s3 input when key contains the "+" character {issue}38012[38012] {pull}38125[38125]
- Fix duplicated addition of regexp extension in CEL input. {pull}38181[38181]
- Fix the incorrect values generated by the uri_parts processor. {pull}38216[38216]
- Fix HTTPJSON handling of empty object bodies in POST requests. {issue}33961[33961] {pull}38290[38290]
- Fix PEM key validation for CEL and HTTPJSON inputs. {pull}38405[38405]
- Fix filebeat gcs input panic {pull}38407[38407]
- Rename `activity_guid` to `activity_id` in ETW input events to suit other Windows inputs. {pull}38530[38530]
- Add missing provider registration and fix published entity for Active Directory entityanalytics provider. {pull}38645[38645]
- Fix handling of un-parsed JSON in O365 module. {issue}37800[37800] {pull}38709[38709]
- Fix filestream's registry GC: registry entries are now removed from the in-memory and disk store when they're older than the set TTL {issue}36761[36761] {pull}38488[38488]
- Fix indexing failures by re-enabling event normalisation in netflow input. {issue}38703[38703] {pull}38780[38780]
- Fix handling of truncated files in Filestream {issue}38070[38070] {pull}38416[38416]
- Fix panic when more than 32767 pipeline clients are active. {issue}38197[38197] {pull}38556[38556]
- Fix filestream's registry GC: registry entries are now removed from the in-memory and disk store when they're older than the set TTL {issue}36761[36761] {pull}38488[38488]
- [threatintel] MISP splitting fix for empty responses {issue}38739[38739] {pull}38917[38917]
- Fix a bug in cloudwatch task allocation that could skip some logs {issue}38918[38918] {pull}38953[38953]
- Prevent GCP Pub/Sub input blockage by increasing default value of `max_outstanding_messages` {issue}35029[35029] {pull}38985[38985]
- entity-analytics input: Improve structured logging. {pull}38990[38990]
- Fix config validation for CEL and HTTPJSON inputs when using password grant authentication and `client.id` or `client.secret` are not present. {pull}38962[38962]
- Updated Websocket input title to align with existing inputs {pull}39006[39006]
- Restore netflow input on Windows {pull}39024[39024]
- Upgrade azure-event-hubs-go and azure-storage-blob-go dependencies. {pull}38861[38861]
- Fix concurrency/error handling bugs in the AWS S3 input that could drop data and prevent ingestion of large buckets. {pull}39131[39131]
- Fix EntraID query handling. {issue}39419[39419] {pull}39420[39420]
- Fix request trace filename handling in http_endpoint input. {pull}39410[39410]
- Fix filestream not correctly tracking the offset of a file when using the `include_message` parser. {pull}39873[39873] {issue}39653[39653]
- Upgrade github.com/hashicorp/go-retryablehttp to mitigate CVE-2024-6104 {pull}40036[40036]
- Fix for Google Workspace duplicate events issue by adding canonical sorting over fingerprint keys array to maintain key order. {pull}40055[40055] {issue}39859[39859]

*Heartbeat*


*Heartbeat*


*Metricbeat*

- Fix `namespace` filter option on metricset `state_namespace` enricher. {pull}39934[39934]
- Fix `namespace` filter option at Kubernetes provider level. {pull}39881[39881]
- Fix Azure Monitor 429 error by causing metricbeat to retry the request again. {pull}38294[38294]
- Fix fields not being parsed correctly in postgresql/database {issue}25301[25301] {pull}37720[37720]
- rabbitmq/queue - Change the mapping type of `rabbitmq.queue.consumers.utilisation.pct` to `scaled_float` from `long` because the values fall within the range of `[0.0, 1.0]`. Previously, conversion to integer resulted in reporting either `0` or `1`.
- Fix timeout caused by the retrival of which indices are hidden {pull}39165[39165]
- Fix Azure Monitor support for multiple aggregation types {issue}39192[39192] {pull}39204[39204]
- Fix handling of access errors when reading process metrics {pull}39627[39627]
- Fix behavior of cgroups path discovery when monitoring the host system from within a container {pull}39627[39627]
- Fix issue where beats may report incorrect metrics for its own process when running inside a container {pull}39627[39627]
- Fix for MySQL/Performance - Query failure for MySQL versions below v8.0.1, for performance metric `quantile_95`. {pull}38710[38710]
- Fix Prometheus helper text parser to store each metric family type. {pull}39743[39743]
- Normalize AWS RDS CPU Utilization values before making the metadata API call. {pull}39664[39664]
- Fix behavior of pagetypeinfo metrics {pull}39985[39985]
- Fix query logic for temp and non-temp tablespaces in Oracle module. {issue}38051[38051] {pull}39787[39787]
<<<<<<< HEAD
- Fix GCP omitted label-ECSCloud.ECSCloudInstance.ECSCloudInstanceID. {issue}40033[40033] {pull}40062[40062]
=======
- Set GCP metrics config period to the default (60s) when the value is below the minimum allowed period. {issue}30434[30434] {pull}40020[40020]

>>>>>>> 8d1d59ce

*Osquerybeat*


*Packetbeat*


*Winlogbeat*


*Elastic Logging Plugin*


==== Added

*Affecting all Beats*

- Added append Processor which will append concrete values or values from a field to target. {issue}29934[29934] {pull}33364[33364]
- dns processor: Add support for forward lookups (`A`, `AAAA`, and `TXT`). {issue}11416[11416] {pull}36394[36394]
- [Enhanncement for host.ip and host.mac] Disabling netinfo.enabled option of add-host-metadata processor {pull}36506[36506]
- allow `queue` configuration settings to be set under the output. {issue}35615[35615] {pull}36788[36788]
- Beats will now connect to older Elasticsearch instances by default {pull}36884[36884]
- Raise up logging level to warning when attempting to configure beats with unknown fields from autodiscovered events/environments
- elasticsearch output now supports `idle_connection_timeout`. {issue}35616[35615] {pull}36843[36843]
- Update to Go 1.21.11. {pull}39851[39851]
- Enable early event encoding in the Elasticsearch output, improving cpu and memory use {pull}38572[38572]
- The environment variable `BEATS_ADD_CLOUD_METADATA_PROVIDERS` overrides configured/default `add_cloud_metadata` providers {pull}38669[38669]
- Introduce log message for not supported annotations for Hints based autodiscover {pull}38213[38213]
- Add persistent volume claim name to volume if available {pull}38839[38839]
- Raw events are now logged to a different file, this prevents potentially sensitive information from leaking into log files {pull}38767[38767]
- Websocket input: Added runtime URL modification support based on state and cursor values {issue}39858[39858] {pull}39997[39997]

*Auditbeat*

- Added `add_session_metadata` processor, which enables session viewer on Auditbeat data. {pull}37640[37640]
- Add linux capabilities to processes in the system/process. {pull}37453[37453]
- Add opt-in eBPF backend for file_integrity module. {pull}37223[37223]
- Add linux capabilities to processes in the system/process. {pull}37453[37453]
- Add opt-in eBPF backend for file_integrity module. {pull}37223[37223]
- Add process data to file events (Linux only, eBPF backend). {pull}38199[38199]
- Add container id to file events (Linux only, eBPF backend). {pull}38328[38328]
- Add procfs backend to the `add_session_metadata` processor. {pull}38799[38799]
- Add process.entity_id, process.group.name and process.group.id in add_process_metadata processor. Make fim module with kprobes backend to always add an appropriately configured add_process_metadata processor to enrich file events {pull}38776[38776]
- Reduce data size for add_session_metadata processor by removing unneeded fields {pull}39500[39500]
- Enrich process events with user and group names, with add_session_metadata processor  {pull}39537[39537]

*Auditbeat*


*Auditbeat*


*Filebeat*

- add documentation for decode_xml_wineventlog processor field mappings.  {pull}32456[32456]
- httpjson input: Add request tracing logger. {issue}32402[32402] {pull}32412[32412]
- Add cloudflare R2 to provider list in AWS S3 input. {pull}32620[32620]
- Add support for single string containing multiple relation-types in getRFC5988Link. {pull}32811[32811]
- Added separation of transform context object inside httpjson. Introduced new clause `.parent_last_response.*` {pull}33499[33499]
- Added metric `sqs_messages_waiting_gauge` for aws-s3 input. {pull}34488[34488]
- Add nginx.ingress_controller.upstream.ip to related.ip {issue}34645[34645] {pull}34672[34672]
- Add unix socket log parsing for nginx ingress_controller {pull}34732[34732]
- Added metric `sqs_worker_utilization` for aws-s3 input. {pull}34793[34793]
- Add MySQL authentication message parsing and `related.ip` and `related.user` fields {pull}34810[34810]
- Add nginx ingress_controller parsing if one of upstreams fails to return response {pull}34787[34787]
- Add oracle authentication messages parsing {pull}35127[35127]
- Add `clean_session` configuration setting for MQTT input.  {pull}35806[16204]
- Add support for a simplified input configuraton when running under Elastic-Agent {pull}36390[36390]
- Added support for Okta OAuth2 provider in the CEL input. {issue}36336[36336] {pull}36521[36521]
- Added support for new features & removed partial save mechanism in the Azure Blob Storage input. {issue}35126[35126] {pull}36690[36690]
- Added support for new features and removed partial save mechanism in the GCS input. {issue}35847[35847] {pull}36713[36713]
- Use filestream input with file_identity.fingerprint as default for hints autodiscover. {issue}35984[35984] {pull}36950[36950]
- Add setup option `--force-enable-module-filesets`, that will act as if all filesets have been enabled in a module during setup. {issue}30915[30915] {pull}99999[99999]
- Made Azure Blob Storage input GA and updated docs accordingly. {pull}37128[37128]
- Made GCS input GA and updated docs accordingly. {pull}37127[37127]
- Suppress and log max HTTP request retry errors in CEL input. {pull}37160[37160]
- Prevent CEL input from re-entering the eval loop when an evaluation failed. {pull}37161[37161]
- Update CEL extensions library to v1.7.0. {pull}37172[37172]
- Add support for complete URL replacement in HTTPJSON chain steps. {pull}37486[37486]
- Add support for user-defined query selection in EntraID entity analytics provider. {pull}37653[37653]
- Update CEL extensions library to v1.8.0 to provide runtime error location reporting. {issue}37304[37304] {pull}37718[37718]
- Add request trace logging for chained API requests. {issue}37551[36551] {pull}37682[37682]
- Relax TCP/UDP metric polling expectations to improve metric collection. {pull}37714[37714]
- Add support for PEM-based Okta auth in HTTPJSON. {pull}37772[37772]
- Prevent complete loss of long request trace data. {issue}37826[37826] {pull}37836[37836]
- Added experimental version of the Websocket Input. {pull}37774[37774]
- Add support for PEM-based Okta auth in CEL. {pull}37813[37813]
- Add Salesforce input. {pull}37331[37331]
- Add ETW input. {pull}36915[36915]
- Update CEL mito extensions to v1.9.0 to add keys/values helper. {pull}37971[37971]
- Add logging for cache processor file reads and writes. {pull}38052[38052]
- Add parseDateInTZ value template for the HTTPJSON input {pull}37738[37738]
- Support VPC endpoint for aws-s3 input SQS queue url. {pull}38189[38189]
- Improve rate limit handling by HTTPJSON {issue}36207[36207] {pull}38161[38161] {pull}38237[38237]
- Add parseDateInTZ value template for the HTTPJSON input. {pull}37738[37738]
- Add support for complex event objects in the HTTP Endpoint input. {issue}37910[37910] {pull}38193[38193]
- Parse more fields from Elasticsearch slowlogs {pull}38295[38295]
- Update CEL mito extensions to v1.10.0 to add base64 decode functions. {pull}38504[38504]
- Add support for Active Directory an entity analytics provider. {pull}37919[37919]
- Add AWS AWSHealth metricset. {pull}38370[38370]
- Add debugging breadcrumb to logs when writing request trace log. {pull}38636[38636]
- added benchmark input {pull}37437[37437]
- added benchmark input and discard output {pull}37437[37437]
- Ensure all responses sent by HTTP Endpoint are HTML-escaped. {pull}39329[39329]
- Update CEL mito extensions to v1.11.0 to improve type checking. {pull}39460[39460]
- Improve logging of request and response with request trace logging in error conditions. {pull}39455[39455]
- Implement Elastic Agent status and health reporting for CEL Filebeat input. {pull}39209[39209]
- Add HTTP metrics to CEL input. {issue}39501[39501] {pull}39503[39503]
- Add default user-agent to CEL HTTP requests. {issue}39502[39502] {pull}39587[39587]
- Improve reindexing support in security module pipelines. {issue}38224[38224] {pull}39588[39588]
- Make HTTP Endpoint input GA. {issue}38979[38979] {pull}39410[39410]
- Update CEL mito extensions to v1.12.2. {pull}39755[39755]
- Add support for base64-encoded HMAC headers to HTTP Endpoint. {pull}39655[39655]
- Add user group membership support to Okta entity analytics provider. {issue}39814[39814] {pull}39815[39815]
- Add request trace support for Okta and EntraID entity analytics providers. {pull}39821[39821]
- Fix handling of infinite rate values in CEL rate limit handling logic. {pull}39940[39940]
- Allow elision of set and append failure logging. {issue}34544[34544] {pull}39929[39929]
- Add ability to remove request trace logs from CEL input. {pull}39969[39969]
- Add ability to remove request trace logs from HTTPJSON input. {pull}40003[40003]
- Update CEL mito extensions to v1.13.0 {pull}40035[40035]
- Add Jamf entity analytics provider. {pull}39996[39996]
- Add ability to remove request trace logs from http_endpoint input. {pull}40005[40005]
- Add ability to remove request trace logs from entityanalytics input. {pull}40004[40004]
- Relax constraint on Base DN in entity analytics Active Directory provider. {pull}40054[40054]
- Enhance input state reporting for CEL evaluations that return a single error object in events. {pull}40083[40083]

*Auditbeat*


*Libbeat*



*Heartbeat*

- Added status to monitor run log report.
- Upgrade node to latest LTS v18.20.3. {pull}40038[40038]

*Metricbeat*

- Add per-thread metrics to system_summary {pull}33614[33614]
- Add GCP CloudSQL metadata {pull}33066[33066]
- Add GCP Carbon Footprint metricbeat data {pull}34820[34820]
- Add event loop utilization metric to Kibana module {pull}35020[35020]
- Add metrics grouping by dimensions and time to Azure app insights {pull}36634[36634]
- Align on the algorithm used to transform Prometheus histograms into Elasticsearch histograms {pull}36647[36647]
- Add linux IO metrics to system/process {pull}37213[37213]
- Add new memory/cgroup metrics to Kibana module {pull}37232[37232]
- Support schema_name for MySQL performance metricset {pull}38363[38363]
- Add SSL support to mysql module {pull}37997[37997]
- Add SSL support for aerospike module {pull}38126[38126]
- Add last_terminated_timestamp metric in kubernetes module {pull}39200[39200] {issue}3802[3802]
- Add pod.status.ready_time and pod.status.reason metrics in kubernetes module {pull}39316[39316]


*Metricbeat*


*Osquerybeat*


*Packetbeat*


*Winlogbeat*

- Use fixed size buffer at first pass for event parsing, improving throughput {issue}39530[39530] {pull}39544[39544]
- Add ERROR_INVALID_PARAMETER to the list of recoverable errors. {pull}39781[39781]

*Functionbeat*

*Elastic Log Driver*
*Elastic Logging Plugin*


==== Deprecated

*Auditbeat*


*Filebeat*


*Heartbeat*



*Metricbeat*


*Osquerybeat*


*Packetbeat*


*Winlogbeat*


*Functionbeat*


*Elastic Logging Plugin*


==== Known Issues
<|MERGE_RESOLUTION|>--- conflicted
+++ resolved
@@ -171,12 +171,9 @@
 - Normalize AWS RDS CPU Utilization values before making the metadata API call. {pull}39664[39664]
 - Fix behavior of pagetypeinfo metrics {pull}39985[39985]
 - Fix query logic for temp and non-temp tablespaces in Oracle module. {issue}38051[38051] {pull}39787[39787]
-<<<<<<< HEAD
+- Set GCP metrics config period to the default (60s) when the value is below the minimum allowed period. {issue}30434[30434] {pull}40020[40020]
 - Fix GCP omitted label-ECSCloud.ECSCloudInstance.ECSCloudInstanceID. {issue}40033[40033] {pull}40062[40062]
-=======
-- Set GCP metrics config period to the default (60s) when the value is below the minimum allowed period. {issue}30434[30434] {pull}40020[40020]
-
->>>>>>> 8d1d59ce
+
 
 *Osquerybeat*
 
