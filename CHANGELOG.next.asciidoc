// Use these for links to issue and pulls. Note issues and pulls redirect one to
// each other on Github, so don't worry too much on using the right prefix.
:issue: https://github.com/elastic/beats/issues/
:pull: https://github.com/elastic/beats/pull/

=== Beats version HEAD
https://github.com/elastic/beats/compare/v8.8.1\...main[Check the HEAD diff]

==== Breaking changes

*Affecting all Beats*

- Fix FQDN being lowercased when used as `host.hostname` {issue}39993[39993]
- Beats won't log start up information when running under the Elastic Agent {40390}40390[40390]
- Filebeat now needs `dup3`, `faccessat2`, `prctl` and `setrlimit` syscalls to run the journald input. If this input is not being used, the syscalls are not needed. All Beats have those syscalls allowed now because the default seccomp policy is global to all Beats. {pull}40061[40061]
- Beats will rate limit the logs about errors when indexing events on Elasticsearch, logging a summary every 10s. The logs sent to the event log is unchanged. {issue}40157[40157]
- Drop support for Debian 10 and upgrade statically linked glibc from 2.28 to 2.31 {pull}41402[41402]
- Fix metrics not being ingested, due to "Limit of total fields [10000] has been exceeded while adding new fields [...]". The total fields limit has been increased to 12500. No significant performance impact on Elasticsearch is anticipated. {pull}41640[41640]
- Set default kafka version to 2.1.0 in kafka output and filebeat. {pull}41662[41662]

*Auditbeat*


*Filebeat*

- Convert netflow input to API v2 and disable event normalisation {pull}37901[37901]
- Removed deprecated Squid from Beats. See <<migrate-from-deprecated-module>> for migration options. {pull}38037[38037]
- Removed deprecated Sonicwall from Beats. Use the https://docs.elastic.co/integrations/sonicwall[SonicWall Firewall] Elastic integration instead. {pull}38037[38037]
- Removed deprecated Radware from Beats. See <<migrate-from-deprecated-module>> for migration options. {pull}38037[38037]
- Removed deprecated Netscout from Beats. See <<migrate-from-deprecated-module>> for migration options. {pull}38037[38037]
- Removed deprecated Juniper Netscreen from Beats. See <<migrate-from-deprecated-module>> for migration options. {pull}38037[38037]
- Removed deprecated Impreva from Beats. See <<migrate-from-deprecated-module>> for migration options. {pull}38037[38037]
- Removed deprecated Cylance from Beats. See <<migrate-from-deprecated-module>> for migration options. {pull}38037[38037]
- Removed deprecated Bluecoat from Beats. See <<migrate-from-deprecated-module>> for migration options. {pull}38037[38037]
- Introduce input/netmetrics and refactor netflow input metrics {pull}38055[38055]
- Update Salesforce module to use new Salesforce input. {pull}37509[37509]
- Tag events that come from a filestream in "take over" mode. {pull}39828[39828]
- Fix high IO and handling of a corrupted registry log file. {pull}35893[35893]
- Enable file ingestion to report detailed status to Elastic Agent {pull}40075[40075]
- Filebeat, when running with Elastic-Agent, reports status for Filestream input. {pull}40121[40121]
- Fix filestream's registry GC: registry entries will never be removed if clean_inactive is set to "-1". {pull}40258[40258]
- Added `ignore_empty_values` flag in `decode_cef` Filebeat processor. {pull}40268[40268]
- Added support for hyphens in extension keys in `decode_cef` Filebeat processor. {pull}40427[40427]
- Journald: removed configuration options `include_matches.or`, `include_matches.and`, `backoff`, `max_backoff`, `cursor_seek_fallback`. {pull}40061[40061]
- Journald: `include_matches.match` now behaves in the same way as matchers in `journalctl`. Users should carefully update their input configuration. {pull}40061[40061]
- Journald: `seek` and `since` behaviour have been simplified, if there is a cursor (state) `seek` and `since` are ignored and the cursor is used. {pull}40061[40061]
- Redis: Added replication role as a field to submitted slowlogs
- Added `container.image.name` to `journald` Filebeat input's Docker-specific translated fields. {pull}40450[40450]
- Change log.file.path field in awscloudwatch input to nested object. {pull}41099[41099]
- Remove deprecated awscloudwatch field from Filebeat. {pull}41089[41089]
- The performance of ingesting SQS data with the S3 input has improved by up to 60x for queues with many small events. `max_number_of_messages` config for SQS mode is now ignored, as the new design no longer needs a manual cap on messages. Instead, use `number_of_workers` to scale ingestion rate in both S3 and SQS modes. The increased efficiency may increase network bandwidth consumption, which can be throttled by lowering `number_of_workers`. It may also increase number of events stored in memory, which can be throttled by lowering the configured size of the internal queue. {pull}40699[40699]
- Fixes filestream logging the error "filestream input with ID 'ID' already exists, this will lead to data duplication[...]" on Kubernetes when using autodiscover. {pull}41585[41585]
- Add kafka compression support for ZSTD.
- Filebeat fails to start if there is any input with a duplicated ID. It logs the duplicated IDs and the offending inputs configurations. {pull}41731[41731]

*Heartbeat*


*Metricbeat*

- Setting period for counter cache for Prometheus remote_write at least to 60sec {pull}38553[38553]
- Remove fallback to the node limit for the `kubernetes.pod.cpu.usage.limit.pct` and `kubernetes.pod.memory.usage.limit.pct` metrics calculation
- Add support for Kibana status metricset in v8 format {pull}40275[40275]
- Mark system process metricsets as running if metrics are partially available {pull}40565[40565]
- Added back `elasticsearch.node.stats.jvm.mem.pools.*` to the `node_stats` metricset {pull}40571[40571]
- Add GCP organization and project details to ECS cloud fields. {pull}40461[40461]
- Add support for specifying a custom endpoint for GCP service clients. {issue}40848[40848] {pull}40918[40918]
- Fix incorrect handling of types in SQL module. {issue}40090[40090] {pull}41607[41607]

*Osquerybeat*

- Add action responses data stream, allowing osquerybeat to post action results directly to elasticsearch. {pull}39143[39143]
- Disable allow_unsafe osquery configuration. {pull}40130[40130]
- Upgrade to osquery 5.12.1. {pull}40368[40368]
- Upgrade to osquery 5.13.1. {pull}40849[40849]

*Osquerybeat*


*Packetbeat*

- Use base-16 for reporting `serial_number` value in TLS fields in line with the ECS recommendation. {pull}41542[41542]

- Expire source port mappings. {pull}41581[41581]

*Winlogbeat*

- Add "event.category" and "event.type" to Sysmon module for EventIDs 8, 9, 19, 20, 27, 28, 255 {pull}35193[35193]

*Functionbeat*


*Elastic Logging Plugin*


==== Bugfixes

*Affecting all Beats*

- Support for multiline zookeeper logs {issue}2496[2496]
- Add checks to ensure reloading of units if the configuration actually changed. {pull}34346[34346]
- Fix namespacing on self-monitoring {pull}32336[32336]
- Fix namespacing on self-monitoring {pull}32336[32336]
- Fix Beats started by agent do not respect the allow_older_versions: true configuration flag {issue}34227[34227] {pull}34964[34964]
- Fix performance issues when we have a lot of inputs starting and stopping by allowing to disable global processors under fleet. {issue}35000[35000] {pull}35031[35031]
- 'add_cloud_metadata' processor - add cloud.region field for GCE cloud provider
- 'add_cloud_metadata' processor - update azure metadata api version to get missing `cloud.account.id` field
- Upgraded apache arrow library used in x-pack/libbeat/reader/parquet from v11 to v12.0.1 in order to fix cross-compilation issues {pull}35640[35640]
- Fix panic when MaxRetryInterval is specified, but RetryInterval is not {pull}35820[35820]
- Support build of projects outside of beats directory {pull}36126[36126]
- Support Elastic Agent control protocol chunking support {pull}37343[37343]
- Lower logging level to debug when attempting to configure beats with unknown fields from autodiscovered events/environments {pull}[37816][37816]
- Set timeout of 1 minute for FQDN requests {pull}37756[37756]
- Fix issue where old data could be saved in the memory queue after acknowledgment, increasing memory use {pull}41356[41356]
- Ensure Elasticsearch output can always recover from network errors {pull}40794[40794]
- Add `translate_ldap_attribute` processor. {pull}41472[41472]
- Remove unnecessary debug logs during idle connection teardown {issue}40824[40824]
- Fix incorrect cloud provider identification in add_cloud_metadata processor using provider priority mechanism {pull}41636[41636]
- Prevent panic if libbeat processors are loaded more than once. {issue}41475[41475] {pull}41857[51857]

*Auditbeat*

- auditd: Request status from a separate socket to avoid data congestion {pull}41207[41207]
- auditd: Use ECS `event.type: end` instead of `stop` for SERVICE_STOP, DAEMON_ABORT, and DAEMON_END messages. {pull}41558[41558]
- auditd: Update syscall names for Linux 6.11. {pull}41558[41558]
- hasher: Geneneral improvements and fixes. {pull}41863[41863]

*Filebeat*

- [Gcs Input] - Added missing locks for safe concurrency {pull}34914[34914]
- Fix the ignore_inactive option being ignored in Filebeat's filestream input {pull}34770[34770]
- Fix TestMultiEventForEOFRetryHandlerInput unit test of CometD input {pull}34903[34903]
- Add input instance id to request trace filename for httpjson and cel inputs {pull}35024[35024]
- Fixes "Can only start an input when all related states are finished" error when running under Elastic-Agent {pull}35250[35250] {issue}33653[33653]
- [system] sync system/auth dataset with system integration 1.29.0. {pull}35581[35581]
- [GCS Input] - Fixed an issue where bucket_timeout was being applied to the entire bucket poll interval and not individual bucket object read operations. Fixed a map write concurrency issue arising from data races when using a high number of workers. Fixed the flaky tests that were present in the GCS test suit. {pull}35605[35605]
- Fixed concurrency and flakey tests issue in azure blob storage input. {issue}35983[35983] {pull}36124[36124]
- Fix panic when sqs input metrics getter is invoked {pull}36101[36101] {issue}36077[36077]
- Fix handling of Juniper SRX structured data when there is no leading junos element. {issue}36270[36270] {pull}36308[36308]
- Fix Filebeat Cisco module with missing escape character {issue}36325[36325] {pull}36326[36326]
- Added a fix for Crowdstrike pipeline handling process arrays {pull}36496[36496]
- [threatintel] MISP pagination fixes {pull}37898[37898]
- Fix file handle leak when handling errors in filestream {pull}37973[37973]
- Fix a race condition that could crash Filebeat with a "negative WaitGroup counter" error {pull}38094[38094]
- Fix "failed processing S3 event for object key" error on aws-s3 input when key contains the "+" character {issue}38012[38012] {pull}38125[38125]
- Fix filebeat gcs input panic {pull}38407[38407]
- Fix filestream's registry GC: registry entries are now removed from the in-memory and disk store when they're older than the set TTL {issue}36761[36761] {pull}38488[38488]
- Fix filestream's registry GC: registry entries are now removed from the in-memory and disk store when they're older than the set TTL {issue}36761[36761] {pull}38488[38488]
- [threatintel] MISP splitting fix for empty responses {issue}38739[38739] {pull}38917[38917]
- Prevent GCP Pub/Sub input blockage by increasing default value of `max_outstanding_messages` {issue}35029[35029] {pull}38985[38985]
- Updated Websocket input title to align with existing inputs {pull}39006[39006]
- Restore netflow input on Windows {pull}39024[39024]
- Upgrade azure-event-hubs-go and azure-storage-blob-go dependencies. {pull}38861[38861]
- Fix request trace filename handling in http_endpoint input. {pull}39410[39410]
- Upgrade github.com/hashicorp/go-retryablehttp to mitigate CVE-2024-6104 {pull}40036[40036]
- Fix for Google Workspace duplicate events issue by adding canonical sorting over fingerprint keys array to maintain key order. {pull}40055[40055] {issue}39859[39859]
- Fix handling of deeply nested numeric values in HTTP Endpoint CEL programs. {pull}40115[40115]
- Prevent panic in CEL and salesforce inputs when github.com/hashicorp/go-retryablehttp exceeds maximum retries. {pull}40144[40144]
- Fix bug in CEL input rate limit logic. {issue}40106[40106] {pull}40270[40270]
- Relax requirements in Okta entity analytics provider user and device profile data shape. {pull}40359[40359]
- Fix bug in Okta entity analytics rate limit logic. {issue}40106[40106] {pull}40267[40267]
- Fix crashes in the journald input. {pull}40061[40061]
- Fix order of configuration for EntraID entity analytics provider. {pull}40487[40487]
- Ensure Entra ID request bodies are not truncated and trace logs are rotated before 100MB. {pull}40494[40494]
- The Elasticsearch output now correctly logs the event fields to the event log file {issue}40509[40509] {pull}40512[40512]
- Fix the "No such input type exist: 'azure-eventhub'" error on the Windows platform {issue}40608[40608] {pull}40609[40609]
- awss3 input: Fix handling of SQS notifications that don't contain a region. {pull}40628[40628]
- Fix credential handling when workload identity is being used in GCS input. {issue}39977[39977] {pull}40663[40663]
- Fix publication of group data from the Okta entity analytics provider. {pull}40681[40681]
- Ensure netflow custom field configuration is applied. {issue}40735[40735] {pull}40730[40730]
- Fix replace processor handling of zero string replacement validation. {pull}40751[40751]
- Fix long filepaths in diagnostics exceeding max path limits on Windows. {pull}40909[40909]
- Add backup and delete for AWS S3 polling mode feature back. {pull}41071[41071]
- Fix a bug in Salesforce input to only handle responses with 200 status code {pull}41015[41015]
- Fixed failed job handling and removed false-positive error logs in the GCS input. {pull}41142[41142]
- Bump github.com/elastic/go-sfdc dependency used by x-pack/filebeat/input/salesforce. {pull}41192[41192]
- Log bad handshake details when websocket connection fails {pull}41300[41300]
- Improve modification time handling for entities and entity deletion logic in the Active Directory entityanalytics input. {pull}41179[41179]
- Journald input now can read events from all boots {issue}41083[41083] {pull}41244[41244]
- Fix double encoding of client_secret in the Entity Analytics input's Azure Active Directory provider {pull}41393[41393]
- Fix aws region in aws-s3 input s3 polling mode.  {pull}41572[41572]
- Fix errors in SQS host resolution in the `aws-s3` input when using custom (non-AWS) endpoints. {pull}41504[41504]
- Fix double encoding of client_secret in the Entity Analytics input's Azure Active Directory provider {pull}41393[41393]
- The azure-eventhub input now correctly reports its status to the Elastic Agent on fatal errors {pull}41469[41469]
- Add support for Access Points in the `aws-s3` input. {pull}41495[41495]
- Fix the "No such input type exist: 'salesforce'" error on the Windows/AIX platform. {pull}41664[41664]
- Fix missing key in streaming input logging. {pull}41600[41600]
- Improve S3 object size metric calculation to support situations where Content-Length is not available. {pull}41755[41755]
- Fix handling of http_endpoint request exceeding memory limits. {issue}41764[41764] {pull}41765[41765]
- Rate limiting fixes in the Okta provider of the Entity Analytics input. {issue}40106[40106] {pull}41583[41583]

*Heartbeat*



*Metricbeat*

- Fix Azure Monitor 429 error by causing metricbeat to retry the request again. {pull}38294[38294]
- Fix fields not being parsed correctly in postgresql/database {issue}25301[25301] {pull}37720[37720]
- rabbitmq/queue - Change the mapping type of `rabbitmq.queue.consumers.utilisation.pct` to `scaled_float` from `long` because the values fall within the range of `[0.0, 1.0]`. Previously, conversion to integer resulted in reporting either `0` or `1`.
- Fix timeout caused by the retrival of which indices are hidden {pull}39165[39165]
- Fix Azure Monitor support for multiple aggregation types {issue}39192[39192] {pull}39204[39204]
- Fix handling of access errors when reading process metrics {pull}39627[39627]
- Fix behavior of cgroups path discovery when monitoring the host system from within a container {pull}39627[39627]
- Fix issue where beats may report incorrect metrics for its own process when running inside a container {pull}39627[39627]
- Normalize AWS RDS CPU Utilization values before making the metadata API call. {pull}39664[39664]
- Fix behavior of pagetypeinfo metrics {pull}39985[39985]
- Fix query logic for temp and non-temp tablespaces in Oracle module. {issue}38051[38051] {pull}39787[39787]
- Set GCP metrics config period to the default (60s) when the value is below the minimum allowed period. {issue}30434[30434] {pull}40020[40020]
- Fix statistic methods for metrics collected for SQS. {pull}40207[40207]
- Add GCP 'instance_id' resource label in ECS cloud fields. {issue}40033[40033] {pull}40062[40062]
- Fix missing metrics from CloudWatch when include_linked_accounts set to false. {issue}40071[40071] {pull}40135[40135]
- Update beat module with apm-server monitoring metrics fields {pull}40127[40127]
- Fix Azure Monitor metric timespan to restore Storage Account PT1H metrics {issue}40376[40376] {pull}40367[40367]
- Remove excessive info-level logs in cgroups setup {pull}40491[40491]
- Add missing ECS Cloud fields in GCP `metrics` metricset when using `exclude_labels: true` {issue}40437[40437] {pull}40467[40467]
- Add AWS OwningAccount support for cross account monitoring {issue}40570[40570] {pull}40691[40691]
- Use namespace for GetListMetrics when exists in AWS {pull}41022[41022]
- Fix http server helper SSL config. {pull}39405[39405]
- Fix Kubernetes metadata sometimes not being present after startup {pull}41216[41216]
- Do not report non-existant 0 values for RSS metrics in docker/memory {pull}41449[41449]
- Log Cisco Meraki `getDevicePerformanceScores` errors without stopping metrics collection. {pull}41622[41622]
- Don't skip first bucket value in GCP metrics metricset for distribution type metrics {pull}41822[41822]


*Osquerybeat*


*Packetbeat*


*Winlogbeat*

- Fix message handling in the experimental api. {issue}19338[19338] {pull}41730[41730]


*Elastic Logging Plugin*


==== Added

*Affecting all Beats*

- Added append Processor which will append concrete values or values from a field to target. {issue}29934[29934] {pull}33364[33364]
- dns processor: Add support for forward lookups (`A`, `AAAA`, and `TXT`). {issue}11416[11416] {pull}36394[36394]
- [Enhanncement for host.ip and host.mac] Disabling netinfo.enabled option of add-host-metadata processor {pull}36506[36506]
- allow `queue` configuration settings to be set under the output. {issue}35615[35615] {pull}36788[36788]
- Beats will now connect to older Elasticsearch instances by default {pull}36884[36884]
- Raise up logging level to warning when attempting to configure beats with unknown fields from autodiscovered events/environments
- elasticsearch output now supports `idle_connection_timeout`. {issue}35616[35615] {pull}36843[36843]
- Enable early event encoding in the Elasticsearch output, improving cpu and memory use {pull}38572[38572]
- The environment variable `BEATS_ADD_CLOUD_METADATA_PROVIDERS` overrides configured/default `add_cloud_metadata` providers {pull}38669[38669]
- When running under Elastic-Agent Kafka output allows dynamic topic in `topic` field {pull}40415[40415]
- The script processor has a new configuration option that only uses the cached javascript sessions and prevents the creation of new javascript sessions.
- Update to Go 1.22.7. {pull}41018[41018]
- Replace Ubuntu 20.04 with 24.04 for Docker base images {issue}40743[40743] {pull}40942[40942]
- Reduce memory consumption of k8s autodiscovery and the add_kubernetes_metadata processor when Deployment metadata is enabled
- Add `lowercase` processor. {issue}22254[22254] {pull}41424[41424]
- Add `uppercase` processor. {issue}22254[22254] {pull}41535[41535]
- Replace `compress/gzip` with https://github.com/klauspost/compress/gzip library for gzip compression {pull}41584[41584]

*Auditbeat*

- Added `add_session_metadata` processor, which enables session viewer on Auditbeat data. {pull}37640[37640]
- Add linux capabilities to processes in the system/process. {pull}37453[37453]
- Add linux capabilities to processes in the system/process. {pull}37453[37453]
- Add process.entity_id, process.group.name and process.group.id in add_process_metadata processor. Make fim module with kprobes backend to always add an appropriately configured add_process_metadata processor to enrich file events {pull}38776[38776]
- Split module/system/process into common and provider bits. {pull}41868[41868]

*Auditbeat*

- Improve logging in system/socket {pull}41571[41571]


*Auditbeat*


*Filebeat*

- add documentation for decode_xml_wineventlog processor field mappings.  {pull}32456[32456]
- httpjson input: Add request tracing logger. {issue}32402[32402] {pull}32412[32412]
- Add cloudflare R2 to provider list in AWS S3 input. {pull}32620[32620]
- Add support for single string containing multiple relation-types in getRFC5988Link. {pull}32811[32811]
- Added separation of transform context object inside httpjson. Introduced new clause `.parent_last_response.*` {pull}33499[33499]
- Added metric `sqs_messages_waiting_gauge` for aws-s3 input. {pull}34488[34488]
- Add nginx.ingress_controller.upstream.ip to related.ip {issue}34645[34645] {pull}34672[34672]
- Add unix socket log parsing for nginx ingress_controller {pull}34732[34732]
- Added metric `sqs_worker_utilization` for aws-s3 input. {pull}34793[34793]
- Add MySQL authentication message parsing and `related.ip` and `related.user` fields {pull}34810[34810]
- Add nginx ingress_controller parsing if one of upstreams fails to return response {pull}34787[34787]
- Add oracle authentication messages parsing {pull}35127[35127]
- Add `clean_session` configuration setting for MQTT input.  {pull}35806[16204]
- Add support for a simplified input configuraton when running under Elastic-Agent {pull}36390[36390]
- Added support for Okta OAuth2 provider in the CEL input. {issue}36336[36336] {pull}36521[36521]
- Added support for new features & removed partial save mechanism in the Azure Blob Storage input. {issue}35126[35126] {pull}36690[36690]
- Added support for new features and removed partial save mechanism in the GCS input. {issue}35847[35847] {pull}36713[36713]
- Use filestream input with file_identity.fingerprint as default for hints autodiscover. {issue}35984[35984] {pull}36950[36950]
- Add setup option `--force-enable-module-filesets`, that will act as if all filesets have been enabled in a module during setup. {issue}30915[30915] {pull}99999[99999]
- Made Azure Blob Storage input GA and updated docs accordingly. {pull}37128[37128]
- Made GCS input GA and updated docs accordingly. {pull}37127[37127]
<<<<<<< HEAD
- Suppress and log max HTTP request retry errors in CEL input. {pull}37160[37160]
- Prevent CEL input from re-entering the eval loop when an evaluation failed. {pull}37161[37161]
- Update CEL extensions library to v1.7.0. {pull}37172[37172]
- Add support for complete URL replacement in HTTPJSON chain steps. {pull}37486[37486]
- Add Apache Pulsar as a new output. {pull}37552[37552]
- Add support for user-defined query selection in EntraID entity analytics provider. {pull}37653[37653]
- Update CEL extensions library to v1.8.0 to provide runtime error location reporting. {issue}37304[37304] {pull}37718[37718]
- Add request trace logging for chained API requests. {issue}37551[36551] {pull}37682[37682]
- Relax TCP/UDP metric polling expectations to improve metric collection. {pull}37714[37714]
- Add support for PEM-based Okta auth in HTTPJSON. {pull}37772[37772]
- Prevent complete loss of long request trace data. {issue}37826[37826] {pull}37836[37836]
- Added experimental version of the Websocket Input. {pull}37774[37774]
- Add support for PEM-based Okta auth in CEL. {pull}37813[37813]
- Add Salesforce input. {pull}37331[37331]
- Add ETW input. {pull}36915[36915]
- Update CEL mito extensions to v1.9.0 to add keys/values helper. {pull}37971[37971]
- Add logging for cache processor file reads and writes. {pull}38052[38052]
=======
>>>>>>> 83251eaf
- Add parseDateInTZ value template for the HTTPJSON input {pull}37738[37738]
- Improve rate limit handling by HTTPJSON {issue}36207[36207] {pull}38161[38161] {pull}38237[38237]
- Parse more fields from Elasticsearch slowlogs {pull}38295[38295]
- added benchmark input {pull}37437[37437]
- added benchmark input and discard output {pull}37437[37437]
- Update CEL mito extensions to v1.11.0 to improve type checking. {pull}39460[39460]
- Update CEL mito extensions to v1.12.2. {pull}39755[39755]
- Add support for base64-encoded HMAC headers to HTTP Endpoint. {pull}39655[39655]
- Add user group membership support to Okta entity analytics provider. {issue}39814[39814] {pull}39815[39815]
- Add request trace support for Okta and EntraID entity analytics providers. {pull}39821[39821]
- Fix handling of infinite rate values in CEL rate limit handling logic. {pull}39940[39940]
- Allow elision of set and append failure logging. {issue}34544[34544] {pull}39929[39929]
- Add ability to remove request trace logs from CEL input. {pull}39969[39969]
- Add ability to remove request trace logs from HTTPJSON input. {pull}40003[40003]
- Added out of the box support for Amazon EventBridge notifications over SQS to S3 input {pull}40006[40006]
- Update CEL mito extensions to v1.13.0 {pull}40035[40035]
- Add Jamf entity analytics provider. {pull}39996[39996]
- Add ability to remove request trace logs from http_endpoint input. {pull}40005[40005]
- Add ability to remove request trace logs from entityanalytics input. {pull}40004[40004]
- Relax constraint on Base DN in entity analytics Active Directory provider. {pull}40054[40054]
- Implement Elastic Agent status and health reporting for Netflow Filebeat input. {pull}40080[40080]
- Enhance input state reporting for CEL evaluations that return a single error object in events. {pull}40083[40083]
- Allow absent credentials when using GCS with Application Default Credentials. {issue}39977[39977] {pull}40072[40072]
- Add SSL and username support for Redis input, now the input includes support for Redis 6.0+. {pull}40111[40111]
- Add scaling up support for Netflow input. {issue}37761[37761] {pull}40122[40122]
- Update CEL mito extensions to v1.15.0. {pull}40294[40294]
- Allow cross-region bucket configuration in s3 input. {issue}22161[22161] {pull}40309[40309]
- Improve logging in Okta Entity Analytics provider. {issue}40106[40106] {pull}40347[40347]
- Document `winlog` input. {issue}40074[40074] {pull}40462[40462]
- Added retry logic to websocket connections in the streaming input. {issue}40271[40271] {pull}40601[40601]
- Disable event normalization for netflow input {pull}40635[40635]
- Allow attribute selection in the Active Directory entity analytics provider. {issue}40482[40482] {pull}40662[40662]
- Improve error quality when CEL program does not correctly return an events array. {pull}40580[40580]
- Added support for Microsoft Entra ID RBAC authentication. {issue}40434[40434] {pull}40879[40879]
- Add `use_kubeadm` config option for filebeat (both filbeat.input and autodiscovery) in order to toggle kubeadm-config api requests {pull}40301[40301]
- Make HTTP library function inclusion non-conditional in CEL input. {pull}40912[40912]
- Add support for Crowdstrike streaming API to the streaming input. {issue}40264[40264] {pull}40838[40838]
- Add support to CEL for reading host environment variables. {issue}40762[40762] {pull}40779[40779]
- Add CSV decoder to awss3 input. {pull}40896[40896]
- Change request trace logging to include headers instead of complete request. {pull}41072[41072]
- Improved GCS input documentation. {pull}41143[41143]
- Add CSV decoding capacity to azureblobstorage input {pull}40978[40978]
- Add CSV decoding capacity to gcs input {pull}40979[40979]
- Add support to source AWS cloudwatch logs from linked accounts. {pull}41188[41188]
- Jounrald input now supports filtering by facilities {pull}41061[41061]
- Add support to include AWS cloudwatch linked accounts when using log_group_name_prefix to define log group names. {pull}41206[41206]
- Improved Azure Blob Storage input documentation. {pull}41252[41252]
- Make ETW input GA. {pull}41389[41389]
- Added input metrics to GCS input. {issue}36640[36640] {pull}41505[41505]
- Add support for Okta entity analytics provider to collect role and factor data for users. {pull}41460[41460]
- Add support for Journald in the System module. {pull}41555[41555]
- Add ability to remove request trace logs from http_endpoint input. {pull}40005[40005]
- Add ability to remove request trace logs from entityanalytics input. {pull}40004[40004]
- Refactor & cleanup with updates to default values and documentation. {pull}41834[41834]
- Update CEL mito extensions to v1.16.0. {pull}41727[41727]
- Add evaluation state dump debugging option to CEL input. {pull}41335[41335]
- Added support for retry configuration in GCS input. {issue}11580[11580] {pull}41862[41862]
- Improve S3 polling mode states registry when using list prefix option. {pull}41869[41869]

*Auditbeat*


*Libbeat*

- enrich events with EC2 tags in add_cloud_metadata processor {pull}41477[41477]


*Heartbeat*

- Added status to monitor run log report.
- Upgrade node to latest LTS v18.20.3. {pull}40038[40038]

*Metricbeat*

- Add per-thread metrics to system_summary {pull}33614[33614]
- Add GCP CloudSQL metadata {pull}33066[33066]
- Add GCP Carbon Footprint metricbeat data {pull}34820[34820]
- Add event loop utilization metric to Kibana module {pull}35020[35020]
- Add metrics grouping by dimensions and time to Azure app insights {pull}36634[36634]
- Align on the algorithm used to transform Prometheus histograms into Elasticsearch histograms {pull}36647[36647]
- Add linux IO metrics to system/process {pull}37213[37213]
- Add new memory/cgroup metrics to Kibana module {pull}37232[37232]
- Add SSL support to mysql module {pull}37997[37997]
- Add SSL support for aerospike module {pull}38126[38126]
- Add `use_kubeadm` config option in kubernetes module in order to toggle kubeadm-config api requests {pull}40086[40086]
- Log the total time taken for GCP `ListTimeSeries` and `AggregatedList` requests {pull}40661[40661]
- Add new metrics for the vSphere Host metricset. {pull}40429[40429]
- Add new metrics for the vSphere Datastore metricset. {pull}40441[40441]
- Add new metricset cluster for the vSphere module. {pull}40536[40536]
- Add new metricset network for the vSphere module. {pull}40559[40559]
- Add new metricset resourcepool for the vSphere module. {pull}40456[40456]
- Add AWS Cloudwatch capability to retrieve tags from AWS/ApiGateway resources {pull}40755[40755]
- Add new metricset datastorecluster for vSphere module. {pull}40634[40634]
- Add support for new metrics in datastorecluster metricset. {pull}40694[40694]
- Add new metrics for the vSphere Virtualmachine metricset. {pull}40485[40485]
- Add support for snapshot in vSphere virtualmachine metricset {pull}40683[40683]
- Update fields to use mapstr in vSphere virtualmachine metricset  {pull}40707[40707]
- Add metrics related to triggered alarms in all the vSphere metricsets. {pull}40714[40714] {pull}40876[40876]
- Add support for period based intervalID in vSphere host and datastore metricsets {pull}40678[40678]
- Add new metrics fot datastore and minor changes to overall vSphere metrics {pull}40766[40766]
- Add `metrics_count` to Prometheus module if `metrics_count: true` is set. {pull}40411[40411]
- Added Cisco Meraki module {pull}40836[40836]
- Added Palo Alto Networks module {pull}40686[40686]
- Restore docker.network.in.* and docker.network.out.* fields in docker module {pull}40968[40968]
- Add `id` field to all the vSphere metricsets. {pull}41097[41097]
- Bump aerospike-client-go to version v7.7.1 and add support for basic auth in Aerospike module {pull}41233[41233]
- Only watch metadata for ReplicaSets in metricbeat k8s module {pull}41289[41289]
- Add support for region/zone for Vertex AI service in GCP module {pull}41551[41551]
- Add support for location label as an optional configuration parameter in GCP metrics metricset. {issue}41550[41550] {pull}41626[41626]

*Metricbeat*
- Add benchmark module {pull}41801[41801]


*Osquerybeat*


*Packetbeat*


*Winlogbeat*

- Add handling for missing `EvtVarType`s in experimental api. {issue}19337[19337] {pull}41418[41418]
- Properly set events `UserData` when experimental api is used. {pull}41525[41525]
- Include XML is respected for experimental api {pull}41525[41525]
- Forwarded events use renderedtext info for experimental api {pull}41525[41525]
- Language setting is respected for experimental api {pull}41525[41525]
- Language setting also added to decode xml wineventlog processor {pull}41525[41525]
- Format embedded messages in the experimental api {pull}41525[41525]
- Implement exclusion range support for event_id. {issue}38623[38623] {pull}41639[41639]
- Make the experimental API GA and rename it to winlogbeat-raw {issue}39580[39580] {pull}41770[41770]


*Functionbeat*

*Elastic Log Driver*
*Elastic Logging Plugin*


==== Deprecated

*Auditbeat*


*Filebeat*


*Heartbeat*



*Metricbeat*


*Osquerybeat*


*Packetbeat*


*Winlogbeat*


*Functionbeat*


*Elastic Logging Plugin*


==== Known Issues

















<|MERGE_RESOLUTION|>--- conflicted
+++ resolved
@@ -298,7 +298,6 @@
 - Add setup option `--force-enable-module-filesets`, that will act as if all filesets have been enabled in a module during setup. {issue}30915[30915] {pull}99999[99999]
 - Made Azure Blob Storage input GA and updated docs accordingly. {pull}37128[37128]
 - Made GCS input GA and updated docs accordingly. {pull}37127[37127]
-<<<<<<< HEAD
 - Suppress and log max HTTP request retry errors in CEL input. {pull}37160[37160]
 - Prevent CEL input from re-entering the eval loop when an evaluation failed. {pull}37161[37161]
 - Update CEL extensions library to v1.7.0. {pull}37172[37172]
@@ -316,8 +315,6 @@
 - Add ETW input. {pull}36915[36915]
 - Update CEL mito extensions to v1.9.0 to add keys/values helper. {pull}37971[37971]
 - Add logging for cache processor file reads and writes. {pull}38052[38052]
-=======
->>>>>>> 83251eaf
 - Add parseDateInTZ value template for the HTTPJSON input {pull}37738[37738]
 - Improve rate limit handling by HTTPJSON {issue}36207[36207] {pull}38161[38161] {pull}38237[38237]
 - Parse more fields from Elasticsearch slowlogs {pull}38295[38295]
