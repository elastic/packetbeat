// Use these for links to issue and pulls. Note issues and pulls redirect one to
// each other on Github, so don't worry too much on using the right prefix.
:issue: https://github.com/elastic/beats/issues/
:pull: https://github.com/elastic/beats/pull/

=== Beats version HEAD
https://github.com/elastic/beats/compare/v7.0.0-alpha2...master[Check the HEAD diff]

==== Breaking changes

*Affecting all Beats*

- Update add_cloud_metadata fields to adjust to ECS. {pull}9265[9265]
- Automaticall cap signed integers to 63bits. {pull}8991[8991]
- Rename beat.timezone to event.timezone. {pull}9458[9458]
- Use _doc as document type. {pull}9056[9056]{pull}9573[9573]
- Update to Golang 1.11.3. {pull}9560[9560]
- Embedded html is not escaped anymore by default. {pull}9914[9914]
- Remove port settings from Logstash and Redis output. {pull}9934[9934]
- Fix registry handle leak on Windows (https://github.com/elastic/go-sysinfo/pull/33). {pull}9920[9920]
- Rename `process.exe` to `process.executable` in add_process_metadata to align with ECS. {pull}9949[9949]
- Import ECS change https://github.com/elastic/ecs/pull/308[ecs#308]:
  leaf field `user.group` is now the `group` field set. {pull}10275[10275]
- Update the code of Central Management to align with the new returned format. {pull}10019[10019]
- Docker and Kubernetes labels/annotations will be "dedoted" by default. {pull}10338[10338]
- Remove --setup command line flag. {pull}10138[10138]
- Remove --version command line flag. {pull}10138[10138]
- Remove --configtest command line flag. {pull}10138[10138]
- Move output.elasticsearch.ilm settings to setup.ilm. {pull}10347[10347]
- ILM will be available by default if Elasticsearch > 7.0 is used. {pull}10347[10347]
- Allow Central Management to send events back to kibana. {issue}9382[9382]
- Initialize the Paths before the keystore and save the keystore into `data/{beatname}.keystore`. {pull}10706[10706]
- Add `cleanup_timeout` option to docker autodiscover, to wait some time before removing configurations after a container is stopped. {issue]10374[10374] {pull}10905[10905]
- On Google Cloud Engine (GCE) the add_cloud_metadata will now trim the project
  info from the cloud.machine.type and cloud.availability_zone. {issue}10968[10968]

*Auditbeat*

- Rename `process.exe` to `process.executable` in auditd module to align with ECS. {pull}9949[9949]
- Rename `process.cwd` to `process.working_directory` in auditd module to align with ECS. {pull}10195[10195]
- Change data type of `process.pid` and `process.ppid` to number in JSON output
  of the auditd module. {pull}10195[10195]
- Change data type of `file.uid` and `file.gid` to string in JSON output of the
  FIM module. {pull}10195[10195]
- Field `file.origin` changed type from `text` to `keyword`. {pull}10544[10544]
- Rename user fields to ECS in auditd module. {pull}10456[10456]
- Rename `event.type` to `auditd.message_type` in auditd module because event.type is reserved for future use by ECS. {pull}10536[10536]
- Rename `auditd.messages` to `event.original` and `auditd.warnings` to `error.message`. {pull}10577[10577]

*Filebeat*

- Set `ecs: true` in user_agent processors when loading pipelines with Filebeat 7.0.x into Elasticsearch 6.7.x. {issue}10655[10655] {pull}10875[10875]

*Heartbeat*

- Remove monitor generator script that was rarely used. {pull}9648[9648]
- monitor IDs are now configurable. Auto generated monitor IDs now use a different formula based on a hash of their config values. If you wish to have continuity with the old format of monitor IDs you'll need to set the `id` property explicitly. {pull}9697[9697]
- A number of fields have been aliased to their relevant counterparts in the `url.*` field. Existing visualizations should mostly work. The fields that have been moved are `monitor.scheme -> url.scheme`, `monitor.host -> url.domain`, `resolve.host -> url.domain`, `http.url -> url.full`,  `tcp.port -> url.port`. In addition to these moves the new fields `url.username`, `url.password`, `url.path`, and `url.query` are now present. It should be noted that the `url.password` field does not contain actual password values, but rather the text `<hidden>` {pull}9570[9570].
- The included Kibana HTTP dashboard is now removed in favor of the Uptime app in Kibana. {pull}10294[10294]

*Journalbeat*

- Rename read_timestamp to event.created to align with ECS. {pull}10043[10043], {pull}10139[10139]
- Rename host.name to host.hostname to align with ECS. {pull}10043[10043]
- Fix typo in the field name `container.id_truncated`. {pull}10525[10525]
- Rename `container.image.tag` to `container.log.tag`. {pull}10561[10561]
- Change type of `text` fields to `keyword`. {pull}10542[10542]

*Metricbeat*

- Migrate system process metricset fields to ECS. {pull}10332[10332]
- Refactor Prometheus metric mappings {pull}9948[9948]
- Removed Prometheus stats metricset in favor of just using Prometheus collector {pull}9948[9948]
- Migrate system socket metricset fields to ECS. {pull}10339[10339]
- Renamed direction values in sockets to ECS recommendations, from incoming/outcoming to inbound/outbound. {pull}10339[10339]
- Adjust Redis.info metricset fields to ECS. {pull}10319[10319]
- Change type of field docker.container.ip_addresses to `ip` instead of `keyword`. {pull}10364[10364]
- Rename http.request.body field to http.request.body.content. {pull}10315[10315]
- Adjust php_fpm.process metricset fields to ECS. {pull}10366[10366]
- Adjust mongodb.status metricset to to ECS. {pull}10368[10368]
- Refactor munin module to collect an event per plugin and to have more strict field mappings. `namespace` option has been removed, and will be replaced by `service.name`. {pull}10322[10322]
- Change the following fields from type text to keyword: {pull}10318[10318]
  - ceph.osd_df.name
  - ceph.osd_tree.name
  - ceph.osd_tree.children
  - kafka.consumergroup.meta
  - kibana.stats.name
  - mongodb.metrics.replication.executor.network_interface
  - php_fpm.process.request_uri
  - php_fpm.process.script
- Add `service.name` option to all modules to explicitly set `service.name` if it is unset. {pull}10427[10427]
- Update a few elasticsearch.* fields to map to ECS. {pull}10350[10350]
- Update a few logstash.* fields to map to ECS. {pull}10350[10350]
- Update a few kibana.* fields to map to ECS. {pull}10350[10350]
- Update rabbitmq.* fields to map to ECS. {pull}10563[10563]
- Update haproxy.* fields to map to ECS. {pull}10558[10558] {pull}10568[10568]
- Collect all EC2 meta data from all instances in all states. {pull}10628[10628]
- Migrate docker module to ECS. {pull}10927[10927]

*Packetbeat*

- Adjust Packetbeat `http` fields to ECS Beta 2 {pull}9645[9645]
  - `http.request.body` moves to `http.request.body.content`
  - `http.response.body` moves to `http.response.body.content`
- Changed Packetbeat fields to align with ECS. {issue}7968[7968]
- Removed trailing dot from domain names reported by the DNS protocol. {pull}9941[9941]

*Winlogbeat*

- Adjust Winlogbeat fields to map to ECS. {pull}10333[10333]

*Functionbeat*

- Mark Functionbeat  as GA. {pull}10564[10564]

- Correctly normalize Cloudformation resource name. {issue}10087[10087]
- Functionbeat can now deploy a function for Kinesis. {10116}10116[10116]
- Allow functionbeat to use the keystore. {issue}9009[9009]

==== Bugfixes

*Affecting all Beats*

- Enforce validation for the Central Management access token. {issue}9621[9621]
- Fix config appender registration. {pull}9873[9873]
- Gracefully handle TLS options when enrolling a Beat. {issue}9129[9129]
- The backing off now implements jitter to better distribute the load. {issue}10172[10172]
- Fix TLS certificate DoS vulnerability. {pull}10302[10302]
- Fix panic and file unlock in spool on atomic operation (arm, x86-32). File lock was not released when panic occurs, leading to the beat deadlocking on startup. {pull}10289[10289]
- Fix encoding of timestamps when using disk spool. {issue}10099[10099]
- Fix stopping of modules started by kubernetes autodiscover. {pull}10476[10476]
- Fix a issue when remote and local configuration didn't match when fetching configuration from Central Management. {issue}10587[10587]
- Fix unauthorized error when loading dashboards by adding username and password into kibana config. {issue}10513[10513] {pull}10675[10675]
- Ensure all beat commands respect configured settings. {pull}10721[10721]
- Allow to configure Kafka fetching strategy for the topic metadata. {pull}10682[10682]
- Using an environment variable for the password when enrolling a beat will now raise an error if the variable doesn't exist. {pull}10936[10936]
- Add missing `host.containerized` and `host.os.build` to fields.ecs.yml. {pull}11016[11016]
- Reconnections of Kubernetes watchers are now logged at debug level when they are harmless. {pull}10988[10988]
- Include ip and boolean type when generating index pattern. {pull}10995[10995]

*Auditbeat*

- Enable System module config on Windows. {pull}10237[10237]
- Package: Disable librpm signal handlers. {pull}10694[10694]
- Login: Handle different bad login UTMP types. {pull}10865[10865]
- System module: Fix and unify bucket closing logic. {pull}10897[10897]

*Filebeat*

- Add `convert_timezone` option to Elasticsearch module to convert dates to UTC. {issue}9756[9756] {pull}9761[9761]
- Support IPv6 addresses with zone id in IIS ingest pipeline.
  {issue}9836[9836] error log: {pull}9869[9869], access log: {pull}9955[9955].
- Support haproxy log lines without captured headers. {issue}9463[9463] {pull}9958[9958]
- Make elasticsearch/audit fileset be more lenient in parsing node name. {issue}10035[10035] {pull}10135[10135]
- Fix bad bytes count in `docker` input when filtering by stream. {pull}10211[10211]
- Fixed data types for roles and indices fields in `elasticsearch/audit` fileset {pull}10307[10307]
- Ensure `source.address` is always populated by the nginx module (ECS). {pull}10418[10418]
- Add support for Cisco syslog format used by their switch. {pull}10760[10760]
- Cover empty request data, url and version in Apache2 module{pull}10730[10730]
- Fix registry entries not being cleaned due to race conditions. {pull}10747[10747]
- Improve detection of file deletion on Windows. {pull}10747[10747]
- Fix errors in filebeat Zeek dashboard and README files. Add notice.log support. {pull}10916[10916]
<<<<<<< HEAD
- Add on_failure handler for Zeek ingest pipelines. Fix one field name error for notice and add an additional test 
  case. {{issue}11004[11004] pull}11105[11105]
=======
- Fix a bug when converting NetFlow fields to snake_case. {pull}10950[10950]
>>>>>>> aac95c15

*Heartbeat*

- Made monitors.d configuration part of the default config. {pull}9004[9004]
- Fixed rare issue where TLS connections to endpoints with x509 certificates missing either notBefore or notAfter would cause the check to fail with a stacktrace.  {pull}9566[9566]

*Journalbeat*

- Do not stop collecting events when journal entries change. {pull}9994[9994]

*Metricbeat*

- Fix panics in vsphere module when certain values where not returned by the API. {pull}9784[9784]
- Fix pod UID metadata enrichment in Kubernetes module. {pull}10081[10081]
- Fix issue that would prevent collection of processes without command line on Windows. {pull}10196[10196]
- Fixed data type for tags field in `docker/container` metricset {pull}10307[10307]
- Fixed data type for tags field in `docker/image` metricset {pull}10307[10307]
- Fixed data type for isr field in `kafka/partition` metricset {pull}10307[10307]
- Fixed data types for various hosts fields in `mongodb/replstatus` metricset {pull}10307[10307]
- Added function to close sql database connection. {pull}10355[10355]
- Fix issue with `elasticsearch/node_stats` metricset (x-pack) not indexing `source_node` field. {pull}10639[10639]
- Migrate docker autodiscover to ECS. {issue}10757[10757] {pull}10862[10862]
- Fix issue in kubernetes module preventing usage percentages to be properly calculated. {pull}10946[10946]
- Fix for not reusable http client leading to connection leaks in Jolokia module {pull}11014[11014]

*Packetbeat*

- Fix DHCPv4 dashboard that wouldn't load in Kibana. {issue}9850[9850]
- Fixed a crash when using af_packet capture {pull}10477[10477]
- Prevent duplicate packet loss error messages in HTTP events. {pull}10709[10709]
- Avoid reporting unknown MongoDB opcodes more than once. {pull}10878[10878]

*Winlogbeat*

- Prevent Winlogbeat from dropping events with invalid XML. {pull}11006{11006}

*Functionbeat*

- Ensure that functionbeat is logging at info level not debug. {issue}10262[10262]
- Add the required permissions to the role when deployment SQS functions. {issue}9152[9152]

==== Added

*Affecting all Beats*

- Update field definitions for `http` to ECS Beta 2 {pull}9645[9645]
- Add `agent.id` and `agent.ephemeral_id` fields to all beats. {pull}9404[9404]
- Add `name` config option to `add_host_metadata` processor. {pull}9943[9943]
- Add `add_labels` and `add_tags` processors. {pull}9973[9973]
- Add missing file encoding to readers. {pull}10080[10080]
- Introduce `migration.enabled` configuration. {pull}9805[9805]
- Add alias field support in Kibana index pattern. {pull}10075[10075]
- Add `add_fields` processor. {pull}10119[10119]
- Add Kibana field formatter to bytes fields. {pull}10184[10184]
- Document a few more `auditd.log.*` fields. {pull}10192[10192]
- Support Kafka 2.1.0. {pull}10440[10440]
- Add ILM mode `auto` to setup.ilm.enabled setting. This new default value detects if ILM is available {pull}10347[10347]
- Add support to read ILM policy from external JSON file. {pull}10347[10347]
- Add `overwrite` and `check_exists` settings to ILM support. {pull}10347[10347]
- Generate Kibana index pattern on demand instead of using a local file. {pull}10478[10478]
- Calls to Elasticsearch X-Pack APIs made by Beats won't cause deprecation logs in Elasticsearch logs. {9656}9656[9656]
- Add `network` condition to processors for matching IP addresses against CIDRs. {pull}10743[10743]
- Add if/then/else support to processors. {pull}10744[10744]
- Add `community_id` processor for computing network flow hashes. {pull}10745[10745]
- Add output test to kafka output {pull}10834[10834]


*Auditbeat*

- Add system module. {pull}9546[9546]
- Add `user.id` (UID) and `user.name` for ECS. {pull}10195[10195]
- Add `group.id` (GID) and `group.name` for ECS. {pull}10195[10195]
- System module `process` dataset: Add user information to processes. {pull}9963[9963]
- Add system `package` dataset. {pull}10225[10225]
- Add system module `login` dataset. {pull}9327[9327]
- Add `entity_id` fields. {pull}10500[10500]
- Add seven dashboards for the system module. {pull}10511[10511]
- Move System module to beta. {pull}10800[10800]

*Filebeat*

- Added module for parsing Google Santa logs. {pull}9540[9540]
- Added netflow input type that supports NetFlow v1, v5, v6, v7, v8, v9 and IPFIX. {issue}9399[9399]
- Add option to modules.yml file to indicate that a module has been moved {pull}9432[9432].
- Fix parsing of GC entries in elasticsearch server log. {issue}9513[9513] {pull}9810[9810]
- Support mysql 5.7.22 slowlog starting with time information. {issue}7892[7892] {pull}9647[9647]
- Add support for ssl_request_log in apache2 module. {issue}8088[8088] {pull}9833[9833]
- Add support for iis 7.5 log format. {issue}9753[9753] {pull}9967[9967]
- Add service.type field to all Modules. By default the field is set with the module name. It can be overwritten with `service.type` config. {pull}10042[10042]
- Add support for MariaDB in the `slowlog` fileset of `mysql` module. {pull}9731[9731]
- Apache module's error fileset now performs GeoIP lookup, like the access fileset. {pull}10273[10273]
- Elasticsearch module's slowlog now populates `event.duration` (ECS). {pull}9293[9293]
- HAProxy module now populates `event.duration` and `http.response.bytes` (ECS). {pull}10143[10143]
- Teach elasticsearch/audit fileset to parse out some more fields. {issue}10134[10134] {pull}10137[10137]
- Add convert_timezone to nginx module. {issue}9839[9839] {pull}10148[10148]
- Add support for Percona in the `slowlog` fileset of `mysql` module. {issue}6665[6665] {pull}10227[10227]
- Added support for ingesting structured Elasticsearch audit logs {pull}10352[10352]
- Added support for ingesting structured Elasticsearch slow logs {pull}10445[10445]
- Added support for ingesting structured Elasticsearch deprecation logs {pull}10445[10445]
- New iptables module that receives iptables/ip6tables logs over syslog or file. Supports Ubiquiti Firewall extensions. {issue}8781[8781] {pull}10176[10176]
- Added support for ingesting structured Elasticsearch server logs {pull}10428[10428]
- Populate more ECS fields in the Suricata module. {pull}10006[10006]
- Add ISO8601 timestamp support in syslog metricset. {issue}8716[8716] {pull}10736[10736]
- Add more info to message logged when a duplicated symlink file is found {pull}10845[10845]
- Add option to configure docker input with paths {pull}10687[10687]
- Add Netflow module to enrich flow events with geoip data. {pull}10877[10877]
- Set `event.category: network_traffic` for Suricata. {pull}10882[10882]
- Add configuration knob for auto-discover hints to control whether log harvesting is enabled for the pod/container. {issue}10811[10811] {pull}10911[10911]
- Change Suricata module pipeline to handle `destination.domain` being set if a reverse DNS processor is used. {issue}10510[10510]
- Add the `network.community_id` flow identifier to field to the IPTables, Suricata, and Zeek modules. {pull}11005[11005]

*Heartbeat*

- Autodiscover metadata is now included in events by default. So, if you are using the docker provider for instance, you'll see the correct fields under the `docker` key. {pull}10258[10258]

*Journalbeat*

- Migrate registry from previously incorrect path. {pull}10486[10486]

*Metricbeat*

- Add `key` metricset to the Redis module. {issue}9582[9582] {pull}9657[9657] {pull}9746[9746]
- Add `socket_summary` metricset to system defaults, removing experimental tag and supporting Windows {pull}9709[9709]
- Add docker `event` metricset. {pull}9856[9856]
- Add 'performance' metricset to x-pack mssql module {pull}9826[9826]
- Add DeDot for kubernetes labels and annotations. {issue}9860[9860] {pull}9939[9939]
- Add more meaningful metrics to 'performance' Metricset on 'MSSQL' module {pull}10011[10011]
- Rename some fields in `performance` Metricset on MSSQL module to match the updated documentation from Microsoft {pull}10074[10074]
- Add AWS EC2 module. {pull}9257[9257] {issue}9300[9300]
- Release windows Metricbeat module as GA. {pull}10163[10163]
- Release traefik Metricbeat module as GA. {pull}10166[10166]
- Release Elastic stack modules (Elasticsearch, Logstash, and Kibana) as GA. {pull}10094[10094]
- List filesystems on Windows that have an access path but not an assigned letter {issue}8916[8916] {pull}10196[10196]
- Add `nats` module. {issue}10071[10071]
- Release uswgi Metricbeat module GA. {pull}10164[10164]
- Release php_fpm module as GA. {pull}10198[10198]
- Release Memcached module as GA. {pull}10199[10199]
- Release etcd module as GA. {pull}10200[10200]
- Release Ceph module as GA. {pull}10202[10202]
- Release aerospike module as GA. {pull}10203[10203]
- Release kubernetes apiserver and event metricsets as GA {pull}10212[10212]
- Release Couchbase module as GA. {pull}10201[10201]
- Release RabbitMQ module GA. {pull}10165[10165]
- Release envoyproxy module GA. {pull}10223[10223]
- Release mongodb.metrics and mongodb.replstatus as GA. {pull}10242[10242]
- Release mysql.galera_status as GA. {pull}10242[10242]
- Release postgresql.statement as GA. {pull}10242[10242]
- Release RabbitMQ Metricbeat module GA. {pull}10165[10165]
- Release Dropwizard module as GA. {pull}10240[10240]
- Release Graphite module as GA. {pull}10240[10240]
- Release kvm module as beta. {pull}10279[10279]
- Release http.server metricset as GA. {pull}10240[10240]
- Release Nats module as GA. {pull}10281[10281]
- Release munin module as GA. {pull}10311[10311]
- Release Golang module as GA. {pull}10312[10312]
- Release use of xpack.enabled: true flag in Elasticsearch and Kibana modules as GA. {pull}10222[10222]
- Add support for MySQL 8.0 and tests also for Percona and MariaDB. {pull}10261[10261]
- Rename 'db' Metricset to 'transaction_log' in MSSQL Metricbeat module {pull}10109[10109]
- Add process arguments and the path to its executable file in the system process metricset {pull}10332[10332]
- Added 'server' Metricset to Zookeeper Metricbeat module {issue}8938[8938] {pull}10341[10341]
- Release AWS module as GA. {pull}10345[10345]
- Add overview dashboard to Zookeeper Metricbeat module {pull}10379[10379]
- Add Consul Metricbeat module with Agent Metricset {pull}8631[8631]
- Add filters and pie chart for AWS EC2 dashboard. {pull}10596[10596]
- Add AWS SQS metricset. {pull}10684[10684] {issue}10053[10053]
- Add AWS s3_request metricset. {pull}10949[10949] {issue}10055[10055]
- Add s3_daily_storage metricset. {pull}10940[10940] {issue}10055[10055]

*Packetbeat*

- Add `network.community_id` to Packetbeat flow events. {pull}10061[10061]
- Add aliases for flow fields that were renamed. {issue}7968[7968] {pull}10063[10063]

*Functionbeat*

==== Deprecated

*Affecting all Beats*

*Filebeat*

*Heartbeat*

*Journalbeat*

*Metricbeat*

*Packetbeat*

*Winlogbeat*

- Close handle on signalEvent. {pull}9838[9838]

*Functionbeat*

==== Known Issue

*Journalbeat*

- Journalbeat requires at least systemd v233 in order to follow entries after journal changes (rotation, vacuum).<|MERGE_RESOLUTION|>--- conflicted
+++ resolved
@@ -160,12 +160,9 @@
 - Fix registry entries not being cleaned due to race conditions. {pull}10747[10747]
 - Improve detection of file deletion on Windows. {pull}10747[10747]
 - Fix errors in filebeat Zeek dashboard and README files. Add notice.log support. {pull}10916[10916]
-<<<<<<< HEAD
+- Fix a bug when converting NetFlow fields to snake_case. {pull}10950[10950]
 - Add on_failure handler for Zeek ingest pipelines. Fix one field name error for notice and add an additional test 
   case. {{issue}11004[11004] pull}11105[11105]
-=======
-- Fix a bug when converting NetFlow fields to snake_case. {pull}10950[10950]
->>>>>>> aac95c15
 
 *Heartbeat*
 
