// Use these for links to issue and pulls. Note issues and pulls redirect one to
// each other on Github, so don't worry too much on using the right prefix.
:issue: https://github.com/elastic/beats/issues/
:pull: https://github.com/elastic/beats/pull/

=== Beats version HEAD
https://github.com/elastic/beats/compare/v7.0.0-alpha2...master[Check the HEAD diff]

==== Breaking changes

*Affecting all Beats*

- Update to Golang 1.12.1. {pull}11330[11330]
- Update to Golang 1.12.4. {pull}11782[11782]
- Update to ECS 1.0.1. {pull}12284[12284] {pull}12317[12317]
- Default of output.kafka.metadata.full is set to false by now. This reduced the amount of metadata to be queried from a kafka cluster. {pull}12738[12738]
- Fixed a crash under Windows when fetching processes information. {pull}12833[12833]
- Update to Golang 1.12.7. {pull}12931[12931]
- Remove `in_cluster` configuration parameter for Kuberentes, now in-cluster configuration is used only if no other kubeconfig is specified {pull}13051[13051]
- Disable Alibaba Cloud and Tencent Cloud metadata providers by default. {pull}13812[12812]
- Libbeat HTTP's Server can listen to a unix socket using the `unix:///tmp/hello.sock` syntax. {pull}13655[13655]
- Libbeat HTTP's Server can listen to a Windows named pipe using the `npipe:///hello` syntax. {pull}13655[13655]
- By default, all Beats-created files and folders will have a umask of 0027 (on POSIX systems). {pull}14119[14119]
- Adding new `Enterprise` license type to the licenser. {issue}14246[14246]
- Change wording when we fail to load a CA file to the cert pool. {issue}14309[14309]
- Allow Metricbeat's beat module to read monitoring information over a named pipe or unix domain socket. {pull}14558[14558]
- Remove version information from default ILM policy for improved upgrade experience on custom policies. {pull}14745[14745]
- Running `setup` cmd respects `setup.ilm.overwrite` setting for improved support of custom policies. {pull}14741[14741]
- Libbeat: Do not overwrite agent.*, ecs.version, and host.name. {pull}14407[14407]

*Auditbeat*

- Auditd module: Normalized value of `event.category` field from `user-login` to `authentication`. {pull}11432[11432]
- Auditd module: Unset `auditd.session` and `user.audit.id` fields are removed from audit events. {issue}11431[11431] {pull}11815[11815]
- Socket dataset: Exclude localhost by default {pull}11993[11993]
- Socket dataset: New implementation using Kprobes for finer-grained monitoring and UDP support. {pull}13058[13058]

*Filebeat*

- Add Filebeat Azure Dashboards {pull}14127[14127]
- Add read_buffer configuration option. {pull}11739[11739]
- `convert_timezone` option is removed and locale is always added to the event so timezone is used when parsing the timestamp, this behaviour can be overriden with processors. {pull}12410[12410]
- Fix a race condition in the TCP input when close the client socket. {pull}13038[13038]
- cisco/asa fileset: Renamed log.original to event.original and cisco.asa.list_id to cisco.asa.rule_name. {pull}13286[13286]
- cisco/asa fileset: Fix parsing of 302021 message code. {pull}13476[13476]
- google pubsub & httpjson inputs: HTTP User agent is now `Elastic-Heartbeat/Version` instead of `Elastic Heartbeat/Version` to stay RFC compliant. {pull}14748[14748]
- CEF extensions are now mapped to the data types defined in the CEF guide. {pull}14342[14342]
- Remove --machine-learning from setup subcommand. {pull}14705[14705]

*Heartbeat*

- Removed the `add_host_metadata` and `add_cloud_metadata` processors from the default config. These don't fit well with ECS for Heartbeat and were rarely used.
- Fixed/altered redirect behavior. `max_redirects` now defaults to 0 (no redirects). Following redirects now works across hosts, but some timing fields will not be reported. {pull}14125[14125]
- Removed `host.name` field that should never have been included. Heartbeat uses `observer.*` fields instead. {pull}14140[14140]
- Changed default user-agent to be `Elastic-Heartbeat/VERSION (PLATFORM_INFO)` as the current default `Go-http-client/1.1` is often blacklisted. {pull}14291[14291]
- JSON/Regex checks against HTTP bodies will only consider the first 100MiB of the HTTP body to prevent excessive memory usage. {pull}14223[pull]
- Heartbeat now starts monitors scheduled with the '@every X' syntax instantaneously on startup, rather than waiting for the given interval to pass before running them. {pull}14890[14890]

*Journalbeat*

*Metricbeat*

- Add new dashboards for Azure vms, vm guest metrics, vm scale sets {pull}14000[14000]
- Add new Dashboard for PostgreSQL database stats {pull}13187[13187]
- Add new dashboard for CouchDB database {pull}13198[13198]
- Add new dashboard for Ceph cluster stats {pull}13216[13216]
- Add new dashboard for Aerospike database stats {pull}13217[13217]
- Add new dashboard for Couchbase cluster stats {pull}13212[13212]
- Add new dashboard for Prometheus server stats {pull}13126[13126]
- Add new dashboard for VSphere host cluster and virtual machine {pull}14135[14135]
- Add new option `OpMultiplyBuckets` to scale histogram buckets to avoid decimal points in final events {pull}10994[10994]
- system/raid metricset now uses /sys/block instead of /proc/mdstat for data. {pull}11613[11613]
- kubernetes.container.cpu.limit.cores and kubernetes.container.cpu.requests.cores are now floats. {issue}11975[11975]
- Add statistic option into cloudwatch metricset. If there is no statistic method specified, default is to collect Average, Sum, Maximum, Minimum and SampleCount. {issue}12370[12370] {pull}12840[12840]

*Packetbeat*

- Add support for mongodb opcode 2013 (OP_MSG). {issue}6191[6191] {pull}8594[8594]
- NFSv4: Always use opname `ILLEGAL` when failed to match request to a valid nfs operation. {pull}11503[11503]

*Winlogbeat*

*Functionbeat*

- Separate management and functions in Functionbeat. {pull}12939[12939]

==== Bugfixes

*Affecting all Beats*

- Make the behavior of clientWorker and netClientWorker consistent when error is returned from publisher pipeline
- Fix a bug, publisher pipeline exits if output returns an error, irrespective of pipeline is closed or not
- Fix typo in TLS renegotiation configuration and setting the option correctly {issue}10871[10871], {pull}12354[12354]
- Ensure all beat commands respect configured settings. {pull}10721[10721]
- Add missing fields and test cases for libbeat add_kubernetes_metadata processor. {issue}11133[11133], {pull}11134[11134]
- decode_json_field: process objects and arrays only {pull}11312[11312]
- decode_json_field: do not process arrays when flag not set. {pull}11318[11318]
- Report faulting file when config reload fails. {pull}11304[11304]
- Fix a typo in libbeat/outputs/transport/client.go by updating `c.conn.LocalAddr()` to `c.conn.RemoteAddr()`. {pull}11242[11242]
- Management configuration backup file will now have a timestamps in their name. {pull}11034[11034]
- [CM] Parse enrollment_token response correctly {pull}11648[11648]
- Not hiding error in case of http failure using elastic fetcher {pull}11604[11604]
- Escape BOM on JsonReader before trying to decode line {pull}11661[11661]
- Fix matching of string arrays in contains condition. {pull}11691[11691]
- Replace wmi queries with win32 api calls as they were consuming CPU resources {issue}3249[3249] and {issue}11840[11840]
- Fix a race condition with the Kafka pipeline client, it is possible that `Close()` get called before `Connect()` . {issue}11945[11945]
- Fix queue.spool.write.flush.events config type. {pull}12080[12080]
- Fixed a memory leak when using the add_process_metadata processor under Windows. {pull}12100[12100]
- Fix of docker json parser for missing "log" jsonkey in docker container's log {issue}11464[11464]
- Fixed Beat ID being reported by GET / API. {pull}12180[12180]
- Fixed setting bulk max size in kafka output. {pull}12254[12254]
- Add host.os.codename to fields.yml. {pull}12261[12261]
- Fix `@timestamp` being duplicated in events if `@timestamp` is set in a
  processor (or by any code utilizing `PutValue()` on a `beat.Event`).
- Fix leak in script processor when using Javascript functions in a processor chain. {pull}12600[12600]
- Add additional nil pointer checks to Docker client code to deal with vSphere Integrated Containers {pull}12628[12628]
- Fixed `json.add_error_key` property setting for delivering error messages from beat events  {pull}11298[11298]
- Fix Central Management enroll under Windows {issue}12797[12797] {pull}12799[12799]
- ILM: Use GET instead of HEAD when checking for alias to expose detailed error message. {pull}12886[12886]
- Fix seccomp policy preventing some features to function properly on 32bit Linux systems. {issue}12990[12990] {pull}13008[13008]
- Fix unexpected stops on docker autodiscover when a container is restarted before `cleanup_timeout`. {issue}12962[12962] {pull}13127[13127]
- Fix install-service.ps1's ability to set Windows service's delay start configuration. {pull}13173[13173]
- Fix some incorrect types and formats in field.yml files. {pull}13188[13188]
- Load DLLs only from Windows system directory. {pull}13234[13234] {pull}13384[13384]
- Fix mapping for kubernetes.labels and kubernetes.annotations in add_kubernetes_metadata. {issue}12638[12638] {pull}13226[13226]
- Fix case insensitive regular expressions not working correctly. {pull}13250[13250]
- Disable `add_kubernetes_metadata` if no matchers found. {pull}13709[13709]
- Better wording for xpack beats when the _xpack endpoint is not reachable. {pull}13771[13771]
- Recover from panics in the javascript process and log details about the failure to aid in future debugging. {pull}13690[13690]
- Make the script processor concurrency-safe. {issue}13690[13690] {pull}13857[13857]
- Kubernetes watcher at `add_kubernetes_metadata` fails with StatefulSets {pull}13905[13905]
- Fix panics that could result from invalid TLS certificates. This can affect Beats that connect over
  TLS or Beats that accept connections over TLS and validate client certificates. {pull}14146[14146]
- Support usage of custom builders without hints and mappers {pull}13839[13839]
- Fix memory leak in kubernetes autodiscover provider and add_kubernetes_metadata processor happening when pods are terminated without sending a delete event. {pull}14259[14259]
- Fix kubernetes `metaGenerator.ResourceMetadata` when parent reference controller is nil {issue}14320[14320] {pull}14329[14329]
- Allow users to configure only `cluster_uuid` setting under `monitoring` namespace. {pull}14338[14338]
<<<<<<< HEAD
- Fix `proxy_url` option in Elasticsearch output. {pull}14950[14950]
=======
- Fix bug with potential concurrent reads and writes from event.Meta map by Kafka output. {issue}14542[14542] {pull}14568[14568]
>>>>>>> 3bb845f5

*Auditbeat*

- Process dataset: Fixed a memory leak under Windows. {pull}12100[12100]
- Login dataset: Fix re-read of utmp files. {pull}12028[12028]
- Package dataset: Fixed a crash inside librpm after Auditbeat has been running for a while. {issue}12147[12147] {pull}12168[12168]
- Fix formatting of config files on macOS and Windows. {pull}12148[12148]
- Fix direction of incoming IPv6 sockets. {pull}12248[12248]
- Package dataset: Close librpm handle. {pull}12215[12215]
- Package dataset: Auto-detect package directories. {pull}12289[12289]
- Package dataset: Improve dpkg parsing. {pull}12325[12325]
- System module: Start system module without host ID. {pull}12373[12373]
- Host dataset: Fix reboot detection logic. {pull}12591[12591]
- Add syscalls used by librpm for the system/package dataset to the default Auditbeat seccomp policy. {issue}12578[12578] {pull}12617[12617]
- Process dataset: Do not show non-root warning on Windows. {pull}12740[12740]
- Host dataset: Export Host fields to gob encoder. {pull}12940[12940]
- Socket dataset: Fix start errors when IPv6 is disabled on the kernel. {issue}13953[13953] {pull}13966[13966]

*Filebeat*

- Add support for Cisco syslog format used by their switch. {pull}10760[10760]
- Cover empty request data, url and version in Apache2 module{pull}10730[10730]
- Fix registry entries not being cleaned due to race conditions. {pull}10747[10747]
- Improve detection of file deletion on Windows. {pull}10747[10747]
- Add missing Kubernetes metadata fields to Filebeat CoreDNS module, and fix a documentation error. {pull}11591[11591]
- Reduce memory usage if long lines are truncated to fit `max_bytes` limit. The line buffer is copied into a smaller buffer now. This allows the runtime to release unused memory earlier. {pull}11524[11524]
- Fix memory leak in Filebeat pipeline acker. {pull}12063[12063]
- Fix goroutine leak caused on initialization failures of log input. {pull}12125[12125]
- Fix goroutine leak on non-explicit finalization of log input. {pull}12164[12164]
- Skipping unparsable log entries from docker json reader {pull}12268[12268]
- Parse timezone in PostgreSQL logs as part of the timestamp {pull}12338[12338]
- Load correct pipelines when system module is configured in modules.d. {pull}12340[12340]
- Fix timezone offset parsing in system/syslog. {pull}12529[12529]
- When TLS is configured for the TCP input and a `certificate_authorities` is configured we now default to `required` for the `client_authentication`. {pull}12584[12584]
- Apply `max_message_size` to incoming message buffer. {pull}11966[11966]
- Syslog input will now omit the `process` object from events if it is empty. {pull}12700[12700]
- Fix multiline pattern in Postgres which was too permissive {issue}12078[12078] {pull}13069[13069]
- Allow path variables to be used in files loaded from modules.d. {issue}13184[13184]
- Fix filebeat autodiscover fileset hint for container input. {pull}13296[13296]
- Fix incorrect references to index patterns in AWS and CoreDNS dashboards. {pull}13303[13303]
- Fix timezone parsing of system module ingest pipelines. {pull}13308[13308]
- Fix timezone parsing of elasticsearch module ingest pipelines. {pull}13367[13367]
- Change iis url path grok pattern from URIPATH to NOTSPACE. {issue}12710[12710] {pull}13225[13225] {issue}7951[7951] {pull}13378[13378] {pull}14754[14754]
- Fix timezone parsing of nginx module ingest pipelines. {pull}13369[13369]
- Fix incorrect field references in envoyproxy dashboard {issue}13420[13420] {pull}13421[13421]
- Fixed early expiration of templates (Netflow v9 and IPFIX). {pull}13821[13821]
- Fixed bad handling of sequence numbers when multiple observation domains were exported by a single device (Netflow V9 and IPFIX). {pull}13821[13821]
- Fix timezone parsing of rabbitmq module ingest pipelines. {pull}13879[13879]
- Fix conditions and error checking of date processors in ingest pipelines that use `event.timezone` to parse dates. {pull}13883[13883]
- Fix timezone parsing of Cisco module ingest pipelines. {pull}13893[13893]
- Fix timezone parsing of logstash module ingest pipelines. {pull}13890[13890]
- cisco asa and ftd filesets: Fix parsing of message 106001. {issue}13891[13891] {pull}13903[13903]
- Fix timezone parsing of iptables, mssql and panw module ingest pipelines. {pull}13926[13926]
- Fix merging of fields specified in global scope with fields specified under an input's scope. {issue}3628[3628] {pull}13909[13909]
- Fix delay in enforcing close_renamed and close_removed options. {issue}13488[13488] {pull}13907[13907]
- Fix missing netflow fields in index template. {issue}13768[13768] {pull}13914[13914]
- Fix cisco module's asa and ftd filesets parsing of domain names where an IP address is expected. {issue}14034[14034]
- Fixed increased memory usage with large files when multiline pattern does not match. {issue}14068[14068]
- panw module: Use geo.name instead of geo.country_iso_code for free-form location. {issue}13272[13272]
- Fix azure fields names. {pull}14098[14098]
- Fix calculation of `network.bytes` and `network.packets` for bi-directional netflow events. {pull}14111[14111]
- Accept '-' as http.response.body.bytes in apache module. {pull}14137[14137]
- Fix timezone parsing of MySQL module ingest pipelines. {pull}14130[14130]
- Improve error message in s3 input when handleSQSMessage failed. {pull}14113[14113]
- Close chan of Closer first before calling callback {pull}14231[14231]
- Fix race condition in S3 input plugin. {pull}14359[14359]
- Decode hex values in auditd module. {pull}14471[14471]
- Fix parse of remote addresses that are not IPs in nginx logs. {pull}14505[14505]
- Fix handling multiline log entries in nginx module. {issue}14349[14349] {pull}14499[14499]
- Fix parsing of Elasticsearch node name by `elasticsearch/slowlog` fileset. {pull}14547[14547]
- cisco/asa fileset: Fix parsing of 302021 message code. {pull}14519[14519]
- Fix filebeat azure dashboards, event category should be `Alert`. {pull}14668[14668]
- Update Logstash module's Grok patterns to support Logstash 7.4 logs. {pull}14743[14743]
- Fix a problem in Filebeat input httpjson where interval is not used as time.Duration. {issue}14752[14752] {pull}14753[14753]
- Fix SSL config in input.yml for Filebeat httpjson input in the MISP module. {pull}14767[14767]

*Heartbeat*

- Fix NPEs / resource leaks when executing config checks. {pull}11165[11165]
- Fix duplicated IPs on `mode: all` monitors. {pull}12458[12458]
- Fix integer comparison on JSON responses. {pull}13348[13348]
- Fix storage of HTTP bodies to work when JSON/Regex body checks are enabled. {pull}14223[14223]
- Fix recording of SSL cert metadata for Expired/Unvalidated x509 certs. {pull}13687[13687]
- The heartbeat scheduler no longer drops scheduled items when under very high load causing missed deadlines. {pull}14890[14890]

*Journalbeat*

- Use backoff when no new events are found. {pull}11861[11861]
- Iterate over journal correctly, so no duplicate entries are sent. {pull}12716[12716]
- Preserve host name when reading from remote journal. {pull}12714[12714]

*Metricbeat*

- Change diskio metrics retrieval method (only for Windows) from wmi query to DeviceIOControl function using the IOCTL_DISK_PERFORMANCE control code {pull}11635[11635]
- Call GetMetricData api per region instead of per instance. {issue}11820[11820] {pull}11882[11882]
- Update documentation with cloudwatch:ListMetrics permission. {pull}11987[11987]
- Check permissions in system socket metricset based on capabilities. {pull}12039[12039]
- Get process information from sockets owned by current user when system socket metricset is run without privileges. {pull}12039[12039]
- Avoid generating hints-based configuration with empty hosts when no exposed port is suitable for the hosts hint. {issue}8264[8264] {pull}12086[12086]
- Fixed a socket leak in the postgresql module under Windows when SSL is disabled on the server. {pull}11393[11393]
- Change some field type from scaled_float to long in aws module. {pull}11982[11982]
- Fixed RabbitMQ `queue` metricset gathering when `consumer_utilisation` is set empty at the metrics source {pull}12089[12089]
- Fix direction of incoming IPv6 sockets. {pull}12248[12248]
- Refactored Windows perfmon metricset: replaced method to retrieve counter paths with PdhExpandWildCardPathW, separated code by responsibility, removed unused functions {pull}12212[12212]
- Validate that kibana/status metricset cannot be used when xpack is enabled. {pull}12264[12264]
- Ignore prometheus metrics when their values are NaN or Inf. {pull}12084[12084] {issue}10849[10849]
- In the kibana/stats metricset, only log error (don't also index it) if xpack is enabled. {pull}12265[12265]
- Fix an issue listing all processes when run under Windows as a non-privileged user. {issue}12301[12301] {pull}12475[12475]
- The `elasticsearch/index_summary` metricset gracefully handles an empty Elasticsearch cluster when `xpack.enabled: true` is set. {pull}12489[12489] {issue}12487[12487]
- When TLS is configured for the http metricset and a `certificate_authorities` is configured we now default to `required` for the `client_authentication`. {pull}12584[12584]
- Reuse connections in PostgreSQL metricsets. {issue}12504[12504] {pull}12603[12603]
- PdhExpandWildCardPathW will not expand counter paths in 32 bit windows systems, workaround will use a different function. {issue}12590[12590] {pull}12622[12622]
- In the elasticsearch/node_stats metricset, if xpack is enabled, make parsing of ES node load average optional as ES on Windows doesn't report load average. {pull}12866[12866]
- Ramdisk is not filtered out when collecting disk performance counters in diskio metricset {issue}12814[12814] {pull}12829[12829]
- Fix incoherent behaviour in redis key metricset when keyspace is specified both in host URL and key pattern {pull}12913[12913]
- Fix connections leak in redis module {pull}12914[12914] {pull}12950[12950]
- Fix wrong uptime reporting by system/uptime metricset under Windows. {pull}12915[12915]
- Print errors that were being omitted in vSphere metricsets. {pull}12816[12816]
- Fix redis key metricset dashboard references to index pattern. {pull}13303[13303]
- Check if fields in DBInstance is nil in rds metricset. {pull}13294[13294] {issue}13037[13037]
- Fix silent failures in kafka and prometheus module. {pull}13353[13353] {issue}13252[13252]
- Fix issue with aws cloudwatch module where dimensions and/or namespaces that contain space are not being parsed correctly {pull}13389[13389]
- Fix panic in Redis Key metricset when collecting information from a removed key. {pull}13426[13426]
- Fix module-level fields in Kubernetes metricsets. {pull}13433[13433] {pull}13544[13544]
- Fix reporting empty events in cloudwatch metricset. {pull}13458[13458]
- Fix `docker.cpu.system.pct` calculation by using the reported number online cpus instead of the number of metrics per cpu. {pull}13691[13691]
- Fix rds metricset dashboard. {pull}13721[13721]
- Ignore prometheus untyped metrics with NaN value. {issue}13750[13750] {pull}13790[13790]
- Change kubernetes.event.message to text. {pull}13964[13964]
- Fix performance counter values for windows/perfmon metricset. {issue}14036[14036] {pull}14039[14039]
- Add FailOnRequired when applying schema and fix metric names in mongodb metrics metricset. {pull}14143[14143]
- Change `server_status_path` default setting for nginx module {issue}13806[13806] {pull}14099[14099]
- Convert increments of 100 nanoseconds/ticks to milliseconds for WriteTime and ReadTime in diskio metricset (Windows) for consistency. {issue}14233[14233]
- Limit some of the error messages to the logs only {issue}14317[14317] {pull}14327[14327]
- Convert indexed ms-since-epoch timestamp fields in `elasticsearch/ml_job` metricset to ints from float64s. {issue}14220[14220] {pull}14222[14222]
- Fix ARN parsing function to work for ELB ARNs. {pull}14316[14316]
- Update azure configuration example. {issue}14224[14224]
- Fix cloudwatch metricset with names and dimensions in config. {issue}14376[14376] {pull}14391[14391]
- Fix marshaling of ms-since-epoch values in `elasticsearch/cluster_stats` metricset. {pull}14378[14378]
- Fix checking tagsFilter using length in cloudwatch metricset. {pull}14525[14525]
- Log bulk failures from bulk API requests to monitoring cluster. {issue}14303[14303] {pull}14356[14356]
- Fixed bug with `elasticsearch/cluster_stats` metricset not recording license expiration date correctly. {issue}14541[14541] {pull}14591[14591]
- Fix regular expression to detect instance name in perfmon metricset. {issue}14273[14273] {pull}14666[14666]
- Vshpere module splits `virtualmachine.host` into `virtualmachine.host.id` and `virtualmachine.host.hostname`. {issue}7187[7187] {pull}7213[7213]
- Fixed bug with `elasticsearch/cluster_stats` metricset not recording license ID in the correct field. {pull}14592[14592]
- Fix perfmon expanding counter path/adding counter to query when OS language is not english. {issue}14684[14684] {pull}14800[14800]
- Add extra check on `ignore_non_existent_counters` flag if the PdhExpandWildCardPathW returns no errors but does not expand the counter path successfully in windows/perfmon metricset. {pull}14797[14797]
- Fix rds metricset from reporting same values for different instances. {pull}14702[14702]
- Closing handler after verifying the registry key in diskio metricset. {issue}14683[14683] {pull}14759[14759]
- Fix docker network stats when multiple interfaces are configured. {issue}14586[14586] {pull}14825[14825]
- Fix ListMetrics pagination in aws module. {issue}14926[14926] {pull}14942[14942]

*Packetbeat*

- Prevent duplicate packet loss error messages in HTTP events. {pull}10709[10709]
- Fixed a memory leak when using process monitoring under Windows. {pull}12100[12100]
- Improved debug logging efficiency in PGQSL module. {issue}12150[12150]
- Limit memory usage of Redis replication sessions. {issue}12657[12657]
- Fix parsing the extended RCODE in the DNS parser. {pull}12805[12805]
- Fix parsing of the HTTP host header when it contains a port or an IPv6 address. {pull}14215[14215]

*Winlogbeat*

- Fix data race affecting config validation at startup. {issue}13005[13005]
- Set host.name to computername in Windows event logs & sysmon.  Requires {pull}14407[14407] in libbeat to work  {issue}13706[13706]

*Functionbeat*

- Fix function name reference for Kinesis streams in CloudFormation templates {pull}11646[11646]
- Fix Cloudwatch logs timestamp to use timestamp of the log record instead of when the record was processed {pull}13291[13291]
- Look for the keystore under the correct path. {pull}13332[13332]

==== Added

*Affecting all Beats*

- Decouple Debug logging from fail_on_error logic for rename, copy, truncate processors {pull}12451[12451]
- Add an option to append to existing logs rather than always rotate on start. {pull}11953[11953]
- Add `network` condition to processors for matching IP addresses against CIDRs. {pull}10743[10743]
- Add if/then/else support to processors. {pull}10744[10744]
- Add `community_id` processor for computing network flow hashes. {pull}10745[10745]
- Add output test to kafka output {pull}10834[10834]
- Gracefully shut down on SIGHUP {pull}10704[10704]
- New processor: `copy_fields`. {pull}11303[11303]
- Add `error.message` to events when `fail_on_error` is set in `rename` and `copy_fields` processors. {pull}11303[11303]
- New processor: `truncate_fields`. {pull}11297[11297]
- Allow a beat to ship monitoring data directly to an Elasticsearch monitoring cluster. {pull}9260[9260]
- Updated go-seccomp-bpf library to v1.1.0 which updates syscall lists for Linux v5.0. {pull}11394[11394]
- Add `add_observer_metadata` processor. {pull}11394[11394]
- Add `decode_csv_fields` processor. {pull}11753[11753]
- Add `convert` processor for converting data types of fields. {issue}8124[8124] {pull}11686[11686]
- New `extract_array` processor. {pull}11761[11761]
- Add number of goroutines to reported metrics. {pull}12135[12135]
- Add `proxy_disable` output flag to explicitly ignore proxy environment variables. {issue}11713[11713] {pull}12243[12243]
- Processor `add_cloud_metadata` adds fields `cloud.account.id` and `cloud.image.id` for AWS EC2. {pull}12307[12307]
- Add configurable bulk_flush_frequency in kafka output. {pull}12254[12254]
- Add `decode_base64_field` processor for decoding base64 field. {pull}11914[11914]
- Add support for reading the `network.iana_number` field by default to the community_id processor. {pull}12701[12701]
- Add aws overview dashboard. {issue}11007[11007] {pull}12175[12175]
- Add `decompress_gzip_field` processor. {pull}12733[12733]
- Add `timestamp` processor for parsing time fields. {pull}12699[12699]
- Fail with error when autodiscover providers have no defined configs. {pull}13078[13078]
- Add a check so alias creation explicitely fails if there is an index with the same name. {pull}13070[13070]
- Update kubernetes watcher to use official client-go libraries. {pull}13051[13051]
- Add support for unix epoch time values in the `timestamp` processor. {pull}13319[13319]
- add_host_metadata is now GA. {pull}13148[13148]
- Add an `ignore_missing` configuration option the `drop_fields` processor. {pull}13318[13318]
- add_host_metadata is no GA. {pull}13148[13148]
- Add `registered_domain` processor for deriving the registered domain from a given FQDN. {pull}13326[13326]
- Add support for RFC3339 time zone offsets in JSON output. {pull}13227[13227]
- Add autodetection mode for add_docker_metadata and enable it by default in included configuration files{pull}13374[13374]
- Added `monitoring.cluster_uuid` setting to associate Beat data with specified ES cluster in Stack Monitoring UI. {pull}13182[13182]
- Add autodetection mode for add_kubernetes_metadata and enable it by default in included configuration files. {pull}13473[13473]
- Add `providers` setting to `add_cloud_metadata` processor. {pull}13812[13812]
- Use less restrictive API to check if template exists. {pull}13847[13847]
- Do not check for alias when setup.ilm.check_exists is false. {pull}13848[13848]
- Add support for numeric time zone offsets in timestamp processor. {pull}13902[13902]
- Add condition to the config file template for add_kubernetes_metadata {pull}14056[14056]
- Marking Central Management deprecated. {pull}14018[14018]
- Add `keep_null` setting to allow Beats to publish null values in events. {issue}5522[5522] {pull}13928[13928]
- Add shared_credential_file option in aws related config for specifying credential file directory. {issue}14157[14157] {pull}14178[14178]
- GA the `script` processor. {pull}14325[14325]
- Add `fingerprint` processor. {issue}11173[11173] {pull}14205[14205]
- Add support for API keys in Elasticsearch outputs. {pull}14324[14324]
- Ensure that init containers are no longer tailed after they stop {pull}14394[14394]
- Add consumer_lag in Kafka consumergroup metricset {pull}14822[14822]
- Make use of consumer_lag in Kafka dashboard {pull}14863[14863]
- Refactor kubernetes autodiscover to enable different resource based discovery {pull}14738[14738]

*Auditbeat*

- Auditd module: Add `event.outcome` and `event.type` for ECS. {pull}11432[11432]
- Process: Add file hash of process executable. {pull}11722[11722]
- Socket: Add network.transport and network.community_id. {pull}12231[12231]
- Host: Fill top-level host fields. {pull}12259[12259]
- Socket: Add DNS enrichment. {pull}14004[14004]

*Filebeat*

- Add more info to message logged when a duplicated symlink file is found {pull}10845[10845]
- Add option to configure docker input with paths {pull}10687[10687]
- Add Netflow module to enrich flow events with geoip data. {pull}10877[10877]
- Set `event.category: network_traffic` for Suricata. {pull}10882[10882]
- Allow custom default settings with autodiscover (for example, use of CRI paths for logs). {pull}12193[12193]
- Allow to disable hints based autodiscover default behavior (fetching all logs). {pull}12193[12193]
- Change Suricata module pipeline to handle `destination.domain` being set if a reverse DNS processor is used. {issue}10510[10510]
- Add the `network.community_id` flow identifier to field to the IPTables, Suricata, and Zeek modules. {pull}11005[11005]
- New Filebeat coredns module to ingest coredns logs. It supports both native coredns deployment and coredns deployment in kubernetes. {pull}11200[11200]
- New module for Cisco ASA logs. {issue}9200[9200] {pull}11171[11171]
- Added support for Cisco ASA fields to the netflow input. {pull}11201[11201]
- Configurable line terminator. {pull}11015[11015]
- Add Filebeat envoyproxy module. {pull}11700[11700]
- Add apache2(httpd) log path (`/var/log/httpd`) to make apache2 module work out of the box on Redhat-family OSes. {issue}11887[11887] {pull}11888[11888]
- Add support to new MongoDB additional diagnostic information {pull}11952[11952]
- New module `panw` for Palo Alto Networks PAN-OS logs. {pull}11999[11999]
- Add RabbitMQ module. {pull}12032[12032]
- Add new `container` input. {pull}12162[12162]
- Add timeouts on communication with docker daemon. {pull}12310[12310]
- `container` and `docker` inputs now support reading of labels and env vars written by docker JSON file logging driver. {issue}8358[8358]
- Add specific date processor to convert timezones so same pipeline can be used when convert_timezone is enabled or disabled. {pull}12253[12253]
- Add MSSQL module {pull}12079[12079]
- Add ISO8601 date parsing support for system module. {pull}12568[12568] {pull}12578[12579]
- Update Kubernetes deployment manifest to use `container` input. {pull}12632[12632]
- Use correct OS path separator in `add_kubernetes_metadata` to support Windows nodes. {pull}9205[9205]
- Add support for virtual host in Apache access logs {pull}12778[12778]
- Add support for client addresses with port in Apache error logs {pull}12695[12695]
- Add `google-pubsub` input type for consuming messages from a Google Cloud Pub/Sub topic subscription. {pull}12746[12746]
- Add module for ingesting Cisco IOS logs over syslog. {pull}12748[12748]
- Add module for ingesting Google Cloud VPC flow logs. {pull}12747[12747]
- Report host metadata for Filebeat logs in Kubernetes. {pull}12790[12790]
- Add netflow dashboards based on Logstash netflow. {pull}12857[12857]
- Parse more fields from Elasticsearch slowlogs. {pull}11939[11939]
- Update module pipelines to enrich events with autonomous system fields. {pull}13036[13036]
- Add module for ingesting IBM MQ logs. {pull}8782[8782]
- Add S3 input to retrieve logs from AWS S3 buckets. {pull}12640[12640] {issue}12582[12582]
- Add aws module s3access metricset. {pull}13170[13170] {issue}12880[12880]
- Update Suricata module to populate ECS DNS fields and handle EVE DNS version 2. {issue}13320[13320] {pull}13329[13329]
- Update PAN-OS fileset to use the ECS NAT fields. {issue}13320[13320] {pull}13330[13330]
- Add fields to the Zeek DNS fileset for ECS DNS. {issue}13320[13320] {pull}13324[13324]
- Add container image in Kubernetes metadata {pull}13356[13356] {issue}12688[12688]
- Add timezone information to apache error fileset. {issue}12772[12772] {pull}13304[13304]
- Add module for ingesting Cisco FTD logs over syslog. {pull}13286[13286]
- Update CoreDNS module to populate ECS DNS fields. {issue}13320[13320] {pull}13505[13505]
- Parse query steps in PostgreSQL slowlogs. {issue}13496[13496] {pull}13701[13701]
- Add filebeat azure module with activitylogs, auditlogs, signinlogs filesets. {pull}13776[13776] {pull}14033[14033]
- Add support to set the document id in the json reader. {pull}5844[5844]
- Add input httpjson. {issue}13545[13545] {pull}13546[13546]
- Filebeat Netflow input: Remove beta label. {pull}13858[13858]
- Remove `event.timezone` from events that don't need it in some modules that support log formats with and without timezones. {pull}13918[13918]
- Add ExpandEventListFromField config option in the kafka input. {pull}13965[13965]
- Add ELB fileset to AWS module. {pull}14020[14020]
- Add module for MISP (Malware Information Sharing Platform). {pull}13805[13805]
- Add `source.bytes` and `source.packets` for uni-directional netflow events. {pull}14111[14111]
- Add support for gzipped files in S3 input. {pull}13980[13980]
- Add support for all the ObjectCreated events in S3 input. {pull}14077[14077]
- Add Kibana Dashboard for MISP module. {pull}14147[14147]
- Add JSON options to autodiscover hints {pull}14208[14208]
- Add more filesets to Zeek module. {pull}14150[14150]
- Add `index` option to all inputs to directly set a per-input index value. {pull}14010[14010]
- Remove beta flag for some filebeat modules. {pull}14374[14374]
- Add support for http hostname in nginx filebeat module. {pull}14505[14505]
- Add attack_pattern_kql field to MISP threat indicators. {pull}14470[14470]
- Add fileset to the Zeek module for the intel.log. {pull}14404[14404]
- Add vpc flow log fileset to AWS module. {issue}13880[13880] {pull}14345[14345]
- New fileset googlecloud/firewall for ingesting Google Cloud Firewall logs. {pull}14553[14553]
- Add document for Filebeat input httpjson. {pull}14602[14602]
- Add more configuration options to the Netflow module. {pull}14628{14628}
- Add dashboards to the CEF module (ported from the Logstash ArcSight module).
- Add dashboards to the CEF module (ported from the Logstash ArcSight module). {pull}14342[14342]
- Fix timezone parsing in haproxy pipeline. {pull}14755[14755]
- Add module for ActiveMQ. {pull}14840[14840]
- Add dashboards for the ActiveMQ Filebeat module. {pull}14880[14880]

*Heartbeat*
- Add non-privileged icmp on linux and darwin(mac). {pull}13795[13795] {issue}11498[11498]

- Enable `add_observer_metadata` processor in default config. {pull}11394[11394]
- Record HTTP body metadata and optionally contents in `http.response.body.*` fields. {pull}13022[13022]
- Allow `hosts` to be used to configure http monitors {pull}13703[13703]
- google-pubsub input: ACK pub/sub message when acknowledged by publisher. {issue}13346[13346] {pull}14715[14715]
- Remove Beta label from google-pubsub input. {issue}13346[13346] {pull}14715[14715]

*Journalbeat*

*Metricbeat*

- Add AWS SQS metricset. {pull}10684[10684] {issue}10053[10053]
- Add AWS s3_request metricset. {pull}10949[10949] {issue}10055[10055]
- Add s3_daily_storage metricset. {pull}10940[10940] {issue}10055[10055]
- Add `coredns` metricbeat module. {pull}10585[10585]
- Add SSL support for Metricbeat HTTP server. {pull}11482[11482] {issue}11457[11457]
- The `elasticsearch.index` metricset (with `xpack.enabled: true`) now collects `refresh.external_total_time_in_millis` fields from Elasticsearch. {pull}11616[11616]
- Allow module configurations to have variants {pull}9118[9118]
- Add `timeseries.instance` field calculation. {pull}10293[10293]
- Added new disk states and raid level to the system/raid metricset. {pull}11613[11613]
- Added `path_name` and `start_name` to service metricset on windows module {issue}8364[8364] {pull}11877[11877]
- Add check on object name in the counter path if the instance name is missing {issue}6528[6528] {pull}11878[11878]
- Add AWS cloudwatch metricset. {pull}11798[11798] {issue}11734[11734]
- Add `regions` in aws module config to specify target regions for querying cloudwatch metrics. {issue}11932[11932] {pull}11956[11956]
- Keep `etcd` followers members from reporting `leader` metricset events {pull}12004[12004]
- Add overview dashboard to Consul module {pull}10665[10665]
- New fields were added in the mysql/status metricset. {pull}12227[12227]
- Add Kubernetes metricset `proxy`. {pull}12312[12312]
- Add Kubernetes proxy dashboard to Kubernetes module {pull}12734[12734]
- Always report Pod UID in the `pod` metricset. {pull}12345[12345]
- Add Vsphere Virtual Machine operating system to `os` field in Vsphere virtualmachine module. {pull}12391[12391]
- Add validation for elasticsearch and kibana modules' metricsets when xpack.enabled is set to true. {pull}12386[12386]
- Add CockroachDB module. {pull}12467[12467]
- Add support for metricbeat modules based on existing modules (a.k.a. light modules) {issue}12270[12270] {pull}12465[12465]
- Add a system/entropy metricset {pull}12450[12450]
- Add kubernetes metricset `controllermanager` {pull}12409[12409]
- Add Kubernetes controller manager dashboard to Kubernetes module {pull}12744[12744]
- Allow redis URL format in redis hosts config. {pull}12408[12408]
- Add tags into ec2 metricset. {issue}[12263]12263 {pull}12372[12372]
- Add metrics to kubernetes apiserver metricset. {pull}12922[12922]
- Add kubernetes metricset `scheduler` {pull}12521[12521]
- Add Kubernetes scheduler dashboard to Kubernetes module {pull}12749[12749]
- Add `beat` module. {pull}12181[12181] {pull}12615[12615]
- Collect tags for cloudwatch metricset in aws module. {issue}[12263]12263 {pull}12480[12480]
- Add AWS RDS metricset. {pull}11620[11620] {issue}10054[10054]
- Add Oracle Module {pull}11890[11890]
- Add Oracle Tablespaces Dashboard {pull}12736[12736]
- Collect client provided name for rabbitmq connection. {issue}12851[12851] {pull}12852[12852]
- Add support to load default aws config file to get credentials. {pull}12727[12727] {issue}12708[12708]
- Add statistic option into cloudwatch metricset. {issue}12370[12370] {pull}12840[12840]
- Add support for kubernetes cronjobs {pull}13001[13001]
- Add cgroup memory stats to docker/memory metricset {pull}12916[12916]
- Add AWS elb metricset. {pull}12952[12952] {issue}11701[11701]
- Add AWS ebs metricset. {pull}13167[13167] {issue}11699[11699]
- Add `metricset.period` field with the configured fetching period. {pull}13242[13242] {issue}12616[12616]
- Add rate metrics for ec2 metricset. {pull}13203[13203]
- Add refresh list of perf counters at every fetch {issue}13091[13091]
- Add Performance metricset to Oracle module {pull}12547[12547]
- Add proc/vmstat data to the system/memory metricset on linux {pull}13322[13322]
- Use DefaultMetaGeneratorConfig in MetadataEnrichers to initialize configurations {pull}13414[13414]
- Add module for statsd. {pull}13109[13109]
- Add support for NATS version 2. {pull}13601[13601]
- Add `docker.cpu.*.norm.pct` metrics for `cpu` metricset of Docker Metricbeat module. {pull}13695[13695]
- Add `instance` label by default when using Prometheus collector. {pull}13737[13737]
- Add azure module. {pull}13196[13196] {pull}13859[13859] {pull}13988[13988]
- Add Apache Tomcat module {pull}13491[13491]
- Add ECS `container.id` and `container.runtime` to kubernetes `state_container` metricset. {pull}13884[13884]
- Add `job` label by default when using Prometheus collector. {pull}13878[13878]
- Add `state_resourcequota` metricset for Kubernetes module. {pull}13693[13693]
- Add tags filter in ec2 metricset. {pull}13872[13872] {issue}13145[13145]
- Add cloud.account.id and cloud.account.name into events from aws module. {issue}13551[13551] {pull}13558[13558]
- Add `metrics_path` as known hint for autodiscovery {pull}13996[13996]
- Leverage KUBECONFIG when creating k8s client. {pull}13916[13916]
- Add ability to filter by tags for cloudwatch metricset. {pull}13758[13758] {issue}13145[13145]
- Release cloudwatch, s3_daily_storage, s3_request, sqs and rds metricset as GA. {pull}14114[14114] {issue}14059[14059]
- Add Oracle overview dashboard {pull}14021[14021]
- Release CoreDNS module as GA. {pull}14308[14308]
- Release CouchDB module as GA. {pull}14300[14300]
- Add `elasticsearch/enrich` metricset. {pull}14243[14243] {issue}14221[14221]
- Add support for Application ELB and Network ELB. {pull}14123[14123] {issue}13538[13538] {issue}13539[13539]
- Release aws ebs metricset as GA. {pull}14312[14312] {issue}14060[14060]
- Add `connection.state` field for RabbitMQ module. {pull}13981[13981]
- Add more TCP states to Metricbeat system socket_summary. {pull}14347[14347]
- Add Kafka JMX metricsets. {pull}14330[14330]
- Add metrics to envoyproxy server metricset and support for envoy proxy 1.12. {pull}14416[14416] {issue}13642[13642]
- Release kubernetes modules `controllermanager`, `scheduler`, `proxy`, `state_cronjob` and `state_resourcequota` as GA. {pull}14584[14584]
- Add module for ActiveMQ. {pull}14580[14580]
- Enable script processor. {pull}14711[14711]
- Add `kube-state-metrics` `state_service` metrics for kubernetes module. {pull}14794[14794]
- Add usage metricset in aws modules. {pull}14925[14925] {issue}14935[14935]
- Add billing metricset in aws modules. {pull}14801[14801] {issue}14934[14934]
- Add AWS SNS metricset. {pull}14946[14946]

*Packetbeat*

- Update DNS protocol plugin to produce events with ECS fields for DNS. {issue}13320[13320] {pull}13354[13354]

*Functionbeat*

- New options to configure roles and VPC. {pull}11779[11779]
- Export automation templates used to create functions. {pull}11923[11923]
- Configurable Amazon endpoint. {pull}12369[12369]
- Add timeout option to reference configuration. {pull}13351[13351]
- Configurable tags for Lambda functions. {pull}13352[13352]
- Add input for Cloudwatch logs through Kinesis. {pull}13317[13317]
- Enable Logstash output. {pull}13345[13345]
- Make `bulk_max_size` configurable in outputs. {pull}13493[13493]

*Winlogbeat*

- Add support for reading from .evtx files. {issue}4450[4450]
- Add support for event ID 4634 and 4647 to the Security module. {pull}12906[12906]
- Add `network.community_id` to Sysmon network events (event ID 3). {pull}13034[13034]
- Add `event.module` to Winlogbeat modules. {pull}13047[13047]
- Add `event.category: process` and `event.type: process_start/process_end` to Sysmon process events (event ID 1 and 5). {pull}13047[13047]
- Add support for event ID 4672 to the Security module. {pull}12975[12975]
- Add support for event ID 22 (DNS query) to the Sysmon module. {pull}12960[12960]
- Add certain winlog.event_data.* fields to the index template. {issue}13700[13700] {pull}13704[13704]
- Fill `event.provider`. {pull}13937[13937]
- Add support for user management events to the Security module. {pull}13530[13530]
- GA the Winlogbeat `sysmon` module. {pull}14326[14326]
- Add support for event ID 4688 & 4689 (Process create & exit) to the Security module. {issue}14038[14038]

==== Deprecated

*Affecting all Beats*

*Filebeat*

- `docker` input is deprecated in favour `container`. {pull}12162[12162]
- `postgresql.log.timestamp` field is deprecated in favour of `@timestamp`. {pull}12338[12338]

*Heartbeat*

*Journalbeat*

*Metricbeat*

- `kubernetes.container.id` field for `state_container` is deprecated in favour of ECS `container.id` and `container.runtime`. {pull}13884[13884]

*Packetbeat*

*Winlogbeat*

*Functionbeat*

==== Known Issue

*Journalbeat*<|MERGE_RESOLUTION|>--- conflicted
+++ resolved
@@ -135,11 +135,8 @@
 - Fix memory leak in kubernetes autodiscover provider and add_kubernetes_metadata processor happening when pods are terminated without sending a delete event. {pull}14259[14259]
 - Fix kubernetes `metaGenerator.ResourceMetadata` when parent reference controller is nil {issue}14320[14320] {pull}14329[14329]
 - Allow users to configure only `cluster_uuid` setting under `monitoring` namespace. {pull}14338[14338]
-<<<<<<< HEAD
 - Fix `proxy_url` option in Elasticsearch output. {pull}14950[14950]
-=======
 - Fix bug with potential concurrent reads and writes from event.Meta map by Kafka output. {issue}14542[14542] {pull}14568[14568]
->>>>>>> 3bb845f5
 
 *Auditbeat*
 
