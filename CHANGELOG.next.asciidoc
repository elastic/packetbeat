--- conflicted
+++ resolved
@@ -348,11 +348,8 @@
 - Add the `overwrite_keys` configuration option to the dissect processor. {pull}19464[19464]
 - Add support to trim captured values in the dissect processor. {pull}19464[19464]
 - Added the `max_cached_sessions` option to the script processor. {pull}19562[19562]
-<<<<<<< HEAD
 - Add minimum cache TTL for successful DNS responses. {pull}18986[18986]
-=======
 - Add support for DNS over TLS for the dns_processor. {pull}19321[19321]
->>>>>>> c306d457
 
 *Auditbeat*
 
