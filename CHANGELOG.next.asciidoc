// Use these for links to issue and pulls. Note issues and pulls redirect one to
// each other on Github, so don't worry too much on using the right prefix.
:issue: https://github.com/elastic/beats/issues/
:pull: https://github.com/elastic/beats/pull/

=== Beats version HEAD
https://github.com/elastic/beats/compare/v7.0.0-beta1...master[Check the HEAD diff]

==== Breaking changes

*Affecting all Beats*

- On Google Cloud Engine (GCE) the add_cloud_metadata will now trim the project
  info from the cloud.machine.type and cloud.availability_zone. {issue}10968[10968]

*Auditbeat*

*Filebeat*

- Set `ecs: true` in user_agent processors when loading pipelines with Filebeat 7.0.x into Elasticsearch 6.7.x. {issue}10655[10655] {pull}10875[10875]

*Heartbeat*

*Journalbeat*

*Metricbeat*

- Migrate docker module to ECS. {pull}10927[10927]

*Packetbeat*

*Winlogbeat*

*Functionbeat*

==== Bugfixes

*Affecting all Beats*

- Enforce validation for the Central Management access token. {issue}9621[9621]
- Fix config appender registration. {pull}9873[9873]
- Gracefully handle TLS options when enrolling a Beat. {issue}9129[9129]
- The backing off now implements jitter to better distribute the load. {issue}10172[10172]
- Fix TLS certificate DoS vulnerability. {pull}10302[10302]
- Fix panic and file unlock in spool on atomic operation (arm, x86-32). File lock was not released when panic occurs, leading to the beat deadlocking on startup. {pull}10289[10289]
- Fix encoding of timestamps when using disk spool. {issue}10099[10099]
- Fix stopping of modules started by kubernetes autodiscover. {pull}10476[10476]
- Fix a issue when remote and local configuration didn't match when fetching configuration from Central Management. {issue}10587[10587]
- Fix unauthorized error when loading dashboards by adding username and password into kibana config. {issue}10513[10513] {pull}10675[10675]
- Ensure all beat commands respect configured settings. {pull}10721[10721]
<<<<<<< HEAD
- Reconnections of Kubernetes watchers are now logged at debug level when they are harmless. {pull}10988[10988]
=======
- Add missing host.* fields to fields.yml. {pull}11016[11016]
>>>>>>> d2ea0db5

*Auditbeat*

- Package: Disable librpm signal handlers. {pull}10694[10694]
- Login: Handle different bad login UTMP types. {pull}10865[10865]
- System module: Fix and unify bucket closing logic. {pull}10897[10897]

*Filebeat*

- Fix errors in filebeat Zeek dashboard and README files. Add notice.log support. {pull}10916[10916]

*Heartbeat*

*Journalbeat*

*Metricbeat*

- Migrate docker autodiscover to ECS. {issue}10757[10757] {pull}10862[10862]
- Fix issue in kubernetes module preventing usage percentages to be properly calculated. {pull}10946[10946]

*Packetbeat*

- Avoid reporting unknown MongoDB opcodes more than once. {pull}10878[10878]

*Winlogbeat*

- Prevent Winlogbeat from dropping events with invalid XML. {pull}11006{11006}

*Functionbeat*

==== Added

*Affecting all Beats*

*Auditbeat*

- Move System module to beta. {pull}10800[10800]

*Filebeat*

- Add ISO8601 timestamp support in syslog metricset. {issue}8716[8716] {pull}10736[10736]

*Heartbeat*

*Journalbeat*

*Metricbeat*

- Add filters and pie chart for AWS EC2 dashboard. {pull}10596[10596]

*Packetbeat*

*Functionbeat*

==== Deprecated

*Affecting all Beats*

*Filebeat*

*Heartbeat*

*Journalbeat*

*Metricbeat*

*Packetbeat*

*Winlogbeat*

*Functionbeat*

==== Known Issue

*Affecting all Beats*

*Filebeat*

*Heartbeat*

*Journalbeat*

*Metricbeat*

*Packetbeat*

*Winlogbeat*

*Functionbeat*
*Journalbeat*

- Journalbeat requires at least systemd v233 in order to follow entries after journal changes (rotation, vacuum).<|MERGE_RESOLUTION|>--- conflicted
+++ resolved
@@ -48,11 +48,8 @@
 - Fix a issue when remote and local configuration didn't match when fetching configuration from Central Management. {issue}10587[10587]
 - Fix unauthorized error when loading dashboards by adding username and password into kibana config. {issue}10513[10513] {pull}10675[10675]
 - Ensure all beat commands respect configured settings. {pull}10721[10721]
-<<<<<<< HEAD
 - Reconnections of Kubernetes watchers are now logged at debug level when they are harmless. {pull}10988[10988]
-=======
 - Add missing host.* fields to fields.yml. {pull}11016[11016]
->>>>>>> d2ea0db5
 
 *Auditbeat*
 
