--- conflicted
+++ resolved
@@ -308,12 +308,9 @@
 - Remove dedot for tag values in aws module. {issue}19112[19112] {pull}19221[19221]
 - Set tags correctly if the dimension value is ARN {issue}19111[19111] {pull}19433[19433]
 - Fix bug incorrect parsing of float numbers as integers in Couchbase module {issue}18949[18949] {pull}19055[19055]
-<<<<<<< HEAD
 - Fix config example in the perfmon configuration files. {pull}19539[19539]
-=======
 - Add missing info about the rest of the azure metricsets in the documentation. {pull}19601[19601]
 - Fix k8s scheduler compatibility issue. {pull}19699[19699]
->>>>>>> d330184e
 
 *Packetbeat*
 
