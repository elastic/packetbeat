// Use these for links to issue and pulls. Note issues and pulls redirect one to
// each other on Github, so don't worry too much on using the right prefix.
:issue: https://github.com/elastic/beats/issues/
:pull: https://github.com/elastic/beats/pull/

=== Beats version HEAD
https://github.com/elastic/beats/compare/v7.0.0-alpha2...master[Check the HEAD diff]

==== Breaking changes

*Affecting all Beats*

- The document id fields has been renamed from @metadata.id to @metadata._id {pull}15859[15859]
- Variable substitution from environment variables is not longer supported. {pull}15937{15937}
- Change aws_elb autodiscover provider field name from elb_listener.* to aws.elb.*. {issue}16219[16219] {pull}16402{16402}
- Remove `AddDockerMetadata` and `AddKubernetesMetadata` processors from the `script` processor. They can still be used as normal processors in the configuration. {issue}16349[16349] {pull}16514[16514]
- Introduce APM libbeat instrumentation, active when running the beat with ELASTIC_APM_ACTIVE=true. {pull}17938[17938]

*Auditbeat*

- File integrity dataset (macOS): Replace unnecessary `file.origin.raw` (type keyword) with `file.origin.text` (type `text`). {issue}12423[12423] {pull}15630[15630]

*Filebeat*
- Improve ECS field mappings in panw module.  event.outcome now only contains success/failure per ECS specification. {issue}16025[16025] {pull}17910[17910]
- Improve ECS categorization field mappings for nginx module. http.request.referrer is now lowercase & http.request.referrer only populated when nginx sets a value {issue}16174[16174] {pull}17844[17844]
- Improve ECS field mappings in santa module. move hash.sha256 to process.hash.sha256 & move certificate fields to santa.certificate . {issue}16180[16180] {pull}17982[17982]

*Heartbeat*


*Journalbeat*

- Improve parsing of syslog.pid in journalbeat to strip the username when present {pull}16116[16116]


*Metricbeat*

- Make use of secure port when accessing Kubelet API {pull}16063[16063]
- Add Tomcat overview dashboard {pull}14026[14026]

*Packetbeat*

- Redis: fix incorrectly handle with two-words redis command. {issue}14872[14872] {pull}14873[14873]

*Winlogbeat*

*Functionbeat*


==== Bugfixes

*Affecting all Beats*

- Fix Kubernetes autodiscovery provider to correctly handle pod states and avoid missing event data {pull}17223[17223]
- Fix `add_cloud_metadata` to better support modifying sub-fields with other processors. {pull}13808[13808]
- TLS or Beats that accept connections over TLS and validate client certificates. {pull}14146[14146]
- Fix panics that could result from invalid TLS certificates. This can affect Beats that connect over TLS, or Beats that accept connections over TLS and validate client certificates. {pull}14146[14146]
- Fix panic in the Logstash output when trying to send events to closed connection. {pull}15568[15568]
- Fix missing output in dockerlogbeat {pull}15719[15719]
- Fix logging target settings being ignored when Beats are started via systemd or docker. {issue}12024[12024] {pull}15422[15442]
- Do not load dashboards where not available. {pull}15802[15802]
- Fix issue where TLS settings would be ignored when a forward proxy was in use. {pull}15516{15516}
- Update replicaset group to apps/v1 {pull}15854[15802]
- Fix issue where default go logger is not discarded when either * or stdout is selected. {issue}10251[10251] {pull}15708[15708]
- Upgrade go-ucfg to latest v0.8.1. {pull}15937{15937}
- Fix index names for indexing not always guaranteed to be lower case. {pull}16081[16081]
- Add `ssl.ca_sha256` option to the supported TLS option, this allow to check that a specific certificate is used as part of the verified chain. {issue}15717[15717]
- Fix loading processors from annotation hints. {pull}16348[16348]
- Fix an issue that could cause redundant configuration reloads. {pull}16440[16440]
- Fix k8s pods labels broken schema. {pull}16480[16480]
- Fix k8s pods annotations broken schema. {pull}16554[16554]
- Upgrade go-ucfg to latest v0.8.3. {pull}16450{16450}
- Fix `NewContainerMetadataEnricher` to use default config for kubernetes module. {pull}16857[16857]
- Improve some logging messages for add_kubernetes_metadata processor {pull}16866[16866]
- Fix k8s metadata issue regarding node labels not shown up on root level of metadata. {pull}16834[16834]
- Fail to start if httpprof is used and it cannot be initialized. {pull}17028[17028]
- Fix concurrency issues in convert processor when used in the global context. {pull}17032[17032]
- Fix bug with `monitoring.cluster_uuid` setting not always being exposed via GET /state Beats API. {issue}16732[16732] {pull}17420[17420]
- Fix building on FreeBSD by removing build flags from `add_cloudfoundry_metadata` processor. {pull}17486[17486]
- Do not rotate log files on startup when interval is configured and rotateonstartup is disabled. {pull}17613[17613]
- Fix goroutine leak and Elasticsearch output file descriptor leak when output reloading is in use. {issue}10491[10491] {pull}17381[17381]
- Fix `setup.dashboards.index` setting not working. {pull}17749[17749]
- Fix Elasticsearch license endpoint URL referenced in error message. {issue}17880[17880] {pull}18030[18030]
- Fix panic when assigning a key to a `nil` value in an event. {pull}18143[18143]
- Gives monitoring reporter hosts, if configured, total precedence over corresponding output hosts. {issue}17937[17937] {pull}17991[17991]
- Arbitrary fields and metadata maps are now deep merged into event. {pull}17958[17958]
- Change `decode_json_fields` processor, to merge parsed json objects with existing objects in the event instead of fully replacing them. {pull}17958[17958]

*Auditbeat*

- system/socket: Fixed compatibility issue with kernel 5.x. {pull}15771[15771]
- system/package: Fix parsing of Installed-Size field of DEB packages. {issue}16661[16661] {pull}17188[17188]
- system module: Fix panic during initialisation when /proc/stat can't be read. {pull}17569[17569]

*Filebeat*

- Ensure all zeek timestamps include millisecond precision. {issue}14599[14599] {pull}16766[16766]
- Fix s3 input hanging with GetObjectRequest API call by adding context_timeout config. {issue}15502[15502] {pull}15590[15590]
- Add shared_credential_file to cloudtrail config {issue}15652[15652] {pull}15656[15656]
- Fix typos in zeek notice fileset config file. {issue}15764[15764] {pull}15765[15765]
- Fix mapping error when zeek weird logs do not contain IP addresses. {pull}15906[15906]
- Improve `elasticsearch/audit` fileset to handle timestamps correctly. {pull}15942[15942]
- Prevent Elasticsearch from spewing log warnings about redundant wildcards when setting up ingest pipelines for the `elasticsearch` module. {issue}15840[15840] {pull}15900[15900]
- Fix mapping error for cloudtrail additionalEventData field {pull}16088[16088]
- Fix a connection error in httpjson input. {pull}16123[16123]
- Fix s3 input with cloudtrail fileset reading json file. {issue}16374[16374] {pull}16441[16441]
- Rewrite azure filebeat dashboards, due to changes in kibana. {pull}16466[16466]
- Adding the var definitions in azure manifest files, fix for errors when executing command setup. {issue}16270[16270] {pull}16468[16468]
- Fix merging of fileset inputs to replace paths and append processors. {pull}16450{16450}
- Add queue_url definition in manifest file for aws module. {pull}16640{16640}
- Fix issue where autodiscover hints default configuration was not being copied. {pull}16987[16987]
- Fix Elasticsearch `_id` field set by S3 and Google Pub/Sub inputs. {pull}17026[17026]
- Fixed various Cisco FTD parsing issues. {issue}16863[16863] {pull}16889[16889]
- Fix default index pattern in IBM MQ filebeat dashboard. {pull}17146[17146]
- Fix `elasticsearch.gc` fileset to not collect _all_ logs when Elasticsearch is running in Docker. {issue}13164[13164] {issue}16583[16583] {pull}17164[17164]
- Fixed a mapping exception when ingesting CEF logs that used the spriv or dpriv extensions. {issue}17216[17216] {pull}17220[17220]
- CEF: Fixed decoding errors caused by trailing spaces in messages. {pull}17253[17253]
- Fixed a mapping exception when ingesting Logstash plain logs (7.4+) with pipeline ids containing non alphanumeric chars. {issue}17242[17242] {pull}17243[17243]
- Fixed MySQL slowlog module causing "regular expression has redundant nested repeat operator" warning in Elasticsearch. {issue}17086[17086] {pull}17156[17156]
- Fix `elasticsearch.audit` data ingest pipeline to be more forgiving with date formats found in Elasticsearch audit logs. {pull}17406[17406]
- Fixed activemq module causing "regular expression has redundant nested repeat operator" warning in Elasticsearch. {pull}17428[17428]
- Remove migrationVersion map 7.7.0 reference from Kibana dashboard file to fix backward compatibility issues. {pull}17425[17425]
- Fix issue 17734 to retry on rate-limit error in the Filebeat httpjson input. {issue}17734[17734] {pull}17735[17735]
- Fixed `cloudfoundry.access` to have the correct `cloudfoundry.app.id` contents. {pull}17847[17847]
- Fixing `ingress_controller.` fields to be of type keyword instead of text. {issue}17834[17834]
- Fixed typo in log message. {pull}17897[17897]
- Fix Cisco ASA ASA 3020** and 106023 messages {pull}17964[17964]

*Heartbeat*

- Fixed excessive memory usage introduced in 7.5 due to over-allocating memory for HTTP checks. {pull}15639[15639]
- Fixed TCP TLS checks to properly validate hostnames, this broke in 7.x and only worked for IP SANs. {pull}17549[17549]

*Journalbeat*


*Metricbeat*

- Add dedot for tags in ec2 metricset and cloudwatch metricset. {issue}15843[15843] {pull}15844[15844]
- Use RFC3339 format for timestamps collected using the SQL module. {pull}15847[15847]
- Avoid parsing errors returned from prometheus endpoints. {pull}15712[15712]
- Change lookup_fields from metricset.host to service.address {pull}15883[15883]
- Add dedot for cloudwatch metric name. {issue}15916[15916] {pull}15917[15917]
- Fixed issue `logstash-xpack` module suddenly ceasing to monitor Logstash. {issue}15974[15974] {pull}16044[16044]
- Fix skipping protocol scheme by light modules. {pull}16205[pull]
- Made `logstash-xpack` module once again have parity with internally-collected Logstash monitoring data. {pull}16198[16198]
- Change sqs metricset to use average as statistic method. {pull}16438[16438]
- Revert changes in `docker` module: add size flag to docker.container. {pull}16600[16600]
- Fix diskio issue for windows 32 bit on disk_performance struct alignment. {issue}16680[16680]
- Fix detection and logging of some error cases with light modules. {pull}14706[14706]
- Fix imports after PR was merged before rebase. {pull}16756[16756]
- Add dashboard for `redisenterprise` module. {pull}16752[16752]
- Dynamically choose a method for the system/service metricset to support older linux distros. {pull}16902[16902]
- Use max in k8s apiserver dashboard aggregations. {pull}17018[17018]
- Reduce memory usage in `elasticsearch/index` metricset. {issue}16503[16503] {pull}16538[16538]
- Check if CCR feature is available on Elasticsearch cluster before attempting to call CCR APIs from `elasticsearch/ccr` metricset. {issue}16511[16511] {pull}17073[17073]
- Use max in k8s overview dashboard aggregations. {pull}17015[17015]
- Fix Disk Used and Disk Usage visualizations in the Metricbeat System dashboards. {issue}12435[12435] {pull}17272[17272]
- Fix missing Accept header for Prometheus and OpenMetrics module. {issue}16870[16870] {pull}17291[17291]
- Further revise check for bad data in docker/memory. {pull}17400[17400]
- Fix issue in Jolokia module when mbean contains multiple quoted properties. {issue}17375[17375] {pull}17374[17374]
- Combine cloudwatch aggregated metrics into single event. {pull}17345[17345]
- Fix how we filter services by name in system/service {pull}17400[17400]
- Fix cloudwatch metricset missing tags collection. {issue}17419[17419] {pull}17424[17424]
- check if cpuOptions field is nil in DescribeInstances output in ec2 metricset. {pull}17418[17418]
- Fix aws.s3.bucket.name terms_field in s3 overview dashboard. {pull}17542[17542]
- Fix Unix socket path in memcached. {pull}17512[17512]
- Fix vsphere VM dashboard host aggregation visualizations. {pull}17555[17555]
- Fix azure storage dashboards. {pull}17590[17590]
- Metricbeat no longer needs to be started strictly after Logstash for `logstash-xpack` module to report correct data. {issue}17261[17261] {pull}17497[17497]
- Fix pubsub metricset to collect all GA stage metrics from gcp stackdriver. {issue}17154[17154] {pull}17600[17600]
- Add privileged option so as mb to access data dir in Openshift. {pull}17606[17606]
- Fix "ID" event generator of Google Cloud module {issue}17160[17160] {pull}17608[17608]
- Add privileged option for Auditbeat in Openshift {pull}17637[17637]
- Fix storage metricset to allow config without region/zone. {issue}17623[17623] {pull}17624[17624]
- Add a switch to the driver definition on SQL module to use pretty names. {pull}17378[17378]
- Fix overflow on Prometheus rates when new buckets are added on the go. {pull}17753[17753]

*Packetbeat*

- Enable setting promiscuous mode automatically. {pull}11366[11366]

*Winlogbeat*


*Functionbeat*

- Fix timeout option of GCP functions. {issue}16282[16282] {pull}16287[16287]

==== Added

*Affecting all Beats*

- Add document_id setting to decode_json_fields processor. {pull}15859[15859]
- Include network information by default on add_host_metadata and add_observer_metadata. {issue}15347[15347] {pull}16077[16077]
- Add `aws_ec2` provider for autodiscover. {issue}12518[12518] {pull}14823[14823]
- Add monitoring variable `libbeat.config.scans` to distinguish scans of the configuration directory from actual reloads of its contents. {pull}16440[16440]
- Add support for multiple password in redis output. {issue}16058[16058] {pull}16206[16206]
- Add support for Histogram type in fields.yml {pull}16570[16570]
- Windows .exe files now have embedded file version info. {issue}15232[15232]t
- Remove experimental flag from `setup.template.append_fields` {pull}16576[16576]
- Add `add_cloudfoundry_metadata` processor to annotate events with Cloud Foundry application data. {pull}16621[16621]
- Add Kerberos support to Kafka input and output. {pull}16781[16781]
- Add `add_cloudfoundry_metadata` processor to annotate events with Cloud Foundry application data. {pull}16621[16621
- Add support for kubernetes provider to recognize namespace level defaults {pull}16321[16321]
- Add `translate_sid` processor on Windows for converting Windows security identifier (SID) values to names. {issue}7451[7451] {pull}16013[16013]
- Add capability of enrich `container.id` with process id in `add_process_metadata` processor {pull}15947[15947]
- Update RPM packages contained in Beat Docker images. {issue}17035[17035]
- Update supported versions of `redis` output. {pull}17198[17198]
- Update documentation for system.process.memory fields to include clarification on Windows os's. {pull}17268[17268]
- Add `replace` processor for replacing string values of fields. {pull}17342[17342]
- Add optional regex based cid extractor to `add_kubernetes_metadata` processor. {pull}17360[17360]
- Add `urldecode` processor to for decoding URL-encoded fields. {pull}17505[17505]
- Add support for AWS IAM `role_arn` in credentials config. {pull}17658[17658] {issue}12464[12464]
- Add keystore support for autodiscover static configurations. {pull]16306[16306]
- Add Kerberos support to Elasticsearch output. {pull}17927[17927]
- Add support for fixed length extraction in `dissect` processor. {pull}17191[17191]
- Set `agent.name` to the hostname by default. {issue}16377[16377] {pull}18000[18000]
- Add support for basic ECS logging. {pull}17974[17974]
- Add config example of how to skip the `add_host_metadata` processor when forwarding logs. {issue}13920[13920] {pull}18153[18153]
- When using the `decode_json_fields` processor, decoded fields are now deep-merged into existing event. {pull}17958[17958]

*Auditbeat*

- Reference kubernetes manifests include configuration for auditd and enrichment with kubernetes metadata. {pull}17431[17431]
- Reference kubernetes manifests mount data directory from the host, so data persist between executions in the same node. {pull}17429[17429]
- Log to stderr when running using reference kubernetes manifests. {pull}17443[174443]
- Fix syscall kprobe arguments for 32-bit systems in socket module. {pull}17500[17500]
- Fix memory leak on when we miss socket close kprobe events. {pull}17500[17500]
- Add system module process dataset ECS categorization fields. {pull}18032[18032]

*Filebeat*

- Set event.outcome field based on googlecloud audit log output. {pull}15731[15731]
- Add dashboard for AWS ELB fileset. {pull}15804[15804]
- Add dashboard for AWS vpcflow fileset. {pull}16007[16007]
- Add ECS tls fields to zeek:smtp,rdp,ssl and aws:s3access,elb {issue}15757[15757] {pull}15935[15936]
- Add custom string mapping to CEF module to support Forcepoint NGFW {issue}14663[14663] {pull}15910[15910]
- Add ingress nginx controller fileset {pull}16197[16197]
- move create-[module,fileset,fields] to mage and enable in x-pack/filebeat {pull}15836[15836]
- Add ECS tls and categorization fields to apache module. {issue}16032[16032] {pull}16121[16121]
- Work on e2e ACK's for the azure-eventhub input {issue}15671[15671] {pull}16215[16215]
- Add MQTT input. {issue}15602[15602] {pull}16204[16204]
- Add ECS categorization fields to activemq module. {issue}16151[16151] {pull}16201[16201]
- Add a TLS test and more debug output to httpjson input {pull}16315[16315]
- Add an SSL config example in config.yml for filebeat MISP module. {pull}16320[16320]
- Improve ECS categorization, container & process field mappings in auditd module. {issue}16153[16153] {pull}16280[16280]
- Improve ECS field mappings in aws module. {issue}16154[16154] {pull}16307[16307]
- Improve ECS categorization field mappings in googlecloud module. {issue}16030[16030] {pull}16500[16500]
- Improve ECS field mappings in haproxy module. {issue}16162[16162] {pull}16529[16529]
- Add cloudwatch fileset and ec2 fileset in aws module. {issue}13716[13716] {pull}16579[16579]
- Improve ECS categorization field mappings in kibana module. {issue}16168[16168] {pull}16652[16652]
- Improve the decode_cef processor by reducing the number of memory allocations. {pull}16587[16587]
- Add `cloudfoundry` input to send events from Cloud Foundry. {pull}16586[16586]
- Improve ECS categorization field mappings in iis module. {issue}16165[16165] {pull}16618[16618]
- Improve ECS categorization field mapping in kafka module. {issue}16167[16167] {pull}16645[16645]
- Allow users to override pipeline ID in fileset input config. {issue}9531[9531] {pull}16561[16561]
- Add `o365audit` input type for consuming events from Office 365 Management Activity API. {issue}16196[16196] {pull}16244[16244]
- Improve ECS categorization field mappings in logstash module. {issue}16169[16169] {pull}16668[16668]
- Update filebeat httpjson input to support pagination via Header and Okta module. {pull}16354[16354]
- Improve ECS categorization field mapping in icinga module. {issue}16164[16164] {pull}16533[16533]
- Improve ECS categorization field mappings in ibmmq module. {issue}16163[16163] {pull}16532[16532]
- Improve ECS categorization, host field mappings in elasticsearch module. {issue}16160[16160] {pull}16469[16469]
- Add ECS related fields to CEF module {issue}16157[16157] {pull}16338[16338]
- Improve ECS categorization field mappings in suricata module. {issue}16181[16181] {pull}16843[16843]
- Release ActiveMQ module as GA. {issue}17047[17047] {pull}17049[17049]
- Improve ECS categorization field mappings in iptables module. {issue}16166[16166] {pull}16637[16637]
- Add Filebeat Okta module. {pull}16362[16362]
- Add custom string mapping to CEF module to support Check Point devices. {issue}16041[16041] {pull}16907[16907]
- Add pattern for Cisco ASA / FTD Message 734001 {issue}16212[16212] {pull}16612[16612]
- Added new module `o365` for ingesting Office 365 management activity API events. {issue}16196[16196] {pull}16386[16386]
- Add source field in k8s events {pull}17209[17209]
- Improve AWS cloudtrail field mappings {issue}16086[16086] {issue}16110[16110] {pull}17155[17155]
- Added new module `crowdstrike` for ingesting Crowdstrike Falcon streaming API endpoint event data. {pull}16988[16988]
- Added documentation for running Filebeat in Cloud Foundry. {pull}17275[17275]
- Move azure-eventhub input to GA. {issue}15671[15671] {pull}17313[17313]
- Improve ECS categorization field mappings in mongodb module. {issue}16170[16170] {pull}17371[17371]
- Improve ECS categorization field mappings for mssql module. {issue}16171[16171] {pull}17376[17376]
- Added access_key_id, secret_access_key and session_token into aws module config. {pull}17456[17456]
- Add dashboard for Google Cloud Audit and AWS CloudTrail. {pull}17379[17379]
- Improve ECS categorization field mappings for mysql module. {issue}16172[16172] {pull}17491[17491]
- Release Google Cloud module as GA. {pull}17511[17511]
- Add config option to select a different azure cloud env in the azure-eventhub input and azure module. {issue}17649[17649] {pull}17659[17659]
- Added new Checkpoint Syslog filebeat module. {pull}17682[17682]
- Improve ECS categorization field mappings for nats module. {issue}16173[16173] {pull}17550[17550]
- Enhance `elasticsearch/server` fileset to handle ECS-compatible logs emitted by Elasticsearch. {issue}17715[17715] {pull}17714[17714]
- Add support for Google Application Default Credentials to the Google Pub/Sub input and Google Cloud modules. {pull}15668[15668]
- Enhance `elasticsearch/deprecation` fileset to handle ECS-compatible logs emitted by Elasticsearch. {issue}17715[17715] {pull}17728[17728]
- Enhance `elasticsearch/slowlog` fileset to handle ECS-compatible logs emitted by Elasticsearch. {issue}17715[17715] {pull}17729[17729]
- Improve ECS categorization field mappings in misp module. {issue}16026[16026] {pull}17344[17344]
- Added Unix stream socket support as an input source and a syslog input source. {pull}17492[17492]
<<<<<<< HEAD
- Improve ECS categorization field mappings in osquery module. {issue}16176[16176] {pull}17881[17881]
=======
- Improve ECS categorization field mappings in postgresql module. {issue}16177[16177] {pull}17914[17914]
- Improve ECS categorization field mappings in rabbitmq module. {issue}16178[16178] {pull}17916[17916]
- Make `decode_cef` processor GA. {pull}17944[17944]
- Improve ECS categorization field mappings in redis module. {issue}16179[16179] {pull}17918[17918]
- Improve ECS categorization field mappings for zeek module. {issue}16029[16029] {pull}17738[17738]
- Improve ECS categorization field mappings for netflow module. {issue}16135[16135] {pull}18108[18108]
- Added an input option `publisher_pipeline.disable_host` to disable `host.name`
  from being added to events by default. {pull}18159[18159]
- Improve ECS categorization field mappings in system module. {issue}16031[16031] {pull}18065[18065]
- When using the `json.*` setting available on some inputs, decoded fields are now deep-merged into existing event. {pull}17958[17958]
- Change the `json.*` input settings implementation to merge parsed json objects with existing objects in the event instead of fully replacing them. {pull}17958[17958]
>>>>>>> d59b1492

*Heartbeat*

- Allow a list of status codes for HTTP checks. {pull}15587[15587]
- Add additional ECS compatible fields for TLS information. {pull}17687[17687]

*Journalbeat*

*Metricbeat*

- Move the windows pdh implementation from perfmon to a shared location in order for future modules/metricsets to make use of. {pull}15503[15503]
- Add lambda metricset in aws module. {pull}15260[15260]
- Expand data for the `system/memory` metricset {pull}15492[15492]
- Add azure `storage` metricset in order to retrieve metric values for storage accounts. {issue}14548[14548] {pull}15342[15342]
- Add cost warnings for the azure module. {pull}15356[15356]
- Add DynamoDB AWS Metricbeat light module {pull}15097[15097]
- Release elb module as GA. {pull}15485[15485]
- Add a `system/network_summary` metricset {pull}15196[15196]
- Add mesh metricset for Istio Metricbeat module {pull}15535[15535]
- Add mixer metricset for Istio Metricbeat module {pull}15696[15696]
- Add pilot metricset for Istio Metricbeat module {pull}15761[15761]
- Make the `system/cpu` metricset collect normalized CPU metrics by default. {issue}15618[15618] {pull}15729[15729]
- Add galley metricset for Istio Metricbeat module {pull}15857[15857]
- Add `key/value` mode for SQL module. {issue}15770[15770] {pull]15845[15845]
- Add STAN dashboard {pull}15654[15654]
- Add support for Unix socket in Memcached metricbeat module. {issue}13685[13685] {pull}15822[15822]
- Add `up` metric to prometheus metrics collected from host {pull}15948[15948]
- Add citadel metricset for Istio Metricbeat module {pull}15990[15990]
- Add support for processors in light modules. {issue}14740[14740] {pull}15923[15923]
- Add collecting AuroraDB metrics in rds metricset. {issue}14142[14142] {pull}16004[16004]
- Reuse connections in SQL module. {pull}16001[16001]
- Improve the `logstash` module (when `xpack.enabled` is set to `true`) to use the override `cluster_uuid` returned by Logstash APIs. {issue}15772[15772] {pull}15795[15795]
- Add region parameter in googlecloud module. {issue}15780[15780] {pull}16203[16203]
- Add kubernetes storage class support via kube-state-metrics. {pull}16145[16145]
- Add database_account azure metricset. {issue}15758[15758]
- Add support for NATS 2.1. {pull}16317[16317]
- Add Load Balancing metricset to GCP {pull}15559[15559]
- Add support for Dropwizard metrics 4.1. {pull}16332[16332]
- Add azure container metricset in order to monitor containers. {issue}15751[15751] {pull}16421[16421]
- Improve the `haproxy` module to support metrics exposed via HTTPS. {issue}14579[14579] {pull}16333[16333]
- Add filtering option for prometheus collector. {pull}16420[16420]
- Add metricsets based on Ceph Manager Daemon to the `ceph` module. {issue}7723[7723] {pull}16254[16254]
- Release `statsd` module as GA. {pull}16447[16447] {issue}14280[14280]
- Add collecting tags and tags_filter for rds metricset in aws module. {pull}16605[16605] {issue}16358[16358]
- Add OpenMetrics Metricbeat module {pull}16596[16596]
- Add `cloudfoundry` module to send events from Cloud Foundry. {pull}16671[16671]
- Add `redisenterprise` module. {pull}16482[16482] {issue}15269[15269]
- Add system/users metricset as beta {pull}16569[16569]
- Align fields to ECS and add more tests for the azure module. {issue}16024[16024] {pull}16754[16754]
- Add additional cgroup fields to docker/diskio{pull}16638[16638]
- Add PubSub metricset to Google Cloud Platform module {pull}15536[15536]
- Add overview dashboard for googlecloud compute metricset. {issue}16534[16534] {pull}16819[16819]
- Add Prometheus remote write endpoint {pull}16609[16609]
- Release STAN module as GA. {pull}16980[16980]
- Add query metricset for prometheus module. {pull}17104[17104]
- Release ActiveMQ module as GA. {issue}17047[17047] {pull}17049[17049]
- Release Zookeeper/connection module as GA. {issue}14281[14281] {pull}17043[17043]
- Add support for CouchDB v2 {issue}16352[16352] {pull}16455[16455]
- Add dashboard for pubsub metricset in googlecloud module. {pull}17161[17161]
- Add dashboards for the azure container metricsets. {pull}17194[17194]
- Replace vpc metricset into vpn, transitgateway and natgateway metricsets. {pull}16892[16892]
- Use Elasticsearch histogram type to store Prometheus histograms {pull}17061[17061]
- Allow to rate Prometheus counters when scraping them {pull}17061[17061]
- Release Oracle module as GA. {issue}14279[14279] {pull}16833[16833]
- Release vsphere module as GA. {issue}15798[15798] {pull}17119[17119]
- Add Storage metricsets to GCP module {pull}15598[15598]
- Added documentation for running Metricbeat in Cloud Foundry. {pull}17275[17275]
- Add test for documented fields check for metricsets without a http input. {issue}17315[17315] {pull}17334[17334]
- Add final tests and move label to GA for the azure module in metricbeat. {pull}17319[17319]
- Refactor windows/perfmon metricset configuration options and event output. {pull}17596[17596]
- Reference kubernetes manifests mount data directory from the host when running metricbeat as daemonset, so data persist between executions in the same node. {pull}17429[17429]
- Add more detailed error messages, system tests and small refactoring to the service metricset in windows. {pull}17725[17725]
- Stack Monitoring modules now auto-configure required metricsets when `xpack.enabled: true` is set. {issue}16471[[16471] {pull}17609[17609]
- Add Metricbeat IIS module dashboards. {pull}17966[17966]
- Add dashboard for the azure database account metricset. {pull}17901[17901]
- Allow partial region and zone name in googlecloud module config. {pull}17913[17913]
- Add aggregation aligner as a config parameter for googlecloud stackdriver metricset. {issue}17141[[17141] {pull}17719[17719]
- Move the perfmon metricset to GA. {issue}16608[16608] {pull}17879[17879]
- Add static mapping for metricsets under aws module. {pull}17614[17614] {pull}17650[17650]
- Collect new `bulk` indexing metrics from Elasticsearch when `xpack.enabled:true` is set. {issue} {pull}17992[17992]
- Remove requirement to connect as sysdba in Oracle module {issue}15846[15846] {pull}18182[18182]
- Update MSSQL module to fix some SSPI authentication and add brackets to USE statements {pull}17862[17862]]

*Packetbeat*

*Functionbeat*


*Winlogbeat*

- Add more DNS error codes to the Sysmon module. {issue}15685[15685]
- Add experimental event log reader implementation that should be faster in most cases. {issue}6585[6585] {pull}16849[16849]
- Set process.command_line and process.parent.command_line from Sysmon Event ID 1. {pull}17327[17327]
- Add support for event IDs 4673,4674,4697,4698,4699,4700,4701,4702,4768,4769,4770,4771,4776,4778,4779,4964 to the Security module {pull}17517[17517]

==== Deprecated

*Affecting all Beats*

*Filebeat*


*Heartbeat*

*Journalbeat*

*Metricbeat*


*Packetbeat*

*Winlogbeat*

*Functionbeat*

==== Known Issue

*Journalbeat*<|MERGE_RESOLUTION|>--- conflicted
+++ resolved
@@ -289,9 +289,6 @@
 - Enhance `elasticsearch/slowlog` fileset to handle ECS-compatible logs emitted by Elasticsearch. {issue}17715[17715] {pull}17729[17729]
 - Improve ECS categorization field mappings in misp module. {issue}16026[16026] {pull}17344[17344]
 - Added Unix stream socket support as an input source and a syslog input source. {pull}17492[17492]
-<<<<<<< HEAD
-- Improve ECS categorization field mappings in osquery module. {issue}16176[16176] {pull}17881[17881]
-=======
 - Improve ECS categorization field mappings in postgresql module. {issue}16177[16177] {pull}17914[17914]
 - Improve ECS categorization field mappings in rabbitmq module. {issue}16178[16178] {pull}17916[17916]
 - Make `decode_cef` processor GA. {pull}17944[17944]
@@ -303,7 +300,7 @@
 - Improve ECS categorization field mappings in system module. {issue}16031[16031] {pull}18065[18065]
 - When using the `json.*` setting available on some inputs, decoded fields are now deep-merged into existing event. {pull}17958[17958]
 - Change the `json.*` input settings implementation to merge parsed json objects with existing objects in the event instead of fully replacing them. {pull}17958[17958]
->>>>>>> d59b1492
+- Improve ECS categorization field mappings in osquery module. {issue}16176[16176] {pull}17881[17881]
 
 *Heartbeat*
 
