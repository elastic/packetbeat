// Use these for links to issue and pulls. Note issues and pulls redirect one to
// each other on Github, so don't worry too much on using the right prefix.
:issue: https://github.com/elastic/beats/issues/
:pull: https://github.com/elastic/beats/pull/

=== Beats version HEAD
https://github.com/elastic/beats/compare/v7.0.0-alpha2...main[Check the HEAD diff]

==== Breaking changes

*Affecting all Beats*

- Fix mapping of parent process information provided by add_process_metadata. {issue}29874[29874] {pull}30727[30727]

*Auditbeat*


*Filebeat*

*Heartbeat*


*Metricbeat*


*Packetbeat*


*Winlogbeat*


*Functionbeat*


==== Bugfixes

*Affecting all Beats*

- Fix field names with `add_network_direction` processor. {issue}29747[29747] {pull}29751[29751]
- Fix a logging bug when `ssl.verification_mode` was set to `full` or `certificate`, the command `test output` incorrectly logged that TLS was disabled.
- Fix the ability for subcommands to be ran properly from the beats containers. {pull}30452[30452]
- Update docker/distribution dependency library to fix a security issues concerning OCI Manifest Type Confusion Issue. {pull}30462[30462]
- Fix dissect trim panics from DELETE (127)(\u007f) character {issue}30657[30657] {pull}30658[30658]
- Add ecs container fields {pull}31020[31020]

*Auditbeat*


*Filebeat*

- auditd: Prevent mapping explosion when truncated EXECVE records are ingested. {pull}30382[30382]
- elasticsearch: fix duplicate ingest when using a common appender configuration {issue}30428[30428] {pull}30440[30440]
- Prevent logic race on clearing data during request in httpjson. {pull}30730[30730]

*Filebeat*

- Recover CEF extensions from messages with invalid/incomplete headers. {issue}30757[30757] {pull}30938[30938]
- Fix panic in filestream input when `copy_truncate` log rotation strategy is used {issue}29024[29024] {pull}31041[31041]
<<<<<<< HEAD
- Cyberark PAS: Fix error ingesting events with a single entry in the CAProperties field. {pull}31094[31094]
=======
- Fix Azure signinlogs authentication_requirement_policies field type and several missing fields. {pull}31062[31062]
>>>>>>> 3858744b

*Heartbeat*

*Metricbeat*

- Enhance metricbeat on openshift documentation {pull}30054[30054]
- Fixed missing ZooKeeper metrics due compatibility issues with versions >= 3.6.0 {pull}30068[30068]
- Fix Docker module: rename fields on dashboards. {pull}30500[30500]
- Add back missing metrics to system/linux. {pull}30774[30774]
- GCP metrics query instances with aggregatedList API to improve efficiency. {pull}30154[#30153]
- Fix delay in perfmon counters collection {issue}30686[30686] {pull}30861[#30861]
- Fix Jolokia module to print URI for one of the debug logs. {pull}30943[#30943]
- Handle docker reporting different capitalization for disk usage metrics. {pull}30978[#30978]

*Packetbeat*


*Winlogbeat*


*Functionbeat*



*Elastic Logging Plugin*


==== Added

*Affecting all Beats*

- Add FIPS configuration option for all AWS API calls. {pull}28899[28899]
- Add support for kafka message headers. {pull}29940[29940]
- Add FIPS configuration option for all AWS API calls. {pull}[28899]
- Add support for non-unique Kafka headers for output messages. {pull}30369[30369]
- Add syslog parser and processor. {issue}30139[30139] {pull}30541[30541]
- Add action_input_type for the .fleet-actions-results {pull}30562[30562]
- Add cronjob metadata by default {pull}30637[30637]

*Auditbeat*


*Filebeat*

- Add `text/csv` decoder to `httpjson` input {pull}28564[28564]
- Update `aws-s3` input to connect to non AWS S3 buckets {issue}28222[28222] {pull}28234[28234]
- Add support for '/var/log/pods/' path for add_kubernetes_metadata processor with `resource_type: pod`. {pull}28868[28868]
- Add documentation for add_kubernetes_metadata processors `log_path` matcher. {pull}28868[28868]
- Add support for parsers on journald input {pull}29070[29070]
- Add support in httpjson input for oAuth2ProviderDefault of password grant_type. {pull}29087[29087]
- Add extraction of `related.hosts` to Microsoft 365 Defender ingest pipeline {issue}29859[29859] {pull}29863[29863]
- threatintel module: Add new Recorded Future integration. {pull}30030[30030]
- Improve recovery from corrupted registries. {issue}25135[25135] {pull}30994[30994]
- Add support in httpjson input for chain calls. {pull}29816[29816]

*Auditbeat*

- Include config file (`auditbeat.elastic-agent.yml`) in tar.gz and zip packages for use with Elastic Agent.


*Filebeat*


*Heartbeat*


*Metricbeat*

- Add `kubernetes.container.status.last.reason` metric {pull}30306[30306]
- Extend documentation about `orchestrator.cluster` fields {pull}30518[30518]
- Fix overflow in `iostat` metrics {pull}30679[30679]
- Add `commandstats` field to Redis module {pull}29662[29662]
- Add `kubernetes.volume.fs.inodes.pct` field. {pull}30785[30785]
- Improve Kubernetes dashboard. {pull}30913[30913]
- Populate new container ECS fields in Docker module. {pull}30399[30399]
- Populate new container ECS fields in Kubernetes module. {pull}30181[30181]
- Populate ecs container fields in Containerd module. {pull}31025[31025]

*Packetbeat*


*Functionbeat*


*Winlogbeat*

- Improve the error message when the registry file content is invalid. {pull}30543[30543]
- Retry EvtSubscribe from start if fails with strict mode. {issue}29793[29793] {pull}30155[30155]


*Elastic Log Driver*


==== Deprecated

*Affecting all Beats*


*Filebeat*


*Heartbeat*

*Metricbeat*


*Packetbeat*

*Winlogbeat*

*Functionbeat*

==== Known Issue
<|MERGE_RESOLUTION|>--- conflicted
+++ resolved
@@ -56,11 +56,8 @@
 
 - Recover CEF extensions from messages with invalid/incomplete headers. {issue}30757[30757] {pull}30938[30938]
 - Fix panic in filestream input when `copy_truncate` log rotation strategy is used {issue}29024[29024] {pull}31041[31041]
-<<<<<<< HEAD
+- Fix Azure signinlogs authentication_requirement_policies field type and several missing fields. {pull}31062[31062]
 - Cyberark PAS: Fix error ingesting events with a single entry in the CAProperties field. {pull}31094[31094]
-=======
-- Fix Azure signinlogs authentication_requirement_policies field type and several missing fields. {pull}31062[31062]
->>>>>>> 3858744b
 
 *Heartbeat*
 
