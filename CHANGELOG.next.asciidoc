--- conflicted
+++ resolved
@@ -27,12 +27,9 @@
 - add_process_metadata processor: Replace usage of deprecated `process.ppid` field with `process.parent.pid`. {pull}28620[28620]
 - add_docker_metadata processor: Replace usage of deprecated `process.ppid` field with `process.parent.pid`. {pull}28620[28620]
 - Index template's default_fields setting is only populated with ECS fields. {pull}28596[28596] {issue}28215[28215]
-<<<<<<< HEAD
 - tar.gz packages for ARM64 will now use the suffix `aarch64` rather than `arm64`. {pull}28813[28813]
-=======
 - Remove deprecated `--template` and `--ilm-policy` flags. Use `--index-management` instead. {pull}28870[28870]
 - Remove options `logging.files.suffix` and default to datetime endings. {pull}28927[28927]
->>>>>>> 6ef54eec
 
 *Auditbeat*
 
