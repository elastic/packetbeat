// Use these for links to issue and pulls. Note issues and pulls redirect one to
// each other on Github, so don't worry too much on using the right prefix.
:issue: https://github.com/elastic/beats/issues/
:pull: https://github.com/elastic/beats/pull/

=== Beats version HEAD
https://github.com/elastic/beats/compare/v8.2.0\...main[Check the HEAD diff]

==== Breaking changes

*Affecting all Beats*

* Upgrade to Go 1.18. Certificates signed with SHA-1 are now rejected. See the Go 1.18 https://tip.golang.org/doc/go1.18#sha1[release notes] for details. {pull}32493[32493]


- Fix namespacing on self-monitoring {pull}32336[32336]
- Fix formatting of hardware addresses populated by the add-host-metadata processor. {issue}32264[32264] {pull}32265[32265]

*Auditbeat*


*Filebeat*
- [Httpjson]- Fix for pagination at root level not working when used with chaining.
- Import dashboard from Fortinet Fortigate firewall integration. {issue}19810[19810] {pull}33003[33003]

*Heartbeat*

*Metricbeat*


*Packetbeat*


*Winlogbeat*


*Functionbeat*


==== Bugfixes

*Affecting all Beats*

- Fix namespacing for agent self-monitoring, CPU no longer reports as zero. {pull}32336[32336]
- Fix namespacing on self-monitoring {pull}32336[32336]
- Expand fields in `decode_json_fields` if target is set. {issue}31712[31712] {pull}32010[32010]
- Fix race condition when stopping runners {pull}32433[32433]
- Fix concurrent map writes when system/process code called from reporter code {pull}32491[32491]
- Fix in AWS related services initialisation relying on custom endpoint resolver. {issue}32888[32888] {pull}32921[32921]

*Auditbeat*

- auditd module: Fix parsing of audit rules where arguments are quoted (like file paths containing spaces). {pull}32421[32421]
- auditd module: Fix minimum AuditStatus length so that library can support kernels from 2.6.32. {pull}32421[32421]
- system/socket: Reduce memory usage of the dataset. {issue}32191[32191] {pull}32192[32192]
- Fix rendering of MAC addresses to conform to ECS. {issue}32621[32621] {pull}32622[32622]
- Fixes a bug with the auditd module where data is corrupted because it was not copied before the byte slice was reused. {issue}32818[32818] {pull}32823[32823]

*Filebeat*

- Fix counter for number of events published in `httpjson` input. {pull}31993[31993]
- Fix handling of Checkpoint event for R81. {issue}32380[32380] {pull}32458[32458]
- Fix a hang on `apt-get update` stage in packaging. {pull}32580[32580]
- gcp-pubsub input: Restart Pub/Sub client on all errors. {issue}32550[32550] {pull}32712[32712]
- Fix not parsing as json when `json` and `ndjson` content types have charset information in `aws-s3` input {pull}32767[32767]
- Update `cloud.region` parsing in cloudtrail fileset. {pull}32763[32763]
- Fix file.path field in cloudtrail fileset to use json.digestS3Object. {pull}32759[32759]
- Fix rendering of MAC addresses to conform to ECS. {issue}32621[32621] {pull}32622[32622]
- Import dashboards from CEF integration. {pull}32766[32766]
- Fix how to handle IPv6 addresses in the fileset `nginx/ingress_controller` for Filebeat. {pull}32989[32989]
- Fix handling of Cisco 302020 messages in ASA and FTD modules. {pull}33089[33089]

*Auditbeat*


*Filebeat*

- Add handling of AAA operations for Cisco ASA module. {issue}32257[32257] {pull}32789[32789]
- Fix gc.log always shipped even if gc fileset is disabled {issue}30995[30995]

*Heartbeat*


*Metricbeat*

- Fix GCP storage field naming {pull}32806[32806]
- in module/windows/perfmon, changed collection method of the second counter value required to create a displayable value {pull}32305[32305]
- Fix and improve AWS metric period calculation to avoid zero-length intervals {pull}32724[32724]
<<<<<<< HEAD
- Add GCP CloudSQL region filter {pull}32943[32943]
- Add network name to data.json {pull}32986[32986]
- Add missing cluster metadata to k8s module metricsets {pull}32979[32979]
=======
- Add missing cluster metadata to k8s module metricsets {pull}32979[32979] {pull}33032[33032]
>>>>>>> 833963b0

*Packetbeat*

- Fix formatting of debug logs. {pull}32698[32698]
- Fix rendering of MAC addresses to conform to ECS. {issue}32621[32621] {pull}32622[32622]

*Winlogbeat*

- Powershell: Fix processing of parameter details. {pull}31833[31833]
- Security: Fix processing of sidlist, access list and access mask. {pull}31833[31833]
- Fix fatal invalid memory write on Windows 11. {issue}32469[32469] {pull}32519[32519]
- Fix handling of event formatting when no metadata is available on Windows 11. {issue}32468[32468] {pull}32519[32519]
- Reduce severity of message salvage failure logging. {pull}32697[32697]

*Functionbeat*



*Elastic Logging Plugin*


==== Added

*Affecting all Beats*

- Improve performance of disk queue by coalescing writes. {pull}31935[31935]
- Update `elastic/go-structform` from `v0.0.9` to `v0.0.10` to reduce memory usage. {pull}32536[32536]

*Auditbeat*


*Filebeat*

- httpjson input: Add `toJSON` helper function to template context. {pull}32472[32472]
- Optimize grok patterns in system.auth module pipeline. {pull}32360[32360]
- Checkpoint module: add authentication operation outcome enrichment. {issue}32230[32230] {pull}32431[32431]
- add documentation for decode_xml_wineventlog processor field mappings.  {pull}32456[32456]
- httpjson input: Add request tracing logger. {issue}32402[32402] {pull}32412[32412]
- Add cloudflare R2 to provider list in AWS S3 input. {pull}32620[32620]
- Add support for single string containing multiple relation-types in getRFC5988Link. {pull}32811[32811]

*Auditbeat*


*Filebeat*


*Heartbeat*
- Add new states field for internal use by new synthetics app. {pull}30632[30632]


*Metricbeat*

- Allow filtering on AWS tags by more than 1 value per key. {pull}32775[32775]
- Azure Billing: switch to Cost Management API for forecast data {pull}32589[32589]

*Packetbeat*

- Add option to allow sniffer to change device when default route changes. {issue}31905[31905] {pull}32681[32681]

*Functionbeat*


*Winlogbeat*


*Elastic Log Driver*


==== Deprecated

*Affecting all Beats*


*Filebeat*


*Heartbeat*


*Metricbeat*


*Packetbeat*

*Winlogbeat*


*Functionbeat*

==== Known Issue


















<|MERGE_RESOLUTION|>--- conflicted
+++ resolved
@@ -86,13 +86,10 @@
 - Fix GCP storage field naming {pull}32806[32806]
 - in module/windows/perfmon, changed collection method of the second counter value required to create a displayable value {pull}32305[32305]
 - Fix and improve AWS metric period calculation to avoid zero-length intervals {pull}32724[32724]
-<<<<<<< HEAD
 - Add GCP CloudSQL region filter {pull}32943[32943]
 - Add network name to data.json {pull}32986[32986]
 - Add missing cluster metadata to k8s module metricsets {pull}32979[32979]
-=======
 - Add missing cluster metadata to k8s module metricsets {pull}32979[32979] {pull}33032[33032]
->>>>>>> 833963b0
 
 *Packetbeat*
 
