--- conflicted
+++ resolved
@@ -340,10 +340,7 @@
 - Fix GCP not able to request Cloudfunctions metrics if a region filter was set {pull}24218[24218]
 - Fix type of `uwsgi.status.worker.rss` type. {pull}24468[24468]
 - Accept text/plain type by default for prometheus client scraping. {pull}24622[24622]
-<<<<<<< HEAD
 - Use working set bytes to calculate the pod memory limit pct when memory usage is not reported (ie. Windows pods). {pull}25428[25428]
-=======
->>>>>>> 58cd4e72
 - Fix copy-paste error in libbeat docs. {pull}25448[25448]
 
 *Packetbeat*
