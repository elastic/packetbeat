// Use these for links to issue and pulls. Note issues and pulls redirect one to
// each other on Github, so don't worry too much on using the right prefix.
:issue: https://github.com/elastic/beats/issues/
:pull: https://github.com/elastic/beats/pull/

=== Beats version HEAD
https://github.com/elastic/beats/compare/v7.0.0-alpha2...main[Check the HEAD diff]

==== Breaking changes

*Affecting all Beats*

- Fix mapping of parent process information provided by add_process_metadata. {issue}29874[29874] {pull}30727[30727]
- Update to Go 1.17.9 {issue}31350[31350]

*Auditbeat*


*Filebeat*

*Heartbeat*
- Restrict setuid to containerized environments. {pull}30869[30869]

*Metricbeat*


*Packetbeat*


*Winlogbeat*


*Functionbeat*


==== Bugfixes

*Affecting all Beats*

- Fix field names with `add_network_direction` processor. {issue}29747[29747] {pull}29751[29751]
- Fix a logging bug when `ssl.verification_mode` was set to `full` or `certificate`, the command `test output` incorrectly logged that TLS was disabled.
- Fix the ability for subcommands to be ran properly from the beats containers. {pull}30452[30452]
- Update docker/distribution dependency library to fix a security issues concerning OCI Manifest Type Confusion Issue. {pull}30462[30462]
- Fix dissect trim panics from DELETE (127)(\u007f) character {issue}30657[30657] {pull}30658[30658]
- Load data stream during setup, so users do not need extra permissions during publishing. {issue}30647[30647] {pull}31048[31048]
- Add ecs container fields {pull}31020[31020]
- Fix docs reference for syslog processor {pull}31087[31087]
- Fix AWS config initialization issue when using a role {issue}30999[30999] {pull}31014[31014]
- Fix group write permissions on runtime directories. {pull}30869[30869]
- Store syslog version as string. {pull}31446[31446]

*Auditbeat*


*Filebeat*

- auditd: Prevent mapping explosion when truncated EXECVE records are ingested. {pull}30382[30382]
- elasticsearch: fix duplicate ingest when using a common appender configuration {issue}30428[30428] {pull}30440[30440]
- Do not emit error log when filestream reader reaches EOF and `close.reader.on_eof` is enabled. {pull}31109[31109]
- m365_defender: Fix processing when alerts.entities is an empty list. {issue}31223[31223] {pull}31227[31227]
- Prevent filestream from rereading whole files if they are rotated using rename. {pull}31268[31268]
- Netflow: replace invalid field value. {pull}31295[31295]
- google_workspace: Fix pagination to prevent skipped events when more than one page is present. {pull}31372[31372]
- sophos.xg: Update module to handle new log fields. {issue}31038[31038] {pull}31388[31388]
<<<<<<< HEAD
- Fix MISP documentation for `var.filters` config option. {pull}31434[31434]
=======
- cisco: Fix umbrella dns logs populating destination.ip instead of source.nat.ip. {pull}31454[31454]
>>>>>>> 9eca3a2e

*Heartbeat*

- Heartbeat now successfully runs synthetic monitors on ARM processors. {pull}31114[31114]

*Metricbeat*

- Enhance metricbeat on openshift documentation {pull}30054[30054]
- Fixed missing ZooKeeper metrics due compatibility issues with versions >= 3.6.0 {pull}30068[30068]
- Fix Docker module: rename fields on dashboards. {pull}30500[30500]
- Add back missing metrics to system/linux. {pull}30774[30774]
- GCP metrics query instances with aggregatedList API to improve efficiency. {pull}30154[#30153]
- Fix Jolokia module to print URI for one of the debug logs. {pull}30943[#30943]
- Improve handling of disabled commands in Zookeeper Metricbeat module. {pull}31013[#31013]
- Handle docker reporting different capitalization for disk usage metrics. {pull}30978[#30978]

*Packetbeat*


*Winlogbeat*

- Fix routing for PowerShell events. {issue}31287[31287] {pull}31291[31291]
- Fix missing annotation of event.module. {issue}31330[31330] {pull}31331[31331]

*Functionbeat*



*Elastic Logging Plugin*


==== Added

*Affecting all Beats*

- Add support for port mapping in docker hints. {pull}31243[31243]
- Relax timestamp syntax for RFC3164 syslog to allow leading zero on day. {issue}16824[16824] {pull}31254[31254]

*Auditbeat*


*Filebeat*

- Add `text/csv` decoder to `httpjson` input {pull}28564[28564]
- Update `aws-s3` input to connect to non AWS S3 buckets {issue}28222[28222] {pull}28234[28234]
- Add support for '/var/log/pods/' path for add_kubernetes_metadata processor with `resource_type: pod`. {pull}28868[28868]
- Add documentation for add_kubernetes_metadata processors `log_path` matcher. {pull}28868[28868]
- Add support for parsers on journald input {pull}29070[29070]
- Add support in httpjson input for oAuth2ProviderDefault of password grant_type. {pull}29087[29087]
- Add extraction of `related.hosts` to Microsoft 365 Defender ingest pipeline {issue}29859[29859] {pull}29863[29863]
- threatintel module: Add new Recorded Future integration. {pull}30030[30030]
- Support SASL/SCRAM authentication in the Kafka input. {pull}31167[31167]
- Improve recovery from corrupted registries. {issue}25135[25135] {pull}30994[30994]
- Add support in httpjson input for chain calls. {pull}29816[29816]
- checkpoint module: Add `network.transport` derived from IANA number. {pull}31076[31076]
- Add URL Encode template function for httpjson input. {pull}30962[30962]
- Add `storage_account_container` configuration option to Azure logs. {pull}31279[31279]
- Add `application/zip` decoder to the `httpsjon` input. {issue}31282[31282] {pull}31304[31304]
- Sanitize the Azure storage account container names with underscores (_). {pull}31384[31384]

*Auditbeat*

- Include config file (`auditbeat.elastic-agent.yml`) in tar.gz and zip packages for use with Elastic Agent.


*Filebeat*

- http_endpoint input: Add support for requests with `Content-Encoding: gzip`. {issue}31005[31005]

*Heartbeat*


*Metricbeat*

- Add `kubernetes.container.status.last.reason` metric {pull}30306[30306]
- Extend documentation about `orchestrator.cluster` fields {pull}30518[30518]
- Fix overflow in `iostat` metrics {pull}30679[30679]
- Add `commandstats` field to Redis module {pull}29662[29662]
- Add `kubernetes.volume.fs.inodes.pct` field. {pull}30785[30785]
- Improve Kubernetes dashboard. {pull}30913[30913]
- Populate new container ECS fields in Docker module. {pull}30399[30399]
- Populate new container ECS fields in Kubernetes module. {pull}30181[30181]
- Populate ecs container fields in Containerd module. {pull}31025[31025]
- Enhance Oracle Module: Change tablespace metricset collection period {issue}30948[30948] {pull}31259[#31259]
- Add orchestrator cluster ECS fields in kubernetes events {pull}31341[31341]

*Packetbeat*


*Functionbeat*


*Winlogbeat*

- Improve the error message when the registry file content is invalid. {pull}30543[30543]
- Add parent process ID to new process creation events. {issue}29237[29237] {pull}31102[31102]


*Elastic Log Driver*


==== Deprecated

*Affecting all Beats*


*Filebeat*


*Heartbeat*

*Metricbeat*


*Packetbeat*

*Winlogbeat*

*Functionbeat*

==== Known Issue



<|MERGE_RESOLUTION|>--- conflicted
+++ resolved
@@ -62,11 +62,8 @@
 - Netflow: replace invalid field value. {pull}31295[31295]
 - google_workspace: Fix pagination to prevent skipped events when more than one page is present. {pull}31372[31372]
 - sophos.xg: Update module to handle new log fields. {issue}31038[31038] {pull}31388[31388]
-<<<<<<< HEAD
+- cisco: Fix umbrella dns logs populating destination.ip instead of source.nat.ip. {pull}31454[31454]
 - Fix MISP documentation for `var.filters` config option. {pull}31434[31434]
-=======
-- cisco: Fix umbrella dns logs populating destination.ip instead of source.nat.ip. {pull}31454[31454]
->>>>>>> 9eca3a2e
 
 *Heartbeat*
 
