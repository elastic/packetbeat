// Use these for links to issue and pulls. Note issues and pulls redirect one to
// each other on Github, so don't worry too much on using the right prefix.
:issue: https://github.com/elastic/beats/issues/
:pull: https://github.com/elastic/beats/pull/

=== Beats version HEAD
https://github.com/elastic/beats/compare/v7.0.0-alpha2...master[Check the HEAD diff]

==== Breaking changes

*Affecting all Beats*

- The document id fields has been renamed from @metadata.id to @metadata._id {pull}15859[15859]
- Variable substitution from environment variables is not longer supported. {pull}15937{15937}
- Change aws_elb autodiscover provider field name from elb_listener.* to aws.elb.*. {issue}16219[16219] {pull}16402{16402}
- Remove `AddDockerMetadata` and `AddKubernetesMetadata` processors from the `script` processor. They can still be used as normal processors in the configuration. {issue}16349[16349] {pull}16514[16514]
- Introduce APM libbeat instrumentation, active when running the beat with ELASTIC_APM_ACTIVE=true. {pull}17938[17938]
- Remove the non-ECS `agent.hostname` field. Use the `agent.name` or `agent.id` fields for an identifier. {issue}16377[16377] {pull}18328[18328]
- Make error message about locked data path actionable. {pull}18667[18667]
- Ensure dynamic template names are unique for the same field. {pull}18849[18849]
- Remove the deprecated `xpack.monitoring.*` settings. Going forward only `monitoring.*` settings may be used. {issue}9424[9424] {pull}18608[18608]

*Auditbeat*

- File integrity dataset (macOS): Replace unnecessary `file.origin.raw` (type keyword) with `file.origin.text` (type `text`). {issue}12423[12423] {pull}15630[15630]

*Filebeat*

- Improve ECS field mappings in panw module.  event.outcome now only contains success/failure per ECS specification. {issue}16025[16025] {pull}17910[17910]
- Improve ECS categorization field mappings for nginx module. http.request.referrer only populated when nginx sets a value {issue}16174[16174] {pull}17844[17844]
- Improve ECS field mappings in santa module. move hash.sha256 to process.hash.sha256 & move certificate fields to santa.certificate . {issue}16180[16180] {pull}17982[17982]
- With the default configuration the cloud modules (aws, azure, googlecloud, o365, okta)
  will no longer send the `host` field that contains information about the host Filebeat is
  running on. This is because the `host` field specifies the host on which the event
  happened. {issue}13920[13920] {pull}18223[18223]
- With the default configuration the following modules will no longer send the `host`
  field that contains information about the host on which Filebeat is running.
  You can revert this change by configuring tags for the module and omitting
  `forwarded` from the list. {issue}13920[13920]
* CEF {pull}18223[18223]
* PANW {pull}18223[18223]
* Cisco {pull}18753[18753]
* CrowdStrike {pull}19132[19132]
* Fortinet {pull}19133[19133]
* iptables {pull}18756[18756]
* Checkpoint {pull}18754[18754]
* Netflow {pull}19087[19087]
* Zeek {pull}19113[19113] (`forwarded` tag is not included by default)
* Suricata {pull}19107[19107] (`forwarded` tag is not included by default)
* CoreDNS {pull}19134[19134] (`forwarded` tag is not included by default)
* Envoy Proxy {pull}19134[19134] (`forwarded` tag is not included by default)
- Preserve case of http.request.method.  ECS prior to 1.6 specified normalizing to lowercase, which lost information. Affects filesets: apache/access, elasticsearch/audit, iis/access, iis/error, nginx/access, nginx/ingress_controller, aws/elb, suricata/eve, zeek/http. {issue}18154[18154] {pull}18359[18359]
- Adds check on `<no value>` config option value for the azure input `resource_manager_endpoint`. {pull}18890[18890]
- Okta module now requires objects instead of JSON strings for the `http_headers`, `http_request_body`, `pagination`, `rate_limit`, and `ssl` variables. {pull}18953[18953]
- Adds oauth support for httpjson input. {issue}18415[18415] {pull}18892[18892]
- Adds `split_events_by` option to httpjson input. {pull}19246[19246]
- Adds `date_cursor` option to httpjson input. {pull}19483[19483]
- Adds Gsuite module with SAML support. {pull}19329[19329]
- Adds Gsuite User Accounts support. {pull}19329[19329]
- Adds Gsuite Login audit support. {pull}19702[19702]
- Adds Gsuite Admin support. {pull}19769[19769]
- Adds Gsuite Drive support. {pull}19704[19704]
- Adds Gsuite Groups support. {pull}19725[19725]
- Move file metrics to dataset endpoint {pull}19977[19977]

*Heartbeat*


*Journalbeat*

- Improve parsing of syslog.pid in journalbeat to strip the username when present {pull}16116[16116]


*Metricbeat*

- Make use of secure port when accessing Kubelet API {pull}16063[16063]
- Add Tomcat overview dashboard {pull}14026[14026]
- Move service config under metrics and simplify metric types. {pull}18691[18691]
- Fix ECS compliance of user.id field in system/users  metricset {pull}19019[19019]
- Rename googlecloud stackdriver metricset to metrics. {pull}19718[19718]

*Packetbeat*

- Redis: fix incorrectly handle with two-words redis command. {issue}14872[14872] {pull}14873[14873]

*Winlogbeat*

- Add support to Sysmon file delete events (event ID 23). {issue}18094[18094]
- Improve ECS field mappings in Sysmon module. `related.hash`, `related.ip`, and `related.user` are now populated. {issue}18364[18364]
- Improve ECS field mappings in Sysmon module. Hashes are now also populated to the corresponding `process.hash`, `process.pe.imphash`, `file.hash`, or `file.pe.imphash`. {issue}18364[18364]
- Improve ECS field mappings in Sysmon module. `file.name`, `file.directory`, and `file.extension` are now populated. {issue}18364[18364]
- Improve ECS field mappings in Sysmon module. `rule.name` is populated for all events when present. {issue}18364[18364]
- Add Powershell module. Support for event ID's: `400`, `403`, `600`, `800`, `4103`, `4014`, `4105`, `4106`. {issue}16262[16262] {pull}18526[18526]
- Fix Powershell processing of downgraded engine events. {pull}18966[18966]
- Fix unprefixed fields in `fields.yml` for Powershell module {issue}18984[18984]

*Functionbeat*


==== Bugfixes

*Affecting all Beats*

- Fix Kubernetes autodiscovery provider to correctly handle pod states and avoid missing event data {pull}17223[17223]
- Fix `add_cloud_metadata` to better support modifying sub-fields with other processors. {pull}13808[13808]
- TLS or Beats that accept connections over TLS and validate client certificates. {pull}14146[14146]
- Fix panics that could result from invalid TLS certificates. This can affect Beats that connect over TLS, or Beats that accept connections over TLS and validate client certificates. {pull}14146[14146]
- Fix panic in the Logstash output when trying to send events to closed connection. {pull}15568[15568]
- Fix missing output in dockerlogbeat {pull}15719[15719]
- Fix logging target settings being ignored when Beats are started via systemd or docker. {issue}12024[12024] {pull}15422[15442]
- Do not load dashboards where not available. {pull}15802[15802]
- Fix issue where TLS settings would be ignored when a forward proxy was in use. {pull}15516{15516}
- Update replicaset group to apps/v1 {pull}15854[15802]
- Fix issue where default go logger is not discarded when either * or stdout is selected. {issue}10251[10251] {pull}15708[15708]
- Upgrade go-ucfg to latest v0.8.1. {pull}15937{15937}
- Fix index names for indexing not always guaranteed to be lower case. {pull}16081[16081]
- Add `ssl.ca_sha256` option to the supported TLS option, this allow to check that a specific certificate is used as part of the verified chain. {issue}15717[15717]
- Fix loading processors from annotation hints. {pull}16348[16348]
- Fix an issue that could cause redundant configuration reloads. {pull}16440[16440]
- Fix k8s pods labels broken schema. {pull}16480[16480]
- Fix k8s pods annotations broken schema. {pull}16554[16554]
- Upgrade go-ucfg to latest v0.8.3. {pull}16450{16450}
- Fix `NewContainerMetadataEnricher` to use default config for kubernetes module. {pull}16857[16857]
- Improve some logging messages for add_kubernetes_metadata processor {pull}16866[16866]
- Fix k8s metadata issue regarding node labels not shown up on root level of metadata. {pull}16834[16834]
- Fail to start if httpprof is used and it cannot be initialized. {pull}17028[17028]
- Fix concurrency issues in convert processor when used in the global context. {pull}17032[17032]
- Fix bug with `monitoring.cluster_uuid` setting not always being exposed via GET /state Beats API. {issue}16732[16732] {pull}17420[17420]
- Fix building on FreeBSD by removing build flags from `add_cloudfoundry_metadata` processor. {pull}17486[17486]
- Do not rotate log files on startup when interval is configured and rotateonstartup is disabled. {pull}17613[17613]
- Fix goroutine leak and Elasticsearch output file descriptor leak when output reloading is in use. {issue}10491[10491] {pull}17381[17381]
- Fix `setup.dashboards.index` setting not working. {pull}17749[17749]
- Fix Elasticsearch license endpoint URL referenced in error message. {issue}17880[17880] {pull}18030[18030]
- Fix panic when assigning a key to a `nil` value in an event. {pull}18143[18143]
- Gives monitoring reporter hosts, if configured, total precedence over corresponding output hosts. {issue}17937[17937] {pull}17991[17991]
- Change `decode_json_fields` processor, to merge parsed json objects with existing objects in the event instead of fully replacing them. {pull}17958[17958]
- [Autodiscover] Check if runner is already running before starting again. {pull}18564[18564]
- Fix `keystore add` hanging under Windows. {issue}18649[18649] {pull}18654[18654]
- Fix an issue where error messages are not accurate in mapstriface. {issue}18662[18662] {pull}18663[18663]
- Fix regression in `add_kubernetes_metadata`, so configured `indexers` and `matchers` are used if defaults are not disabled. {issue}18481[18481] {pull}18818[18818]
- Fix potential race condition in fingerprint processor. {pull}18738[18738]
- Add better handling for Kubernetes Update and Delete watcher events. {pull}18882[18882]
- Fix the `translate_sid` processor's handling of unconfigured target fields. {issue}18990[18990] {pull}18991[18991]
- Fixed a service restart failure under Windows. {issue}18914[18914] {pull}18916[18916]
- The `monitoring.elasticsearch.api_key` value is correctly base64-encoded before being sent to the monitoring Elasticsearch cluster. {issue}18939[18939] {pull}18945[18945]
- Fix kafka topic setting not allowing upper case characters. {pull}18854[18854] {issue}18640[18640]
- Fix redis key setting not allowing upper case characters. {pull}18854[18854] {issue}18640[18640]
- Fix config reload metrics (`libbeat.config.module.start/stops/running`). {pull}19168[19168]
- Fix metrics hints builder to avoid wrong container metadata usage when port is not exposed {pull}18979[18979]
- Server-side TLS config now validates certificate and key are both specified {pull}19584[19584]
- Fix terminating pod autodiscover issue. {pull}20084[20084]
- Fix seccomp policy for calls to `chmod` and `chown`. {pull}20054[20054]
- Output errors when Kibana index pattern setup fails. {pull}20121[20121]

*Auditbeat*

- system/socket: Fixed compatibility issue with kernel 5.x. {pull}15771[15771]
- system/package: Fix parsing of Installed-Size field of DEB packages. {issue}16661[16661] {pull}17188[17188]
- system module: Fix panic during initialisation when /proc/stat can't be read. {pull}17569[17569]
- system/package: Fix an error that can occur while trying to persist package metadata. {issue}18536[18536] {pull}18887[18887]
- system/socket: Fix dataset using 100% CPU and becoming unresponsive in some scenarios. {pull}19033[19033] {pull}19764[19764]
- system/socket: Fixed tracking of long-running connections. {pull}19033[19033]
- system/package: Fix librpm loading on Fedora 31/32. {pull}NNNN[NNNN]
- file_integrity: Create fsnotify watcher only when starting file_integrity module {pull}19505[19505]
- auditd: Fix spelling of anomaly in `event.category`.
- auditd: Fix typo in `event.action` of `removed-user-role-from`. {pull}19300[19300]
- auditd: Fix typo in `event.action` of `used-suspicious-link`. {pull}19300[19300]

*Filebeat*

- Ensure all zeek timestamps include millisecond precision. {issue}14599[14599] {pull}16766[16766]
- Fix s3 input hanging with GetObjectRequest API call by adding context_timeout config. {issue}15502[15502] {pull}15590[15590]
- Add shared_credential_file to cloudtrail config {issue}15652[15652] {pull}15656[15656]
- Fix typos in zeek notice fileset config file. {issue}15764[15764] {pull}15765[15765]
- Fix mapping error when zeek weird logs do not contain IP addresses. {pull}15906[15906]
- Improve `elasticsearch/audit` fileset to handle timestamps correctly. {pull}15942[15942]
- Prevent Elasticsearch from spewing log warnings about redundant wildcards when setting up ingest pipelines for the `elasticsearch` module. {issue}15840[15840] {pull}15900[15900]
- Fix mapping error for cloudtrail additionalEventData field {pull}16088[16088]
- Fix a connection error in httpjson input. {pull}16123[16123]
- Fix s3 input with cloudtrail fileset reading json file. {issue}16374[16374] {pull}16441[16441]
- Rewrite azure filebeat dashboards, due to changes in kibana. {pull}16466[16466]
- Adding the var definitions in azure manifest files, fix for errors when executing command setup. {issue}16270[16270] {pull}16468[16468]
- Fix merging of fileset inputs to replace paths and append processors. {pull}16450{16450}
- Add queue_url definition in manifest file for aws module. {pull}16640{16640}
- Fix issue where autodiscover hints default configuration was not being copied. {pull}16987[16987]
- Fix Elasticsearch `_id` field set by S3 and Google Pub/Sub inputs. {pull}17026[17026]
- Fixed various Cisco FTD parsing issues. {issue}16863[16863] {pull}16889[16889]
- Fix default index pattern in IBM MQ filebeat dashboard. {pull}17146[17146]
- Fix `elasticsearch.gc` fileset to not collect _all_ logs when Elasticsearch is running in Docker. {issue}13164[13164] {issue}16583[16583] {pull}17164[17164]
- Fixed a mapping exception when ingesting CEF logs that used the spriv or dpriv extensions. {issue}17216[17216] {pull}17220[17220]
- CEF: Fixed decoding errors caused by trailing spaces in messages. {pull}17253[17253]
- Fixed a mapping exception when ingesting Logstash plain logs (7.4+) with pipeline ids containing non alphanumeric chars. {issue}17242[17242] {pull}17243[17243]
- Fixed MySQL slowlog module causing "regular expression has redundant nested repeat operator" warning in Elasticsearch. {issue}17086[17086] {pull}17156[17156]
- Fix `elasticsearch.audit` data ingest pipeline to be more forgiving with date formats found in Elasticsearch audit logs. {pull}17406[17406]
- Fixed activemq module causing "regular expression has redundant nested repeat operator" warning in Elasticsearch. {pull}17428[17428]
- Remove migrationVersion map 7.7.0 reference from Kibana dashboard file to fix backward compatibility issues. {pull}17425[17425]
- Fix issue 17734 to retry on rate-limit error in the Filebeat httpjson input. {issue}17734[17734] {pull}17735[17735]
- Fixed `cloudfoundry.access` to have the correct `cloudfoundry.app.id` contents. {pull}17847[17847]
- Fixing `ingress_controller.` fields to be of type keyword instead of text. {issue}17834[17834]
- Fixed typo in log message. {pull}17897[17897]
- Fix Cisco ASA ASA 3020** and 106023 messages {pull}17964[17964]
- Unescape file name from SQS message. {pull}18370[18370]
- Improve cisco asa and ftd pipelines' failure handler to avoid mapping temporary fields. {issue}18391[18391] {pull}18392[18392]
- Fix source.address not being set for nginx ingress_controller {pull}18511[18511]
- Fix PANW module wrong mappings for bytes and packets counters. {issue}18522[18522] {pull}18525[18525]
- Fixed ingestion of some Cisco ASA and FTD messages when a hostname was used instead of an IP for NAT fields. {issue}14034[14034] {pull}18376[18376]
- Fix a rate limit related issue in httpjson input for Okta module. {issue}18530[18530] {pull}18534[18534]
- Fix `googlecloud.audit` pipeline to only take in fields that are explicitly defined by the dataset. {issue}18465[18465] {pull}18472[18472]
- Fix `o365.audit` failing to ingest events when ip address is surrounded by square brackets. {issue}18587[18587] {pull}18591[18591]
- Fix Kubernetes Watcher goroutine leaks when input config is invalid and `input.reload` is enabled. {issue}18629[18629] {pull}18630[18630]
- Okta module now sets the Elasticsearch `_id` field to the Okta UUID value contained in each system log to minimize the possibility of duplicating events. {pull}18953[18953]
- Fix improper nesting of session_issuer object in aws cloudtrail fileset. {issue}18894[18894] {pull}18915[18915]
- Fix `o365` module ignoring `var.api` settings. {pull}18948[18948]
- Fix `netflow` module to support 7 bytepad for IPFIX template. {issue}18098[18098]
- Fix Cisco ASA dissect pattern for 313008 & 313009 messages. {pull}19149[19149]
- Fix date and timestamp formats for fortigate module {pull}19316[19316]
- Fix memory leak in tcp and unix input sources. {pull}19459[19459]
- Add missing `default_field: false` to aws filesets fields.yml. {pull}19568[19568]
- Fix tls mapping in suricata module {issue}19492[19492] {pull}19494[19494]
- Fix bug with empty filter values in system/service {pull}19812[19812]
- Fix S3 input to trim delimiter /n from each log line. {pull}19972[19972]
- Ignore missing in Zeek module when dropping unecessary fields. {pull}19984[19984]
- Fix Filebeat OOMs on very long lines {issue}19500[19500], {pull}19552[19552]
- Fix s3 input parsing json file without expand_event_list_from_field. {issue}19902[19902] {pull}19962[19962]
- Fix millisecond timestamp normalization issues in CrowdStrike module {issue}20035[20035], {pull}20138[20138]

*Heartbeat*

- Fixed excessive memory usage introduced in 7.5 due to over-allocating memory for HTTP checks. {pull}15639[15639]
- Fixed TCP TLS checks to properly validate hostnames, this broke in 7.x and only worked for IP SANs. {pull}17549[17549]
- Add support for new `service_name` option to all monitors. {pull}19932[19932].

*Journalbeat*


*Metricbeat*

- Add dedot for tags in ec2 metricset and cloudwatch metricset. {issue}15843[15843] {pull}15844[15844]
- Use RFC3339 format for timestamps collected using the SQL module. {pull}15847[15847]
- Avoid parsing errors returned from prometheus endpoints. {pull}15712[15712]
- Change lookup_fields from metricset.host to service.address {pull}15883[15883]
- Add dedot for cloudwatch metric name. {issue}15916[15916] {pull}15917[15917]
- Fixed issue `logstash-xpack` module suddenly ceasing to monitor Logstash. {issue}15974[15974] {pull}16044[16044]
- Fix skipping protocol scheme by light modules. {pull}16205[pull]
- Made `logstash-xpack` module once again have parity with internally-collected Logstash monitoring data. {pull}16198[16198]
- Change sqs metricset to use average as statistic method. {pull}16438[16438]
- Revert changes in `docker` module: add size flag to docker.container. {pull}16600[16600]
- Fix diskio issue for windows 32 bit on disk_performance struct alignment. {issue}16680[16680]
- Fix detection and logging of some error cases with light modules. {pull}14706[14706]
- Fix imports after PR was merged before rebase. {pull}16756[16756]
- Add dashboard for `redisenterprise` module. {pull}16752[16752]
- Dynamically choose a method for the system/service metricset to support older linux distros. {pull}16902[16902]
- Use max in k8s apiserver dashboard aggregations. {pull}17018[17018]
- Reduce memory usage in `elasticsearch/index` metricset. {issue}16503[16503] {pull}16538[16538]
- Check if CCR feature is available on Elasticsearch cluster before attempting to call CCR APIs from `elasticsearch/ccr` metricset. {issue}16511[16511] {pull}17073[17073]
- Use max in k8s overview dashboard aggregations. {pull}17015[17015]
- Fix Disk Used and Disk Usage visualizations in the Metricbeat System dashboards. {issue}12435[12435] {pull}17272[17272]
- Fix missing Accept header for Prometheus and OpenMetrics module. {issue}16870[16870] {pull}17291[17291]
- Further revise check for bad data in docker/memory. {pull}17400[17400]
- Fix issue in Jolokia module when mbean contains multiple quoted properties. {issue}17375[17375] {pull}17374[17374]
- Combine cloudwatch aggregated metrics into single event. {pull}17345[17345]
- Fix how we filter services by name in system/service {pull}17400[17400]
- Fix cloudwatch metricset missing tags collection. {issue}17419[17419] {pull}17424[17424]
- check if cpuOptions field is nil in DescribeInstances output in ec2 metricset. {pull}17418[17418]
- Fix aws.s3.bucket.name terms_field in s3 overview dashboard. {pull}17542[17542]
- Fix Unix socket path in memcached. {pull}17512[17512]
- Fix vsphere VM dashboard host aggregation visualizations. {pull}17555[17555]
- Fix azure storage dashboards. {pull}17590[17590]
- Metricbeat no longer needs to be started strictly after Logstash for `logstash-xpack` module to report correct data. {issue}17261[17261] {pull}17497[17497]
- Fix pubsub metricset to collect all GA stage metrics from gcp stackdriver. {issue}17154[17154] {pull}17600[17600]
- Add privileged option so as mb to access data dir in Openshift. {pull}17606[17606]
- Fix "ID" event generator of Google Cloud module {issue}17160[17160] {pull}17608[17608]
- Add privileged option for Auditbeat in Openshift {pull}17637[17637]
- Fix storage metricset to allow config without region/zone. {issue}17623[17623] {pull}17624[17624]
- Add a switch to the driver definition on SQL module to use pretty names. {pull}17378[17378]
- Fix overflow on Prometheus rates when new buckets are added on the go. {pull}17753[17753]
- Remove specific win32 api errors from events in perfmon. {issue}18292[18292] {pull}18361[18361]
- Fix application_pool metricset after pdh changes. {pull}18477[18477]
- Fix tags_filter for cloudwatch metricset in aws. {pull}18524[18524]
- Fix panic on `metricbeat test modules` when modules are configured in `metricbeat.modules`. {issue}18789[18789] {pull}18797[18797]
- Fix getting gcp compute instance metadata with partial zone/region in config. {pull}18757[18757]
- Add missing network.sent_packets_count metric into compute metricset in googlecloud module. {pull}18802[18802]
- Fix compute and pubsub dashboard for googlecloud module. {issue}18962[18962] {pull}18980[18980]
- Fix crash on vsphere module when Host information is not available. {issue}18996[18996] {pull}19078[19078]
- Fix incorrect usage of hints builder when exposed port is a substring of the hint {pull}19052[19052]
- Remove dedot for tag values in aws module. {issue}19112[19112] {pull}19221[19221]
- Stop counterCache only when already started {pull}19103[19103]
- Fix empty field name errors in the application pool metricset. {pull}19537[19537]
- Set tags correctly if the dimension value is ARN {issue}19111[19111] {pull}19433[19433]
- Fix bug incorrect parsing of float numbers as integers in Couchbase module {issue}18949[18949] {pull}19055[19055]
- Fix mapping of service start type in the service metricset, windows module. {pull}19551[19551]
- Fix config example in the perfmon configuration files. {pull}19539[19539]
- Add missing info about the rest of the azure metricsets in the documentation. {pull}19601[19601]
- Fix k8s scheduler compatibility issue. {pull}19699[19699]
- Fix SQL module mapping NULL values as string {pull}18955[18955] {issue}18898[18898

*Packetbeat*

- Enable setting promiscuous mode automatically. {pull}11366[11366]
- Fix process monitoring when ipv6 is disabled under Linux. {issue}19941[19941] {pull}19945[19945]

*Winlogbeat*

- Fix invalid IP addresses in DNS query results from Sysmon data. {issue}18432[18432] {pull}18436[18436]
- Fields from Winlogbeat modules were not being included in index templates and patterns. {pull}18983[18983]

*Functionbeat*

- Fix timeout option of GCP functions. {issue}16282[16282] {pull}16287[16287]

==== Added

*Affecting all Beats*

- Add configuration for APM instrumentation and expose the tracer trough the Beat object. {pull}17938[17938]
- Add document_id setting to decode_json_fields processor. {pull}15859[15859]
- Include network information by default on add_host_metadata and add_observer_metadata. {issue}15347[15347] {pull}16077[16077]
- Add `aws_ec2` provider for autodiscover. {issue}12518[12518] {pull}14823[14823]
- Add monitoring variable `libbeat.config.scans` to distinguish scans of the configuration directory from actual reloads of its contents. {pull}16440[16440]
- Add support for multiple password in redis output. {issue}16058[16058] {pull}16206[16206]
- Add support for Histogram type in fields.yml {pull}16570[16570]
- Windows .exe files now have embedded file version info. {issue}15232[15232]t
- Remove experimental flag from `setup.template.append_fields` {pull}16576[16576]
- Add `add_cloudfoundry_metadata` processor to annotate events with Cloud Foundry application data. {pull}16621[16621]
- Add Kerberos support to Kafka input and output. {pull}16781[16781]
- Add `add_cloudfoundry_metadata` processor to annotate events with Cloud Foundry application data. {pull}16621[16621
- Add support for kubernetes provider to recognize namespace level defaults {pull}16321[16321]
- Add `translate_sid` processor on Windows for converting Windows security identifier (SID) values to names. {issue}7451[7451] {pull}16013[16013]
- Add capability of enrich `container.id` with process id in `add_process_metadata` processor {pull}15947[15947]
- Update RPM packages contained in Beat Docker images. {issue}17035[17035]
- Update supported versions of `redis` output. {pull}17198[17198]
- Update documentation for system.process.memory fields to include clarification on Windows os's. {pull}17268[17268]
- Add `replace` processor for replacing string values of fields. {pull}17342[17342]
- Add optional regex based cid extractor to `add_kubernetes_metadata` processor. {pull}17360[17360]
- Add `urldecode` processor to for decoding URL-encoded fields. {pull}17505[17505]
- Add support for AWS IAM `role_arn` in credentials config. {pull}17658[17658] {issue}12464[12464]
- Add keystore support for autodiscover static configurations. {pull]16306[16306]
- Add Kerberos support to Elasticsearch output. {pull}17927[17927]
- Add k8s keystore backend. {pull}18096[18096]
- Add support for fixed length extraction in `dissect` processor. {pull}17191[17191]
- Set `agent.name` to the hostname by default. {issue}16377[16377] {pull}18000[18000]
- Add support for basic ECS logging. {pull}17974[17974]
- Add config example of how to skip the `add_host_metadata` processor when forwarding logs. {issue}13920[13920] {pull}18153[18153]
- When using the `decode_json_fields` processor, decoded fields are now deep-merged into existing event. {pull}17958[17958]
- Add backoff configuration options for the Kafka output. {issue}16777[16777] {pull}17808[17808]
- Add TLS support to Kerberos authentication in Elasticsearch. {pull}18607[18607]
- Change ownership of files in docker images so they can be used in secured environments. {pull}12905[12905]
- Upgrade k8s.io/client-go and k8s keystore tests. {pull}18817[18817]
- Add support for multiple sets of hints on autodiscover {pull}18883[18883]
- Add a configurable delay between retries when an app metadata cannot be retrieved by `add_cloudfoundry_metadata`. {pull}19181[19181]
- Add data type conversion in `dissect` processor for converting string values to other basic data types. {pull}18683[18683]
- Add the `ignore_failure` configuration option to the dissect processor. {pull}19464[19464]
- Add the `overwrite_keys` configuration option to the dissect processor. {pull}19464[19464]
- Add support to trim captured values in the dissect processor. {pull}19464[19464]
- Added the `max_cached_sessions` option to the script processor. {pull}19562[19562]
- Add support for DNS over TLS for the dns_processor. {pull}19321[19321]
<<<<<<< HEAD
- Add minimum cache TTL for successful DNS responses. {pull}18986[18986]
=======
- Set index.max_docvalue_fields_search in index template to increase value to 200 fields. {issue}20215[20215]
>>>>>>> d199ecfc

*Auditbeat*

- Reference kubernetes manifests include configuration for auditd and enrichment with kubernetes metadata. {pull}17431[17431]
- Reference kubernetes manifests mount data directory from the host, so data persist between executions in the same node. {pull}17429[17429]
- Log to stderr when running using reference kubernetes manifests. {pull}17443[174443]
- Fix syscall kprobe arguments for 32-bit systems in socket module. {pull}17500[17500]
- Fix memory leak on when we miss socket close kprobe events. {pull}17500[17500]
- Add system module process dataset ECS categorization fields. {pull}18032[18032]
- Add system module socket dataset ECS categorization fields. {pull}18036[18036]
- Add ECS categories for system module host dataset. {pull}18031[18031]
- Add system module package dataset ECS categorization fields. {pull}18033[18033]
- Add system module login dataset ECS categorization fields. {pull}18034[18034]
- Add system module user dataset ECS categorization fields. {pull}18035[18035]
- Add file integrity module ECS categorization fields. {pull}18012[18012]
- Add `file.mime_type`, `file.extension`, and `file.drive_letter` for file integrity module. {pull}18012[18012]
- Add ECS categorization info for auditd module {pull}18596[18596]
- Add enrichment of auditd seccomp events with name of the architecture, syscall, and signal. {issue}14055[14055] {pull}19300[19300]

*Filebeat*

- Set event.outcome field based on googlecloud audit log output. {pull}15731[15731]
- Add dashboard for AWS ELB fileset. {pull}15804[15804]
- Add dashboard for AWS vpcflow fileset. {pull}16007[16007]
- Add ECS tls fields to zeek:smtp,rdp,ssl and aws:s3access,elb {issue}15757[15757] {pull}15935[15936]
- Add custom string mapping to CEF module to support Forcepoint NGFW {issue}14663[14663] {pull}15910[15910]
- Add ingress nginx controller fileset {pull}16197[16197]
- move create-[module,fileset,fields] to mage and enable in x-pack/filebeat {pull}15836[15836]
- Add ECS tls and categorization fields to apache module. {issue}16032[16032] {pull}16121[16121]
- Work on e2e ACK's for the azure-eventhub input {issue}15671[15671] {pull}16215[16215]
- Add MQTT input. {issue}15602[15602] {pull}16204[16204]
- Add ECS categorization fields to activemq module. {issue}16151[16151] {pull}16201[16201]
- Add a TLS test and more debug output to httpjson input {pull}16315[16315]
- Add an SSL config example in config.yml for filebeat MISP module. {pull}16320[16320]
- Improve ECS categorization, container & process field mappings in auditd module. {issue}16153[16153] {pull}16280[16280]
- Improve ECS field mappings in aws module. {issue}16154[16154] {pull}16307[16307]
- Improve ECS categorization field mappings in googlecloud module. {issue}16030[16030] {pull}16500[16500]
- Improve ECS field mappings in haproxy module. {issue}16162[16162] {pull}16529[16529]
- Add cloudwatch fileset and ec2 fileset in aws module. {issue}13716[13716] {pull}16579[16579]
- Improve ECS categorization field mappings in kibana module. {issue}16168[16168] {pull}16652[16652]
- Improve the decode_cef processor by reducing the number of memory allocations. {pull}16587[16587]
- Add `cloudfoundry` input to send events from Cloud Foundry. {pull}16586[16586]
- Improve ECS categorization field mappings in iis module. {issue}16165[16165] {pull}16618[16618]
- Improve ECS categorization field mapping in kafka module. {issue}16167[16167] {pull}16645[16645]
- Allow users to override pipeline ID in fileset input config. {issue}9531[9531] {pull}16561[16561]
- Add `o365audit` input type for consuming events from Office 365 Management Activity API. {issue}16196[16196] {pull}16244[16244]
- Improve ECS categorization field mappings in logstash module. {issue}16169[16169] {pull}16668[16668]
- Update filebeat httpjson input to support pagination via Header and Okta module. {pull}16354[16354]
- Improve ECS categorization field mapping in icinga module. {issue}16164[16164] {pull}16533[16533]
- Improve ECS categorization field mappings in ibmmq module. {issue}16163[16163] {pull}16532[16532]
- Improve ECS categorization, host field mappings in elasticsearch module. {issue}16160[16160] {pull}16469[16469]
- Add ECS related fields to CEF module {issue}16157[16157] {pull}16338[16338]
- Improve ECS categorization field mappings in suricata module. {issue}16181[16181] {pull}16843[16843]
- Release ActiveMQ module as GA. {issue}17047[17047] {pull}17049[17049]
- Improve ECS categorization field mappings in iptables module. {issue}16166[16166] {pull}16637[16637]
- Add Filebeat Okta module. {pull}16362[16362]
- Add custom string mapping to CEF module to support Check Point devices. {issue}16041[16041] {pull}16907[16907]
- Add pattern for Cisco ASA / FTD Message 734001 {issue}16212[16212] {pull}16612[16612]
- Added new module `o365` for ingesting Office 365 management activity API events. {issue}16196[16196] {pull}16386[16386]
- Add source field in k8s events {pull}17209[17209]
- Improve AWS cloudtrail field mappings {issue}16086[16086] {issue}16110[16110] {pull}17155[17155]
- Added new module `crowdstrike` for ingesting Crowdstrike Falcon streaming API endpoint event data. {pull}16988[16988]
- Added documentation for running Filebeat in Cloud Foundry. {pull}17275[17275]
- Move azure-eventhub input to GA. {issue}15671[15671] {pull}17313[17313]
- Improve ECS categorization field mappings in mongodb module. {issue}16170[16170] {pull}17371[17371]
- Improve ECS categorization field mappings for mssql module. {issue}16171[16171] {pull}17376[17376]
- Added access_key_id, secret_access_key and session_token into aws module config. {pull}17456[17456]
- Add dashboard for Google Cloud Audit and AWS CloudTrail. {pull}17379[17379]
- Improve ECS categorization field mappings for mysql module. {issue}16172[16172] {pull}17491[17491]
- Release Google Cloud module as GA. {pull}17511[17511]
- Add config option to select a different azure cloud env in the azure-eventhub input and azure module. {issue}17649[17649] {pull}17659[17659]
- Added new Checkpoint Syslog filebeat module. {pull}17682[17682]
- Improve ECS categorization field mappings for nats module. {issue}16173[16173] {pull}17550[17550]
- Add support for v10, v11 and v12 logs on Postgres {issue}13810[13810] {pull}17732[17732]
- Enhance `elasticsearch/server` fileset to handle ECS-compatible logs emitted by Elasticsearch. {issue}17715[17715] {pull}17714[17714]
- Add support for Google Application Default Credentials to the Google Pub/Sub input and Google Cloud modules. {pull}15668[15668]
- Enhance `elasticsearch/deprecation` fileset to handle ECS-compatible logs emitted by Elasticsearch. {issue}17715[17715] {pull}17728[17728]
- Enhance `elasticsearch/slowlog` fileset to handle ECS-compatible logs emitted by Elasticsearch. {issue}17715[17715] {pull}17729[17729]
- Improve ECS categorization field mappings in misp module. {issue}16026[16026] {pull}17344[17344]
- Added Unix stream socket support as an input source and a syslog input source. {pull}17492[17492]
- Added new Fortigate Syslog filebeat module. {pull}17890[17890]
- Improve ECS categorization field mappings in postgresql module. {issue}16177[16177] {pull}17914[17914]
- Improve ECS categorization field mappings in rabbitmq module. {issue}16178[16178] {pull}17916[17916]
- Make `decode_cef` processor GA. {pull}17944[17944]
- Improve ECS categorization field mappings in redis module. {issue}16179[16179] {pull}17918[17918]
- Improve ECS categorization field mappings for zeek module. {issue}16029[16029] {pull}17738[17738]
- Improve ECS categorization field mappings for netflow module. {issue}16135[16135] {pull}18108[18108]
- Added an input option `publisher_pipeline.disable_host` to disable `host.name`
  from being added to events by default. {pull}18159[18159]
- Improve ECS categorization field mappings in system module. {issue}16031[16031] {pull}18065[18065]
- Change the `json.*` input settings implementation to merge parsed json objects with existing objects in the event instead of fully replacing them. {pull}17958[17958]
- Improve ECS categorization field mappings in osquery module. {issue}16176[16176] {pull}17881[17881]
- Added http_endpoint input{pull}18298[18298]
- Add support for array parsing in azure-eventhub input. {pull}18585[18585]
- Added `observer.vendor`, `observer.product`, and `observer.type` to PANW module events. {pull}18223[18223]
- The `logstash` module can now automatically detect the log file format (JSON or plaintext) and process it accordingly. {issue}9964[9964] {pull}18095[18095]
- Improve ECS categorization field mappings in envoyproxy module. {issue}16161[16161] {pull}18395[18395]
- Improve ECS categorization field mappings in coredns module. {issue}16159[16159] {pull}18424[18424]
- Improve ECS categorization field mappings in cisco module. {issue}16028[16028] {pull}18537[18537]
- The s3 input can now automatically detect gzipped objects. {issue}18283[18283] {pull}18764[18764]
- Add geoip AS lookup & improve ECS categorization in aws cloudtrail fileset. {issue}18644[18644] {pull}18958[18958]
- Improved performance of PANW sample dashboards. {issue}19031[19031] {pull}19032[19032]
- Add support for v1 consumer API in Cloud Foundry input, use it by default. {pull}19125[19125]
- Explicitly set ECS version in all Filebeat modules. {pull}19198[19198]
- Add new mode to multiline reader to aggregate constant number of lines {pull}18352[18352]
- Add automatic retries and exponential backoff to httpjson input. {pull}18956[18956]
- Add awscloudwatch input. {pull}19025[19025]
- Changed the panw module to pass through (rather than drop) message types other than threat and traffic. {issue}16815[16815] {pull}19375[19375]
- Add support for timezone offsets and `Z` to decode_cef timestamp parser. {pull}19346[19346]
- Improve ECS categorization field mappings in traefik module. {issue}16183[16183] {pull}19379[19379]
- Improve ECS categorization field mappings in azure module. {issue}16155[16155] {pull}19376[19376]
- Add text & flattened versions of fields with unknown subfields in aws cloudtrail fileset. {issue}18866[18866] {pull}19121[19121]
- Added Microsoft Defender ATP Module. {issue}17997[17997] {pull}19197[19197]
- Add experimental dataset tomcat/log for Apache TomCat logs {pull}19713[19713]
- Add experimental dataset netscout/sightline for Netscout Arbor Sightline logs {pull}19713[19713]
- Add experimental dataset barracuda/waf for Barracuda Web Application Firewall logs {pull}19713[19713]
- Add experimental dataset f5/bigipapm for F5 Big-IP Access Policy Manager logs {pull}19713[19713]
- Add experimental dataset bluecoat/director for Bluecoat Director logs {pull}19713[19713]
- Add experimental dataset cisco/nexus for Cisco Nexus logs {pull}19713[19713]
- Add experimental dataset citrix/virtualapps for Citrix Virtual Apps logs {pull}19713[19713]
- Add experimental dataset cylance/protect for Cylance Protect logs {pull}19713[19713]
- Add experimental dataset fortinet/clientendpoint for Fortinet FortiClient Endpoint Protection logs {pull}19713[19713]
- Add experimental dataset imperva/securesphere for Imperva Secure Sphere logs {pull}19713[19713]
- Add experimental dataset infoblox/nios for Infoblox Network Identity Operating System logs {pull}19713[19713]
- Add experimental dataset juniper/junos for Juniper Junos OS logs {pull}19713[19713]
- Add experimental dataset kaspersky/av for Kaspersky Anti-Virus logs {pull}19713[19713]
- Add experimental dataset microsoft/dhcp for Microsoft DHCP Server logs {pull}19713[19713]
- Add experimental dataset tenable/nessus_security for Tenable Nessus Security Scanner logs {pull}19713[19713]
- Add experimental dataset rapid7/nexpose for Rapid7 Nexpose logs {pull}19713[19713]
- Add experimental dataset radware/defensepro for Radware DefensePro logs {pull}19713[19713]
- Add experimental dataset sonicwall/firewall for Sonicwall Firewalls logs {pull}19713[19713]
- Add experimental dataset squid/log for Squid Proxy Server logs {pull}19713[19713]
- Add experimental dataset zscaler/zia for Zscaler Internet Access logs {pull}19713[19713]
- Add initial support for configurable file identity tracking. {pull}18748[18748]
- Add event.ingested for CrowdStrike module {pull}20138[20138]
- Add support for additional fields and FirewallMatchEvent type events in CrowdStrike module {pull}20138[20138]

*Heartbeat*

- Allow a list of status codes for HTTP checks. {pull}15587[15587]
- Add additional ECS compatible fields for TLS information. {pull}17687[17687]
- Record HTTP response headers. {pull}18327[18327]

*Journalbeat*

- Added an `id` config option to inputs to allow running multiple inputs on the
  same journal. {pull}18467{18467}
- Add basic ECS categorization and `log.syslog` fields. {pull}19176[19176]

*Metricbeat*

- Move the windows pdh implementation from perfmon to a shared location in order for future modules/metricsets to make use of. {pull}15503[15503]
- Add lambda metricset in aws module. {pull}15260[15260]
- Expand data for the `system/memory` metricset {pull}15492[15492]
- Add azure `storage` metricset in order to retrieve metric values for storage accounts. {issue}14548[14548] {pull}15342[15342]
- Add cost warnings for the azure module. {pull}15356[15356]
- Add DynamoDB AWS Metricbeat light module {pull}15097[15097]
- Release elb module as GA. {pull}15485[15485]
- Add a `system/network_summary` metricset {pull}15196[15196]
- Add mesh metricset for Istio Metricbeat module {pull}15535[15535]
- Add mixer metricset for Istio Metricbeat module {pull}15696[15696]
- Add pilot metricset for Istio Metricbeat module {pull}15761[15761]
- Make the `system/cpu` metricset collect normalized CPU metrics by default. {issue}15618[15618] {pull}15729[15729]
- Add galley metricset for Istio Metricbeat module {pull}15857[15857]
- Add `key/value` mode for SQL module. {issue}15770[15770] {pull]15845[15845]
- Add STAN dashboard {pull}15654[15654]
- Add support for Unix socket in Memcached metricbeat module. {issue}13685[13685] {pull}15822[15822]
- Add `up` metric to prometheus metrics collected from host {pull}15948[15948]
- Add citadel metricset for Istio Metricbeat module {pull}15990[15990]
- Add support for processors in light modules. {issue}14740[14740] {pull}15923[15923]
- Add collecting AuroraDB metrics in rds metricset. {issue}14142[14142] {pull}16004[16004]
- Reuse connections in SQL module. {pull}16001[16001]
- Improve the `logstash` module (when `xpack.enabled` is set to `true`) to use the override `cluster_uuid` returned by Logstash APIs. {issue}15772[15772] {pull}15795[15795]
- Add region parameter in googlecloud module. {issue}15780[15780] {pull}16203[16203]
- Add kubernetes storage class support via kube-state-metrics. {pull}16145[16145]
- Add database_account azure metricset. {issue}15758[15758]
- Add support for NATS 2.1. {pull}16317[16317]
- Add Load Balancing metricset to GCP {pull}15559[15559]
- Add support for Dropwizard metrics 4.1. {pull}16332[16332]
- Add azure container metricset in order to monitor containers. {issue}15751[15751] {pull}16421[16421]
- Improve the `haproxy` module to support metrics exposed via HTTPS. {issue}14579[14579] {pull}16333[16333]
- Add filtering option for prometheus collector. {pull}16420[16420]
- Add metricsets based on Ceph Manager Daemon to the `ceph` module. {issue}7723[7723] {pull}16254[16254]
- Release `statsd` module as GA. {pull}16447[16447] {issue}14280[14280]
- Add collecting tags and tags_filter for rds metricset in aws module. {pull}16605[16605] {issue}16358[16358]
- Add OpenMetrics Metricbeat module {pull}16596[16596]
- Add `cloudfoundry` module to send events from Cloud Foundry. {pull}16671[16671]
- Add `redisenterprise` module. {pull}16482[16482] {issue}15269[15269]
- Add system/users metricset as beta {pull}16569[16569]
- Align fields to ECS and add more tests for the azure module. {issue}16024[16024] {pull}16754[16754]
- Add additional cgroup fields to docker/diskio{pull}16638[16638]
- Add PubSub metricset to Google Cloud Platform module {pull}15536[15536]
- Add overview dashboard for googlecloud compute metricset. {issue}16534[16534] {pull}16819[16819]
- Add Prometheus remote write endpoint {pull}16609[16609]
- Release STAN module as GA. {pull}16980[16980]
- Add query metricset for prometheus module. {pull}17104[17104]
- Release ActiveMQ module as GA. {issue}17047[17047] {pull}17049[17049]
- Release Zookeeper/connection module as GA. {issue}14281[14281] {pull}17043[17043]
- Add support for CouchDB v2 {issue}16352[16352] {pull}16455[16455]
- Add dashboard for pubsub metricset in googlecloud module. {pull}17161[17161]
- Add dashboards for the azure container metricsets. {pull}17194[17194]
- Replace vpc metricset into vpn, transitgateway and natgateway metricsets. {pull}16892[16892]
- Use Elasticsearch histogram type to store Prometheus histograms {pull}17061[17061]
- Allow to rate Prometheus counters when scraping them {pull}17061[17061]
- Release Oracle module as GA. {issue}14279[14279] {pull}16833[16833]
- Release vsphere module as GA. {issue}15798[15798] {pull}17119[17119]
- Add Storage metricsets to GCP module {pull}15598[15598]
- Added documentation for running Metricbeat in Cloud Foundry. {pull}17275[17275]
- Add test for documented fields check for metricsets without a http input. {issue}17315[17315] {pull}17334[17334]
- Add final tests and move label to GA for the azure module in metricbeat. {pull}17319[17319]
- Refactor windows/perfmon metricset configuration options and event output. {pull}17596[17596]
- Reference kubernetes manifests mount data directory from the host when running metricbeat as daemonset, so data persist between executions in the same node. {pull}17429[17429]
- Add `state_statefulset` metricset to Metricbeat recommended configuration for k8s. {pull}17627[17627]
- Add more detailed error messages, system tests and small refactoring to the service metricset in windows. {pull}17725[17725]
- Stack Monitoring modules now auto-configure required metricsets when `xpack.enabled: true` is set. {issue}16471[[16471] {pull}17609[17609]
- Add Metricbeat IIS module dashboards. {pull}17966[17966]
- Add dashboard for the azure database account metricset. {pull}17901[17901]
- Allow partial region and zone name in googlecloud module config. {pull}17913[17913]
- Add aggregation aligner as a config parameter for googlecloud stackdriver metricset. {issue}17141[[17141] {pull}17719[17719]
- Move the perfmon metricset to GA. {issue}16608[16608] {pull}17879[17879]
- Add static mapping for metricsets under aws module. {pull}17614[17614] {pull}17650[17650]
- Add dashboard for googlecloud storage metricset. {pull}18172[18172]
- Collect new `bulk` indexing metrics from Elasticsearch when `xpack.enabled:true` is set. {issue} {pull}17992[17992]
- Remove requirement to connect as sysdba in Oracle module {issue}15846[15846] {pull}18182[18182]
- Update MSSQL module to fix some SSPI authentication and add brackets to USE statements {pull}17862[17862]]
- Add client address to events from http server module {pull}18336[18336]
- Remove required for region/zone and make stackdriver a metricset in googlecloud. {issue}16785[16785] {pull}18398[18398]
- Add memory metrics into compute googlecloud. {pull}18802[18802]
- Add new fields to HAProxy module. {issue}18523[18523]
- Add Tomcat overview dashboard {pull}14026[14026]
- Accept prefix as metric_types config parameter in googlecloud stackdriver metricset. {pull}19345[19345]
- Update Couchbase to version 6.5 {issue}18595[18595] {pull}19055[19055]
- Add dashboards for googlecloud load balancing metricset. {pull}18369[18369]
- Add support for v1 consumer API in Cloud Foundry module, use it by default. {pull}19268[19268]
- Add support for named ports in autodiscover. {pull}19398[19398]
- Add param `aws_partition` to support aws-cn, aws-us-gov regions. {issue}18850[18850] {pull}19423[19423]
- Add support for wildcard `*` in dimension value of AWS CloudWatch metrics config. {issue}18050[18050] {pull}19660[19660]
- The `elasticsearch/index` metricset now collects metrics for hidden indices as well. {issue}18639[18639] {pull}18703[18703]
- Added `performance` and `query` metricsets to `mysql` module. {pull}18955[18955]
- The `elasticsearch-xpack/index` metricset now reports hidden indices as such. {issue}18639[18639] {pull}18706[18706]
- Adds support for app insights metrics in the azure module. {issue}18570[18570] {pull}18940[18940]
- Added cache and connection_errors metrics to status metricset of MySQL module {issue}16955[16955] {pull}19844[19844]
- Update MySQL dashboard with connection errors and cache metrics {pull}19913[19913] {issue}16955[16955]
- Add cloud.instance.name into aws ec2 metricset. {pull}20077[20077]

*Packetbeat*

- Add an example to packetbeat.yml of using the `forwarded` tag to disable
  `host` metadata fields when processing network data from network tap or mirror
  port. {pull}19209[19209]
- Add ECS fields for x509 certs, event categorization, and related IP info. {pull}19167[19167]
- Add 100-continue support {issue}15830[15830] {pull}19349[19349]


*Functionbeat*
- Add basic ECS categorization and `cloud` fields. {pull}19174[19174]

*Winlogbeat*

- Add more DNS error codes to the Sysmon module. {issue}15685[15685]
- Add experimental event log reader implementation that should be faster in most cases. {issue}6585[6585] {pull}16849[16849]
- Set process.command_line and process.parent.command_line from Sysmon Event ID 1. {pull}17327[17327]
- Add support for event IDs 4673,4674,4697,4698,4699,4700,4701,4702,4768,4769,4770,4771,4776,4778,4779,4964 to the Security module {pull}17517[17517]
- Add registry and code signature information and ECS categorization fields for sysmon module {pull}18058[18058]
- Add new winlogbeat security dashboard {pull}18775[18775]

*Elastic Log Driver*
- Add support for `docker logs` command {pull}19531[19531]

==== Deprecated

*Affecting all Beats*

*Filebeat*


*Heartbeat*

*Journalbeat*

*Metricbeat*
- Deprecate tags config parameter in cloudwatch metricset. {pull}16733[16733]
- Deprecate tags.resource_type_filter config parameter and replace with resource_type. {pull}19688[19688]

*Packetbeat*

*Winlogbeat*

*Functionbeat*

==== Known Issue

*Journalbeat*<|MERGE_RESOLUTION|>--- conflicted
+++ resolved
@@ -354,11 +354,9 @@
 - Add support to trim captured values in the dissect processor. {pull}19464[19464]
 - Added the `max_cached_sessions` option to the script processor. {pull}19562[19562]
 - Add support for DNS over TLS for the dns_processor. {pull}19321[19321]
-<<<<<<< HEAD
 - Add minimum cache TTL for successful DNS responses. {pull}18986[18986]
-=======
 - Set index.max_docvalue_fields_search in index template to increase value to 200 fields. {issue}20215[20215]
->>>>>>> d199ecfc
+
 
 *Auditbeat*
 
