// Use these for links to issue and pulls. Note issues and pulls redirect one to
// each other on Github, so don't worry too much on using the right prefix.
:issue: https://github.com/elastic/beats/issues/
:pull: https://github.com/elastic/beats/pull/

=== Beats version HEAD
https://github.com/elastic/beats/compare/v7.0.0-alpha2...master[Check the HEAD diff]

==== Breaking changes

*Affecting all Beats*


*Auditbeat*


*Filebeat*


*Heartbeat*


*Journalbeat*


*Metricbeat*


*Packetbeat*


*Winlogbeat*

*Functionbeat*


==== Bugfixes

*Affecting all Beats*

- TLS or Beats that accept connections over TLS and validate client certificates. {pull}14146[14146]
- Fix panics that could result from invalid TLS certificates. This can affect Beats that connect over TLS, or Beats that accept connections over TLS and validate client certificates. {pull}14146[14146]
- Fix panic in the Logstash output when trying to send events to closed connection. {pull}15568[15568]
- Fix missing output in dockerlogbeat {pull}15719[15719]
- Fix logging target settings being ignored when Beats are started via systemd or docker. {issue}12024[12024] {pull}15422[15442]

*Auditbeat*

- system/socket: Fixed compatibility issue with kernel 5.x. {pull}15771[15771]

*Filebeat*

- Add shared_credential_file to cloudtrail config {issue}15652[15652] {pull}15656[15656]
- Fix typos in zeek notice fileset config file. {issue}15764[15764] {pull}15765[15765]

*Heartbeat*

- Fixed excessive memory usage introduced in 7.5 due to over-allocating memory for HTTP checks. {pull}15639[15639]

*Journalbeat*


*Metricbeat*


*Packetbeat*


*Winlogbeat*


*Functionbeat*


==== Added

*Affecting all Beats*

<<<<<<< HEAD
- Add a friendly log message when a request to docker has exceeded the deadline. {pull}15336[15336]
- Decouple Debug logging from fail_on_error logic for rename, copy, truncate processors {pull}12451[12451]
- Add an option to append to existing logs rather than always rotate on start. {pull}11953[11953]
- Add `network` condition to processors for matching IP addresses against CIDRs. {pull}10743[10743]
- Add if/then/else support to processors. {pull}10744[10744]
- Add `community_id` processor for computing network flow hashes. {pull}10745[10745]
- Add output test to kafka output {pull}10834[10834]
- Gracefully shut down on SIGHUP {pull}10704[10704]
- New processor: `copy_fields`. {pull}11303[11303]
- Add `error.message` to events when `fail_on_error` is set in `rename` and `copy_fields` processors. {pull}11303[11303]
- New processor: `truncate_fields`. {pull}11297[11297]
- Allow a beat to ship monitoring data directly to an Elasticsearch monitoring cluster. {pull}9260[9260]
- Updated go-seccomp-bpf library to v1.1.0 which updates syscall lists for Linux v5.0. {pull}11394[11394]
- Add `add_observer_metadata` processor. {pull}11394[11394]
- Add `decode_csv_fields` processor. {pull}11753[11753]
- Add `convert` processor for converting data types of fields. {issue}8124[8124] {pull}11686[11686]
- New `extract_array` processor. {pull}11761[11761]
- Add number of goroutines to reported metrics. {pull}12135[12135]
- Add `proxy_disable` output flag to explicitly ignore proxy environment variables. {issue}11713[11713] {pull}12243[12243]
- Processor `add_cloud_metadata` adds fields `cloud.account.id` and `cloud.image.id` for AWS EC2. {pull}12307[12307]
- Add configurable bulk_flush_frequency in kafka output. {pull}12254[12254]
- Add `decode_base64_field` processor for decoding base64 field. {pull}11914[11914]
- Add support for reading the `network.iana_number` field by default to the community_id processor. {pull}12701[12701]
- Add aws overview dashboard. {issue}11007[11007] {pull}12175[12175]
- Add `decompress_gzip_field` processor. {pull}12733[12733]
- Add `timestamp` processor for parsing time fields. {pull}12699[12699]
- Fail with error when autodiscover providers have no defined configs. {pull}13078[13078]
- Add a check so alias creation explicitely fails if there is an index with the same name. {pull}13070[13070]
- Update kubernetes watcher to use official client-go libraries. {pull}13051[13051]
- Add support for unix epoch time values in the `timestamp` processor. {pull}13319[13319]
- add_host_metadata is now GA. {pull}13148[13148]
- Add an `ignore_missing` configuration option the `drop_fields` processor. {pull}13318[13318]
- add_host_metadata is no GA. {pull}13148[13148]
- Add `registered_domain` processor for deriving the registered domain from a given FQDN. {pull}13326[13326]
- Add support for RFC3339 time zone offsets in JSON output. {pull}13227[13227]
- Add autodetection mode for add_docker_metadata and enable it by default in included configuration files{pull}13374[13374]
- Added `monitoring.cluster_uuid` setting to associate Beat data with specified ES cluster in Stack Monitoring UI. {pull}13182[13182]
- Add autodetection mode for add_kubernetes_metadata and enable it by default in included configuration files. {pull}13473[13473]
- Add `providers` setting to `add_cloud_metadata` processor. {pull}13812[13812]
- Use less restrictive API to check if template exists. {pull}13847[13847]
- Do not check for alias when setup.ilm.check_exists is false. {pull}13848[13848]
- Add support for numeric time zone offsets in timestamp processor. {pull}13902[13902]
- Add condition to the config file template for add_kubernetes_metadata {pull}14056[14056]
- Marking Central Management deprecated. {pull}14018[14018]
- Add `keep_null` setting to allow Beats to publish null values in events. {issue}5522[5522] {pull}13928[13928]
- Add shared_credential_file option in aws related config for specifying credential file directory. {issue}14157[14157] {pull}14178[14178]
- GA the `script` processor. {pull}14325[14325]
- Add `fingerprint` processor. {issue}11173[11173] {pull}14205[14205]
- Add support for API keys in Elasticsearch outputs. {pull}14324[14324]
- Ensure that init containers are no longer tailed after they stop {pull}14394[14394]
- Add consumer_lag in Kafka consumergroup metricset {pull}14822[14822]
- Make use of consumer_lag in Kafka dashboard {pull}14863[14863]
- Refactor kubernetes autodiscover to enable different resource based discovery {pull}14738[14738]
- Add `add_id` processor. {pull}14524[14524]
- Enable TLS 1.3 in all beats. {pull}12973[12973]
- Add `aws_ec2` provider for autodiscover. {issue}12518[12518] {pull}14823[14823]
- Enable DEP (Data Execution Protection) for Windows packages. {pull}15149[15149]
- Spooling to disk creates a lockfile on each platform. {pull}15338[15338]
=======
>>>>>>> 1d3d4d1a

*Auditbeat*


*Filebeat*
- Set event.outcome field based on googlecloud audit log output. {pull}15731[15731]

*Heartbeat*

- Allow a list of status codes for HTTP checks. {pull}15587[15587]


*Journalbeat*

*Metricbeat*

- Move the windows pdh implementation from perfmon to a shared location in order for future modules/metricsets to make use of. {pull}15503[15503]
- Add lambda metricset in aws module. {pull}15260[15260]
- Expand data for the `system/memory` metricset {pull}15492[15492]
- Add azure `storage` metricset in order to retrieve metric values for storage accounts. {issue}14548[14548] {pull}15342[15342]
- Add cost warnings for the azure module. {pull}15356[15356]
- Add DynamoDB AWS Metricbeat light module {pull}15097[15097]
- Release elb module as GA. {pull}15485[15485]
- Add a `system/network_summary` metricset {pull}15196[15196]
- Add mesh metricset for Istio Metricbeat module {pull}15535[15535]
- Add mixer metricset for Istio Metricbeat module {pull}15696[15696]
- Make the `system/cpu` metricset collect normalized CPU metrics by default. {issue}15618[15618] {pull}15729[15729]

*Packetbeat*

*Functionbeat*


*Winlogbeat*


==== Deprecated

*Affecting all Beats*

*Filebeat*


*Heartbeat*

*Journalbeat*

*Metricbeat*


*Packetbeat*

*Winlogbeat*

*Functionbeat*

==== Known Issue

*Journalbeat*<|MERGE_RESOLUTION|>--- conflicted
+++ resolved
@@ -76,7 +76,6 @@
 
 *Affecting all Beats*
 
-<<<<<<< HEAD
 - Add a friendly log message when a request to docker has exceeded the deadline. {pull}15336[15336]
 - Decouple Debug logging from fail_on_error logic for rename, copy, truncate processors {pull}12451[12451]
 - Add an option to append to existing logs rather than always rotate on start. {pull}11953[11953]
@@ -135,8 +134,6 @@
 - Add `aws_ec2` provider for autodiscover. {issue}12518[12518] {pull}14823[14823]
 - Enable DEP (Data Execution Protection) for Windows packages. {pull}15149[15149]
 - Spooling to disk creates a lockfile on each platform. {pull}15338[15338]
-=======
->>>>>>> 1d3d4d1a
 
 *Auditbeat*
 
