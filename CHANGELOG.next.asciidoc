--- conflicted
+++ resolved
@@ -177,15 +177,11 @@
 - Release etcd module as GA. {pull}10200[10200]
 - Release Couchbase module as GA. {pull}10201[10201]
 - Release aerospike module as GA. {pull}10203[10203]
-<<<<<<< HEAD
-- Release RabbitMQ module GA. {pull}10165[10165]
 - Release envoyproxy module GA. {pull}10223[10223]
-=======
 - Release RabbitMQ Metricbeat module GA. {pull}10165[10165]
 - Release Dropwizard module as GA. {pull}10240[10240]
 - Release Graphite module as GA. {pull}10240[10240]
 - Release http.server metricset as GA. {pull}10240[10240]
->>>>>>> 82856b5c
 
 *Packetbeat*
 
