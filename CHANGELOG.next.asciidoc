--- conflicted
+++ resolved
@@ -210,12 +210,10 @@
 - Add OpenMetrics Metricbeat module {pull}16596[16596]
 - Add `cloudfoundry` module to send events from Cloud Foundry. {pull}16671[16671]
 - Add `redisenterprise` module. {pull}16482[16482] {issue}15269[15269]
-<<<<<<< HEAD
 - Add system/users metricset as beta {pull}16569[16569]
-=======
 - Align fields to ECS and add more tests for the azure module. {issue}16024[16024] {pull}16754[16754]
 - Add PubSub metricset to Google Cloud Platform module {pull}15536[15536]
->>>>>>> 78e481d5
+
 
 *Packetbeat*
 
