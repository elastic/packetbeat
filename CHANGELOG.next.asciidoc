--- conflicted
+++ resolved
@@ -83,11 +83,8 @@
 - Fix handling of empty array in httpjson input. {pull}32001[32001]
 
 *Heartbeat*
-<<<<<<< HEAD
 - Fix bug affecting let's encrypt and other users of cross-signed certs, where cert expiration was incorrectly calculated. {issue}33215[33215]
-=======
 - Fix broken disable feature for kibana configured monitors. {pull}33293[33293]
->>>>>>> 10326463
 
 
 *Metricbeat*
