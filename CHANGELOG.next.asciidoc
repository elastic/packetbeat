--- conflicted
+++ resolved
@@ -278,11 +278,7 @@
 
 *Winlogbeat*
 
-<<<<<<< HEAD
-- Add support for event language selection from config file {pull}19818[19818]
 - Add configuration option for registry file flush timeout {issue}29001[29001] {pull}29053[29053]
-=======
->>>>>>> 7e56c4a0
 
 *Elastic Log Driver*
 
