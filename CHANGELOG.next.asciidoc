--- conflicted
+++ resolved
@@ -283,11 +283,8 @@
 - Add oracle authentication messages parsing {pull}35127[35127]
 - Add support for CRC validation in Filebeat's HTTP endpoint input. {pull}35204[35204]
 - Add execution budget to CEL input. {pull}35409[35409]
-<<<<<<< HEAD
+- Add XML decoding support to HTTPJSON. {issue}34438[34438] {pull}35235[35235]
 - Add delegated account support when using Google ADC in `httpjson` input. {pull}35507[35507]
-=======
-- Add XML decoding support to HTTPJSON. {issue}34438[34438] {pull}35235[35235]
->>>>>>> f8f25adc
 
 *Auditbeat*
    - Migration of system/package module storage from gob encoding to flatbuffer encoding in bolt db. {pull}34817[34817]
