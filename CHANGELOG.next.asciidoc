// Use these for links to issue and pulls. Note issues and pulls redirect one to
// each other on Github, so don't worry too much on using the right prefix.
:issue: https://github.com/elastic/beats/issues/
:pull: https://github.com/elastic/beats/pull/

=== Beats version HEAD
https://github.com/elastic/beats/compare/v8.8.1\...main[Check the HEAD diff]

==== Breaking changes

*Affecting all Beats*
- The Elasticsearch output now enables compression by default. This decreases network data usage by an average of 70-80%, in exchange for 20-25% increased CPU use and ~10% increased ingestion time. The previous default can be restored by setting the flag `compression_level: 0` under `output.elasticsearch`. {pull}36681[36681]
- Elastic-agent-autodiscover library updated to version 0.6.4, disabling metadata for deployment and cronjob. Pods that will be created from deployments or cronjobs will not have the extra metadata field for kubernetes.deployment or kubernetes.cronjob, respectively. {pull}36877[36877]
- Defaults are changing for some options in the queue and Elasticsearch output, to improve typical performance based on current benchmark data. All changes can be overridden by setting them explicitly in the beat configuration. {pull}36990[36990] The changes are:
  - `queue.mem.events` is changing from `4096` to `3200`.
  - `queue.mem.flush.min_events` is changing from `2048` to `1600`.
  - `queue.mem.flush.timeout` is changing from `1s` to `10s`.
  - `output.elasticsearch.bulk_max_size` is changing from `50` to `1600`.
  - `output.elasticsearch.idle_connection_timeout` is changing from `60s` to `3s`.


*Auditbeat*


*Filebeat*


*Heartbeat*
- Decreases the ES default timeout to 10 for the load monitor state requests

*Metricbeat*


*Osquerybeat*

- Upgrade to osquery 5.10.2. {pull}37115[37115]

*Packetbeat*


*Winlogbeat*

- Add "event.category" and "event.type" to Sysmon module for EventIDs 8, 9, 19, 20, 27, 28, 255 {pull}35193[35193]

*Functionbeat*


*Elastic Logging Plugin*


==== Bugfixes

*Affecting all Beats*
- Support for multiline zookeeper logs {issue}2496[2496]
- Add checks to ensure reloading of units if the configuration actually changed. {pull}34346[34346]
- Fix namespacing on self-monitoring {pull}32336[32336]
- Fix namespacing on self-monitoring {pull}32336[32336]
- Fix Beats started by agent do not respect the allow_older_versions: true configuration flag {issue}34227[34227] {pull}34964[34964]
- Fix performance issues when we have a lot of inputs starting and stopping by allowing to disable global processors under fleet. {issue}35000[35000] {pull}35031[35031]
- 'add_cloud_metadata' processor - add cloud.region field for GCE cloud provider
- 'add_cloud_metadata' processor - update azure metadata api version to get missing `cloud.account.id` field
- Upgraded apache arrow library used in x-pack/libbeat/reader/parquet from v11 to v12.0.1 in order to fix cross-compilation issues {pull}35640[35640]
- Fix panic when MaxRetryInterval is specified, but RetryInterval is not {pull}35820[35820]
- Support build of projects outside of beats directory {pull}36126[36126]
- Fix memqueue producer blocking indefinitely even after being cancelled {issue}22813[22813] {pull}37077[37077]

*Auditbeat*


*Filebeat*

- [Gcs Input] - Added missing locks for safe concurrency {pull}34914[34914]
- Fix the ignore_inactive option being ignored in Filebeat's filestream input {pull}34770[34770]
- Fix TestMultiEventForEOFRetryHandlerInput unit test of CometD input {pull}34903[34903]
- Add input instance id to request trace filename for httpjson and cel inputs {pull}35024[35024]
- Fixes "Can only start an input when all related states are finished" error when running under Elastic-Agent {pull}35250[35250] {issue}33653[33653]
- [system] sync system/auth dataset with system integration 1.29.0. {pull}35581[35581]
- [GCS Input] - Fixed an issue where bucket_timeout was being applied to the entire bucket poll interval and not individual bucket object read operations. Fixed a map write concurrency issue arising from data races when using a high number of workers. Fixed the flaky tests that were present in the GCS test suit. {pull}35605[35605]
- Fixed concurrency and flakey tests issue in azure blob storage input. {issue}35983[35983] {pull}36124[36124]
- Fix panic when sqs input metrics getter is invoked {pull}36101[36101] {issue}36077[36077]
- Fix handling of Juniper SRX structured data when there is no leading junos element. {issue}36270[36270] {pull}36308[36308]
- Fix Filebeat Cisco module with missing escape character {issue}36325[36325] {pull}36326[36326]
- Fix panic when redact option is not provided to CEL input. {issue}36387[36387] {pull}36388[36388]
- Remove 'onFilteredOut' and 'onDroppedOnPublish' callback logs {issue}36299[36299] {pull}36399[36399]
- Added a fix for Crowdstrike pipeline handling process arrays {pull}36496[36496]
- Ensure winlog input retains metric collection when handling recoverable errors. {issue}36479[36479] {pull}36483[36483]
- Revert error introduced in {pull}35734[35734] when symlinks can't be resolved in filestream. {pull}36557[36557]
- Fix ignoring external input configuration in `take_over: true` mode {issue}36378[36378] {pull}36395[36395]
- Add validation to http_endpoint config for empty URL {pull}36816[36816] {issue}36772[36772]
- Fix merging of array fields(processors, paths, parsers) in configurations generated from hints and default config. {issue}36838[36838] {pull}36857[36857]
- Fix handling of response errors in HTTPJSON and CEL request trace logging. {pull}36956[36956]
- Do not error when Okta API returns no data. {pull}37092[37092]
- Fix request body close behaviour in HTTP_Endpoint when handling GZIP compressed content. {pull}37091[37091]

*Heartbeat*

- Fix panics when parsing dereferencing invalid parsed url. {pull}34702[34702]

*Metricbeat*

- in module/windows/perfmon, changed collection method of the second counter value required to create a displayable value {pull}32305[32305]
- Fix and improve AWS metric period calculation to avoid zero-length intervals {pull}32724[32724]
- Add missing cluster metadata to k8s module metricsets {pull}32979[32979] {pull}33032[33032]
- Add GCP CloudSQL region filter {pull}32943[32943]
- Fix logstash cgroup mappings {pull}33131[33131]
- Remove unused `elasticsearch.node_stats.indices.bulk.avg_time.bytes` mapping {pull}33263[33263]
- Make generic SQL GA {pull}34637[34637]
- Collect missing remote_cluster in elasticsearch ccr metricset {pull}34957[34957]
- Add context with timeout in AWS API calls {pull}35425[35425]
- Fix EC2 host.cpu.usage {pull}35717[35717]
- Add option in SQL module to execute queries for all dbs. {pull}35688[35688]
- Add remaining dimensions for azure storage account to make them available for tsdb enablement. {pull}36331[36331]
- Add missing 'TransactionType' dimension for Azure Storage Account. {pull}36413[36413]
- Add log error when statsd server fails to start {pull}36477[36477]
- Fix CassandraConnectionClosures metric configuration {pull}34742[34742]
- Fix event mapping implementation for statsd module {pull}36925[36925]
- The region and availability_zone ecs fields nested within the cloud field. {pull}37015[37015]
<<<<<<< HEAD
- Enhanced Azure Metrics metricset with refined grouping logic and resolved duplication issues for TSDB compatibility {pull}36823[36823]
=======
- Fix CPU and memory metrics collection from privileged process on Windows {issue}17314[17314]{pull}37027[37027]
>>>>>>> a9ac1d13

*Osquerybeat*


*Packetbeat*


*Winlogbeat*

- Fix dashboards under Kibana 8.x. {issue}37080[37080] {pull}37085[37085]


*Elastic Logging Plugin*


==== Added

*Affecting all Beats*

- Added append Processor which will append concrete values or values from a field to target. {issue}29934[29934] {pull}33364[33364]
- When running under Elastic-Agent the status is now reported per Unit instead of the whole Beat {issue}35874[35874] {pull}36183[36183]
- Add warning message to SysV init scripts for RPM-based systems that lack `/etc/rc.d/init.d/functions`. {issue}35708[35708] {pull}36188[36188]
- Mark `translate_sid` processor is GA. {issue}36279[36279] {pull}36280[36280]
- dns processor: Add support for forward lookups (`A`, `AAAA`, and `TXT`). {issue}11416[11416] {pull}36394[36394]
- Mark `syslog` processor as GA, improve docs about how processor handles syslog messages. {issue}36416[36416] {pull}36417[36417]
- Add support for AWS external IDs. {issue}36321[36321] {pull}36322[36322]
- [Enhanncement for host.ip and host.mac] Disabling netinfo.enabled option of add-host-metadata processor {pull}36506[36506]
  Setting environmental variable ELASTIC_NETINFO:false in Elastic Agent pod will disable the netinfo.enabled option of add_host_metadata processor
- allow `queue` configuration settings to be set under the output. {issue}35615[35615] {pull}36788[36788]
- Beats will now connect to older Elasticsearch instances by default {pull}36884[36884]
- Raise up logging level to warning when attempting to configure beats with unknown fields from autodiscovered events/environments
- elasticsearch output now supports `idle_connection_timeout`. {issue}35616[35615] {pull}36843[36843]
- Upgrade golang/x/net to v0.17.0. Updates the publicsuffix table used by the registered_domain processor. {pull}36969[36969]
Setting environmental variable ELASTIC_NETINFO:false in Elastic Agent pod will disable the netinfo.enabled option of add_host_metadata processor
- Upgrade to Go 1.20.11. {pull}37123[37123]

*Auditbeat*

- Add `ignore_errors` option to audit module. {issue}15768[15768] {pull}36851[36851]
- Fix copy arguments for strict aligned architectures. {pull}36976[36976]

*Filebeat*

- add documentation for decode_xml_wineventlog processor field mappings.  {pull}32456[32456]
- httpjson input: Add request tracing logger. {issue}32402[32402] {pull}32412[32412]
- Add cloudflare R2 to provider list in AWS S3 input. {pull}32620[32620]
- Add support for single string containing multiple relation-types in getRFC5988Link. {pull}32811[32811]
- Added separation of transform context object inside httpjson. Introduced new clause `.parent_last_response.*` {pull}33499[33499]
- Added metric `sqs_messages_waiting_gauge` for aws-s3 input. {pull}34488[34488]
- Add nginx.ingress_controller.upstream.ip to related.ip {issue}34645[34645] {pull}34672[34672]
- Add unix socket log parsing for nginx ingress_controller {pull}34732[34732]
- Added metric `sqs_worker_utilization` for aws-s3 input. {pull}34793[34793]
- Add MySQL authentication message parsing and `related.ip` and `related.user` fields {pull}34810[34810]
- Add nginx ingress_controller parsing if one of upstreams fails to return response {pull}34787[34787]
- Add oracle authentication messages parsing {pull}35127[35127]
- Add `clean_session` configuration setting for MQTT input.  {pull}35806[16204]
- Add fingerprint mode for the filestream scanner and new file identity based on it {issue}34419[34419] {pull}35734[35734]
- Add file system metadata to events ingested via filestream {issue}35801[35801] {pull}36065[36065]
- Add support for localstack based input integration testing {pull}35727[35727]
- Allow parsing bytes in and bytes out as long integer in CEF processor. {issue}36100[36100] {pull}36108[36108]
- Add support for registered owners and users to AzureAD entity analytics provider. {pull}36092[36092]
- Add support for endpoint resolver in AWS config {pull}36208[36208]
- Added support for Okta OAuth2 provider in the httpjson input. {pull}36273[36273]
- Add support of the interval parameter in Salesforce setupaudittrail-rest fileset. {issue}35917[35917] {pull}35938[35938]
- Add device handling to Okta input package for entity analytics. {pull}36049[36049]
- Add setup option `--force-enable-module-filesets`, that will act as if all filesets have been enabled in a module during setup. {issue}30916[30916] {pull}36286[36286]
- [Azure] Add input metrics to the azure-eventhub input. {pull}35739[35739]
- Reduce HTTPJSON metrics allocations. {pull}36282[36282]
- Add support for a simplified input configuraton when running under Elastic-Agent {pull}36390[36390]
- Make HTTPJSON response body decoding errors more informative. {pull}36481[36481]
- Allow fine-grained control of entity analytics API requests for Okta provider. {issue}36440[36440] {pull}36492[36492]
- Add support for expanding `journald.process.capabilities` into the human-readable effective capabilities in the ECS `process.thread.capabilities.effective` field. {issue}36454[36454] {pull}36470[36470]
- Allow fine-grained control of entity analytics API requests for AzureAD provider. {issue}36440[36440] {pull}36441[36441]
- For request tracer logging in CEL and httpjson the request and response body are no longer included in `event.original`. The body is still present in `http.{request,response}.body.content`. {pull}36531[36531]
- Added support for Okta OAuth2 provider in the CEL input. {issue}36336[36336] {pull}36521[36521]
- Improve error logging in HTTPJSON input. {pull}36529[36529]
- Disable warning message about ingest pipeline loading when running under Elastic Agent. {pull}36659[36659]
- Add input metrics to http_endpoint input. {issue}36402[36402] {pull}36427[36427]
- Remove Event Normalization from GCP PubSub Input. {pull}36716[36716]
- Update mito CEL extension library to v1.6.0. {pull}36651[36651]
- Added support for new features & removed partial save mechanism in the Azure Blob Storage input. {issue}35126[35126] {pull}36690[36690]
- Improve template evaluation logging for HTTPJSON input. {pull}36668[36668]
- Add CEL partial value debug function. {pull}36652[36652]
- Added support for new features and removed partial save mechanism in the GCS input. {issue}35847[35847] {pull}36713[36713]
- Re-use buffers to optimise memory allocation in fingerprint mode of filestream {pull}36736[36736]
- Allow http_endpoint input to receive PUT and PATCH requests. {pull}36734[36734]
- Add cache processor. {pull}36786[36786]
- Avoid unwanted publication of Azure entity records. {pull}36753[36753]
- Avoid unwanted publication of Okta entity records. {pull}36770[36770]
- Add support for Digest Authentication to CEL input. {issue}35514[35514] {pull}36932[36932]
- Use filestream input with file_identity.fingerprint as default for hints autodiscover. {issue}35984[35984] {pull}36950[36950]
- Add network processor in addition to interface based direction resolution. {pull}37023[37023]
- Add setup option `--force-enable-module-filesets`, that will act as if all filesets have been enabled in a module during setup. {issue}30915[30915] {pull}99999[99999]
- Make CEL input log current transaction ID when request tracing is turned on. {pull}37065[37065]
- Made Azure Blob Storage input GA and updated docs accordingly. {pull}37128[37128]
- Add request trace logging to http_endpoint input. {issue}36951[36951] {pull}36957[36957]
- Made GCS input GA and updated docs accordingly. {pull}37127[37127]

*Auditbeat*

- Upgrade go-libaudit to v2.4.0. {issue}36776[36776] {pull}36964[36964]
- Add a `/inputs/` route to the HTTP monitoring endpoint that exposes metrics for each dataset instance. {pull}36971[36971]

*Libbeat*

*Heartbeat*
- Added status to monitor run log report.
- Capture and log the individual connection metrics for all the lightweight monitors


*Metricbeat*

- Add per-thread metrics to system_summary {pull}33614[33614]
- Add GCP CloudSQL metadata {pull}33066[33066]
- Add GCP Carbon Footprint metricbeat data {pull}34820[34820]
- Add event loop utilization metric to Kibana module {pull}35020[35020]
- Align on the algorithm used to transform Prometheus histograms into Elasticsearch histograms {pull}36647[36647]
- Enhance GCP billing with detailed tables identification, additional fields, and optimized data handling. {pull}36902[36902]
- Add a `/inputs/` route to the HTTP monitoring endpoint that exposes metrics for each metricset instance. {pull}36971[36971]


*Osquerybeat*


*Packetbeat*

- Add metrics for TCP flags. {issue}36992[36992] {pull}36975[36975]

*Packetbeat*


*Winlogbeat*

- Make ingest pipeline routing robust to letter case of channel names for forwarded events. {issue}36670[36670] {pull}36899[36899]

*Functionbeat*


*Winlogbeat*



*Elastic Log Driver*
*Elastic Logging Plugin*


==== Deprecated

*Auditbeat*


*Filebeat*

- Deprecate rsa2elk Filebeat modules. {issue}36125[36125] {pull}36887[36887]

*Heartbeat*



*Metricbeat*


*Osquerybeat*


*Packetbeat*


*Winlogbeat*


*Functionbeat*


*Elastic Logging Plugin*


==== Known Issues





























<|MERGE_RESOLUTION|>--- conflicted
+++ resolved
@@ -115,11 +115,8 @@
 - Fix CassandraConnectionClosures metric configuration {pull}34742[34742]
 - Fix event mapping implementation for statsd module {pull}36925[36925]
 - The region and availability_zone ecs fields nested within the cloud field. {pull}37015[37015]
-<<<<<<< HEAD
+- Fix CPU and memory metrics collection from privileged process on Windows {issue}17314[17314]{pull}37027[37027]
 - Enhanced Azure Metrics metricset with refined grouping logic and resolved duplication issues for TSDB compatibility {pull}36823[36823]
-=======
-- Fix CPU and memory metrics collection from privileged process on Windows {issue}17314[17314]{pull}37027[37027]
->>>>>>> a9ac1d13
 
 *Osquerybeat*
 
