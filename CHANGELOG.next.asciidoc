--- conflicted
+++ resolved
@@ -117,12 +117,9 @@
 - Enhance Oracle Module: Connection string for Oracle does not handle special characters properly {issue}24609[24609] {pull}31368[#31368]
 - Enhance Oracle Module: New sysmetric metricset {issue}30946[30946] {pull}31462[#31462]
 - Upgrade Mongodb library in Beats to v5 {pull}31185[31185]
-<<<<<<< HEAD
 - Upgrade Generic SQL to support new connection string and special character support {issue}32089[32089]
-=======
 - Azure Billing: upgrade Usage Details API to version 2019-10-01 {pull}31970[31970]
 * Differentiate between actual idle CPU states and an uninterruptible disk sleep. https://github.com/elastic/elastic-agent-system-metrics/pull/32[system-metrics#32]
->>>>>>> cad3c7f9
 
 *Packetbeat*
 
