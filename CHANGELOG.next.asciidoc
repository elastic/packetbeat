// Use these for links to issue and pulls. Note issues and pulls redirect one to
// each other on Github, so don't worry too much on using the right prefix.
:issue: https://github.com/elastic/beats/issues/
:pull: https://github.com/elastic/beats/pull/

=== Beats version HEAD
https://github.com/elastic/beats/compare/v7.0.0-alpha2...master[Check the HEAD diff]

==== Breaking changes

*Affecting all Beats*

- Libbeat: Do not overwrite agent.*, ecs.version, and host.name. {pull}14407[14407]
- Libbeat: Cleanup the x-pack licenser code to use the new license endpoint and the new format. {pull}15091[15091]
- Refactor metadata generator to support adding metadata across resources {pull}14875[14875]
- Remove `AddDockerMetadata` and `AddKubernetesMetadata` processors from the `script` processor. They can still be used as normal processors in the configuration. {issue}16349[16349] {pull}16514[16514]
- Introduce APM libbeat instrumentation, active when running the beat with ELASTIC_APM_ACTIVE=true. {pull}17938[17938]
- Make error message about locked data path actionable. {pull}18667[18667]
- Fix panic with inline SSL when the certificate or key were small than 256 bytes. {pull}23820[23820]
- Skip add_kubernetes_metadata processor when kubernetes metadata are already present {pull}27689[27689]

*Auditbeat*

- File integrity dataset (macOS): Replace unnecessary `file.origin.raw` (type keyword) with `file.origin.text` (type `text`). {issue}12423[12423] {pull}15630[15630]
- Change event.kind=error to event.kind=event to comply with ECS. {issue}18870[18870] {pull}20685[20685]

*Filebeat*

- Fix parsing of Elasticsearch node name by `elasticsearch/slowlog` fileset. {pull}14547[14547]
- Improve ECS field mappings in panw module.  event.outcome now only contains success/failure per ECS specification. {issue}16025[16025] {pull}17910[17910]
- Improve ECS categorization field mappings for nginx module. http.request.referrer only populated when nginx sets a value {issue}16174[16174] {pull}17844[17844]
- Improve ECS field mappings in santa module. move hash.sha256 to process.hash.sha256 & move certificate fields to santa.certificate . {issue}16180[16180] {pull}17982[17982]
- Preserve case of http.request.method.  ECS prior to 1.6 specified normalizing to lowercase, which lost information. Affects filesets: apache/access, elasticsearch/audit, iis/access, iis/error, nginx/access, nginx/ingress_controller, aws/elb, suricata/eve, zeek/http. {issue}18154[18154] {pull}18359[18359]
- Adds oauth support for httpjson input. {issue}18415[18415] {pull}18892[18892]
- Adds `split_events_by` option to httpjson input. {pull}19246[19246]
- Adds `date_cursor` option to httpjson input. {pull}19483[19483]
- Adds Gsuite module with SAML support. {pull}19329[19329]
- Adds Gsuite User Accounts support. {pull}19329[19329]
- Adds Gsuite Login audit support. {pull}19702[19702]
- Adds Gsuite Admin support. {pull}19769[19769]
- Adds Gsuite Drive support. {pull}19704[19704]
- Adds Gsuite Groups support. {pull}19725[19725]
- Disable the option of running --machine-learning on its own. {pull}20241[20241]
- Fix PANW field spelling "veredict" to "verdict" on event.action {pull}18808[18808]
- Add support for GMT timezone offsets in `decode_cef`. {pull}20993[20993]

*Heartbeat*

*Journalbeat*

- Improve parsing of syslog.pid in journalbeat to strip the username when present {pull}16116[16116]
- Rename field `journald.process.capabilites` to `journald.process.capabilities` to fix spelling. {pull}28065[28065]
- Rename field `log.syslog.facility.name` to `log.syslog.facility.code` because the value is numeric rather than the facility name. {pull}28065[28065]

*Metricbeat*

- Add new dashboard for VSphere host cluster and virtual machine {pull}14135[14135]
- kubernetes.container.cpu.limit.cores and kubernetes.container.cpu.requests.cores are now floats. {issue}11975[11975]
- Fix ECS compliance of user.id field in system/users  metricset {pull}19019[19019]
- Remove "invalid zero" metrics on Windows and Darwin, don't report linux-only memory and diskio metrics when running under agent. {pull}21457[21457]
- Add Linux pressure metricset {pull}27355[27355]
- Add support for kube-state-metrics v2.0.0 {pull}27552[27552]
- Add User-Agent header to HTTP requests. {issue}18160[18160] {pull}27509[27509]
- Errors should be thrown as errors. Metricsets inside Metricbeat will now throw errors as the `error` log level. {pull}27804[27804]

*Packetbeat*

- Added redact_headers configuration option, to allow HTTP request headers to be redacted whilst keeping the header field included in the beat. {pull}15353[15353]
- Add dns.question.subdomain and dns.question.top_level_domain fields. {pull}14578[14578]

*Winlogbeat*

- Add support to Sysmon file delete events (event ID 23). {issue}18094[18094]
- Improve ECS field mappings in Sysmon module. `related.hash`, `related.ip`, and `related.user` are now populated. {issue}18364[18364]
- Improve ECS field mappings in Sysmon module. Hashes are now also populated to the corresponding `process.hash`, `process.pe.imphash`, `file.hash`, or `file.pe.imphash`. {issue}18364[18364]
- Improve ECS field mappings in Sysmon module. `file.name`, `file.directory`, and `file.extension` are now populated. {issue}18364[18364]
- Improve ECS field mappings in Sysmon module. `rule.name` is populated for all events when present. {issue}18364[18364]
- Add Powershell module. Support for event ID's: `400`, `403`, `600`, `800`, `4103`, `4014`, `4105`, `4106`. {issue}16262[16262] {pull}18526[18526]
- Fix Powershell processing of downgraded engine events. {pull}18966[18966]
- Fix unprefixed fields in `fields.yml` for Powershell module {issue}18984[18984]

*Functionbeat*


==== Bugfixes

*Affecting all Beats*

- Fix a race condition with the Kafka pipeline client, it is possible that `Close()` get called before `Connect()` . {issue}11945[11945]
- Allow users to configure only `cluster_uuid` setting under `monitoring` namespace. {pull}14338[14338]
- Update replicaset group to apps/v1 {pull}15854[15802]
- Fix missing output in dockerlogbeat {pull}15719[15719]
- Do not load dashboards where not available. {pull}15802[15802]
- Remove superfluous use of number_of_routing_shards setting from the default template. {pull}16038[16038]
- Fix index names for indexing not always guaranteed to be lower case. {pull}16081[16081]
- Fix loading processors from annotation hints. {pull}16348[16348]
- Add `ssl.ca_sha256` option to the supported TLS option, this allow to check that a specific certificate is used as part of the verified chain. {issue}15717[15717]
- Fix `NewContainerMetadataEnricher` to use default config for kubernetes module. {pull}16857[16857]
- Improve some logging messages for add_kubernetes_metadata processor {pull}16866{16866}
- Do not rotate log files on startup when interval is configured and rotateonstartup is disabled. {pull}17613[17613]
- Fix `setup.dashboards.index` setting not working. {pull}17749[17749]
- Fix goroutine leak and Elasticsearch output file descriptor leak when output reloading is in use. {issue}10491[10491] {pull}17381[17381]
- Fix Elasticsearch license endpoint URL referenced in error message. {issue}17880[17880] {pull}18030[18030]
- Change `decode_json_fields` processor, to merge parsed json objects with existing objects in the event instead of fully replacing them. {pull}17958[17958]
- Gives monitoring reporter hosts, if configured, total precedence over corresponding output hosts. {issue}17937[17937] {pull}17991[17991]
- [Autodiscover] Check if runner is already running before starting again. {pull}18564[18564]
- Fix `keystore add` hanging under Windows. {issue}18649[18649] {pull}18654[18654]
- Fix regression in `add_kubernetes_metadata`, so configured `indexers` and `matchers` are used if defaults are not disabled. {issue}18481[18481] {pull}18818[18818]
- Fix the `translate_sid` processor's handling of unconfigured target fields. {issue}18990[18990] {pull}18991[18991]
- Fixed a service restart failure under Windows. {issue}18914[18914] {pull}18916[18916]
- Fix metrics hints builder to avoid wrong container metadata usage when port is not exposed {pull}18979[18979]
- Server-side TLS config now validates certificate and key are both specified {pull}19584[19584]
- Fix terminating pod autodiscover issue. {pull}20084[20084]
- Fix seccomp policy for calls to `chmod` and `chown`. {pull}20054[20054]
- Output errors when Kibana index pattern setup fails. {pull}20121[20121]
- Fix issue in autodiscover that kept inputs stopped after config updates. {pull}20305[20305]
- Add service resource in k8s cluster role. {pull}20546[20546]
- [Metricbeat][Kubernetes] Change cluster_ip field from ip to keyword. {pull}20571[20571]
- The `o365input` and `o365` module now recover from an authentication problem or other fatal errors, instead of terminating. {pull}21258[21258]
- Beats dashboards use custom index when `setup.dashboards.index` is set. {issue}21232[21232] {pull}27901[27901]
- Rename cloud.provider `az` value to `azure` inside the add_cloud_metadata processor. {pull}20689[20689]
- Add missing country_name geo field in `add_host_metadata` and `add_observer_metadata` processors. {issue}20796[20796] {pull}20811[20811]
- [Autodiscover] Handle input-not-finished errors in config reload. {pull}20915[20915]
- Explicitly detect missing variables in autodiscover configuration, log them at the debug level. {issue}20568[20568] {pull}20898[20898]
- Fix `libbeat.output.write.bytes` and `libbeat.output.read.bytes` metrics of the Elasticsearch output. {issue}20752[20752] {pull}21197[21197]
- Orderly close processors when processing pipelines are not needed anymore to release their resources. {pull}16349[16349]
- Fix memory leak and events duplication in docker autodiscover and add_docker_metadata. {pull}21851[21851]
- Fixed documentation for commands in beats dev guide {pull}22194[22194]
- Fix parsing of expired licences. {issue}21112[21112] {pull}22180[22180]
- Fix duplicated pod events in kubernetes autodiscover for pods with init or ephemeral containers. {pull}22438[22438]
- Fix FileVersion contained in Windows exe files. {pull}22581[22581]
- Fix index template loading when the new index format is selected. {issue}22482[22482] {pull}22682[22682]
- Periodic metrics in logs will now report `libbeat.output.events.active` and `beat.memstats.rss`
  as gauges (rather than counters). {pull}22877[22877]
- Improve `perfmon` metricset performance. {pull}26886[26886]
- Preserve annotations in a kubernetes namespace metadata {pull}27045[27045]
- Allow conditional processing in `decode_xml` and `decode_xml_wineventlog`. {pull}27159[27159]
- Fix build constraint that caused issues with doc builds. {pull}27381[27381]

*Auditbeat*

- system/socket: Fixed compatibility issue with kernel 5.x. {pull}15771[15771]
- system/package: Fix parsing of Installed-Size field of DEB packages. {issue}16661[16661] {pull}17188[17188]
- system module: Fix panic during initialisation when /proc/stat can't be read. {pull}17569[17569]
- system/package: Fix an error that can occur while trying to persist package metadata. {issue}18536[18536] {pull}18887[18887]
- system/socket: Fix dataset using 100% CPU and becoming unresponsive in some scenarios. {pull}19033[19033] {pull}19764[19764]
- system/socket: Fixed tracking of long-running connections. {pull}19033[19033]

*Filebeat*

- cisco/asa fileset: Fix parsing of 302021 message code. {pull}14519[14519]
- Fix filebeat azure dashboards, event category should be `Alert`. {pull}14668[14668]
- Fixed dashboard for Cisco ASA Firewall. {issue}15420[15420] {pull}15553[15553]
- Fix s3 input with cloudtrail fileset reading json file. {issue}16374[16374] {pull}16441[16441]
- Add queue_url definition in manifest file for aws module. {pull}16640{16640}
- Fixed various Cisco FTD parsing issues. {issue}16863[16863] {pull}16889[16889]
- Fix default index pattern in IBM MQ filebeat dashboard. {pull}17146[17146]
- Fix `elasticsearch.gc` fileset to not collect _all_ logs when Elasticsearch is running in Docker. {issue}13164[13164] {issue}16583[16583] {pull}17164[17164]
- Fixed a mapping exception when ingesting CEF logs that used the spriv or dpriv extensions. {issue}17216[17216] {pull}17220[17220]
- Fixed a mapping exception when ingesting Logstash plain logs (7.4+) with pipeline ids containing non alphanumeric chars. {issue}17242[17242] {pull}17243[17243]
- Fixed MySQL slowlog module causing "regular expression has redundant nested repeat operator" warning in Elasticsearch. {issue}17086[17086] {pull}17156[17156]
- CEF: Fixed decoding errors caused by trailing spaces in messages. {pull}17253[17253]
- Fixed activemq module causing "regular expression has redundant nested repeat operator" warning in Elasticsearch. {pull}17428[17428]
- Fix issue 17734 to retry on rate-limit error in the Filebeat httpjson input. {issue}17734[17734] {pull}17735[17735]
- Remove migrationVersion map 7.7.0 reference from Kibana dashboard file to fix backward compatibility issues. {pull}17425[17425]
- Fixed `cloudfoundry.access` to have the correct `cloudfoundry.app.id` contents. {pull}17847[17847]
- Fixing `ingress_controller.` fields to be of type keyword instead of text. {issue}17834[17834]
- Fixed typo in log message. {pull}17897[17897]
- Unescape file name from SQS message. {pull}18370[18370]
- Improve cisco asa and ftd pipelines' failure handler to avoid mapping temporary fields. {issue}18391[18391] {pull}18392[18392]
- Fix source.address not being set for nginx ingress_controller {pull}18511[18511]
- Fix PANW module wrong mappings for bytes and packets counters. {issue}18522[18522] {pull}18525[18525]
- Fixed ingestion of some Cisco ASA and FTD messages when a hostname was used instead of an IP for NAT fields. {issue}14034[14034] {pull}18376[18376]
- Fix `o365.audit` failing to ingest events when ip address is surrounded by square brackets. {issue}18587[18587] {pull}18591[18591]
- Fix `o365` module ignoring `var.api` settings. {pull}18948[18948]
- Fix improper nesting of session_issuer object in aws cloudtrail fileset. {issue}18894[18894] {pull}18915[18915]
- Fix Cisco ASA ASA 3020** and 106023 messages {pull}17964[17964]
- Add missing `default_field: false` to aws filesets fields.yml. {pull}19568[19568]
- Fix bug with empty filter values in system/service {pull}19812[19812]
- Fix S3 input to trim delimiter /n from each log line. {pull}19972[19972]
- Fix s3 input parsing json file without expand_event_list_from_field. {issue}19902[19902] {pull}19962[19962]
- Fix s3 input parsing json file without expand_event_list_from_field. {issue}19902[19902] {pull}19962[19962] {pull}20370[20370]
- Fix millisecond timestamp normalization issues in CrowdStrike module {issue}20035[20035], {pull}20138[20138]
- Fix support for message code 106100 in Cisco ASA and FTD. {issue}19350[19350] {pull}20245[20245]
- Fix event.outcome logic for azure/siginlogs fileset {pull}20254[20254]
- Fix `fortinet` setting `event.timezone` to the system one when no `tz` field present {pull}20273[20273]
- Fix `okta` geoip lookup in pipeline for `destination.ip` {pull}20454[20454]
- Fix mapping exception in the `googlecloud/audit` dataset pipeline. {issue}18465[18465] {pull}20465[20465]
- Fix `cisco` asa and ftd parsing of messages 106102 and 106103. {pull}20469[20469]
- Fix event.kind for system/syslog pipeline {issue}20365[20365] {pull}20390[20390]
- Fix event.type for zeek/ssl and duplicate event.category for zeek/connection {pull}20696[20696]
- Add json body check for sqs message. {pull}21727[21727]
- Drop aws.vpcflow.pkt_srcaddr and aws.vpcflow.pkt_dstaddr when equal to "-". {pull}22721[22721] {issue}22716[22716]
- Improve Cisco ASA/FTD parsing of messages - better support for identity FW messages. Change network.bytes, source.bytes, and destination.bytes to long from integer since value can exceed integer capacity.  Add descriptions for various processors for easier pipeline editing in Kibana UI. {pull}23766[23766]
- Update indentation for azure filebeat configuration. {pull}26604[26604]
- Update Sophos xg module pipeline to deal with missing `date` and `time` fields. {pull}27834[27834]
- sophos/xg fileset: Add missing pipeline for System Health logs. {pull}27827[27827] {issue}27826[27826]

*Heartbeat*

- Fixed excessive memory usage introduced in 7.5 due to over-allocating memory for HTTP checks. {pull}15639[15639]
- Fixed scheduler shutdown issues which would in rare situations cause a panic due to semaphore misuse. {pull}16397[16397]
- Fixed TCP TLS checks to properly validate hostnames, this broke in 7.x and only worked for IP SANs. {pull}17549[17549]

*Journalbeat*


*Metricbeat*

- Fix checking tagsFilter using length in cloudwatch metricset. {pull}14525[14525]
- Fixed bug with `elasticsearch/cluster_stats` metricset not recording license expiration date correctly. {issue}14541[14541] {pull}14591[14591]
- Log bulk failures from bulk API requests to monitoring cluster. {issue}14303[14303] {pull}14356[14356]
- Fixed bug with `elasticsearch/cluster_stats` metricset not recording license ID in the correct field. {pull}14592[14592]
- Fix skipping protocol scheme by light modules. {pull}16205[pull]
- Made `logstash-xpack` module once again have parity with internally-collected Logstash monitoring data. {pull}16198[16198]
- Revert changes in `docker` module: add size flag to docker.container. {pull}16600[16600]
- Fix detection and logging of some error cases with light modules. {pull}14706[14706]
- Dynamically choose a method for the system/service metricset to support older linux distros. {pull}16902[16902]
- Reduce memory usage in `elasticsearch/index` metricset. {issue}16503[16503] {pull}16538[16538]
- Fix issue in Jolokia module when mbean contains multiple quoted properties. {issue}17375[17375] {pull}17374[17374]
- Further revise check for bad data in docker/memory. {pull}17400[17400]
- Fix how we filter services by name in system/service {pull}17400[17400]
- Fix cloudwatch metricset missing tags collection. {issue}17419[17419] {pull}17424[17424]
- check if cpuOptions field is nil in DescribeInstances output in ec2 metricset. {pull}17418[17418]
- Fix aws.s3.bucket.name terms_field in s3 overview dashboard. {pull}17542[17542]
- Fix Unix socket path in memcached. {pull}17512[17512]
- Fix azure storage dashboards. {pull}17590[17590]
- Metricbeat no longer needs to be started strictly after Logstash for `logstash-xpack` module to report correct data. {issue}17261[17261] {pull}17497[17497]
- Fix pubsub metricset to collect all GA stage metrics from gcp stackdriver. {issue}17154[17154] {pull}17600[17600]
- Add privileged option so as mb to access data dir in Openshift. {pull}17606[17606]
- Fix "ID" event generator of Google Cloud module {issue}17160[17160] {pull}17608[17608]
- Add privileged option for Auditbeat in Openshift {pull}17637[17637]
- Fix storage metricset to allow config without region/zone. {issue}17623[17623] {pull}17624[17624]
- Fix overflow on Prometheus rates when new buckets are added on the go. {pull}17753[17753]
- Add a switch to the driver definition on SQL module to use pretty names {pull}17378[17378]
- Remove specific win32 api errors from events in perfmon. {issue}18292[18292] {pull}18361[18361]
- Remove required for region/zone and make stackdriver a metricset in googlecloud. {issue}16785[16785] {pull}18398[18398]
- Fix application_pool metricset after pdh changes. {pull}18477[18477]
- Fix tags_filter for cloudwatch metricset in aws. {pull}18524[18524]
- Fix panic on `metricbeat test modules` when modules are configured in `metricbeat.modules`. {issue}18789[18789] {pull}18797[18797]
- Fix getting gcp compute instance metadata with partial zone/region in config. {pull}18757[18757]
- Add missing network.sent_packets_count metric into compute metricset in googlecloud module. {pull}18802[18802]
- Fix compute and pubsub dashboard for googlecloud module. {issue}18962[18962] {pull}18980[18980]
- Fix crash on vsphere module when Host information is not available. {issue}18996[18996] {pull}19078[19078]
- Fix incorrect usage of hints builder when exposed port is a substring of the hint {pull}19052[19052]
- Stop counterCache only when already started {pull}19103[19103]
- Remove dedot for tag values in aws module. {issue}19112[19112] {pull}19221[19221]
- Fix mapping of service start type in the service metricset, windows module. {pull}19551[19551]
- Fix SQL module mapping NULL values as string {pull}18955[18955] {issue}18898[18898
- Modify doc for app_insights metricset to contain example of config. {pull}20185[20185]
- Add required option for `metrics` in app_insights. {pull}20406[20406]
- Groups same timestamp metric values to one event in the app_insights metricset. {pull}20403[20403]
- Add support for azure light metricset app_stats. {pull}20639[20639]
- Fix remote_write flaky test. {pull}21173[21173]
- Remove io.time from windows {pull}22237[22237]
- Fix `logstash` module when `xpack.enabled: true` is set from emitting redundant events. {pull}22808[22808]
- Change vsphere.datastore.capacity.used.pct value to betweeen 0 and 1. {pull}23148[23148]
- `beat` module respects `basepath` config option. {pull}28162[28162]

*Packetbeat*


*Winlogbeat*


*Functionbeat*


*Elastic Logging Plugin*


==== Added

*Affecting all Beats*

- Decouple Debug logging from fail_on_error logic for rename, copy, truncate processors {pull}12451[12451]
- Allow a beat to ship monitoring data directly to an Elasticsearch monitoring cluster. {pull}9260[9260]
- Updated go-seccomp-bpf library to v1.1.0 which updates syscall lists for Linux v5.0. {pull}11394[11394]
- add_host_metadata is no GA. {pull}13148[13148]
- Ensure that init containers are no longer tailed after they stop {pull}14394[14394]
- Fingerprint processor adds a new xxhash hashing algorithm {pull}15418[15418]
- Add configuration for APM instrumentation and expose the tracer trough the Beat object. {pull}17938[17938]
- Include network information by default on add_host_metadata and add_observer_metadata. {issue}15347[15347] {pull}16077[16077]
- Add `aws_ec2` provider for autodiscover. {issue}12518[12518] {pull}14823[14823]
- Add support for multiple password in redis output. {issue}16058[16058] {pull}16206[16206]
- Add support for Histogram type in fields.yml {pull}16570[16570]
- Remove experimental flag from `setup.template.append_fields` {pull}16576[16576]
- Add support for kubernetes provider to recognize namespace level defaults {pull}16321[16321]
- Add capability of enrich `container.id` with process id in `add_process_metadata` processor {pull}15947[15947]
- Update documentation for system.process.memory fields to include clarification on Windows os's. {pull}17268[17268]
- Add `urldecode` processor to for decoding URL-encoded fields. {pull}17505[17505]
- Add keystore support for autodiscover static configurations. {pull]16306[16306]
- When using the `decode_json_fields` processor, decoded fields are now deep-merged into existing event. {pull}17958[17958]
- Add keystore support for autodiscover static configurations. {pull]16306[16306]
- Add TLS support to Kerberos authentication in Elasticsearch. {pull}18607[18607]
- Add support for multiple sets of hints on autodiscover {pull}18883[18883]
- Add a configurable delay between retries when an app metadata cannot be retrieved by `add_cloudfoundry_metadata`. {pull}19181[19181]
- Added the `max_cached_sessions` option to the script processor. {pull}19562[19562]
- Set index.max_docvalue_fields_search in index template to increase value to 200 fields. {issue}20215[20215]
- Add capability of enriching process metadata with contianer id also for non-privileged containers in `add_process_metadata` processor. {pull}19767[19767]
- Add replace_fields config option in add_host_metadata for replacing host fields. {pull}20490[20490] {issue}20464[20464]
- Add option to select the type of index template to load: legacy, component, index. {pull}21212[21212]
- Allow non-padded base64 data to be decoded by decode_base64_field {pull}27311[27311], {issue}27021[27021]
- The Kafka support library Sarama has been updated to 1.29.1. {pull}27717[27717]
- Kafka is now supported up to version 2.8.0. {pull}27720[27720]
- Add Huawei Cloud provider to add_cloud_metadata. {pull}27607[27607]
- Add default seccomp policy for linux arm64. {pull}27955[27955]
- Add cluster level add_kubernetes_metadata support for centralized enrichment {pull}24621[24621]
<<<<<<< HEAD
- Update ECS to 1.12.0. {pull}27770[27770]
- Fields mapped as `match_only_text` will automatically fallback to a `text` mapping when using Elasticsearch versions that do not support `match_only_text`. {pull}27770[27770]
=======
- Update cloud.google.com/go library. {pull}28229[28229]
>>>>>>> 8628229b

*Auditbeat*

- Reference kubernetes manifests include configuration for auditd and enrichment with kubernetes metadata. {pull}17431[17431]
- Reference kubernetes manifests mount data directory from the host, so data persist between executions in the same node. {pull}17429[17429]
- Log to stderr when running using reference kubernetes manifests. {pull}17443[174443]
- Fix syscall kprobe arguments for 32-bit systems in socket module. {pull}17500[17500]
- Add ECS categorization info for auditd module {pull}18596[18596]

*Filebeat*

- `container` and `docker` inputs now support reading of labels and env vars written by docker JSON file logging driver. {issue}8358[8358]
- Add `index` option to all inputs to directly set a per-input index value. {pull}14010[14010]
- Add ECS tls fields to zeek:smtp,rdp,ssl and aws:s3access,elb {issue}15757[15757] {pull}15935[15936]
- Add ingress nginx controller fileset {pull}16197[16197]
- move create-[module,fileset,fields] to mage and enable in x-pack/filebeat {pull}15836[15836]
- Work on e2e ACK's for the azure-eventhub input {issue}15671[15671] {pull}16215[16215]
- Add a TLS test and more debug output to httpjson input {pull}16315[16315]
- Add an SSL config example in config.yml for filebeat MISP module. {pull}16320[16320]
- Improve ECS categorization, container & process field mappings in auditd module. {issue}16153[16153] {pull}16280[16280]
- Add cloudwatch fileset and ec2 fileset in aws module. {issue}13716[13716] {pull}16579[16579]
- Improve the decode_cef processor by reducing the number of memory allocations. {pull}16587[16587]
- Add custom string mapping to CEF module to support Forcepoint NGFW {issue}14663[14663] {pull}15910[15910]
- Add ECS related fields to CEF module {issue}16157[16157] {pull}16338[16338]
- Improve ECS categorization, host field mappings in elasticsearch module. {issue}16160[16160] {pull}16469[16469]
- Add pattern for Cisco ASA / FTD Message 734001 {issue}16212[16212] {pull}16612[16612]
- Added new module `o365` for ingesting Office 365 management activity API events. {issue}16196[16196] {pull}16386[16386]
- Add Filebeat Okta module. {pull}16362[16362]
- Add source field in k8s events {pull}17209[17209]
- Improve AWS cloudtrail field mappings {issue}16086[16086] {issue}16110[16110] {pull}17155[17155]
- Added new module `crowdstrike` for ingesting Crowdstrike Falcon streaming API endpoint event data. {pull}16988[16988]
- Move azure-eventhub input to GA. {issue}15671[15671] {pull}17313[17313]
- Added documentation for running Filebeat in Cloud Foundry. {pull}17275[17275]
- Added access_key_id, secret_access_key and session_token into aws module config. {pull}17456[17456]
- Release Google Cloud module as GA. {pull}17511[17511]
- Update filebeat httpjson input to support pagination via Header and Okta module. {pull}16354[16354]
- Added new Checkpoint Syslog filebeat module. {pull}17682[17682]
- Added Unix stream socket support as an input source and a syslog input source. {pull}17492[17492]
- Added new Fortigate Syslog filebeat module. {pull}17890[17890]
- Change the `json.*` input settings implementation to merge parsed json objects with existing objects in the event instead of fully replacing them. {pull}17958[17958]
- Added http_endpoint input{pull}18298[18298]
- Add support for array parsing in azure-eventhub input. {pull}18585[18585]
- Added `observer.vendor`, `observer.product`, and `observer.type` to PANW module events. {pull}18223[18223]
- Improve ECS categorization field mappings in coredns module. {issue}16159[16159] {pull}18424[18424]
- Improve ECS categorization field mappings in envoyproxy module. {issue}16161[16161] {pull}18395[18395]
- Improve ECS categorization field mappings in cisco module. {issue}16028[16028] {pull}18537[18537]
- Add geoip AS lookup & improve ECS categorization in aws cloudtrail fileset. {issue}18644[18644] {pull}18958[18958]
- Improved performance of PANW sample dashboards. {issue}19031[19031] {pull}19032[19032]
- Add support for v1 consumer API in Cloud Foundry input, use it by default. {pull}19125[19125]
- Add new mode to multiline reader to aggregate constant number of lines {pull}18352[18352]
- Changed the panw module to pass through (rather than drop) message types other than threat and traffic. {issue}16815[16815] {pull}19375[19375]
- Improve ECS categorization field mappings in traefik module. {issue}16183[16183] {pull}19379[19379]
- Improve ECS categorization field mappings in azure module. {issue}16155[16155] {pull}19376[19376]
- Add text & flattened versions of fields with unknown subfields in aws cloudtrail fileset. {issue}18866[18866] {pull}19121[19121]
- Added Microsoft Defender ATP Module. {issue}17997[17997] {pull}19197[19197]
- Add experimental dataset tomcat/log for Apache TomCat logs {pull}19713[19713]
- Add experimental dataset netscout/sightline for Netscout Arbor Sightline logs {pull}19713[19713]
- Add experimental dataset barracuda/waf for Barracuda Web Application Firewall logs {pull}19713[19713]
- Add experimental dataset f5/bigipapm for F5 Big-IP Access Policy Manager logs {pull}19713[19713]
- Add experimental dataset bluecoat/director for Bluecoat Director logs {pull}19713[19713]
- Add experimental dataset cisco/nexus for Cisco Nexus logs {pull}19713[19713]
- Add experimental dataset citrix/virtualapps for Citrix Virtual Apps logs {pull}19713[19713]
- Add experimental dataset cylance/protect for Cylance Protect logs {pull}19713[19713]
- Add experimental dataset fortinet/clientendpoint for Fortinet FortiClient Endpoint Protection logs {pull}19713[19713]
- Add experimental dataset imperva/securesphere for Imperva Secure Sphere logs {pull}19713[19713]
- Add experimental dataset infoblox/nios for Infoblox Network Identity Operating System logs {pull}19713[19713]
- Add experimental dataset juniper/junos for Juniper Junos OS logs {pull}19713[19713]
- Add experimental dataset kaspersky/av for Kaspersky Anti-Virus logs {pull}19713[19713]
- Add experimental dataset microsoft/dhcp for Microsoft DHCP Server logs {pull}19713[19713]
- Add experimental dataset tenable/nessus_security for Tenable Nessus Security Scanner logs {pull}19713[19713]
- Add experimental dataset rapid7/nexpose for Rapid7 Nexpose logs {pull}19713[19713]
- Add experimental dataset radware/defensepro for Radware DefensePro logs {pull}19713[19713]
- Add experimental dataset sonicwall/firewall for Sonicwall Firewalls logs {pull}19713[19713]
- Add experimental dataset squid/log for Squid Proxy Server logs {pull}19713[19713]
- Add experimental dataset zscaler/zia for Zscaler Internet Access logs {pull}19713[19713]
- Add event.ingested for CrowdStrike module {pull}20138[20138]
- Add support for additional fields and FirewallMatchEvent type events in CrowdStrike module {pull}20138[20138]
- Add event.ingested to all Filebeat modules. {pull}20386[20386]
- Add event.ingested for Suricata module {pull}20220[20220]
- Add support for custom header and headersecret for filebeat http_endpoint input {pull}20435[20435]
- Convert httpjson to v2 input {pull}20226[20226]
- Add event.ingested to all Filebeat modules. {pull}20386[20386]
- Added new properties field support for event.outcome in azure module {pull}20998[20998]
- Add type and sub_type to panw panos fileset {pull}20912[20912]
- Add related.hosts ecs field to all modules {pull}21160[21160]
- Keep cursor state between httpjson input restarts {pull}20751[20751]
- New juniper.srx dataset for Juniper SRX logs. {pull}20017[20017]
- Added DNS response IP addresses to `related.ip` in Suricata module. {pull}22291[22291]
- Added support for first_event context in filebeat httpjson input {pull}23437[23437]
- Added feature to modules to adapt Ingest Node pipelines for compatibility with older Elasticsearch versions by
- Upgrade panw module to ecs 1.8 {issue}23118[23118] {pull}23931[23931]
- Upgrade juniper/srx to ecs 1.8.0. {issue}23118[23118] {pull}23936[23936]
- Upgrade okta to ecs 1.8.0 and move js processor to ingest pipeline {issue}23118[23118] {pull}23929[23929]
- Add `timezone` config option to the `decode_cef` processor. {issue}27232[27232] {pull}27727[27727]
- Add `timezone` config option to the `syslog` input. {pull}27727[27727]
- Added support for parsing syslog dates containing a leading 0 (e.g. `Sep 01`) rather than a space. {pull}27775[27775]
- Add base64 Encode functionality to httpjson input. {pull}27681[27681]
- Add `join` and `sprintf` functions to `httpjson` input. {pull}27735[27735]
- Improve memory usage of line reader of `log` and `filestream` input. {pull}27782[27782]
- Add `ignore_empty_value` flag to `httpjson` `split` processor. {pull}27880[27880]

- Add `ignore_empty_value` flag to `httpjson` `split` processor. {pull}27880[27880]
- Update Cisco ASA/FTD ingest pipeline grok/dissect patterns for multiple message IDs. {issue}26869[26869] {pull}26879[26879]
- Add write access to `url.value` from `request.transforms` in `httpjson` input. {pull}27937[27937]
- Add Base64 encoded HMAC and UUID template functions to `httpjson` input {pull}27873[27873]
- Release checkpoint module as GA. {pull}27814[27814]
- Make aws-cloudwatch input GA. {pull}28161[28161]
- Move processing to ingest node for AWS vpcflow fileset. {pull}28168[28168]
- Release zoom module as GA. {pull}28106[28106]


*Heartbeat*

- Bundle synthetics deps with heartbeat docker image. {pull}23274[23274]
- Add mime type detection for http responses. {pull}22976[22976]
- Support JSON expressions / validation of JSON arrays. {pull}28073[28073]

*Journalbeat*

*Metricbeat*

- Move the windows pdh implementation from perfmon to a shared location in order for future modules/metricsets to make use of. {pull}15503[15503]
- Add DynamoDB AWS Metricbeat light module {pull}15097[15097]
- Add IBM MQ light-weight Metricbeat module {pull}15301[15301]
- Add mixer metricset for Istio Metricbeat module {pull}15696[15696]
- Add mesh metricset for Istio Metricbeat module{pull}15535[15535]
- Add pilot metricset for Istio Metricbeat module {pull}15761[15761]
- Add galley metricset for Istio Metricbeat module {pull}15857[15857]
- Add `key/value` mode for SQL module. {issue}15770[15770] {pull]15845[15845]
- Add support for Unix socket in Memcached metricbeat module. {issue}13685[13685] {pull}15822[15822]
- Add `up` metric to prometheus metrics collected from host {pull}15948[15948]
- Add citadel metricset for Istio Metricbeat module {pull}15990[15990]
- Add collecting AuroraDB metrics in rds metricset. {issue}14142[14142] {pull}16004[16004]
- Add database_account azure metricset. {issue}15758[15758]
- Add Load Balancing metricset to GCP {pull}15559[15559]
- Add OpenMetrics Metricbeat module {pull}16596[16596]
- Add system/users metricset as beta {pull}16569[16569]
- Add additional cgroup fields to docker/diskio{pull}16638[16638]
- Add Prometheus remote write endpoint {pull}16609[16609]
- Add support for CouchDB v2 {issue}16352[16352] {pull}16455[16455]
- Release Zookeeper/connection module as GA. {issue}14281[14281] {pull}17043[17043]
- Add dashboard for pubsub metricset in googlecloud module. {pull}17161[17161]
- Replace vpc metricset into vpn, transitgateway and natgateway metricsets. {pull}16892[16892]
- Use Elasticsearch histogram type to store Prometheus histograms {pull}17061[17061]
- Allow to rate Prometheus counters when scraping them {pull}17061[17061]
- Release Oracle module as GA. {issue}14279[14279] {pull}16833[16833]
- Add Storage metricsets to GCP module {pull}15598[15598]
- Release vsphere module as GA. {issue}15798[15798] {pull}17119[17119]
- Add PubSub metricset to Google Cloud Platform module {pull}15536[15536]
- Add final tests and move label to GA for the azure module in metricbeat. {pull}17319[17319]
- Added documentation for running Metricbeat in Cloud Foundry. {pull}17275[17275]
- Reference kubernetes manifests mount data directory from the host when running metricbeat as daemonset, so data persist between executions in the same node. {pull}17429[17429]
- Stack Monitoring modules now auto-configure required metricsets when `xpack.enabled: true` is set. {issue}16471[[16471] {pull}17609[17609]
- Add aggregation aligner as a config parameter for googlecloud stackdriver metricset. {issue}17141[[17141] {pull}17719[17719]
- Stack Monitoring modules now auto-configure required metricsets when `xpack.enabled: true` is set. {issue}16471[[16471] {pull}17609[17609]
- Collect new `bulk` indexing metrics from Elasticsearch when `xpack.enabled:true` is set. {issue} {pull}17992[17992]
- Remove requirement to connect as sysdba in Oracle module {issue}15846[15846] {pull}18182[18182]
- Update MSSQL module to fix some SSPI authentication and add brackets to USE statements {pull}17862[17862]]
- Add client address to events from http server module {pull}18336[18336]
- Add memory metrics into compute googlecloud. {pull}18802[18802]
- Add Tomcat overview dashboard {pull}14026[14026]
- Add support for v1 consumer API in Cloud Foundry module, use it by default. {pull}19268[19268]
- The `elasticsearch/index` metricset now collects metrics for hidden indices as well. {issue}18639[18639] {pull}18703[18703]
- Adds support for app insights metrics in the azure module. {issue}18570[18570] {pull}18940[18940]
- Added cache and connection_errors metrics to status metricset of MySQL module {issue}16955[16955] {pull}19844[19844]
- Update MySQL dashboard with connection errors and cache metrics {pull}19913[19913] {issue}16955[16955]
- Add cloud.instance.name into aws ec2 metricset. {pull}20077[20077]
- Add `scope` setting for elasticsearch module, allowing it to monitor an Elasticsearch cluster behind a load-balancing proxy. {issue}18539[18539] {pull}18547[18547]
- Add state_daemonset metricset for Kubernetes Metricbeat module {pull}20649[20649]
- Add billing metricset into googlecloud module. {pull}20812[20812] {issue}20738[20738]
- Release lambda metricset in aws module as GA. {issue}21251[21251] {pull}21255[21255]
- Add dashboard for pubsub metricset in googlecloud module. {pull}21326[21326] {issue}17137[17137]
- Enrich events of `state_service` metricset with kubernetes services' metadata. {pull}23730[23730]
- Check fields are documented in aws metricsets. {pull}23887[23887]
- Enable `journald` input type in Filebeat. {issue}7955[7955] {pull}27351[27351]
- Move openmetrics module to oss. {pull}26561[26561]
- Fix release state of kubernetes metricsets. {pull}26864[26864]
- Add `gke` metricset collection to `gcp` module {pull}26824[26824]
- Added a new beta `enterprisesearch` module for Elastic Enterprise Search {pull}27549[27549]

*Packetbeat*


*Functionbeat*


*Winlogbeat*

- Set process.command_line and process.parent.command_line from Sysmon Event ID 1. {pull}17327[17327]
- Add support for event IDs 4673,4674,4697,4698,4699,4700,4701,4702,4768,4769,4770,4771,4776,4778,4779,4964 to the Security module {pull}17517[17517]
- Add registry and code signature information and ECS categorization fields for sysmon module {pull}18058[18058]
- Add support for event language selection from config file {pull}19818[19818]

*Elastic Log Driver*

- Add support for `docker logs` command {pull}19531[19531]

==== Deprecated

*Affecting all Beats*


*Filebeat*


*Heartbeat*

*Journalbeat*

*Metricbeat*


*Packetbeat*

*Winlogbeat*

*Functionbeat*

==== Known Issue

*Journalbeat*<|MERGE_RESOLUTION|>--- conflicted
+++ resolved
@@ -306,12 +306,9 @@
 - Add Huawei Cloud provider to add_cloud_metadata. {pull}27607[27607]
 - Add default seccomp policy for linux arm64. {pull}27955[27955]
 - Add cluster level add_kubernetes_metadata support for centralized enrichment {pull}24621[24621]
-<<<<<<< HEAD
+- Update cloud.google.com/go library. {pull}28229[28229]
 - Update ECS to 1.12.0. {pull}27770[27770]
 - Fields mapped as `match_only_text` will automatically fallback to a `text` mapping when using Elasticsearch versions that do not support `match_only_text`. {pull}27770[27770]
-=======
-- Update cloud.google.com/go library. {pull}28229[28229]
->>>>>>> 8628229b
 
 *Auditbeat*
 
