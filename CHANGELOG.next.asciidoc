// Use these for links to issue and pulls. Note issues and pulls redirect one to
// each other on Github, so don't worry too much on using the right prefix.
:issue: https://github.com/elastic/beats/issues/
:pull: https://github.com/elastic/beats/pull/

=== Beats version HEAD
https://github.com/elastic/beats/compare/v8.2.0\...main[Check the HEAD diff]

==== Breaking changes

*Affecting all Beats*


*Auditbeat*


*Filebeat*

- Fixed error spam from `add_kubernetes_metadata` processor when running on AKS. {pull}33697[33697]

*Heartbeat*


*Metricbeat*


*Packetbeat*


*Winlogbeat*


*Functionbeat*


==== Bugfixes

*Affecting all Beats*

- Re-enable build optimizations to reduce binary size and improve performance. {pull}33620[33620]
- Fix namespacing for agent self-monitoring, CPU no longer reports as zero. {pull}32336[32336]
- Fix namespacing on self-monitoring {pull}32336[32336]
- Expand fields in `decode_json_fields` if target is set. {issue}31712[31712] {pull}32010[32010]
- Fix race condition when stopping runners {pull}32433[32433]
- Fix concurrent map writes when system/process code called from reporter code {pull}32491[32491]
- Fix in AWS related services initialisation relying on custom endpoint resolver. {issue}32888[32888] {pull}32921[32921]
- Keep `orchestrator.cluster.name` if `kubeconfig` is not returned in GKE metadata. {pull}33418[33418]
- Fix Windows service install/uninstall when Win32_Service returns error, add logic to wait until the Windows Service is stopped before proceeding. {pull}33322[33322]
- Support for multiline zookeeper logs {issue}2496[2496]

*Auditbeat*


*Filebeat*

- Fix `httpjson` input page number initialization and documentation. {pull}33400[33400]
- Add handling of AAA operations for Cisco ASA module. {issue}32257[32257] {pull}32789[32789]
- Fix gc.log always shipped even if gc fileset is disabled {issue}30995[30995]
- Fix handling of empty array in httpjson input. {pull}32001[32001]
- Fix reporting of `filebeat.events.active` in log events such that the current value is always reported instead of the difference from the last value. {pull}33597[33597]
- Fix splitting array of strings/arrays in httpjson input {issue}30345[30345] {pull}33609[33609]
- Fix Google workspace pagination and document ID generation. {pull}33666[33666]

*Heartbeat*
- Fix broken zip URL monitors. NOTE: Zip URL Monitors will be removed in version 8.7 and replaced with project monitors. {pull}33723[33723]
- Fix bug affecting let's encrypt and other users of cross-signed certs, where cert expiration was incorrectly calculated. {issue}33215[33215]
- Fix broken disable feature for kibana configured monitors. {pull}33293[33293]
- Fix states client support for output options. {pull}33405[33405]
- Fix states client reloader under managed mode. {pull}33405[33405]
- Fix bug where states.duration_ms was incorrect type. {pull}33563[33563]

*Auditbeat*


*Filebeat*


*Auditbeat*


*Filebeat*


*Heartbeat*


*Metricbeat*

- Fix GCP storage field naming {pull}32806[32806]
- in module/windows/perfmon, changed collection method of the second counter value required to create a displayable value {pull}32305[32305]
- Fix and improve AWS metric period calculation to avoid zero-length intervals {pull}32724[32724]
- Add missing cluster metadata to k8s module metricsets {pull}32979[32979] {pull}33032[33032]
- Change max query size for GetMetricData API to 500 and add RecentlyActive for ListMetrics API call {pull}33105[33105]
- Add GCP CloudSQL region filter {pull}32943[32943]
- Fix logstash cgroup mappings {pull}33131[33131]
- Remove unused `elasticsearch.node_stats.indices.bulk.avg_time.bytes` mapping {pull}33263[33263]
- Add tags to events based on parsed identifier. {pull}33472[33472]
- Skip over unsupported filesystems in the system.filesystem metricset instead of failing immediately. Fix debug statement in system.fsstat metricset. {pull}33646[33646]
- Support Oracle-specific connection strings in SQL module {issue}32089[32089] {pull}32293[32293]

*Packetbeat*


*Winlogbeat*


*Functionbeat*



*Elastic Logging Plugin*


==== Added

*Affecting all Beats*

- Beats will now attempt to recover if a lockfile has not been removed {pull}[33169]
- Add `http.pprof` config options for enabling block and mutex profiling. {issue}33572[33572] {pull}33576[33576]
- Added append Processor which will append concrete values or values from a field to target. {issue}29934[29934] {pull}33364[33364]

*Auditbeat*

- Add file parser processor to file_integrity module. {pull}28802[28802]
- Improve documentation for symlink handling behaviour in file integrity module. {pull}33430[33430]
- Ensure file integrity module watch paths are absolute. {pull}33430[33430]

*Filebeat*

- Add `text/csv` decoder to `httpjson` input {pull}28564[28564]
- Update `aws-s3` input to connect to non AWS S3 buckets {issue}28222[28222] {pull}28234[28234]
- Add support for '/var/log/pods/' path for add_kubernetes_metadata processor with `resource_type: pod`. {pull}28868[28868]
- Add documentation for add_kubernetes_metadata processors `log_path` matcher. {pull}28868[28868]
- Add support for parsers on journald input {pull}29070[29070]
- Add support in httpjson input for oAuth2ProviderDefault of password grant_type. {pull}29087[29087]
- threatintel module: Add new Recorded Future integration. {pull}30030[30030]
- Support SASL/SCRAM authentication in the Kafka input. {pull}31167[31167]
- checkpoint module: Add `network.transport` derived from IANA number. {pull}31076[31076]
- Add URL Encode template function for httpjson input. {pull}30962[30962]
- Add `application/zip` decoder to the `httpsjon` input. {issue}31282[31282] {pull}31304[31304]
- Default value of `filebeat.registry.flush` increased from 0s to 1s. CPU and disk I/O usage are reduced because the registry is not written to disk for each ingested log line. {issue}30279[30279]
- Cisco ASA/FTD: Add support for messages 434001 and 434003. {pull}31533[31533]
- Change threatintel module from beta to GA. {pull}31693[31693]
- Add template helper function for hashing strings. {issue}31613[31613] {pull}31630[31630]
- Add extended okta.debug_context.debug_data handling. {pull}31676[31676]
- Add `auth.oauth2.google.jwt_json` option to `httpjson` input. {pull}31750[31750]
- Add authentication fields to RabbitMQ module documents. {issue}31159[31159] {pull}31680[31680]
- Add template helper function for decoding hexadecimal strings. {pull}31886[31886]
- Add new `parser` called `include_message` to filter based on message contents. {issue}31794[31794] {pull}32094[32094]
- Allow iptables module to parse ulogd v2 TOS field in logs. {pull}32126[32126]
- httpjson input: Add `toJSON` helper function to template context. {pull}32472[32472]
- Optimize grok patterns in system.auth module pipeline. {pull}32360[32360]
- Checkpoint module: add authentication operation outcome enrichment. {issue}32230[32230] {pull}32431[32431]
- add documentation for decode_xml_wineventlog processor field mappings.  {pull}32456[32456]
- httpjson input: Add request tracing logger. {issue}32402[32402] {pull}32412[32412]
- Add cloudflare R2 to provider list in AWS S3 input. {pull}32620[32620]
- Add support for single string containing multiple relation-types in getRFC5988Link. {pull}32811[32811]
- Fix handling of invalid UserIP and LocalIP values. {pull}32896[32896]
- Allow http_endpoint instances to share ports. {issue}32578[32578] {pull}33377[33377]
- Improve httpjson documentation for split processor. {pull}33473[33473]
- Added separation of transform context object inside httpjson. Introduced new clause `.parent_last_response.*` {pull}33499[33499]
- Cloud Foundry input uses server-side filtering when retrieving logs. {pull}33456[33456]
- Add `parse_aws_vpc_flow_log` processor. {pull}33656[33656]
- Update `aws.vpcflow` dataset in AWS module have a configurable log `format` and to produce ECS 8.x fields. {pull}33699[33699]
- Modified `aws-s3` input to reduce mutex contention when multiple SQS message are being processed concurrently. {pull}33658[33658]
- Disable "event normalization" processing for the aws-s3 input to reduce allocations. {pull}33673[33673]
- Add Common Expression Language input. {pull}31233[31233]
- Add support for http+unix and http+npipe schemes in httpjson input. {issue}33571[33571] {pull}33610[33610]
- Add support for http+unix and http+npipe schemes in cel input. {issue}33571[33571] {pull}33712[33712]
<<<<<<< HEAD
- Add backup to bucket and delete functionality for the `aws-s3` input. {issue}30696[30696] {pull}33559[33559]
=======
- Add `decode_duration`, `move_fields` processors. {pull}31301[31301]
>>>>>>> a106ad28

*Auditbeat*


*Filebeat*


*Heartbeat*

- Add new states field for internal use by new synthetics app. {pull}30632[30632]
- Upgrade node to 18.12.0

*Metricbeat*

- Add Data Granularity option to AWS module to allow for for fewer API calls of longer periods and keep small intervals. {issue}33133[33133] {pull}33166[33166]
- Update README file on how to run Metricbeat on Kubernetes. {pull}33308[33308]
- Add per-thread metrics to system_summary {pull}33614[33614]
- Add GCP CloudSQL metadata {pull}33066[33066]

*Packetbeat*

- Add option to allow sniffer to change device when default route changes. {issue}31905[31905] {pull}32681[32681]
- Add option to allow sniffing multiple interface devices. {issue}31905[31905] {pull}32933[32933]
- Bump Windows Npcap version to v1.71. {issue}33164[33164] {pull}33172[33172]
- Add fragmented IPv4 packet reassembly. {issue}33012[33012] {pull}33296[33296]

*Functionbeat*


*Winlogbeat*


*Elastic Log Driver*


==== Deprecated

*Affecting all Beats*


*Filebeat*


*Heartbeat*


*Metricbeat*


*Packetbeat*

*Winlogbeat*


*Functionbeat*

==== Known Issue<|MERGE_RESOLUTION|>--- conflicted
+++ resolved
@@ -167,11 +167,8 @@
 - Add Common Expression Language input. {pull}31233[31233]
 - Add support for http+unix and http+npipe schemes in httpjson input. {issue}33571[33571] {pull}33610[33610]
 - Add support for http+unix and http+npipe schemes in cel input. {issue}33571[33571] {pull}33712[33712]
-<<<<<<< HEAD
+- Add `decode_duration`, `move_fields` processors. {pull}31301[31301]
 - Add backup to bucket and delete functionality for the `aws-s3` input. {issue}30696[30696] {pull}33559[33559]
-=======
-- Add `decode_duration`, `move_fields` processors. {pull}31301[31301]
->>>>>>> a106ad28
 
 *Auditbeat*
 
