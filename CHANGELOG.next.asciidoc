// Use these for links to issue and pulls. Note issues and pulls redirect one to
// each other on Github, so don't worry too much on using the right prefix.
:issue: https://github.com/elastic/beats/issues/
:pull: https://github.com/elastic/beats/pull/

=== Beats version HEAD
https://github.com/elastic/beats/compare/v7.0.0-alpha2...master[Check the HEAD diff]

==== Breaking changes

*Affecting all Beats*

- Remove the deprecated `xpack.monitoring.*` settings. Going forward only `monitoring.*` settings may be used. {issue}9424[9424] {pull}18608[18608]
- Remove deprecated/undocumented IncludeCreatorMetadata setting from kubernetes metadata config options {pull}28006[28006]
- Remove deprecated fields from kubernetes module {pull}28046[28046]
- Remove deprecated config option aws_partition. {pull}28120[28120]
- Improve stats API {pull}27963[27963]
- Libbeat: logp package forces ECS compliant logs. Logs are JSON formatted. Options to enable ECS/JSON have been removed. {issue}15544[15544] {pull}28573[28573]
- Update docker client. {pull}28716[28716]
- Remove `auto` from the available options of `setup.ilm.enabled` and set the default value to `true`. {pull}28671[28671]
- add_process_metadata processor: Replace usage of deprecated `process.ppid` field with `process.parent.pid`. {pull}28620[28620]
- add_docker_metadata processor: Replace usage of deprecated `process.ppid` field with `process.parent.pid`. {pull}28620[28620]
- Use data streams instead of indices for storing events from Beats. {pull}28450[28450]
- Remove option `setup.template.type` and always load composable template with data streams. {pull}28450[28450]
- Remove several ILM options (`rollover_alias` and `pattern`) as data streams does not require index aliases. {pull}28450[28450]
- Index template's default_fields setting is only populated with ECS fields. {pull}28596[28596] {issue}28215[28215]
- Remove deprecated `--template` and `--ilm-policy` flags. Use `--index-management` instead. {pull}28870[28870]
- Remove options `logging.files.suffix` and default to datetime endings. {pull}28927[28927]

*Auditbeat*

- File integrity dataset (macOS): Replace unnecessary `file.origin.raw` (type keyword) with `file.origin.text` (type `text`). {issue}12423[12423] {pull}15630[15630]
- Change event.kind=error to event.kind=event to comply with ECS. {issue}18870[18870] {pull}20685[20685]

*Filebeat*

- Fix parsing of Elasticsearch node name by `elasticsearch/slowlog` fileset. {pull}14547[14547]
- With the default configuration the cloud modules (aws, azure, googlecloud, o365, okta)
- With the default configuration the cef and panw modules will no longer send the `host`
- Add `while_pattern` type to multiline reader. {pull}19662[19662]

*Heartbeat*
- Only add monitor.status to browser events when summary. {pull}29460[29460]

*Metricbeat*

- Remove deprecated fields in Docker module. {issue}11835[11835] {pull}27933[27933]
- Remove deprecated fields in Kafka module. {pull}27938[27938]
- Remove deprecated config option default_region from aws module. {pull}28120[28120]
- Remove network and diskio metrics from ec2 metricset. {pull}28316[28316]
- Rename read/write_io.ops_per_sec to read/write.iops in rds metricset. {pull}28350[28350]
- Remove linux-only metrics from diskio, memory {pull}28292[28292]
- Remove deprecated config option perfmon.counters from windows/perfmon metricset. {pull}28282[28282]
- Remove deprecated fields in Redis module. {issue}11835[11835] {pull}28246[28246]
- system/process metricset: Replace usage of deprecated `process.ppid` field with `process.parent.pid`. {pull}28620[28620]

*Packetbeat*

- Redis: fix incorrectly handle with two-words redis command. {issue}14872[14872] {pull}14873[14873]
- `event.category` no longer contains the value `network_traffic` because this is not a valid ECS event category value. {pull}20556[20556]
- Remove deprecated TLS fields in favor of tls.server.x509 and tls.client.x509 ECS fields. {pull}28487[28487]
- HTTP: The field `http.request.method` will maintain its original case. {pull}28620[28620]
- Unify gopacket dependencies. {pull}29167[29167]

*Winlogbeat*

- Add support to Sysmon file delete events (event ID 23). {issue}18094[18094]
- Improve ECS field mappings in Sysmon module. `related.hash`, `related.ip`, and `related.user` are now populated. {issue}18364[18364]
- Improve ECS field mappings in Sysmon module. Hashes are now also populated to the corresponding `process.hash`, `process.pe.imphash`, `file.hash`, or `file.pe.imphash`. {issue}18364[18364]
- Improve ECS field mappings in Sysmon module. `file.name`, `file.directory`, and `file.extension` are now populated. {issue}18364[18364]
- Improve ECS field mappings in Sysmon module. `rule.name` is populated for all events when present. {issue}18364[18364]
- Remove top level `hash` property from sysmon events {pull}20653[20653]

*Functionbeat*


==== Bugfixes

*Affecting all Beats*

- Fields of type `match_only_text` (i.e. `message`) and `wildcard` were missing from the template's default_field list. {issue}29633[29633] {pull}29634[29634]

*Auditbeat*

<<<<<<< HEAD
- system/package: Fix parsing of Installed-Size field of DEB packages. {issue}16661[16661] {pull}17188[17188]
- system module: Fix panic during initialisation when /proc/stat can't be read. {pull}17569[17569]
- system/package: Fix an error that can occur while trying to persist package metadata. {issue}18536[18536] {pull}18887[18887]
- system/socket: Fix bugs leading to wrong process being attributed to flows. {pull}29166[29166] {issue}17165[17165]
- system/socket: Fix process name and arg truncation for long names, paths and args lists. {issue}24667[24667] {pull}29410[29410]
=======
>>>>>>> 84924e9f

*Filebeat*

- aws-s3: Stop trying to increase SQS message visibility after ReceiptHandleIsInvalid errors. {pull}29480[29480]
- Fix handling of IPv6 addresses in netflow flow events. {issue}19210[19210] {pull}29383[29383]
- Undo deletion of endpoint config from cloudtrail fileset in {pull}29415[29415]. {pull}29450[29450]

*Heartbeat*

- Fix broken monitors with newer versions of image relying on dup3. {pull}28938[pull]

*Metricbeat*

- Use xpack.enabled on SM modules to write into .monitoring indices when using Metricbeat standalone {pull}28365[28365]
- Fix in rename processor to ingest metrics for `write.iops` to proper field instead of `write_iops` in rds metricset. {pull}28960[28960]
- Enhance filter check in kubernetes event metricset. {pull}29470[29470]
- Fix gcp metrics metricset apply aligner to all metric_types {pull}29514[29513]
- Extract correct index property in kibana.stats metricset {pull}29622[29622]

*Packetbeat*

- Prevent incorrect use of AMQP protocol parsing from causing silent failure. {pull}29017[29017]
- Fix error handling in MongoDB protocol parsing. {pull}29017[29017]

*Winlogbeat*


*Functionbeat*


*Elastic Logging Plugin*


==== Added

*Affecting all Beats*

- Add config option `rotate_on_startup` to file output {issue}19150[19150] {pull}19347[19347]
- Name all k8s workqueue. {pull}28085[28085]
- Update to ECS 8.0 fields. {pull}28620[28620]
- Support custom analyzers in fields.yml. {issue}28540[28540] {pull}28926[28926]
- Discover changes in Kubernetes nodes metadata as soon as they happen. {pull}23139[23139]
- Support self signed certificates on outputs {pull}29229[29229]
- Update k8s library {pull}29394[29394]
- Add FIPS configuration option for all AWS API calls. {pull}28899[28899]
- Add `default_region` config to AWS common module. {pull}29415[29415]
- Add support for latest k8s versions v1.23 and v1.22 {pull}29575[29575]

*Auditbeat*


*Filebeat*

- Add `text/csv` decoder to `httpjson` input {pull}28564[28564]
- Update `aws-s3` input to connect to non AWS S3 buckets {issue}28222[28222] {pull}28234[28234]
- Add support for '/var/log/pods/' path for add_kubernetes_metadata processor with `resource_type: pod`. {pull}28868[28868]
- Add documentation for add_kubernetes_metadata processors `log_path` matcher. {pull}28868[28868]
- Add support for parsers on journald input {pull}29070[29070]
- Add support in httpjson input for oAuth2ProviderDefault of password grant_type. {pull}29087[29087]
- Add new `userAgent` and `beatInfo` template functions for httpjson input {pull}29528[29528]

*Heartbeat*


*Metricbeat*

- Preliminary AIX support {pull}27954[27954]
- Add option to skip older k8s events {pull}29396[29396]
- Add `add_resource_metadata` configuration to Kubernetes module. {pull}29133[29133]
- Add `container.id` and `container.runtime` ECS fields in container metricset. {pull}29560[29560]
- Add `memory.workingset.limit.pct` field in Kubernetes container/pod metricset. {pull}29547[29547]
- Add `elasticsearch.cluster.id` field to Beat and Kibana modules. {pull}29577[29577]
- Add `elasticsearch.cluster.id` field to Logstash module. {pull}29625[29625]

*Packetbeat*

*Functionbeat*


*Winlogbeat*

- Add support for custom XML queries {issue}1054[1054] {pull}29330[29330]

*Elastic Log Driver*

- Fixed docs for hosts {pull}23644[23644]

==== Deprecated

*Affecting all Beats*


*Filebeat*


*Heartbeat*

*Metricbeat*


*Packetbeat*

*Winlogbeat*

*Functionbeat*

==== Known Issue

*Journalbeat*





<|MERGE_RESOLUTION|>--- conflicted
+++ resolved
@@ -82,14 +82,11 @@
 
 *Auditbeat*
 
-<<<<<<< HEAD
 - system/package: Fix parsing of Installed-Size field of DEB packages. {issue}16661[16661] {pull}17188[17188]
 - system module: Fix panic during initialisation when /proc/stat can't be read. {pull}17569[17569]
 - system/package: Fix an error that can occur while trying to persist package metadata. {issue}18536[18536] {pull}18887[18887]
 - system/socket: Fix bugs leading to wrong process being attributed to flows. {pull}29166[29166] {issue}17165[17165]
 - system/socket: Fix process name and arg truncation for long names, paths and args lists. {issue}24667[24667] {pull}29410[29410]
-=======
->>>>>>> 84924e9f
 
 *Filebeat*
 
