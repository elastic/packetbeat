// Use these for links to issue and pulls. Note issues and pulls redirect one to
// each other on Github, so don't worry too much on using the right prefix.
:issue: https://github.com/elastic/beats/issues/
:pull: https://github.com/elastic/beats/pull/

=== Beats version HEAD
https://github.com/elastic/beats/compare/v8.8.1\...main[Check the HEAD diff]

==== Breaking changes

*Affecting all Beats*


*Auditbeat*


*Filebeat*

- Convert netflow input to API v2 and disable event normalisation {pull}37901[37901]
- Introduce input/netmetrics and refactor netflow input metrics {pull}38055[38055]


*Heartbeat*

*Metricbeat*
- Setting period for counter cache for Prometheus remote_write at least to 60sec {pull}38553[38553]

*Osquerybeat*


*Packetbeat*


*Winlogbeat*

- Add "event.category" and "event.type" to Sysmon module for EventIDs 8, 9, 19, 20, 27, 28, 255 {pull}35193[35193]

*Functionbeat*


*Elastic Logging Plugin*


==== Bugfixes

*Affecting all Beats*
- Support for multiline zookeeper logs {issue}2496[2496]
- Add checks to ensure reloading of units if the configuration actually changed. {pull}34346[34346]
- Fix namespacing on self-monitoring {pull}32336[32336]
- Fix namespacing on self-monitoring {pull}32336[32336]
- Fix Beats started by agent do not respect the allow_older_versions: true configuration flag {issue}34227[34227] {pull}34964[34964]
- Fix performance issues when we have a lot of inputs starting and stopping by allowing to disable global processors under fleet. {issue}35000[35000] {pull}35031[35031]
- 'add_cloud_metadata' processor - add cloud.region field for GCE cloud provider
- 'add_cloud_metadata' processor - update azure metadata api version to get missing `cloud.account.id` field
- Upgraded apache arrow library used in x-pack/libbeat/reader/parquet from v11 to v12.0.1 in order to fix cross-compilation issues {pull}35640[35640]
- Fix panic when MaxRetryInterval is specified, but RetryInterval is not {pull}35820[35820]
- Support build of projects outside of beats directory {pull}36126[36126]
- Support Elastic Agent control protocol chunking support {pull}37343[37343]
- Upgrade elastic-agent-libs to v0.7.5. Removes obsolete "Treating the CommonName field on X.509 certificates as a host name..." deprecation warning for 8.0. {pull}37755[37755]
- aws: Add credential caching for `AssumeRole` session tokens. {issue}37787[37787]
- Lower logging level to debug when attempting to configure beats with unknown fields from autodiscovered events/environments {pull}[37816][37816]
- Set timeout of 1 minute for FQDN requests {pull}37756[37756]
- Fix the paths in the .cmd script added to the path by the Windows MSI to point to the new C:\Program Files installation location. https://github.com/elastic/elastic-stack-installers/pull/238
- Change cache processor documentation from `write_period` to `write_interval`. {pull}38561[38561]
- Fix cache processor expiries heap cleanup on partial file writes. {pull}38561[38561]
- Fix cache processor expiries infinite growth when large a large TTL is used and recurring keys are cached. {pull}38561[38561]

*Auditbeat*


*Filebeat*

- [Gcs Input] - Added missing locks for safe concurrency {pull}34914[34914]
- Fix the ignore_inactive option being ignored in Filebeat's filestream input {pull}34770[34770]
- Fix TestMultiEventForEOFRetryHandlerInput unit test of CometD input {pull}34903[34903]
- Add input instance id to request trace filename for httpjson and cel inputs {pull}35024[35024]
- Fixes "Can only start an input when all related states are finished" error when running under Elastic-Agent {pull}35250[35250] {issue}33653[33653]
- [system] sync system/auth dataset with system integration 1.29.0. {pull}35581[35581]
- [GCS Input] - Fixed an issue where bucket_timeout was being applied to the entire bucket poll interval and not individual bucket object read operations. Fixed a map write concurrency issue arising from data races when using a high number of workers. Fixed the flaky tests that were present in the GCS test suit. {pull}35605[35605]
- Fixed concurrency and flakey tests issue in azure blob storage input. {issue}35983[35983] {pull}36124[36124]
- Fix panic when sqs input metrics getter is invoked {pull}36101[36101] {issue}36077[36077]
- Fix handling of Juniper SRX structured data when there is no leading junos element. {issue}36270[36270] {pull}36308[36308]
- Fix Filebeat Cisco module with missing escape character {issue}36325[36325] {pull}36326[36326]
- Added a fix for Crowdstrike pipeline handling process arrays {pull}36496[36496]
- Fix m365_defender cursor value and query building. {pull}37116[37116]
- Fix TCP/UDP metric queue length parsing base. {pull}37714[37714]
- Update github.com/lestrrat-go/jwx dependency. {pull}37799[37799]
- [threatintel] MISP pagination fixes {pull}37898[37898]
- Fix file handle leak when handling errors in filestream {pull}37973[37973]
- Fix a race condition that could crash Filebeat with a "negative WaitGroup counter" error {pull}38094[38094]
- Prevent HTTPJSON holding response bodies between executions. {issue}35219[35219] {pull}38116[38116]
- Fix "failed processing S3 event for object key" error on aws-s3 input when key contains the "+" character {issue}38012[38012] {pull}38125[38125]
- Fix duplicated addition of regexp extension in CEL input. {pull}38181[38181]
- Fix the incorrect values generated by the uri_parts processor. {pull}38216[38216]
- Fix HTTPJSON handling of empty object bodies in POST requests. {issue}33961[33961] {pull}38290[38290]
- Fix PEM key validation for CEL and HTTPJSON inputs. {pull}38405[38405]
- Fix filebeat gcs input panic {pull}38407[38407]
- Rename `activity_guid` to `activity_id` in ETW input events to suit other Windows inputs. {pull}38530[38530]
- Add missing provider registration and fix published entity for Active Directory entityanalytics provider. {pull}38645[38645]
- Fix handling of un-parsed JSON in O365 module. {issue}37800[37800] {pull}38709[38709]
- Fix filestream's registry GC: registry entries are now removed from the in-memory and disk store when they're older than the set TTL {issue}36761[36761] {pull}38488[38488]
- Fix indexing failures by re-enabling event normalisation in netflow input. {issue}38703[38703] {pull}38780[38780]
- Fix handling of truncated files in Filestream {issue}38070[38070] {pull}38416[38416]
- Fix panic when more than 32767 pipeline clients are active. {issue}38197[38197] {pull}38556[38556]
- Fix filestream's registry GC: registry entries are now removed from the in-memory and disk store when they're older than the set TTL {issue}36761[36761] {pull}38488[38488]
<<<<<<< HEAD
- Upgrade azure-event-hubs-go and azure-storage-blob-go dependencies. {pull}38861[38861]
=======
- [threatintel] MISP splitting fix for empty responses {issue}38739[38739] {pull}38917[38917]
>>>>>>> 7387eb36

*Heartbeat*

- Fix panics when parsing dereferencing invalid parsed url. {pull}34702[34702]
- Fix setuid root when running under cgroups v2. {pull}37794[37794]
- Adjust State loader to only retry when response code status is 5xx {pull}37981[37981]
- Reset prctl dumpable flag after cap drop. {pull}38269[38269]

*Heartbeat*


*Metricbeat*

- Fix Azure Monitor 429 error by causing metricbeat to retry the request again. {pull}38294[38294]
- Fix fields not being parsed correctly in postgresql/database {issue}25301[25301] {pull}37720[37720]
- rabbitmq/queue - Change the mapping type of `rabbitmq.queue.consumers.utilisation.pct` to `scaled_float` from `long` because the values fall within the range of `[0.0, 1.0]`. Previously, conversion to integer resulted in reporting either `0` or `1`.

*Osquerybeat*


*Packetbeat*


*Winlogbeat*


*Elastic Logging Plugin*


==== Added

*Affecting all Beats*

- Added append Processor which will append concrete values or values from a field to target. {issue}29934[29934] {pull}33364[33364]
- dns processor: Add support for forward lookups (`A`, `AAAA`, and `TXT`). {issue}11416[11416] {pull}36394[36394]
- [Enhanncement for host.ip and host.mac] Disabling netinfo.enabled option of add-host-metadata processor {pull}36506[36506]
- allow `queue` configuration settings to be set under the output. {issue}35615[35615] {pull}36788[36788]
- Beats will now connect to older Elasticsearch instances by default {pull}36884[36884]
- Raise up logging level to warning when attempting to configure beats with unknown fields from autodiscovered events/environments
- elasticsearch output now supports `idle_connection_timeout`. {issue}35616[35615] {pull}36843[36843]
- Update to Go 1.21.9. {pulk}38727[38727]
- Enable early event encoding in the Elasticsearch output, improving cpu and memory use {pull}38572[38572]

*Auditbeat*

- Added `add_session_metadata` processor, which enables session viewer on Auditbeat data. {pull}37640[37640]
- Add linux capabilities to processes in the system/process. {pull}37453[37453]
- Add opt-in eBPF backend for file_integrity module. {pull}37223[37223]
- Add linux capabilities to processes in the system/process. {pull}37453[37453]
- Add opt-in eBPF backend for file_integrity module. {pull}37223[37223]
- Add process data to file events (Linux only, eBPF backend). {pull}38199[38199]
- Add container id to file events (Linux only, eBPF backend). {pull}38328[38328]
- Add process.entity_id, process.group.name and process.group.id in add_process_metadata processor. Make fim module with kprobes backend to always add an appropriately configured add_process_metadata processor to enrich file events {pull}38776[38776]

*Filebeat*

- Adding Saved Object name field to Kibana audit logs {pull}38307[38307]
- Update SQL input documentation regarding Oracle DSNs {pull}37590[37590]
- add documentation for decode_xml_wineventlog processor field mappings.  {pull}32456[32456]
- httpjson input: Add request tracing logger. {issue}32402[32402] {pull}32412[32412]
- Add cloudflare R2 to provider list in AWS S3 input. {pull}32620[32620]
- Add support for single string containing multiple relation-types in getRFC5988Link. {pull}32811[32811]
- Added separation of transform context object inside httpjson. Introduced new clause `.parent_last_response.*` {pull}33499[33499]
- Added metric `sqs_messages_waiting_gauge` for aws-s3 input. {pull}34488[34488]
- Add nginx.ingress_controller.upstream.ip to related.ip {issue}34645[34645] {pull}34672[34672]
- Add unix socket log parsing for nginx ingress_controller {pull}34732[34732]
- Added metric `sqs_worker_utilization` for aws-s3 input. {pull}34793[34793]
- Add MySQL authentication message parsing and `related.ip` and `related.user` fields {pull}34810[34810]
- Add nginx ingress_controller parsing if one of upstreams fails to return response {pull}34787[34787]
- Add oracle authentication messages parsing {pull}35127[35127]
- Add `clean_session` configuration setting for MQTT input.  {pull}35806[16204]
- Add support for a simplified input configuraton when running under Elastic-Agent {pull}36390[36390]
- Added support for Okta OAuth2 provider in the CEL input. {issue}36336[36336] {pull}36521[36521]
- Added support for new features & removed partial save mechanism in the Azure Blob Storage input. {issue}35126[35126] {pull}36690[36690]
- Added support for new features and removed partial save mechanism in the GCS input. {issue}35847[35847] {pull}36713[36713]
- Use filestream input with file_identity.fingerprint as default for hints autodiscover. {issue}35984[35984] {pull}36950[36950]
- Add setup option `--force-enable-module-filesets`, that will act as if all filesets have been enabled in a module during setup. {issue}30915[30915] {pull}99999[99999]
- Made Azure Blob Storage input GA and updated docs accordingly. {pull}37128[37128]
- Made GCS input GA and updated docs accordingly. {pull}37127[37127]
- Suppress and log max HTTP request retry errors in CEL input. {pull}37160[37160]
- Prevent CEL input from re-entering the eval loop when an evaluation failed. {pull}37161[37161]
- Update CEL extensions library to v1.7.0. {pull}37172[37172]
- Add support for complete URL replacement in HTTPJSON chain steps. {pull}37486[37486]
- Add support for user-defined query selection in EntraID entity analytics provider. {pull}37653[37653]
- Update CEL extensions library to v1.8.0 to provide runtime error location reporting. {issue}37304[37304] {pull}37718[37718]
- Add request trace logging for chained API requests. {issue}37551[36551] {pull}37682[37682]
- Relax TCP/UDP metric polling expectations to improve metric collection. {pull}37714[37714]
- Add support for PEM-based Okta auth in HTTPJSON. {pull}37772[37772]
- Prevent complete loss of long request trace data. {issue}37826[37826] {pull}37836[37836]
- Added experimental version of the Websocket Input. {pull}37774[37774]
- Add support for PEM-based Okta auth in CEL. {pull}37813[37813]
- Add Salesforce input. {pull}37331[37331]
- Add ETW input. {pull}36915[36915]
- Update CEL mito extensions to v1.9.0 to add keys/values helper. {pull}37971[37971]
- Add logging for cache processor file reads and writes. {pull}38052[38052]
- Add parseDateInTZ value template for the HTTPJSON input {pull}37738[37738]
- Support VPC endpoint for aws-s3 input SQS queue url. {pull}38189[38189]
- Improve rate limit handling by HTTPJSON {issue}36207[36207] {pull}38161[38161] {pull}38237[38237]
- Add parseDateInTZ value template for the HTTPJSON input. {pull}37738[37738]
- Add support for complex event objects in the HTTP Endpoint input. {issue}37910[37910] {pull}38193[38193]
- Parse more fields from Elasticsearch slowlogs {pull}38295[38295]
- Update CEL mito extensions to v1.10.0 to add keys/values helper. {pull}38504[38504]
- Add support for Active Directory an entity analytics provider. {pull}37919[37919]
- Add debugging breadcrumb to logs when writing request trace log. {pull}38636[38636]
- added benchmark input {pull}37437[37437]
- added benchmark input and discard output {pull}37437[37437]

*Auditbeat*


*Libbeat*
- Add support for linux capabilities in add_process_metadata. {pull}38252[38252]

*Heartbeat*
- Added status to monitor run log report.

*Metricbeat*

- Add new fields to configure the lease duration, retry and renew when using leader elector with kubernetes autodiscover.{pull}38471[38471]
- Add per-thread metrics to system_summary {pull}33614[33614]
- Add GCP CloudSQL metadata {pull}33066[33066]
- Add GCP Carbon Footprint metricbeat data {pull}34820[34820]
- Add event loop utilization metric to Kibana module {pull}35020[35020]
- Add metrics grouping by dimensions and time to Azure app insights {pull}36634[36634]
- Align on the algorithm used to transform Prometheus histograms into Elasticsearch histograms {pull}36647[36647]
- Add linux IO metrics to system/process {pull}37213[37213]
- Add new memory/cgroup metrics to Kibana module {pull}37232[37232]
- Add SSL support to mysql module {pull}37997[37997]


*Metricbeat*


*Osquerybeat*


*Packetbeat*


*Packetbeat*


*Winlogbeat*


*Functionbeat*


*Winlogbeat*



*Elastic Log Driver*
*Elastic Logging Plugin*


==== Deprecated

*Auditbeat*


*Filebeat*

- Deprecate `syslog` input in favor of `syslog` processor. {issue}37555[37555] {pull}38277[38277]

*Heartbeat*



*Metricbeat*


*Osquerybeat*


*Packetbeat*


*Winlogbeat*


*Functionbeat*


*Elastic Logging Plugin*


==== Known Issues





















































<|MERGE_RESOLUTION|>--- conflicted
+++ resolved
@@ -103,11 +103,8 @@
 - Fix handling of truncated files in Filestream {issue}38070[38070] {pull}38416[38416]
 - Fix panic when more than 32767 pipeline clients are active. {issue}38197[38197] {pull}38556[38556]
 - Fix filestream's registry GC: registry entries are now removed from the in-memory and disk store when they're older than the set TTL {issue}36761[36761] {pull}38488[38488]
-<<<<<<< HEAD
+- [threatintel] MISP splitting fix for empty responses {issue}38739[38739] {pull}38917[38917]
 - Upgrade azure-event-hubs-go and azure-storage-blob-go dependencies. {pull}38861[38861]
-=======
-- [threatintel] MISP splitting fix for empty responses {issue}38739[38739] {pull}38917[38917]
->>>>>>> 7387eb36
 
 *Heartbeat*
 
