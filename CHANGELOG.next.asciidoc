// Use these for links to issue and pulls. Note issues and pulls redirect one to
// each other on Github, so don't worry too much on using the right prefix.
:issue: https://github.com/elastic/beats/issues/
:pull: https://github.com/elastic/beats/pull/

=== Beats version HEAD
https://github.com/elastic/beats/compare/v7.0.0-alpha2...master[Check the HEAD diff]

==== Breaking changes

*Affecting all Beats*

- Update to Golang 1.12.1. {pull}11330[11330]
- Update to Golang 1.12.4. {pull}11782[11782]

*Auditbeat*

- Auditd module: Normalized value of `event.category` field from `user-login` to `authentication`. {pull}11432[11432]
- Auditd module: Unset `auditd.session` and `user.audit.id` fields are removed from audit events. {issue}11431[11431] {pull}11815[11815]

*Filebeat*
- Modify apache/error dataset to follow ECS. {pull}8963[8963]
- Rename many `traefik.access.*` fields to map to ECS. {pull}9005[9005]
- Fix parsing of GC entries in elasticsearch server log. {issue}9513[9513] {pull}9810[9810]
- Add read_buffer configuration option. {pull}11739[11739]

*Heartbeat*

- Removed the `add_host_metadata` and `add_cloud_metadata` processors from the default config. These don't fit well with ECS for Heartbeat and were rarely used.

*Journalbeat*

*Metricbeat*

- Add new option `OpMultiplyBuckets` to scale histogram buckets to avoid decimal points in final events {pull}10994[10994]
- Change cloud.provider from ec2 to aws and from gce to gcp in add_cloud_metadata to align with ECS. {issue}10775[10775] {pull}11687[11687]
- system/raid metricset now uses /sys/block instead of /proc/mdstat for data. {pull}11613[11613]

*Packetbeat*

- Add support for mongodb opcode 2013 (OP_MSG). {issue}6191[6191] {pull}8594[8594]

*Winlogbeat*

- Adjust Winlogbeat fields to map to ECS. {pull}10333[10333]

*Functionbeat*

==== Bugfixes

*Affecting all Beats*

- Ensure all beat commands respect configured settings. {pull}10721[10721]
- Add missing fields and test cases for libbeat add_kubernetes_metadata processor. {issue}11133[11133], {pull}11134[11134]
- decode_json_field: process objects and arrays only {pull}11312[11312]
- decode_json_field: do not process arrays when flag not set. {pull}11318[11318]
- Report faulting file when config reload fails. {pull}[11304]11304
- Fix a typo in libbeat/outputs/transport/client.go by updating `c.conn.LocalAddr()` to `c.conn.RemoteAddr()`. {pull}11242[11242]
- Management configuration backup file will now have a timestamps in their name. {pull}11034[11034]
- [CM] Parse enrollment_token response correctly {pull}11648[11648]
- Not hiding error in case of http failure using elastic fetcher {pull}11604[11604]
- Relax validation of the X-Pack license UID value. {issue}11640[11640]
- Fix a parsing error with the X-Pack license check on 32-bit system. {issue}11650[11650]
- Fix ILM policy always being overwritten. {pull}11671[11671]
- Fix template always being overwritten. {pull}11671[11671]
- Fix matching of string arrays in contains condition. {pull}11691[11691]
- Fix formatting for `event.duration`, "human readable" was not working well for this. {pull}11675[11675]
- Fix initialization of the TCP input logger. {pull}11605[11605]
- Fix flaky service_integration_windows_test test by introducing a confidence factor and enriching the error message with more service details. {issue}8880[8880] and {issue}7977[7977]
- Replace wmi queries with win32 api calls as they were consuming CPU resources {issue}3249[3249] and {issue}11840[11840]

*Auditbeat*

- Package dataset: dlopen versioned librpm shared objects. {pull}11565[11565]
- Package dataset: Nullify Librpm's rpmsqEnable. {pull}11628[11628]

*Filebeat*

- Add support for Cisco syslog format used by their switch. {pull}10760[10760]
- Cover empty request data, url and version in Apache2 module{pull}10730[10730]
- Fix registry entries not being cleaned due to race conditions. {pull}10747[10747]
- Improve detection of file deletion on Windows. {pull}10747[10747]
- Fix goroutine leak happening when harvesters are dynamically stopped. {pull}11263[11263]
- Fix `add_docker_metadata` source matching, using `log.file.path` field now. {pull}11577[11577]
- Add missing Kubernetes metadata fields to Filebeat CoreDNS module, and fix a documentation error. {pull}11591[11591]
- Reduce memory usage if long lines are truncated to fit `max_bytes` limit. The line buffer is copied into a smaller buffer now. This allows the runtime to release unused memory earlier. {pull}11524[11524]

*Heartbeat*

- Fix NPE on some monitor configuration errors. {pull}11910[11910]

*Journalbeat*

- Use backoff when no new events are found. {pull}11861[11861]

*Metricbeat*

- Add _bucket to histogram metrics in Prometheus Collector {pull}11578[11578]
- Prevent the docker/memory metricset from processing invalid events before container start {pull}11676[11676]
- Change `add_cloud_metadata` processor to not overwrite `cloud` field when it already exist in the event. {pull}11612[11612] {issue}11305[11305]
<<<<<<< HEAD
- Change diskio metrics retrieval method (only for Windows) from wmi query to DeviceIOControl function using the IOCTL_DISK_PERFORMANCE control code {pull}11635[11635]
=======
- Call GetMetricData api per region instead of per instance. {issue}11820[11820] {pull}11882[11882]
>>>>>>> e03993f9

*Packetbeat*

- Prevent duplicate packet loss error messages in HTTP events. {pull}10709[10709]
- Avoid reporting unknown MongoDB opcodes more than once. {pull}10878[10878]

*Winlogbeat*

*Functionbeat*

- Fix function name reference for Kinesis streams in CloudFormation templates {pull}11646[11646]

==== Added

*Affecting all Beats*

- Add `network` condition to processors for matching IP addresses against CIDRs. {pull}10743[10743]
- Add if/then/else support to processors. {pull}10744[10744]
- Add `community_id` processor for computing network flow hashes. {pull}10745[10745]
- Add output test to kafka output {pull}10834[10834]
- Gracefully shut down on SIGHUP {pull}10704[10704]
- New processor: `copy_fields`. {pull}11303[11303]
- Add `error.message` to events when `fail_on_error` is set in `rename` and `copy_fields` processors. {pull}11303[11303]
- New processor: `truncate_fields`. {pull}11297[11297]
- Allow a beat to ship monitoring data directly to an Elasticsearch monitoring clsuter. {pull}9260[9260]
- Updated go-seccomp-bpf library to v1.1.0 which updates syscall lists for Linux v5.0. {pull}NNNN[NNNN]
- Add `add_observer_metadata` processor. {pull}11394[11394]

*Auditbeat*

- Auditd module: Add `event.outcome` and `event.type` for ECS. {pull}11432[11432]
- Package: Enable suse. {pull}11634[11634]
- Add support to the system package dataset for the SUSE OS family. {pull}11634[11634]

*Filebeat*

- Add more info to message logged when a duplicated symlink file is found {pull}10845[10845]
- Add option to configure docker input with paths {pull}10687[10687]
- Add Netflow module to enrich flow events with geoip data. {pull}10877[10877]
- Set `event.category: network_traffic` for Suricata. {pull}10882[10882]
- Add configuration knob for auto-discover hints to control whether log harvesting is enabled for the pod/container. {issue}10811[10811] {pull}10911[10911]
- Change Suricata module pipeline to handle `destination.domain` being set if a reverse DNS processor is used. {issue}10510[10510]
- Add the `network.community_id` flow identifier to field to the IPTables, Suricata, and Zeek modules. {pull}11005[11005]
- New Filebeat coredns module to ingest coredns logs. It supports both native coredns deployment and coredns deployment in kubernetes. {pull}11200[11200]
- New module for Cisco ASA logs. {issue}9200[9200] {pull}11171[11171]
- Added support for Cisco ASA fields to the netflow input. {pull}11201[11201]
- Configurable line terminator. {pull}11015[11015]
- Add Filebeat envoyproxy module. {pull}11700[11700]
- Add apache2(httpd) log path (`/var/log/httpd`) to make apache2 module work out of the box on Redhat-family OSes. {issue}11887[11887] {pull}11888[11888]

*Heartbeat*

- Enable `add_observer_metadata` processor in default config. {pull}11394[11394]

*Journalbeat*

*Metricbeat*

- Add AWS SQS metricset. {pull}10684[10684] {issue}10053[10053]
- Add AWS s3_request metricset. {pull}10949[10949] {issue}10055[10055]
- Add s3_daily_storage metricset. {pull}10940[10940] {issue}10055[10055]
- Add `coredns` metricbeat module. {pull}10585[10585]
- Add SSL support for Metricbeat HTTP server. {pull}11482[11482] {issue}11457[11457]
- The `elasticsearch.index` metricset (with `xpack.enabled: true`) now collects `refresh.external_total_time_in_millis` fields from Elasticsearch. {pull}11616[11616]
- Allow module configurations to have variants {pull}9118[9118]
- Add `timeseries.instance` field calculation. {pull}10293[10293]
- Added new disk states and raid level to the system/raid metricset. {pull}11613[11613]
- Add check on object name in the counter path if the instance name is missing {issue}6528[6528] {pull}11878[11878]

*Packetbeat*

*Functionbeat*

- New options to configure roles and VPC. {pull}11779[11779]

*Winlogbeat*

- Add support for reading from .evtx files. {issue}4450[4450]

==== Deprecated

*Affecting all Beats*

*Filebeat*

*Heartbeat*

*Journalbeat*

*Metricbeat*

*Packetbeat*

*Winlogbeat*

- Close handle on signalEvent. {pull}9838[9838]

*Functionbeat*

==== Known Issue

*Journalbeat*<|MERGE_RESOLUTION|>--- conflicted
+++ resolved
@@ -98,11 +98,8 @@
 - Add _bucket to histogram metrics in Prometheus Collector {pull}11578[11578]
 - Prevent the docker/memory metricset from processing invalid events before container start {pull}11676[11676]
 - Change `add_cloud_metadata` processor to not overwrite `cloud` field when it already exist in the event. {pull}11612[11612] {issue}11305[11305]
-<<<<<<< HEAD
 - Change diskio metrics retrieval method (only for Windows) from wmi query to DeviceIOControl function using the IOCTL_DISK_PERFORMANCE control code {pull}11635[11635]
-=======
 - Call GetMetricData api per region instead of per instance. {issue}11820[11820] {pull}11882[11882]
->>>>>>> e03993f9
 
 *Packetbeat*
 
