--- conflicted
+++ resolved
@@ -168,15 +168,12 @@
 - Add json body check for sqs message. {pull}21727[21727]
 - Drop aws.vpcflow.pkt_srcaddr and aws.vpcflow.pkt_dstaddr when equal to "-". {pull}22721[22721] {issue}22716[22716]
 - Improve Cisco ASA/FTD parsing of messages - better support for identity FW messages. Change network.bytes, source.bytes, and destination.bytes to long from integer since value can exceed integer capacity.  Add descriptions for various processors for easier pipeline editing in Kibana UI. {pull}23766[23766]
-<<<<<<< HEAD
-=======
 - Convert the o365 module's `client.port` and `source.port` to numbers (from strings) in events. {pull}22939[22939]
 - Fix gcp/vpcflow module error where input type was defaulting to file. {pull}24719[24719]
 - Fix s3 input when there is a blank line in the log file. {pull}25357[25357]
 - Fixes the Snyk module to work with the new API changes. {pull}27358[27358]
 - Fixes a bug in `http_endpoint` that caused numbers encoded as strings. {issue}27382[27382] {pull}27480[27480]
 - Auditd: Fix Top Exec Commands dashboard visualization. {pull}27638[27638]
->>>>>>> f230b31a
 
 *Heartbeat*
 
