--- conflicted
+++ resolved
@@ -21,11 +21,8 @@
 - Rename `process.exe` to `process.executable` in add_process_metadata to align with ECS. {pull}9949[9949]
 - Import ECS change https://github.com/elastic/ecs/pull/308[ecs#308]:
   leaf field `user.group` is now the `group` field set. {pull}10275[10275]
-<<<<<<< HEAD
 - Update the code of Central Management to align with the new returned format. {pull}10019[10019]
-=======
 - Docker and Kubernetes labels/annotations will be "dedoted" by default. {pull}10338[10338]
->>>>>>> 9a26946c
 
 *Auditbeat*
 
