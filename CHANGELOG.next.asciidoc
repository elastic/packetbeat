// Use these for links to issue and pulls. Note issues and pulls redirect one to
// each other on Github, so don't worry too much on using the right prefix.
:issue: https://github.com/elastic/beats/issues/
:pull: https://github.com/elastic/beats/pull/

=== Beats version HEAD
https://github.com/elastic/beats/compare/v7.0.0-alpha2...master[Check the HEAD diff]

==== Breaking changes

*Affecting all Beats*

- Update add_cloud_metadata fields to adjust to ECS. {pull}9265[9265]
- Automaticall cap signed integers to 63bits. {pull}8991[8991]
- Rename beat.timezone to event.timezone. {pull}9458[9458]
- Use _doc as document type. {pull}9056[9056]{pull}9573[9573]
- Update to Golang 1.11.3. {pull}9560[9560]
- Embedded html is not escaped anymore by default. {pull}9914[9914]
- Remove port settings from Logstash and Redis output. {pull}9934[9934]
- Fix registry handle leak on Windows (https://github.com/elastic/go-sysinfo/pull/33). {pull}9920[9920]
- Rename `process.exe` to `process.executable` in add_process_metadata to align with ECS. {pull}9949[9949]

*Auditbeat*
- Rename `process.exe` to `process.executable` in auditd module to align with ECS. {pull}9949[9949]
- Rename `process.cwd` to `process.working_directory` in auditd module to align with ECS. {pull}10195[10195]
- Change data type of `process.pid` and `process.ppid` to number in JSON output
  of the auditd module. {pull}10195[10195]
- Change data type of `file.uid` and `file.gid` to string in JSON output of the
  FIM module. {pull}10195[10195]

*Filebeat*

- Modify apache/error dataset to follow ECS. {pull}8963[8963]
- Rename many `traefik.access.*` fields to map to ECS. {pull}9005[9005]
- Fix parsing of GC entries in elasticsearch server log. {issue}9513[9513] {pull}9810[9810]
- Rename `read_timestamp` to `event.created` for Redis input. {pull}9924[9924]
- Rename a few `elasticsearch.audit.*` fields to map to ECS. {pull}9293[9293]
- Rename `read_timestamp` to `event.created` for all Filebeat modules using it. {pull}10139[10139]
- Rename many `iis.error.*` fields to map to ECS. {pull}9955[9955]
- Adjust fileset `haproxy.log` to map to ECS. {pull}10143[10143]
- Rename a few `logstash.*` fields to map to ECS, remove logstash.slowlog.message. {pull}9935[9935]
- Rename a few `mongodb.*` fields to map to ECS. {pull}10009[10009]
- Rename a few `mysql.*` fields to map to ECS. {pull}10008[10008]
- Rename a few `nginx.error.*` fields to map to ECS. {pull}10007[10007]
- Filesets with multiple ingest pipelines added in {pull}8914[8914] only work with Elasticsearch >= 6.5.0 {pull}10001[10001]
- Remove service.name from Elastcsearch module. Replace by service.type. {pull}10042[10042]
- Remove numeric coercions for `user.id` and `group.id`. IDs should be `keyword`. {pull}10233[10233]
- Add grok pattern to support redis 5.0.3 log timestamp. {issue}9819[9819] {pull}10033[10033]
- Now save the 'first seen' timestamp in `event.created` (previously `read_timestamp`),
  instead of saving the parsed date. Now aligned with `event.created` semantics elsewhere. {pull}10139[10139]
- Rename `mysql.error.thread_id` and `mysql.slowlog.id` to `mysql.thread_id`. {pull}10161[10161]
- Remove `mysql.error.timestamp`  and `mysql.slowlog.timestamp`. {pull}10161[10161]

*Heartbeat*

- Remove monitor generator script that was rarely used. {pull}9648[9648]
- monitor IDs are now configurable. Auto generated monitor IDs now use a different formula based on a hash of their config values. If you wish to have continuity with the old format of monitor IDs you'll need to set the `id` property explicitly. {pull}9697[9697]
- A number of fields have been aliased to their relevant counterparts in the `url.*` field. Existing visualizations should mostly work. The fields that have been moved are `monitor.scheme -> url.scheme`, `monitor.host -> url.domain`, `resolve.host -> url.domain`, `http.url -> url.full`,  `tcp.port -> url.port`. In addition to these moves the new fields `url.username`, `url.password`, `url.path`, and `url.query` are now present. It should be noted that the `url.password` field does not contain actual password values, but rather the text `<hidden>` {pull}9570[9570].

*Journalbeat*

- Rename read_timestamp to event.created to align with ECS. {pull}10043[10043], {pull}10139[10139]
- Rename host.name to host.hostname to align with ECS. {pull}10043[10043]

*Metricbeat*

*Packetbeat*

- Adjust Packetbeat `http` fields to ECS Beta 2 {pull}9645[9645]
  - `http.request.body` moves to `http.request.body.content`
  - `http.response.body` moves to `http.response.body.content`
- Changed DNS protocol fields to align with ECS. {pull}9941[9941]
- Removed trailing dot from domain names reported by the DNS protocol. {pull}9941[9941]
- Changed TLS protocol fields to align with ECS. {pull}9980[9980]
- Changed ICMP protocol fields to align with ECS. {pull}10062[10062]
- Changed DHCPv4 protocol fields to align with ECS. {pull}10089[10089]
- Changed AMQP protocol fields to align with ECS. {pull}10090[10090]
- Changed Redis protocol fields to align with ECS. {pull}10126[10126]
- Changed HTTP protocol fields to align with ECS. {pull}9976[9976]
- Changed MongoDB protocol fields to align with ECS. {pull}10158[10158]
- Changed MySQL protocol fields to align with ECS. {pull}10155[10155]
- Changed NFS protocol fields to align with ECS. {pull}10153[10153]
- Changed Thrift protocol fields to align with ECS. {pull}10125[10125]
- Changed Cassandra protocol fields to align with ECS. {pull}10093[10093]
- Changed Memcache protocol fields to align with ECS. {pull}10189[10189]

*Winlogbeat*

*Functionbeat*

- Correctly normalize Cloudformation resource name. {issue}10087[10087]

==== Bugfixes

*Affecting all Beats*

- Enforce validation for the Central Management access token. {issue}9621[9621]
- Fix config appender registration. {pull}9873[9873]
- Gracefully handle TLS options when enrolling a Beat. {issue}9129[9129]
- The backing off now implements jitter to better distribute the load. {issue}10172[10172]

*Auditbeat*

*Filebeat*

- Add `convert_timezone` option to Elasticsearch module to convert dates to UTC. {issue}9756[9756] {pull}9761[9761]
- Support IPv6 addresses with zone id in IIS ingest pipeline.
  {issue}9836[9836] error log: {pull}9869[9869], access log: {pull}9955[9955].
- Support haproxy log lines without captured headers. {issue}9463[9463] {pull}9958[9958]
- Make elasticsearch/audit fileset be more lenient in parsing node name. {issue}10035[10035] {pull}10135[10135]
- Fix bad bytes count in `docker` input when filtering by stream. {pull}10211[10211]

*Heartbeat*

- Made monitors.d configuration part of the default config. {pull}9004[9004]

*Journalbeat*

*Metricbeat*

- Fix panics in vsphere module when certain values where not returned by the API. {pull}9784[9784]
- Fix pod UID metadata enrichment in Kubernetes module. {pull}10081[10081]
- Fix issue that would prevent collection of processes without command line on Windows. {pull}10196[10196]

*Packetbeat*

- Fix DHCPv4 dashboard that wouldn't load in Kibana. {issue}9850[9850]

*Winlogbeat*

*Functionbeat*

==== Added

*Affecting all Beats*

- Update field definitions for `http` to ECS Beta 2 {pull}9645[9645]
- Add `agent.id` and `agent.ephemeral_id` fields to all beats. {pull}9404[9404]
- Add `name` config option to `add_host_metadata` processor. {pull}9943[9943]
- Add `add_labels` and `add_tags` processors. {pull}9973[9973]
- Add missing file encoding to readers. {pull}10080[10080]
- Introduce `migration.enabled` configuration. {pull}9805[9805]
- Add alias field support in Kibana index pattern. {pull}10075[10075]
- Add `add_fields` processor. {pull}10119[10119]

*Auditbeat*

- Add system module. {pull}9546[9546]
- Add `user.id` (UID) and `user.name` for ECS. {pull}10195[10195]
- Add `group.id` (GID) and `group.name` for ECS. {pull}10195[10195]

*Filebeat*

- Added module for parsing Google Santa logs. {pull}9540[9540]
- Added netflow input type that supports NetFlow v1, v5, v6, v7, v8, v9 and IPFIX. {issue}9399[9399]
- Add option to modules.yml file to indicate that a module has been moved {pull}9432[9432].
- Fix parsing of GC entries in elasticsearch server log. {issue}9513[9513] {pull}9810[9810]
- Support mysql 5.7.22 slowlog starting with time information. {issue}7892[7892] {pull}9647[9647]
- Add support for ssl_request_log in apache2 module. {issue}8088[8088] {pull}9833[9833]
- Add support for iis 7.5 log format. {issue}9753[9753] {pull}9967[9967]
- Add service.type field to all Modules. By default the field is set with the module name. It can be overwritten with `service.type` config. {pull}10042[10042]
- Add support for MariaDB in the `slowlog` fileset of `mysql` module. {pull}9731[9731]
- Apache module's error fileset now performs GeoIP lookup, like the access fileset. {pull}10273[10273]
- Elasticsearch module's slowlog now populates `event.duration` (ECS). {pull}9293[9293]
- HAProxy module now populates `event.duration` and `http.response.bytes` (ECS). {pull}10143[10143]
- Teach elasticsearch/audit fileset to parse out some more fields. {issue}10134[10134] {pull}10137[10137]
- Add convert_timezone to nginx module. {issue}9839[9839] {pull}10148[10148]
- Add support for Percona in the `slowlog` fileset of `mysql` module. {issue}6665[6665] {pull}10227[10227]

*Heartbeat*

- Fixed rare issue where TLS connections to endpoints with x509 certificates missing either notBefore or notAfter would cause the check to fail with a stacktrace.  {pull}9566[9566]

*Journalbeat*

*Metricbeat*

- Add `key` metricset to the Redis module. {issue}9582[9582] {pull}9657[9657] {pull}9746[9746]
- Add `socket_summary` metricset to system defaults, removing experimental tag and supporting Windows {pull}9709[9709]
- Add docker `event` metricset. {pull}9856[9856]
- Add 'performance' metricset to x-pack mssql module {pull}9826[9826]
- Add DeDot for kubernetes labels and annotations. {issue}9860[9860] {pull}9939[9939]
- Add more meaningful metrics to 'performance' Metricset on 'MSSQL' module {pull}10011[10011]
- Rename some fields in `performance` Metricset on MSSQL module to match the updated documentation from Microsoft {pull}10074[10074]
- Add AWS EC2 module. {pull}9257[9257] {issue}9300[9300]
- Release windows Metricbeat module as GA. {pull}10163[10163]
- Release traefik Metricbeat module as GA. {pull}10166[10166]
- Release Elastic stack modules (Elasticsearch, Logstash, and Kibana) as GA. {pull}10094[10094]
- List filesystems on Windows that have an access path but not an assigned letter {issue}8916[8916] {pull}10196[10196]
- Add `nats` module. {issue}10071[10071]
- Release uswgi Metricbeat module GA. {pull}10164[10164]
- Release php_fpm module as GA. {pull}10198[10198]
- Release Memcached module as GA. {pull}10199[10199]
- Release etcd module as GA. {pull}10200[10200]
- Release Ceph module as GA. {pull}10202[10202]
- Release aerospike module as GA. {pull}10203[10203]
- Release kubernetes apiserver and event metricsets as GA {pull}10212[10212]
- Release Couchbase module as GA. {pull}10201[10201]
- Release RabbitMQ module GA. {pull}10165[10165]
- Release envoyproxy module GA. {pull}10223[10223]
- Release mongodb.metrics and mongodb.replstatus as GA. {pull}10242[10242]
- Release mysql.galera_status as GA. {pull}10242[10242]
- Release postgresql.statement as GA. {pull}10242[10242]
- Release RabbitMQ Metricbeat module GA. {pull}10165[10165]
- Release Dropwizard module as GA. {pull}10240[10240]
- Release Graphite module as GA. {pull}10240[10240]
- Release http.server metricset as GA. {pull}10240[10240]
- Release Nats module as GA. {pull}10281[10281]
- Release use of xpack.enabled: true flag in Elasticsearch and Kibana modules as GA. {pull}10222[10222]
<<<<<<< HEAD
- Add support for MySQL 8.0 and tests also for Percona and MariaDB. {pull}10261[10261]
=======
- Rename 'db' Metricset to 'transaction_log' in MSSQL Metricbeat module {pull}10109[10109]
>>>>>>> d91d00f7

*Packetbeat*

- Add `network.community_id` to Packetbeat flow events. {pull}10061[10061]
- Add aliases for flow fields that were renamed. {issue}7968[7968] {pull}10063[10063]

*Functionbeat*

==== Deprecated

*Affecting all Beats*

*Filebeat*

*Heartbeat*

*Journalbeat*

*Metricbeat*

*Packetbeat*

*Winlogbeat*

- Close handle on signalEvent. {pull}9838[9838]

*Functionbeat*

==== Known Issue

<|MERGE_RESOLUTION|>--- conflicted
+++ resolved
@@ -207,11 +207,8 @@
 - Release http.server metricset as GA. {pull}10240[10240]
 - Release Nats module as GA. {pull}10281[10281]
 - Release use of xpack.enabled: true flag in Elasticsearch and Kibana modules as GA. {pull}10222[10222]
-<<<<<<< HEAD
 - Add support for MySQL 8.0 and tests also for Percona and MariaDB. {pull}10261[10261]
-=======
 - Rename 'db' Metricset to 'transaction_log' in MSSQL Metricbeat module {pull}10109[10109]
->>>>>>> d91d00f7
 
 *Packetbeat*
 
