--- conflicted
+++ resolved
@@ -150,12 +150,9 @@
 
 
 *Metricbeat*
-<<<<<<< HEAD
 
 - Add Data Granularity option to AWS module to allow for for fewer API calls of longer periods and keep small intervals. {issue}33133[33133] {pull}33166[33166]
-=======
 - Update README file on how to run Metricbeat on Kubernetes. {pull}33308[33308]
->>>>>>> 32231e1e
 
 *Packetbeat*
 
