--- conflicted
+++ resolved
@@ -285,12 +285,9 @@
 - Fix syscall kprobe arguments for 32-bit systems in socket module. {pull}17500[17500]
 - Fix memory leak on when we miss socket close kprobe events. {pull}17500[17500]
 - Add system module process dataset ECS categorization fields. {pull}18032[18032]
-<<<<<<< HEAD
-- Add system module package dataset ECS categorization fields. {pull}18033[18033]
-=======
 - Add system module user dataset ECS categorization fields. {pull}18035[18035]
 - Add system module login dataset ECS categorization fields. {pull}18034[18034]
->>>>>>> 0cb5d12a
+- Add system module package dataset ECS categorization fields. {pull}18033[18033]
 
 *Filebeat*
 
