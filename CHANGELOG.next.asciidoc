// Use these for links to issue and pulls. Note issues and pulls redirect one to
// each other on Github, so don't worry too much on using the right prefix.
:issue: https://github.com/elastic/beats/issues/
:pull: https://github.com/elastic/beats/pull/

=== Beats version HEAD
https://github.com/elastic/beats/compare/v8.2.0\...main[Check the HEAD diff]

==== Breaking changes

*Affecting all Beats*


*Auditbeat*


*Filebeat*

- Fixed error spam from `add_kubernetes_metadata` processor when running on AKS. {pull}33697[33697]
- Metrics hosted by the HTTP monitoring endpoint for the `aws-cloudwatch`, `aws-s3`, `cel`, and `lumberjack` inputs are now available under `/inputs/` instead of `/dataset`.
- The `close.on_state_change.inactive` default value is now set to 5 minutes, matching the documentation.

*Heartbeat*


*Metricbeat*


*Packetbeat*


*Winlogbeat*

- Corrects issue with security events with source IP of "LOCAL" or "Unknown" failing to ingest {issue}19627[19627] {pull}34295[34295]
- Added processing for Windows Event ID's 4797, 5379, 5380, 5381, and 5382 for the Security Ingest Pipeline {issue}34293[34293] {pull}34294[34294]
- Added processing for Windows Event ID's 5140 and 5145 for the Security Ingest Pipeline {pull}34352[34352]

*Functionbeat*


==== Bugfixes

*Affecting all Beats*
- Fix Windows service install/uninstall when Win32_Service returns error, add logic to wait until the Windows Service is stopped before proceeding. {pull}33322[33322]
- Support for multiline zookeeper logs {issue}2496[2496]
- Allow `clock_nanosleep` in the default seccomp profiles for amd64 and 386. Newer versions of glibc (e.g. 2.31) require it. {issue}33792[33792]
- Disable lockfile when running under elastic-agent. {pull}33988[33988]
- Fix lockfile logic, retry locking {pull}34194[34194]
- Add checks to ensure reloading of units if the configuration actually changed. {pull}34346[34346]
- Fix namespacing on self-monitoring {pull}32336[32336]
- Fix race condition when stopping runners {pull}32433[32433]
- Fix concurrent map writes when system/process code called from reporter code {pull}32491[32491]
- Log errors from the Elastic Agent V2 client errors channel. Avoids blocking when error occurs communicating with the Elastic Agent. {pull}34392[34392]
- Only log publish event messages in trace log level under elastic-agent. {pull}34391[34391]
- Fix issue where updating a single Elastic Agent configuration unit results in other units being turned off. {pull}34504[34504]

*Auditbeat*


*Filebeat*
- [Auditbeat System Package] Added support for Apple Silicon chips. {pull}34433[34433]
- [Azure blob storage] Changed logger field name from `container` to `container_name` so that it does not clash
   with the ecs field name `container`. {pull}34403[34403]
- [GCS] Added support for more mime types & introduced offset tracking via cursor state. Also added support for
   automatic splitting at root level, if root level element is an array. {pull}34155[34155]
- [httpsjon] Improved error handling during pagination with chaining & split processor {pull}34127[34127]
- [Azure blob storage] Added support for more mime types & introduced offset tracking via cursor state. {pull}33981[33981]
- Fix EOF on single line not producing any event. {issue}30436[30436] {pull}33568[33568]
- Fix handling of error in states in direct aws-s3 listing input {issue}33513[33513] {pull}33722[33722]
- Fix `httpjson` input page number initialization and documentation. {pull}33400[33400]
- Add handling of AAA operations for Cisco ASA module. {issue}32257[32257] {pull}32789[32789]
- Fix gc.log always shipped even if gc fileset is disabled {issue}30995[30995]
- Fix handling of empty array in httpjson input. {pull}32001[32001]
- Fix reporting of `filebeat.events.active` in log events such that the current value is always reported instead of the difference from the last value. {pull}33597[33597]
- Fix splitting array of strings/arrays in httpjson input {issue}30345[30345] {pull}33609[33609]
- Fix Google workspace pagination and document ID generation. {pull}33666[33666]
- Fix PANW handling of messages with event.original already set. {issue}33829[33829] {pull}33830[33830]
- Rename identity as identity_name when the value is a string in Azure Platform Logs. {pull}33654[33654]
- Fix 'requires pointer' error while getting cursor metadata. {pull}33956[33956]
- Fix input cancellation handling when HTTP client does not support contexts. {issue}33962[33962] {pull}33968[33968]
- Update mito CEL extension library to v0.0.0-20221207004749-2f0f2875e464 {pull}33974[33974]
- Fix CEL result deserialisation when evaluation fails. {issue}33992[33992] {pull}33996[33996]
- Fix handling of non-200/non-429 status codes. {issue}33999[33999] {pull}34002[34002]
- [azure-eventhub input] Switch the run EPH run mode to non-blocking {pull}34075[34075]
- [google_workspace] Fix pagination and cursor value update. {pull}34274[34274]
- Fix handling of quoted values in auditd module. {issue}22587[22587] {pull}34069[34069]
- Fixing system tests not returning expected content encoding for azure blob storage input. {pull}34412[34412]
- [Azure Logs] Fix authentication_processing_details parsing in sign-in logs. {issue}34330[34330] {pull}34478[34478]
<<<<<<< HEAD
- Fix `httpjson` input storing all the responses in memory for one iteration of chain call. {issue}34310[34310] {pull}34325[34325]

=======
- Prevent Elasticsearch from spewing log warnings about redundant wildcard when setting up ingest pipelines. {issue}34249[34249] {pull}34550[34550]
>>>>>>> 37ddd1e4

*Heartbeat*

- Fix broken zip URL monitors. NOTE: Zip URL Monitors will be removed in version 8.7 and replaced with project monitors. {pull}33723[33723]
- Fix bug where states.duration_ms was incorrect type. {pull}33563[33563]
- Fix handling of long UDP messages in UDP input. {issue}33836[33836] {pull}33837[33837]
- Fix browser monitor summary reporting as up when monitor is down. {issue}33374[33374] {pull}33819[33819]
- Fix beat capabilities on Docker image. {pull}33584[33584]
- Fix serialization of state duration to avoid scientific notation. {pull}34280[34280]
- Enable nodejs engine strict validation when bundling synthetics. {pull}34470[34470]


*Heartbeat*


*Auditbeat*


*Filebeat*

- Allow the `misp` fileset in the Filebeat `threatintel` module to ignore CIDR ranges for an IP field. {issue}29949[29949] {pull}34195[34195]

*Auditbeat*


*Filebeat*


*Heartbeat*


*Metricbeat*

- in module/windows/perfmon, changed collection method of the second counter value required to create a displayable value {pull}32305[32305]
- Fix and improve AWS metric period calculation to avoid zero-length intervals {pull}32724[32724]
- Add missing cluster metadata to k8s module metricsets {pull}32979[32979] {pull}33032[33032]
- Add GCP CloudSQL region filter {pull}32943[32943]
- Fix logstash cgroup mappings {pull}33131[33131]
- Remove unused `elasticsearch.node_stats.indices.bulk.avg_time.bytes` mapping {pull}33263[33263]
- Fix kafka dashboard field names {pull}33555[33555]
- Add tags to events based on parsed identifier. {pull}33472[33472]
- Support Oracle-specific connection strings in SQL module {issue}32089[32089] {pull}32293[32293]
- Remove deprecated metrics from controller manager, scheduler and proxy {pull}34161[34161]
- Fix metrics split through different events and metadata not matching for aws cloudwatch. {pull}34483[34483]
- Fix metadata enricher with correct container ids for pods with multiple containers in container metricset. Align `kubernetes.container.id` and `container.id` fields for state_container metricset. {pull}34516[34516]


*Osquerybeat*


*Packetbeat*

- Fixed a race condition in Packetbeat that could cause crashes or instability {pull}34514[34514]


*Winlogbeat*

- Fix handling of event data with keys containing dots. {issue}34345[34345] {pull}34549[34549]

*Functionbeat*

- Fix Kinesis events timestamp to use timestamp of the event record instead of when the record was processed {pull}33593[33593]


*Elastic Logging Plugin*


==== Added

*Affecting all Beats*

- Added append Processor which will append concrete values or values from a field to target. {issue}29934[29934] {pull}33364[33364]


*Auditbeat*


*Filebeat*

- add documentation for decode_xml_wineventlog processor field mappings.  {pull}32456[32456]
- httpjson input: Add request tracing logger. {issue}32402[32402] {pull}32412[32412]
- Add cloudflare R2 to provider list in AWS S3 input. {pull}32620[32620]
- Add support for single string containing multiple relation-types in getRFC5988Link. {pull}32811[32811]
- Fix handling of invalid UserIP and LocalIP values. {pull}32896[32896]
- Allow http_endpoint instances to share ports. {issue}32578[32578] {pull}33377[33377]
- Improve httpjson documentation for split processor. {pull}33473[33473]
- Added separation of transform context object inside httpjson. Introduced new clause `.parent_last_response.*` {pull}33499[33499]
- Cloud Foundry input uses server-side filtering when retrieving logs. {pull}33456[33456]
- Add `parse_aws_vpc_flow_log` processor. {pull}33656[33656]
- Update `aws.vpcflow` dataset in AWS module have a configurable log `format` and to produce ECS 8.x fields. {pull}33699[33699]
- Modified `aws-s3` input to reduce mutex contention when multiple SQS message are being processed concurrently. {pull}33658[33658]
- Disable "event normalization" processing for the aws-s3 input to reduce allocations. {pull}33673[33673]
- Add Common Expression Language input. {pull}31233[31233]
- Add support for http+unix and http+npipe schemes in httpjson input. {issue}33571[33571] {pull}33610[33610]
- Add support for http+unix and http+npipe schemes in cel input. {issue}33571[33571] {pull}33712[33712]
- Add `decode_duration`, `move_fields` processors. {pull}31301[31301]
- Add backup to bucket and delete functionality for the `aws-s3` input. {issue}30696[30696] {pull}33559[33559]
- Add metrics for UDP packet processing. {pull}33870[33870]
- Convert UDP input to v2 input. {pull}33930[33930]
- Improve collection of risk information from Okta debug data. {issue}33677[33677] {pull}34030[34030]
- Adding filename details from zip to response for httpjson {issue}33952[33952] {pull}34044[34044]
- Allow user configuration of keep-alive behaviour for HTTPJSON and CEL inputs. {issue}33951[33951] {pull}34014[34014]
- Add support for polling system UDP stats for UDP input metrics. {pull}34070[34070]
- Add support for recognizing the log level in Elasticsearch JVM logs {pull}34159[34159]
- Add new Entity Analytics input with Azure Active Directory support. {pull}34305[34305]
- Added metric `sqs_lag_time` for aws-s3 input. {pull}34306[34306]
- Add metrics for TCP packet processing. {pull}34333[34333]
- Add metrics for unix socket packet processing. {pull}34335[34335]
- Add beta `take over` mode for `filestream` for simple migration from `log` inputs {pull}34292[34292]
- Add pagination support for Salesforce module. {issue}34057[34057] {pull}34065[34065]
- Allow users to redact sensitive data from CEL input debug logs. {pull}34302[34302]
- Added support for HTTP destination override to Google Cloud Storage input. {pull}34413[34413]
- Add support for new Rabbitmq timestamp format for logs {pull}34211[34211]
- Allow user configuration of timezone offset in Cisco ASA and FTD modules. {pull}34436[34436]
- Allow user configuration of timezone offset in Checkpoint module. {pull}34472[34472]
- Add support for Okta debug attributes, `risk_reasons`, `risk_behaviors` and `factor`. {issue}33677[33677] {pull}34508[34508]

*Auditbeat*


*Filebeat*


*Heartbeat*
- Users can now configure max scheduler job limits per monitor type via env var. {pull}34307[34307]

- Remove host and port matching restrictions on hint-generated monitors. {pull}34376[34376]

*Metricbeat*

- Add Data Granularity option to AWS module to allow for for fewer API calls of longer periods and keep small intervals. {issue}33133[33133] {pull}33166[33166]
- Update README file on how to run Metricbeat on Kubernetes. {pull}33308[33308]
- Add per-thread metrics to system_summary {pull}33614[33614]
- Add GCP CloudSQL metadata {pull}33066[33066]
- Remove GCP Compute metadata cache {pull}33655[33655]
- Add support for multiple regions in GCP {pull}32964[32964]
- Add GCP Redis regions support {pull}33728[33728]
- Add namespace metadata to all namespaced kubernetes resources. {pull}33763[33763]
- Changed cloudwatch module to call ListMetrics API only once per region, instead of per AWS namespace {pull}34055[34055]
- Add beta ingest_pipeline metricset to Elasticsearch module for ingest pipeline monitoring {pull}34012[34012]
- Handle duplicated TYPE line for prometheus metrics {issue}18813[18813] {pull}33865[33865]

*Packetbeat*

- Add option to allow sniffer to change device when default route changes. {issue}31905[31905] {pull}32681[32681]
- Add option to allow sniffing multiple interface devices. {issue}31905[31905] {pull}32933[32933]
- Bump Windows Npcap version to v1.71. {issue}33164[33164] {pull}33172[33172]
- Add fragmented IPv4 packet reassembly. {issue}33012[33012] {pull}33296[33296]
- Reduce logging level for ENOENT to WARN when mapping sockets to processes. {issue}33793[33793] {pull}33854[33854]
- Add metrics for TCP and UDP packet processing. {pull}33833[33833] {pull}34353[34353]
- Allow user to prevent Npcap library installation on Windows. {issue}34420[34420] {pull}34428[34428]

*Packetbeat*


*Functionbeat*


*Winlogbeat*

- Add metrics for log event processing. {pull}33922[33922]

*Elastic Log Driver*


==== Deprecated

*Affecting all Beats*


*Filebeat*


*Heartbeat*


*Metricbeat*


*Packetbeat*

*Winlogbeat*


*Functionbeat*

==== Known Issue





<|MERGE_RESOLUTION|>--- conflicted
+++ resolved
@@ -86,12 +86,8 @@
 - Fix handling of quoted values in auditd module. {issue}22587[22587] {pull}34069[34069]
 - Fixing system tests not returning expected content encoding for azure blob storage input. {pull}34412[34412]
 - [Azure Logs] Fix authentication_processing_details parsing in sign-in logs. {issue}34330[34330] {pull}34478[34478]
-<<<<<<< HEAD
+- Prevent Elasticsearch from spewing log warnings about redundant wildcard when setting up ingest pipelines. {issue}34249[34249] {pull}34550[34550]
 - Fix `httpjson` input storing all the responses in memory for one iteration of chain call. {issue}34310[34310] {pull}34325[34325]
-
-=======
-- Prevent Elasticsearch from spewing log warnings about redundant wildcard when setting up ingest pipelines. {issue}34249[34249] {pull}34550[34550]
->>>>>>> 37ddd1e4
 
 *Heartbeat*
 
