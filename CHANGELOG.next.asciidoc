// Use these for links to issue and pulls. Note issues and pulls redirect one to
// each other on Github, so don't worry too much on using the right prefix.
:issue: https://github.com/elastic/beats/issues/
:pull: https://github.com/elastic/beats/pull/

=== Beats version HEAD
https://github.com/elastic/beats/compare/v7.0.0-alpha2...master[Check the HEAD diff]

==== Breaking changes

*Affecting all Beats*

- Update to Golang 1.12.1. {pull}11330[11330]
- Disable Alibaba Cloud and Tencent Cloud metadata providers by default. {pull}13812[12812]
- Allow Metricbeat's beat module to read monitoring information over a named pipe or unix domain socket. {pull}14558[14558]
- Remove version information from default ILM policy for improved upgrade experience on custom policies. {pull}14745[14745]
- Running `setup` cmd respects `setup.ilm.overwrite` setting for improved support of custom policies. {pull}14741[14741]
- Libbeat: Do not overwrite agent.*, ecs.version, and host.name. {pull}14407[14407]
- Libbeat: Cleanup the x-pack licenser code to use the new license endpoint and the new format. {pull}15091[15091]
- Users can now specify `monitoring.cloud.*` to override `monitoring.elasticsearch.*` settings. {issue}14399[14399] {pull}15254[15254]
- Refactor metadata generator to support adding metadata across resources {pull}14875[14875]
- Update to ECS 1.4.0. {pull}14844[14844]
- The document id fields has been renamed from @metadata.id to @metadata._id {pull}15859[15859]
- Variable substitution from environment variables is not longer supported. {pull}15937{15937}
- Change aws_elb autodiscover provider field name from elb_listener.* to aws.elb.*. {issue}16219[16219] {pull}16402{16402}
- Remove `AddDockerMetadata` and `AddKubernetesMetadata` processors from the `script` processor. They can still be used as normal processors in the configuration. {issue}16349[16349] {pull}16514[16514]

*Auditbeat*


*Filebeat*

- Fix parsing of Elasticsearch node name by `elasticsearch/slowlog` fileset. {pull}14547[14547]
- CEF extensions are now mapped to the data types defined in the CEF guide. {pull}14342[14342]

*Heartbeat*


*Journalbeat*

- Remove broken dashboard. {pull}15288[15288]
- Improve parsing of syslog.pid in journalbeat to strip the username when present {pull}16116[16116]


*Metricbeat*

- Add new dashboard for VSphere host cluster and virtual machine {pull}14135[14135]
- kubernetes.container.cpu.limit.cores and kubernetes.container.cpu.requests.cores are now floats. {issue}11975[11975]
- Update cloudwatch metricset mapping for both metrics and dimensions. {pull}15245[15245]
- Make use of secure port when accessing Kubelet API {pull}16063[16063]

*Packetbeat*

- TLS: Fields have been changed to adapt to ECS. {pull}15497[15497]
- TLS: The behavior of send_certificates and include_raw_certificates options has changed. {pull}15497[15497]

*Winlogbeat*

*Functionbeat*


==== Bugfixes

*Affecting all Beats*

- Fix a race condition with the Kafka pipeline client, it is possible that `Close()` get called before `Connect()` . {issue}11945[11945]
- Allow users to configure only `cluster_uuid` setting under `monitoring` namespace. {pull}14338[14338]
- Fix spooling to disk blocking infinitely if the lock file can not be acquired. {pull}15338[15338]
- Update replicaset group to apps/v1 {pull}15854[15802]
- Fix `metricbeat test output` with an ipv6 ES host in the output.hosts. {pull}15368[15368]
- Fix `convert` processor conversion of string to integer with leading zeros. {issue}15513[15513] {pull}15557[15557]
- Fix `add_cloud_metadata` to better support modifying sub-fields with other processors. {pull}13808[13808]
- Fix panic in the Logstash output when trying to send events to closed connection. {pull}15568[15568]
- Fix missing output in dockerlogbeat {pull}15719[15719]
- Fix logging target settings being ignored when Beats are started via systemd or docker. {issue}12024[12024] {pull}15422[15442]
- Do not load dashboards where not available. {pull}15802[15802]
- Fix issue where default go logger is not discarded when either * or stdout is selected. {issue}10251[10251] {pull}15708[15708]
- Fix issue where TLS settings would be ignored when a forward proxy was in use. {pull}15516{15516}
- Remove superfluous use of number_of_routing_shards setting from the default template. {pull}16038[16038]
- Fix index names for indexing not always guaranteed to be lower case. {pull}16081[16081]
- Upgrade go-ucfg to latest v0.8.1. {pull}15937{15937}
- Fix loading processors from annotation hints. {pull}16348[16348]
- Fix an issue that could cause redundant configuration reloads. {pull}16440[16440]
- Fix k8s pods labels broken schema. {pull}16480[16480]
- Fix k8s pods annotations broken schema. {pull}16554[16554]
- Upgrade go-ucfg to latest v0.8.3. {pull}16450{16450}
- Add `ssl.ca_sha256` option to the supported TLS option, this allow to check that a specific certificate is used as part of the verified chain. {issue}15717[15717]
- Fix `NewContainerMetadataEnricher` to use default config for kubernetes module. {pull}16857[16857]
- Fix k8s metadata issue regarding node labels not shown up on root level of metadata. {pull}16834[16834]

*Auditbeat*

- system/socket: Fixed compatibility issue with kernel 5.x. {pull}15771[15771]

*Filebeat*

- cisco/asa fileset: Fix parsing of 302021 message code. {pull}14519[14519]
- Fix filebeat azure dashboards, event category should be `Alert`. {pull}14668[14668]
- Fix a problem in Filebeat input httpjson where interval is not used as time.Duration. {pull}14728[14728]
- Fix SSL config in input.yml for Filebeat httpjson input in the MISP module. {pull}14767[14767]
- Check content-type when creating new reader in s3 input. {pull}15252[15252] {issue}15225[15225]
- Fix session reset detection and a crash in Netflow input. {pull}14904[14904]
- Handle errors in handleS3Objects function and add more debug messages for s3 input. {pull}15545[15545]
- netflow: Allow for options templates without scope fields. {pull}15449[15449]
- netflow: Fix bytes/packets counters on some devices (NSEL and Netstream). {pull}15449[15449]
- netflow: Fix compatibility with some Cisco devices by changing the field `class_id` from short to long. {pull}15449[15449]
- Fixed dashboard for Cisco ASA Firewall. {issue}15420[15420] {pull}15553[15553]
- Ensure all zeek timestamps include millisecond precision. {issue}14599[14599] {pull}16766[16766]
- Fix s3 input hanging with GetObjectRequest API call by adding context_timeout config. {issue}15502[15502] {pull}15590[15590]
- Add shared_credential_file to cloudtrail config {issue}15652[15652] {pull}15656[15656]
- Fix typos in zeek notice fileset config file. {issue}15764[15764] {pull}15765[15765]
- Fix mapping error when zeek weird logs do not contain IP addresses. {pull}15906[15906]
- Prevent Elasticsearch from spewing log warnings about redundant wildcards when setting up ingest pipelines for the `elasticsearch` module. {issue}15840[15840] {pull}15900[15900]
- Fix mapping error for cloudtrail additionalEventData field {pull}16088[16088]
- Fix a connection error in httpjson input. {pull}16123[16123]
- Improve `elasticsearch/audit` fileset to handle timestamps correctly. {pull}15942[15942]
- Fix s3 input with cloudtrail fileset reading json file. {issue}16374[16374] {pull}16441[16441]
- Rewrite azure filebeat dashboards, due to changes in kibana. {pull}16466[16466]
- Adding the var definitions in azure manifest files, fix for errors when executing command setup. {issue}16270[16270] {pull}16468[16468]
- Fix merging of fileset inputs to replace paths and append processors. {pull}16450{16450}
- Add queue_url definition in manifest file for aws module. {pull}16640{16640}

*Heartbeat*

- Fix recording of SSL cert metadata for Expired/Unvalidated x509 certs. {pull}13687[13687]
- Fixed excessive memory usage introduced in 7.5 due to over-allocating memory for HTTP checks. {pull}15639[15639]
- Fixed scheduler shutdown issues which would in rare situations cause a panic due to semaphore misuse. {pull}16397[16397]

*Journalbeat*


*Metricbeat*

- Fix checking tagsFilter using length in cloudwatch metricset. {pull}14525[14525]
- Fixed bug with `elasticsearch/cluster_stats` metricset not recording license expiration date correctly. {issue}14541[14541] {pull}14591[14591]
- Log bulk failures from bulk API requests to monitoring cluster. {issue}14303[14303] {pull}14356[14356]
- Fix regular expression to detect instance name in perfmon metricset. {issue}14273[14273] {pull}14666[14666]
- Fixed bug with `elasticsearch/cluster_stats` metricset not recording license ID in the correct field. {pull}14592[14592]
- Fix `docker.container.size` fields values {issue}14979[14979] {pull}15224[15224]
- Make `kibana` module more resilient to Kibana unavailability. {issue}15258[15258] {pull}15270[15270]
- Fix panic exception with some unicode strings in perfmon metricset. {issue}15264[15264]
- Make `logstash` module more resilient to Logstash unavailability. {issue}15276[15276] {pull}15306[15306]
- Add username/password in Metricbeat autodiscover hints {pull}15349[15349]
- Fix CPU count in docker/cpu in cases where no `online_cpus` are reported {pull}15070[15070]
- Add dedot for tags in ec2 metricset and cloudwatch metricset. {issue}15843[15843] {pull}15844[15844]
- Use RFC3339 format for timestamps collected using the SQL module. {pull}15847[15847]
- Change lookup_fields from metricset.host to service.address {pull}15883[15883]
- Avoid parsing errors returned from prometheus endpoints. {pull}15712[15712]
- Add dedot for cloudwatch metric name. {issue}15916[15916] {pull}15917[15917]
- Fixed issue `logstash-xpack` module suddenly ceasing to monitor Logstash. {issue}15974[15974] {pull}16044[16044]
- Fix skipping protocol scheme by light modules. {pull}16205[pull]
- Made `logstash-xpack` module once again have parity with internally-collected Logstash monitoring data. {pull}16198[16198]
- Change sqs metricset to use average as statistic method. {pull}16438[16438]
- Revert changes in `docker` module: add size flag to docker.container. {pull}16600[16600]
- Fix diskio issue for windows 32 bit on disk_performance struct alignment. {issue}16680[16680]
- Fix detection and logging of some error cases with light modules. {pull}14706[14706]
- Add dashboard for `redisenterprise` module. {pull}16752[16752]
- Convert increments of 100 nanoseconds/ticks to milliseconds for WriteTime and ReadTime in diskio metricset (Windows) for consistency. {issue}14233[14233]

*Packetbeat*

- Enable setting promiscuous mode automatically. {pull}11366[11366]

*Winlogbeat*


*Functionbeat*

- Fix timeout option of GCP functions. {issue}16282[16282] {pull}16287[16287]

==== Added

*Affecting all Beats*

- Add a friendly log message when a request to docker has exceeded the deadline. {pull}15336[15336]
- Decouple Debug logging from fail_on_error logic for rename, copy, truncate processors {pull}12451[12451]
- Allow a beat to ship monitoring data directly to an Elasticsearch monitoring cluster. {pull}9260[9260]
- Updated go-seccomp-bpf library to v1.1.0 which updates syscall lists for Linux v5.0. {pull}11394[11394]
- add_host_metadata is no GA. {pull}13148[13148]
- Add `providers` setting to `add_cloud_metadata` processor. {pull}13812[13812]
- GA the `script` processor. {pull}14325[14325]
- Add `fingerprint` processor. {issue}11173[11173] {pull}14205[14205]
- Add support for API keys in Elasticsearch outputs. {pull}14324[14324]
- Ensure that init containers are no longer tailed after they stop {pull}14394[14394]
- Add consumer_lag in Kafka consumergroup metricset {pull}14822[14822]
- Make use of consumer_lag in Kafka dashboard {pull}14863[14863]
- Refactor kubernetes autodiscover to enable different resource based discovery {pull}14738[14738]
- Add `add_id` processor. {pull}14524[14524]
- Enable TLS 1.3 in all beats. {pull}12973[12973]
- Spooling to disk creates a lockfile on each platform. {pull}15338[15338]
- Fingerprint processor adds a new xxhash hashing algorithm {pull}15418[15418]
- Enable DEP (Data Execution Protection) for Windows packages. {pull}15149[15149]
- Add document_id setting to decode_json_fields processor. {pull}15859[15859]
- Include network information by default on add_host_metadata and add_observer_metadata. {issue}15347[15347] {pull}16077[16077]
- Add `aws_ec2` provider for autodiscover. {issue}12518[12518] {pull}14823[14823]
- Add monitoring variable `libbeat.config.scans` to distinguish scans of the configuration directory from actual reloads of its contents. {pull}16440[16440]
- Add support for multiple password in redis output. {issue}16058[16058] {pull}16206[16206]
- Remove experimental flag from `setup.template.append_fields` {pull}16576[16576]
- Add `add_cloudfoundry_metadata` processor to annotate events with Cloud Foundry application data. {pull}16621[16621]

*Auditbeat*


*Filebeat*

- Add dashboard for AWS ELB fileset. {pull}15804[15804]

- `container` and `docker` inputs now support reading of labels and env vars written by docker JSON file logging driver. {issue}8358[8358]
- Add `index` option to all inputs to directly set a per-input index value. {pull}14010[14010]
- Add new fileset googlecloud/audit for ingesting Google Cloud Audit logs. {pull}15200[15200]
- Add dashboards to the CEF module (ported from the Logstash ArcSight module). {pull}14342[14342]
- Add expand_event_list_from_field support in s3 input for reading json format AWS logs. {issue}15357[15357] {pull}15370[15370]
- Add azure-eventhub input which will use the azure eventhub go sdk. {issue}14092[14092] {pull}14882[14882]
- Expose more metrics of harvesters (e.g. `read_offset`, `start_time`). {pull}13395[13395]
- Include log.source.address for unparseable syslog messages. {issue}13268[13268] {pull}15453[15453]
- Release aws elb fileset as GA. {pull}15426[15426] {issue}15380[15380]
- Integrate the azure-eventhub with filebeat azure module (replace the kafka input). {pull}15480[15480]
- Release aws s3access fileset to GA. {pull}15431[15431] {issue}15430[15430]
- Add cloudtrail fileset to AWS module. {issue}14657[14657] {pull}15227[15227]
- New fileset googlecloud/firewall for ingesting Google Cloud Firewall logs. {pull}14553[14553]
- google-pubsub input: ACK pub/sub message when acknowledged by publisher. {issue}13346[13346] {pull}14715[14715]
- Remove Beta label from google-pubsub input. {issue}13346[13346] {pull}14715[14715]
- Set event.outcome field based on googlecloud audit log output. {pull}15731[15731]
- Add dashboard for AWS vpcflow fileset. {pull}16007[16007]
- Add ECS tls fields to zeek:smtp,rdp,ssl and aws:s3access,elb {issue}15757[15757] {pull}15935[15936]
- Add ingress nginx controller fileset {pull}16197[16197]
- move create-[module,fileset,fields] to mage and enable in x-pack/filebeat {pull}15836[15836]
- Add ECS tls and categorization fields to apache module. {issue}16032[16032] {pull}16121[16121]
- Add MQTT input. {issue}15602[15602] {pull}16204[16204]
- Add a TLS test and more debug output to httpjson input {pull}16315[16315]
- Add an SSL config example in config.yml for filebeat MISP module. {pull}16320[16320]
- Improve ECS categorization, container & process field mappings in auditd module. {issue}16153[16153] {pull}16280[16280]
- Add ECS categorization fields to activemq module. {issue}16151[16151] {pull}16201[16201]
- Improve ECS field mappings in aws module. {issue}16154[16154] {pull}16307[16307]
- Improve ECS categorization field mappings in googlecloud module. {issue}16030[16030] {pull}16500[16500]
- Improve ECS categorization field mappings in kibana module. {issue}16168[16168] {pull}16652[16652]
- Add `cloudfoundry` input to send events from Cloud Foundry. {pull}16586[16586]
- Improve ECS field mappings in haproxy module. {issue}16162[16162] {pull}16529[16529]
- Allow users to override pipeline ID in fileset input config. {issue}9531[9531] {pull}16561[16561]
- Improve ECS categorization field mappings in logstash module. {issue}16169[16169] {pull}16668[16668]
- Improve ECS categorization field mappings in iis module. {issue}16165[16165] {pull}16618[16618]
- Improve the decode_cef processor by reducing the number of memory allocations. {pull}16587[16587]
- Improve ECS categorization field mapping in kafka module. {issue}16167[16167] {pull}16645[16645]
- Improve ECS categorization field mapping in icinga module. {issue}16164[16164] {pull}16533[16533]
- Improve ECS categorization field mappings in ibmmq module. {issue}16163[16163] {pull}16532[16532]
- Add custom string mapping to CEF module to support Forcepoint NGFW {issue}14663[14663] {pull}15910[15910]

*Heartbeat*

- Allow a list of status codes for HTTP checks. {pull}15587[15587]


*Heartbeat*

*Journalbeat*

*Metricbeat*

- Move the windows pdh implementation from perfmon to a shared location in order for future modules/metricsets to make use of. {pull}15503[15503]
- Add lambda metricset in aws module. {pull}15260[15260]
- Expand data for the `system/memory` metricset {pull}15492[15492]
- Add azure `storage` metricset in order to retrieve metric values for storage accounts. {issue}14548[14548] {pull}15342[15342]
- Add cost warnings for the azure module. {pull}15356[15356]
- Add DynamoDB AWS Metricbeat light module {pull}15097[15097]
- Release elb module as GA. {pull}15485[15485]
- Add a `system/network_summary` metricset {pull}15196[15196]
- Add IBM MQ light-weight Metricbeat module {pull}15301[15301]
- Enable script processor. {pull}14711[14711]
- Add mixer metricset for Istio Metricbeat module {pull}15696[15696]
- Add mesh metricset for Istio Metricbeat module{pull}15535[15535]
- Add pilot metricset for Istio Metricbeat module {pull}15761[15761]
- Add galley metricset for Istio Metricbeat module {pull}15857[15857]
- Add STAN dashboard {pull}15654[15654]
- Add `key/value` mode for SQL module. {issue}15770[15770] {pull]15845[15845]
- Add support for Unix socket in Memcached metricbeat module. {issue}13685[13685] {pull}15822[15822]
- Make the `system/cpu` metricset collect normalized CPU metrics by default. {issue}15618[15618] {pull}15729[15729]
- Add kubernetes storage class support via kube-state-metrics. {pull}16145[16145]
- Add `up` metric to prometheus metrics collected from host {pull}15948[15948]
- Add citadel metricset for Istio Metricbeat module {pull}15990[15990]
- Add support for processors in light modules. {issue}14740[14740] {pull}15923[15923]
- Add collecting AuroraDB metrics in rds metricset. {issue}14142[14142] {pull}16004[16004]
- Reuse connections in SQL module. {pull}16001[16001]
- Improve the `logstash` module (when `xpack.enabled` is set to `true`) to use the override `cluster_uuid` returned by Logstash APIs. {issue}15772[15772] {pull}15795[15795]
- Add region parameter in googlecloud module. {issue}15780[15780] {pull}16203[16203]
- Add database_account azure metricset. {issue}15758[15758]
- Add support for Dropwizard metrics 4.1. {pull}16332[16332]
- Add support for NATS 2.1. {pull}16317[16317]
- Add azure container metricset in order to monitor containers. {issue}15751[15751] {pull}16421[16421]
- Improve the `haproxy` module to support metrics exposed via HTTPS. {issue}14579[14579] {pull}16333[16333]
- Add filtering option for prometheus collector. {pull}16420[16420]
- Add metricsets based on Ceph Manager Daemon to the `ceph` module. {issue}7723[7723] {pull}16254[16254]
- Add Load Balancing metricset to GCP {pull}15559[15559]
- Release `statsd` module as GA. {pull}16447[16447] {issue}14280[14280]
- Add collecting tags and tags_filter for rds metricset in aws module. {pull}16605[16605] {issue}16358[16358]
- Add OpenMetrics Metricbeat module {pull}16596[16596]
- Add `redisenterprise` module. {pull}16482[16482] {issue}15269[15269]
- Add `cloudfoundry` module to send events from Cloud Foundry. {pull}16671[16671]
- Add system/users metricset as beta {pull}16569[16569]
- Align fields to ECS and add more tests for the azure module. {issue}16024[16024] {pull}16754[16754]
- Add additional cgroup fields to docker/diskio{pull}16638[16638]
<<<<<<< HEAD
- Add Prometheus remote write endpoint {pull}16609[16609]
=======
- Release STAN module as GA. {pull}16980[16980]
>>>>>>> 87e6b3aa

*Packetbeat*


*Functionbeat*

- Add monitoring info about triggered functions. {pull}14876[14876]
- Add Google Cloud Platform support. {pull}13598[13598]

*Winlogbeat*

- Add more DNS error codes to the Sysmon module. {issue}15685[15685]

==== Deprecated

*Affecting all Beats*

*Filebeat*


*Heartbeat*

*Journalbeat*

*Metricbeat*


*Packetbeat*

*Winlogbeat*

*Functionbeat*

==== Known Issue

*Journalbeat*<|MERGE_RESOLUTION|>--- conflicted
+++ resolved
@@ -298,11 +298,9 @@
 - Add system/users metricset as beta {pull}16569[16569]
 - Align fields to ECS and add more tests for the azure module. {issue}16024[16024] {pull}16754[16754]
 - Add additional cgroup fields to docker/diskio{pull}16638[16638]
-<<<<<<< HEAD
 - Add Prometheus remote write endpoint {pull}16609[16609]
-=======
 - Release STAN module as GA. {pull}16980[16980]
->>>>>>> 87e6b3aa
+
 
 *Packetbeat*
 
