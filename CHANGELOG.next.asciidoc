--- conflicted
+++ resolved
@@ -58,16 +58,13 @@
 - Fix a race condition with the Kafka pipeline client, it is possible that `Close()` get called before `Connect()` . {issue}11945[11945]
 - Allow users to configure only `cluster_uuid` setting under `monitoring` namespace. {pull}14338[14338]
 - Fix spooling to disk blocking infinitely if the lock file can not be acquired. {pull}15338[15338]
-<<<<<<< HEAD
 - Update replicaset group to apps/v1 {pull}15854[15802]
-=======
 - Fix `metricbeat test output` with an ipv6 ES host in the output.hosts. {pull}15368[15368]
 - Fix `convert` processor conversion of string to integer with leading zeros. {issue}15513[15513] {pull}15557[15557]
 - Fix panic in the Logstash output when trying to send events to closed connection. {pull}15568[15568]
 - Fix missing output in dockerlogbeat {pull}15719[15719]
 - Fix logging target settings being ignored when Beats are started via systemd or docker. {issue}12024[12024] {pull}15422[15442]
 - Do not load dashboards where not available. {pull}15802[15802]
->>>>>>> b8667bdb
 
 *Auditbeat*
 
