// Use these for links to issue and pulls. Note issues and pulls redirect one to
// each other on Github, so don't worry too much on using the right prefix.
:issue: https://github.com/elastic/beats/issues/
:pull: https://github.com/elastic/beats/pull/

=== Beats version HEAD
https://github.com/elastic/beats/compare/v7.0.0-alpha2...master[Check the HEAD diff]

==== Breaking changes

*Affecting all Beats*

- The document id fields has been renamed from @metadata.id to @metadata._id {pull}15859[15859]
- Variable substitution from environment variables is not longer supported. {pull}15937{15937}
- Change aws_elb autodiscover provider field name from elb_listener.* to aws.elb.*. {issue}16219[16219] {pull}16402{16402}
- Remove `AddDockerMetadata` and `AddKubernetesMetadata` processors from the `script` processor. They can still be used as normal processors in the configuration. {issue}16349[16349] {pull}16514[16514]
- Introduce APM libbeat instrumentation, active when running the beat with ELASTIC_APM_ACTIVE=true. {pull}17938[17938]
- Remove the non-ECS `agent.hostname` field. Use the `agent.name` or `agent.id` fields for an identifier. {issue}16377[16377] {pull}18328[18328]
- Make error message about locked data path actionable. {pull}18667[18667]
- Ensure dynamic template names are unique for the same field. {pull}18849[18849]

*Auditbeat*

- File integrity dataset (macOS): Replace unnecessary `file.origin.raw` (type keyword) with `file.origin.text` (type `text`). {issue}12423[12423] {pull}15630[15630]

*Filebeat*

- Improve ECS field mappings in panw module.  event.outcome now only contains success/failure per ECS specification. {issue}16025[16025] {pull}17910[17910]
- Improve ECS categorization field mappings for nginx module. http.request.referrer only populated when nginx sets a value {issue}16174[16174] {pull}17844[17844]
- Improve ECS field mappings in santa module. move hash.sha256 to process.hash.sha256 & move certificate fields to santa.certificate . {issue}16180[16180] {pull}17982[17982]
- With the default configuration the cloud modules (aws, azure, googlecloud, o365, okta)
  will no longer send the `host` field that contains information about the host Filebeat is
  running on. This is because the `host` field specifies the host on which the event
  happened. {issue}13920[13920] {pull}18223[18223]
- With the default configuration the following modules will no longer send the `host`
  field that contains information about the host on which Filebeat is running.
  You can revert this change by configuring tags for the module and omitting
  `forwarded` from the list. {issue}13920[13920]
* CEF {pull}18223[18223]
* PANW {pull}18223[18223]
* Cisco {pull}18753[18753]
* CrowdStrike {pull}19132[19132]
* Fortinet {pull}19133[19133]
* iptables {pull}18756[18756]
* Checkpoint {pull}18754[18754]
* Netflow {pull}19087[19087]
* Zeek {pull}19113[19113] (`forwarded` tag is not included by default)
* Suricata {pull}19107[19107] (`forwarded` tag is not included by default)
* CoreDNS {pull}19134[19134] (`forwarded` tag is not included by default)
* Envoy Proxy {pull}19134[19134] (`forwarded` tag is not included by default)
- Preserve case of http.request.method.  ECS prior to 1.6 specified normalizing to lowercase, which lost information. Affects filesets: apache/access, elasticsearch/audit, iis/access, iis/error, nginx/access, nginx/ingress_controller, aws/elb, suricata/eve, zeek/http. {issue}18154[18154] {pull}18359[18359]
- Adds check on `<no value>` config option value for the azure input `resource_manager_endpoint`. {pull}18890[18890]
- Okta module now requires objects instead of JSON strings for the `http_headers`, `http_request_body`, `pagination`, `rate_limit`, and `ssl` variables. {pull}18953[18953]
- Adds oauth support for httpjson input. {issue}18415[18415] {pull}18892[18892]

*Heartbeat*


*Journalbeat*

- Improve parsing of syslog.pid in journalbeat to strip the username when present {pull}16116[16116]


*Metricbeat*

- Make use of secure port when accessing Kubelet API {pull}16063[16063]
- Add Tomcat overview dashboard {pull}14026[14026]
- Move service config under metrics and simplify metric types. {pull}18691[18691]
- Fix ECS compliance of user.id field in system/users  metricset {pull}19019[19019]

*Packetbeat*

- Redis: fix incorrectly handle with two-words redis command. {issue}14872[14872] {pull}14873[14873]

*Winlogbeat*

- Add support to Sysmon file delete events (event ID 23). {issue}18094[18094]
- Improve ECS field mappings in Sysmon module. `related.hash`, `related.ip`, and `related.user` are now populated. {issue}18364[18364]
- Improve ECS field mappings in Sysmon module. Hashes are now also populated to the corresponding `process.hash`, `process.pe.imphash`, `file.hash`, or `file.pe.imphash`. {issue}18364[18364]
- Improve ECS field mappings in Sysmon module. `file.name`, `file.directory`, and `file.extension` are now populated. {issue}18364[18364]
- Improve ECS field mappings in Sysmon module. `rule.name` is populated for all events when present. {issue}18364[18364]
- Add Powershell module. Support for event ID's: `400`, `403`, `600`, `800`, `4103`, `4014`, `4105`, `4106`. {issue}16262[16262] {pull}18526[18526]
- Fix Powershell processing of downgraded engine events. {pull}18966[18966]
- Fix unprefixed fields in `fields.yml` for Powershell module {issue}18984[18984]

*Functionbeat*


==== Bugfixes

*Affecting all Beats*

- Fix Kubernetes autodiscovery provider to correctly handle pod states and avoid missing event data {pull}17223[17223]
- Fix `add_cloud_metadata` to better support modifying sub-fields with other processors. {pull}13808[13808]
- TLS or Beats that accept connections over TLS and validate client certificates. {pull}14146[14146]
- Fix panics that could result from invalid TLS certificates. This can affect Beats that connect over TLS, or Beats that accept connections over TLS and validate client certificates. {pull}14146[14146]
- Fix panic in the Logstash output when trying to send events to closed connection. {pull}15568[15568]
- Fix missing output in dockerlogbeat {pull}15719[15719]
- Fix logging target settings being ignored when Beats are started via systemd or docker. {issue}12024[12024] {pull}15422[15442]
- Do not load dashboards where not available. {pull}15802[15802]
- Fix issue where TLS settings would be ignored when a forward proxy was in use. {pull}15516{15516}
- Update replicaset group to apps/v1 {pull}15854[15802]
- Fix issue where default go logger is not discarded when either * or stdout is selected. {issue}10251[10251] {pull}15708[15708]
- Upgrade go-ucfg to latest v0.8.1. {pull}15937{15937}
- Fix index names for indexing not always guaranteed to be lower case. {pull}16081[16081]
- Add `ssl.ca_sha256` option to the supported TLS option, this allow to check that a specific certificate is used as part of the verified chain. {issue}15717[15717]
- Fix loading processors from annotation hints. {pull}16348[16348]
- Fix an issue that could cause redundant configuration reloads. {pull}16440[16440]
- Fix k8s pods labels broken schema. {pull}16480[16480]
- Fix k8s pods annotations broken schema. {pull}16554[16554]
- Upgrade go-ucfg to latest v0.8.3. {pull}16450{16450}
- Fix `NewContainerMetadataEnricher` to use default config for kubernetes module. {pull}16857[16857]
- Improve some logging messages for add_kubernetes_metadata processor {pull}16866[16866]
- Fix k8s metadata issue regarding node labels not shown up on root level of metadata. {pull}16834[16834]
- Fail to start if httpprof is used and it cannot be initialized. {pull}17028[17028]
- Fix concurrency issues in convert processor when used in the global context. {pull}17032[17032]
- Fix bug with `monitoring.cluster_uuid` setting not always being exposed via GET /state Beats API. {issue}16732[16732] {pull}17420[17420]
- Fix building on FreeBSD by removing build flags from `add_cloudfoundry_metadata` processor. {pull}17486[17486]
- Do not rotate log files on startup when interval is configured and rotateonstartup is disabled. {pull}17613[17613]
- Fix goroutine leak and Elasticsearch output file descriptor leak when output reloading is in use. {issue}10491[10491] {pull}17381[17381]
- Fix `setup.dashboards.index` setting not working. {pull}17749[17749]
- Fix Elasticsearch license endpoint URL referenced in error message. {issue}17880[17880] {pull}18030[18030]
- Fix panic when assigning a key to a `nil` value in an event. {pull}18143[18143]
- Gives monitoring reporter hosts, if configured, total precedence over corresponding output hosts. {issue}17937[17937] {pull}17991[17991]
- Change `decode_json_fields` processor, to merge parsed json objects with existing objects in the event instead of fully replacing them. {pull}17958[17958]
- [Autodiscover] Check if runner is already running before starting again. {pull}18564[18564]
- Fix `keystore add` hanging under Windows. {issue}18649[18649] {pull}18654[18654]
- Fix an issue where error messages are not accurate in mapstriface. {issue}18662[18662] {pull}18663[18663]
- Fix regression in `add_kubernetes_metadata`, so configured `indexers` and `matchers` are used if defaults are not disabled. {issue}18481[18481] {pull}18818[18818]
- Fix potential race condition in fingerprint processor. {pull}18738[18738]
- Add better handling for Kubernetes Update and Delete watcher events. {pull}18882[18882]
- Fix the `translate_sid` processor's handling of unconfigured target fields. {issue}18990[18990] {pull}18991[18991]
- Fixed a service restart failure under Windows. {issue}18914[18914] {pull}18916[18916]
- The `monitoring.elasticsearch.api_key` value is correctly base64-encoded before being sent to the monitoring Elasticsearch cluster. {issue}18939[18939] {pull}18945[18945]
- Fix kafka topic setting not allowing upper case characters. {pull}18854[18854] {issue}18640[18640]
- Fix redis key setting not allowing upper case characters. {pull}18854[18854] {issue}18640[18640]
<<<<<<< HEAD
- Fix config reload metrics (`libbeat.config.module.start/stops/running`). {pull}19168[19168]
=======
- Fix metrics hints builder to avoid wrong container metadata usage when port is not exposed {pull}18979[18979]
>>>>>>> 6ad3a8cd

*Auditbeat*

- system/socket: Fixed compatibility issue with kernel 5.x. {pull}15771[15771]
- system/package: Fix parsing of Installed-Size field of DEB packages. {issue}16661[16661] {pull}17188[17188]
- system module: Fix panic during initialisation when /proc/stat can't be read. {pull}17569[17569]
- system/package: Fix an error that can occur while trying to persist package metadata. {issue}18536[18536] {pull}18887[18887]
- system/socket: Fix dataset using 100% CPU and becoming unresponsive in some scenarios. {pull}19033[19033]
- system/socket: Fixed tracking of long-running connections. {pull}19033[19033]

*Filebeat*

- Ensure all zeek timestamps include millisecond precision. {issue}14599[14599] {pull}16766[16766]
- Fix s3 input hanging with GetObjectRequest API call by adding context_timeout config. {issue}15502[15502] {pull}15590[15590]
- Add shared_credential_file to cloudtrail config {issue}15652[15652] {pull}15656[15656]
- Fix typos in zeek notice fileset config file. {issue}15764[15764] {pull}15765[15765]
- Fix mapping error when zeek weird logs do not contain IP addresses. {pull}15906[15906]
- Improve `elasticsearch/audit` fileset to handle timestamps correctly. {pull}15942[15942]
- Prevent Elasticsearch from spewing log warnings about redundant wildcards when setting up ingest pipelines for the `elasticsearch` module. {issue}15840[15840] {pull}15900[15900]
- Fix mapping error for cloudtrail additionalEventData field {pull}16088[16088]
- Fix a connection error in httpjson input. {pull}16123[16123]
- Fix s3 input with cloudtrail fileset reading json file. {issue}16374[16374] {pull}16441[16441]
- Rewrite azure filebeat dashboards, due to changes in kibana. {pull}16466[16466]
- Adding the var definitions in azure manifest files, fix for errors when executing command setup. {issue}16270[16270] {pull}16468[16468]
- Fix merging of fileset inputs to replace paths and append processors. {pull}16450{16450}
- Add queue_url definition in manifest file for aws module. {pull}16640{16640}
- Fix issue where autodiscover hints default configuration was not being copied. {pull}16987[16987]
- Fix Elasticsearch `_id` field set by S3 and Google Pub/Sub inputs. {pull}17026[17026]
- Fixed various Cisco FTD parsing issues. {issue}16863[16863] {pull}16889[16889]
- Fix default index pattern in IBM MQ filebeat dashboard. {pull}17146[17146]
- Fix `elasticsearch.gc` fileset to not collect _all_ logs when Elasticsearch is running in Docker. {issue}13164[13164] {issue}16583[16583] {pull}17164[17164]
- Fixed a mapping exception when ingesting CEF logs that used the spriv or dpriv extensions. {issue}17216[17216] {pull}17220[17220]
- CEF: Fixed decoding errors caused by trailing spaces in messages. {pull}17253[17253]
- Fixed a mapping exception when ingesting Logstash plain logs (7.4+) with pipeline ids containing non alphanumeric chars. {issue}17242[17242] {pull}17243[17243]
- Fixed MySQL slowlog module causing "regular expression has redundant nested repeat operator" warning in Elasticsearch. {issue}17086[17086] {pull}17156[17156]
- Fix `elasticsearch.audit` data ingest pipeline to be more forgiving with date formats found in Elasticsearch audit logs. {pull}17406[17406]
- Fixed activemq module causing "regular expression has redundant nested repeat operator" warning in Elasticsearch. {pull}17428[17428]
- Remove migrationVersion map 7.7.0 reference from Kibana dashboard file to fix backward compatibility issues. {pull}17425[17425]
- Fix issue 17734 to retry on rate-limit error in the Filebeat httpjson input. {issue}17734[17734] {pull}17735[17735]
- Fixed `cloudfoundry.access` to have the correct `cloudfoundry.app.id` contents. {pull}17847[17847]
- Fixing `ingress_controller.` fields to be of type keyword instead of text. {issue}17834[17834]
- Fixed typo in log message. {pull}17897[17897]
- Fix Cisco ASA ASA 3020** and 106023 messages {pull}17964[17964]
- Unescape file name from SQS message. {pull}18370[18370]
- Improve cisco asa and ftd pipelines' failure handler to avoid mapping temporary fields. {issue}18391[18391] {pull}18392[18392]
- Fix source.address not being set for nginx ingress_controller {pull}18511[18511]
- Fix PANW module wrong mappings for bytes and packets counters. {issue}18522[18522] {pull}18525[18525]
- Fixed ingestion of some Cisco ASA and FTD messages when a hostname was used instead of an IP for NAT fields. {issue}14034[14034] {pull}18376[18376]
- Fix a rate limit related issue in httpjson input for Okta module. {issue}18530[18530] {pull}18534[18534]
- Fix `googlecloud.audit` pipeline to only take in fields that are explicitly defined by the dataset. {issue}18465[18465] {pull}18472[18472]
- Fix `o365.audit` failing to ingest events when ip address is surrounded by square brackets. {issue}18587[18587] {pull}18591[18591]
- Fix Kubernetes Watcher goroutine leaks when input config is invalid and `input.reload` is enabled. {issue}18629[18629] {pull}18630[18630]
- Okta module now sets the Elasticsearch `_id` field to the Okta UUID value contained in each system log to minimize the possibility of duplicating events. {pull}18953[18953]
- Fix improper nesting of session_issuer object in aws cloudtrail fileset. {issue}18894[18894] {pull}18915[18915]
- Fix `o365` module ignoring `var.api` settings. {pull}18948[18948]
- Fix `netflow` module to support 7 bytepad for IPFIX template. {issue}18098[18098]
- Fix Cisco ASA dissect pattern for 313008 & 313009 messages. {pull}19149[19149]

*Heartbeat*

- Fixed excessive memory usage introduced in 7.5 due to over-allocating memory for HTTP checks. {pull}15639[15639]
- Fixed TCP TLS checks to properly validate hostnames, this broke in 7.x and only worked for IP SANs. {pull}17549[17549]

*Journalbeat*


*Metricbeat*

- Add dedot for tags in ec2 metricset and cloudwatch metricset. {issue}15843[15843] {pull}15844[15844]
- Use RFC3339 format for timestamps collected using the SQL module. {pull}15847[15847]
- Avoid parsing errors returned from prometheus endpoints. {pull}15712[15712]
- Change lookup_fields from metricset.host to service.address {pull}15883[15883]
- Add dedot for cloudwatch metric name. {issue}15916[15916] {pull}15917[15917]
- Fixed issue `logstash-xpack` module suddenly ceasing to monitor Logstash. {issue}15974[15974] {pull}16044[16044]
- Fix skipping protocol scheme by light modules. {pull}16205[pull]
- Made `logstash-xpack` module once again have parity with internally-collected Logstash monitoring data. {pull}16198[16198]
- Change sqs metricset to use average as statistic method. {pull}16438[16438]
- Revert changes in `docker` module: add size flag to docker.container. {pull}16600[16600]
- Fix diskio issue for windows 32 bit on disk_performance struct alignment. {issue}16680[16680]
- Fix detection and logging of some error cases with light modules. {pull}14706[14706]
- Fix imports after PR was merged before rebase. {pull}16756[16756]
- Add dashboard for `redisenterprise` module. {pull}16752[16752]
- Dynamically choose a method for the system/service metricset to support older linux distros. {pull}16902[16902]
- Use max in k8s apiserver dashboard aggregations. {pull}17018[17018]
- Reduce memory usage in `elasticsearch/index` metricset. {issue}16503[16503] {pull}16538[16538]
- Check if CCR feature is available on Elasticsearch cluster before attempting to call CCR APIs from `elasticsearch/ccr` metricset. {issue}16511[16511] {pull}17073[17073]
- Use max in k8s overview dashboard aggregations. {pull}17015[17015]
- Fix Disk Used and Disk Usage visualizations in the Metricbeat System dashboards. {issue}12435[12435] {pull}17272[17272]
- Fix missing Accept header for Prometheus and OpenMetrics module. {issue}16870[16870] {pull}17291[17291]
- Further revise check for bad data in docker/memory. {pull}17400[17400]
- Fix issue in Jolokia module when mbean contains multiple quoted properties. {issue}17375[17375] {pull}17374[17374]
- Combine cloudwatch aggregated metrics into single event. {pull}17345[17345]
- Fix how we filter services by name in system/service {pull}17400[17400]
- Fix cloudwatch metricset missing tags collection. {issue}17419[17419] {pull}17424[17424]
- check if cpuOptions field is nil in DescribeInstances output in ec2 metricset. {pull}17418[17418]
- Fix aws.s3.bucket.name terms_field in s3 overview dashboard. {pull}17542[17542]
- Fix Unix socket path in memcached. {pull}17512[17512]
- Fix vsphere VM dashboard host aggregation visualizations. {pull}17555[17555]
- Fix azure storage dashboards. {pull}17590[17590]
- Metricbeat no longer needs to be started strictly after Logstash for `logstash-xpack` module to report correct data. {issue}17261[17261] {pull}17497[17497]
- Fix pubsub metricset to collect all GA stage metrics from gcp stackdriver. {issue}17154[17154] {pull}17600[17600]
- Add privileged option so as mb to access data dir in Openshift. {pull}17606[17606]
- Fix "ID" event generator of Google Cloud module {issue}17160[17160] {pull}17608[17608]
- Add privileged option for Auditbeat in Openshift {pull}17637[17637]
- Fix storage metricset to allow config without region/zone. {issue}17623[17623] {pull}17624[17624]
- Add a switch to the driver definition on SQL module to use pretty names. {pull}17378[17378]
- Fix overflow on Prometheus rates when new buckets are added on the go. {pull}17753[17753]
- Remove specific win32 api errors from events in perfmon. {issue}18292[18292] {pull}18361[18361]
- Fix application_pool metricset after pdh changes. {pull}18477[18477]
- Fix tags_filter for cloudwatch metricset in aws. {pull}18524[18524]
- Fix panic on `metricbeat test modules` when modules are configured in `metricbeat.modules`. {issue}18789[18789] {pull}18797[18797]
- Fix getting gcp compute instance metadata with partial zone/region in config. {pull}18757[18757]
- Add missing network.sent_packets_count metric into compute metricset in googlecloud module. {pull}18802[18802]
- Fix compute and pubsub dashboard for googlecloud module. {issue}18962[18962] {pull}18980[18980]
- Fix crash on vsphere module when Host information is not available. {issue}18996[18996] {pull}19078[19078]
- Fix incorrect usage of hints builder when exposed port is a substring of the hint {pull}19052[19052]
- Stop counterCache only when already started {pull}19103[19103]

*Packetbeat*

- Enable setting promiscuous mode automatically. {pull}11366[11366]

*Winlogbeat*

- Fix invalid IP addresses in DNS query results from Sysmon data. {issue}18432[18432] {pull}18436[18436]
- Fields from Winlogbeat modules were not being included in index templates and patterns. {pull}18983[18983]

*Functionbeat*

- Fix timeout option of GCP functions. {issue}16282[16282] {pull}16287[16287]

==== Added

*Affecting all Beats*

- Add configuration for APM instrumentation and expose the tracer trough the Beat object. {pull}17938[17938]
- Add document_id setting to decode_json_fields processor. {pull}15859[15859]
- Include network information by default on add_host_metadata and add_observer_metadata. {issue}15347[15347] {pull}16077[16077]
- Add `aws_ec2` provider for autodiscover. {issue}12518[12518] {pull}14823[14823]
- Add monitoring variable `libbeat.config.scans` to distinguish scans of the configuration directory from actual reloads of its contents. {pull}16440[16440]
- Add support for multiple password in redis output. {issue}16058[16058] {pull}16206[16206]
- Add support for Histogram type in fields.yml {pull}16570[16570]
- Windows .exe files now have embedded file version info. {issue}15232[15232]t
- Remove experimental flag from `setup.template.append_fields` {pull}16576[16576]
- Add `add_cloudfoundry_metadata` processor to annotate events with Cloud Foundry application data. {pull}16621[16621]
- Add Kerberos support to Kafka input and output. {pull}16781[16781]
- Add `add_cloudfoundry_metadata` processor to annotate events with Cloud Foundry application data. {pull}16621[16621
- Add support for kubernetes provider to recognize namespace level defaults {pull}16321[16321]
- Add `translate_sid` processor on Windows for converting Windows security identifier (SID) values to names. {issue}7451[7451] {pull}16013[16013]
- Add capability of enrich `container.id` with process id in `add_process_metadata` processor {pull}15947[15947]
- Update RPM packages contained in Beat Docker images. {issue}17035[17035]
- Update supported versions of `redis` output. {pull}17198[17198]
- Update documentation for system.process.memory fields to include clarification on Windows os's. {pull}17268[17268]
- Add `replace` processor for replacing string values of fields. {pull}17342[17342]
- Add optional regex based cid extractor to `add_kubernetes_metadata` processor. {pull}17360[17360]
- Add `urldecode` processor to for decoding URL-encoded fields. {pull}17505[17505]
- Add support for AWS IAM `role_arn` in credentials config. {pull}17658[17658] {issue}12464[12464]
- Add keystore support for autodiscover static configurations. {pull]16306[16306]
- Add Kerberos support to Elasticsearch output. {pull}17927[17927]
- Add k8s keystore backend. {pull}18096[18096]
- Add support for fixed length extraction in `dissect` processor. {pull}17191[17191]
- Set `agent.name` to the hostname by default. {issue}16377[16377] {pull}18000[18000]
- Add support for basic ECS logging. {pull}17974[17974]
- Add config example of how to skip the `add_host_metadata` processor when forwarding logs. {issue}13920[13920] {pull}18153[18153]
- When using the `decode_json_fields` processor, decoded fields are now deep-merged into existing event. {pull}17958[17958]
- Add backoff configuration options for the Kafka output. {issue}16777[16777] {pull}17808[17808]
- Add TLS support to Kerberos authentication in Elasticsearch. {pull}18607[18607]
- Upgrade k8s.io/client-go and k8s keystore tests. {pull}18817[18817]

*Auditbeat*

- Reference kubernetes manifests include configuration for auditd and enrichment with kubernetes metadata. {pull}17431[17431]
- Reference kubernetes manifests mount data directory from the host, so data persist between executions in the same node. {pull}17429[17429]
- Log to stderr when running using reference kubernetes manifests. {pull}17443[174443]
- Fix syscall kprobe arguments for 32-bit systems in socket module. {pull}17500[17500]
- Fix memory leak on when we miss socket close kprobe events. {pull}17500[17500]
- Add system module process dataset ECS categorization fields. {pull}18032[18032]
- Add system module socket dataset ECS categorization fields. {pull}18036[18036]
- Add ECS categories for system module host dataset. {pull}18031[18031]
- Add system module package dataset ECS categorization fields. {pull}18033[18033]
- Add system module login dataset ECS categorization fields. {pull}18034[18034]
- Add system module user dataset ECS categorization fields. {pull}18035[18035]
- Add file integrity module ECS categorization fields. {pull}18012[18012]
- Add `file.mime_type`, `file.extension`, and `file.drive_letter` for file integrity module. {pull}18012[18012]
- Add ECS categorization info for auditd module {pull}18596[18596]

*Filebeat*

- Set event.outcome field based on googlecloud audit log output. {pull}15731[15731]
- Add dashboard for AWS ELB fileset. {pull}15804[15804]
- Add dashboard for AWS vpcflow fileset. {pull}16007[16007]
- Add ECS tls fields to zeek:smtp,rdp,ssl and aws:s3access,elb {issue}15757[15757] {pull}15935[15936]
- Add custom string mapping to CEF module to support Forcepoint NGFW {issue}14663[14663] {pull}15910[15910]
- Add ingress nginx controller fileset {pull}16197[16197]
- move create-[module,fileset,fields] to mage and enable in x-pack/filebeat {pull}15836[15836]
- Add ECS tls and categorization fields to apache module. {issue}16032[16032] {pull}16121[16121]
- Work on e2e ACK's for the azure-eventhub input {issue}15671[15671] {pull}16215[16215]
- Add MQTT input. {issue}15602[15602] {pull}16204[16204]
- Add ECS categorization fields to activemq module. {issue}16151[16151] {pull}16201[16201]
- Add a TLS test and more debug output to httpjson input {pull}16315[16315]
- Add an SSL config example in config.yml for filebeat MISP module. {pull}16320[16320]
- Improve ECS categorization, container & process field mappings in auditd module. {issue}16153[16153] {pull}16280[16280]
- Improve ECS field mappings in aws module. {issue}16154[16154] {pull}16307[16307]
- Improve ECS categorization field mappings in googlecloud module. {issue}16030[16030] {pull}16500[16500]
- Improve ECS field mappings in haproxy module. {issue}16162[16162] {pull}16529[16529]
- Add cloudwatch fileset and ec2 fileset in aws module. {issue}13716[13716] {pull}16579[16579]
- Improve ECS categorization field mappings in kibana module. {issue}16168[16168] {pull}16652[16652]
- Improve the decode_cef processor by reducing the number of memory allocations. {pull}16587[16587]
- Add `cloudfoundry` input to send events from Cloud Foundry. {pull}16586[16586]
- Improve ECS categorization field mappings in iis module. {issue}16165[16165] {pull}16618[16618]
- Improve ECS categorization field mapping in kafka module. {issue}16167[16167] {pull}16645[16645]
- Allow users to override pipeline ID in fileset input config. {issue}9531[9531] {pull}16561[16561]
- Add `o365audit` input type for consuming events from Office 365 Management Activity API. {issue}16196[16196] {pull}16244[16244]
- Improve ECS categorization field mappings in logstash module. {issue}16169[16169] {pull}16668[16668]
- Update filebeat httpjson input to support pagination via Header and Okta module. {pull}16354[16354]
- Improve ECS categorization field mapping in icinga module. {issue}16164[16164] {pull}16533[16533]
- Improve ECS categorization field mappings in ibmmq module. {issue}16163[16163] {pull}16532[16532]
- Improve ECS categorization, host field mappings in elasticsearch module. {issue}16160[16160] {pull}16469[16469]
- Add ECS related fields to CEF module {issue}16157[16157] {pull}16338[16338]
- Improve ECS categorization field mappings in suricata module. {issue}16181[16181] {pull}16843[16843]
- Release ActiveMQ module as GA. {issue}17047[17047] {pull}17049[17049]
- Improve ECS categorization field mappings in iptables module. {issue}16166[16166] {pull}16637[16637]
- Add Filebeat Okta module. {pull}16362[16362]
- Add custom string mapping to CEF module to support Check Point devices. {issue}16041[16041] {pull}16907[16907]
- Add pattern for Cisco ASA / FTD Message 734001 {issue}16212[16212] {pull}16612[16612]
- Added new module `o365` for ingesting Office 365 management activity API events. {issue}16196[16196] {pull}16386[16386]
- Add source field in k8s events {pull}17209[17209]
- Improve AWS cloudtrail field mappings {issue}16086[16086] {issue}16110[16110] {pull}17155[17155]
- Added new module `crowdstrike` for ingesting Crowdstrike Falcon streaming API endpoint event data. {pull}16988[16988]
- Added documentation for running Filebeat in Cloud Foundry. {pull}17275[17275]
- Move azure-eventhub input to GA. {issue}15671[15671] {pull}17313[17313]
- Improve ECS categorization field mappings in mongodb module. {issue}16170[16170] {pull}17371[17371]
- Improve ECS categorization field mappings for mssql module. {issue}16171[16171] {pull}17376[17376]
- Added access_key_id, secret_access_key and session_token into aws module config. {pull}17456[17456]
- Add dashboard for Google Cloud Audit and AWS CloudTrail. {pull}17379[17379]
- Improve ECS categorization field mappings for mysql module. {issue}16172[16172] {pull}17491[17491]
- Release Google Cloud module as GA. {pull}17511[17511]
- Add config option to select a different azure cloud env in the azure-eventhub input and azure module. {issue}17649[17649] {pull}17659[17659]
- Added new Checkpoint Syslog filebeat module. {pull}17682[17682]
- Improve ECS categorization field mappings for nats module. {issue}16173[16173] {pull}17550[17550]
- Add support for v10, v11 and v12 logs on Postgres {issue}13810[13810] {pull}17732[17732]
- Enhance `elasticsearch/server` fileset to handle ECS-compatible logs emitted by Elasticsearch. {issue}17715[17715] {pull}17714[17714]
- Add support for Google Application Default Credentials to the Google Pub/Sub input and Google Cloud modules. {pull}15668[15668]
- Enhance `elasticsearch/deprecation` fileset to handle ECS-compatible logs emitted by Elasticsearch. {issue}17715[17715] {pull}17728[17728]
- Enhance `elasticsearch/slowlog` fileset to handle ECS-compatible logs emitted by Elasticsearch. {issue}17715[17715] {pull}17729[17729]
- Improve ECS categorization field mappings in misp module. {issue}16026[16026] {pull}17344[17344]
- Added Unix stream socket support as an input source and a syslog input source. {pull}17492[17492]
- Added new Fortigate Syslog filebeat module. {pull}17890[17890]
- Improve ECS categorization field mappings in postgresql module. {issue}16177[16177] {pull}17914[17914]
- Improve ECS categorization field mappings in rabbitmq module. {issue}16178[16178] {pull}17916[17916]
- Make `decode_cef` processor GA. {pull}17944[17944]
- Improve ECS categorization field mappings in redis module. {issue}16179[16179] {pull}17918[17918]
- Improve ECS categorization field mappings for zeek module. {issue}16029[16029] {pull}17738[17738]
- Improve ECS categorization field mappings for netflow module. {issue}16135[16135] {pull}18108[18108]
- Added an input option `publisher_pipeline.disable_host` to disable `host.name`
  from being added to events by default. {pull}18159[18159]
- Improve ECS categorization field mappings in system module. {issue}16031[16031] {pull}18065[18065]
- Change the `json.*` input settings implementation to merge parsed json objects with existing objects in the event instead of fully replacing them. {pull}17958[17958]
- Improve ECS categorization field mappings in osquery module. {issue}16176[16176] {pull}17881[17881]
- Added http_endpoint input{pull}18298[18298]
- Add support for array parsing in azure-eventhub input. {pull}18585[18585]
- Added `observer.vendor`, `observer.product`, and `observer.type` to PANW module events. {pull}18223[18223]
- The `logstash` module can now automatically detect the log file format (JSON or plaintext) and process it accordingly. {issue}9964[9964] {pull}18095[18095]
- Improve ECS categorization field mappings in envoyproxy module. {issue}16161[16161] {pull}18395[18395]
- Improve ECS categorization field mappings in coredns module. {issue}16159[16159] {pull}18424[18424]
- Improve ECS categorization field mappings in cisco module. {issue}16028[16028] {pull}18537[18537]
- The s3 input can now automatically detect gzipped objects. {issue}18283[18283] {pull}18764[18764]
- Add geoip AS lookup & improve ECS categorization in aws cloudtrail fileset. {issue}18644[18644] {pull}18958[18958]
- Improved performance of PANW sample dashboards. {issue}19031[19031] {pull}19032[19032]
- Add support for v1 consumer API in Cloud Foundry input, use it by default. {pull}19125[19125]
- Explicitly set ECS version in all Filebeat modules. {pull}19198[19198]
- Add new mode to multiline reader to aggregate constant number of lines {pull}18352[18352]

*Heartbeat*

- Allow a list of status codes for HTTP checks. {pull}15587[15587]
- Add additional ECS compatible fields for TLS information. {pull}17687[17687]
- Record HTTP response headers. {pull}18327[18327]

*Journalbeat*

- Added an `id` config option to inputs to allow running multiple inputs on the
  same journal. {pull}18467{18467}

*Metricbeat*

- Move the windows pdh implementation from perfmon to a shared location in order for future modules/metricsets to make use of. {pull}15503[15503]
- Add lambda metricset in aws module. {pull}15260[15260]
- Expand data for the `system/memory` metricset {pull}15492[15492]
- Add azure `storage` metricset in order to retrieve metric values for storage accounts. {issue}14548[14548] {pull}15342[15342]
- Add cost warnings for the azure module. {pull}15356[15356]
- Add DynamoDB AWS Metricbeat light module {pull}15097[15097]
- Release elb module as GA. {pull}15485[15485]
- Add a `system/network_summary` metricset {pull}15196[15196]
- Add mesh metricset for Istio Metricbeat module {pull}15535[15535]
- Add mixer metricset for Istio Metricbeat module {pull}15696[15696]
- Add pilot metricset for Istio Metricbeat module {pull}15761[15761]
- Make the `system/cpu` metricset collect normalized CPU metrics by default. {issue}15618[15618] {pull}15729[15729]
- Add galley metricset for Istio Metricbeat module {pull}15857[15857]
- Add `key/value` mode for SQL module. {issue}15770[15770] {pull]15845[15845]
- Add STAN dashboard {pull}15654[15654]
- Add support for Unix socket in Memcached metricbeat module. {issue}13685[13685] {pull}15822[15822]
- Add `up` metric to prometheus metrics collected from host {pull}15948[15948]
- Add citadel metricset for Istio Metricbeat module {pull}15990[15990]
- Add support for processors in light modules. {issue}14740[14740] {pull}15923[15923]
- Add collecting AuroraDB metrics in rds metricset. {issue}14142[14142] {pull}16004[16004]
- Reuse connections in SQL module. {pull}16001[16001]
- Improve the `logstash` module (when `xpack.enabled` is set to `true`) to use the override `cluster_uuid` returned by Logstash APIs. {issue}15772[15772] {pull}15795[15795]
- Add region parameter in googlecloud module. {issue}15780[15780] {pull}16203[16203]
- Add kubernetes storage class support via kube-state-metrics. {pull}16145[16145]
- Add database_account azure metricset. {issue}15758[15758]
- Add support for NATS 2.1. {pull}16317[16317]
- Add Load Balancing metricset to GCP {pull}15559[15559]
- Add support for Dropwizard metrics 4.1. {pull}16332[16332]
- Add azure container metricset in order to monitor containers. {issue}15751[15751] {pull}16421[16421]
- Improve the `haproxy` module to support metrics exposed via HTTPS. {issue}14579[14579] {pull}16333[16333]
- Add filtering option for prometheus collector. {pull}16420[16420]
- Add metricsets based on Ceph Manager Daemon to the `ceph` module. {issue}7723[7723] {pull}16254[16254]
- Release `statsd` module as GA. {pull}16447[16447] {issue}14280[14280]
- Add collecting tags and tags_filter for rds metricset in aws module. {pull}16605[16605] {issue}16358[16358]
- Add OpenMetrics Metricbeat module {pull}16596[16596]
- Add `cloudfoundry` module to send events from Cloud Foundry. {pull}16671[16671]
- Add `redisenterprise` module. {pull}16482[16482] {issue}15269[15269]
- Add system/users metricset as beta {pull}16569[16569]
- Align fields to ECS and add more tests for the azure module. {issue}16024[16024] {pull}16754[16754]
- Add additional cgroup fields to docker/diskio{pull}16638[16638]
- Add PubSub metricset to Google Cloud Platform module {pull}15536[15536]
- Add overview dashboard for googlecloud compute metricset. {issue}16534[16534] {pull}16819[16819]
- Add Prometheus remote write endpoint {pull}16609[16609]
- Release STAN module as GA. {pull}16980[16980]
- Add query metricset for prometheus module. {pull}17104[17104]
- Release ActiveMQ module as GA. {issue}17047[17047] {pull}17049[17049]
- Release Zookeeper/connection module as GA. {issue}14281[14281] {pull}17043[17043]
- Add support for CouchDB v2 {issue}16352[16352] {pull}16455[16455]
- Add dashboard for pubsub metricset in googlecloud module. {pull}17161[17161]
- Add dashboards for the azure container metricsets. {pull}17194[17194]
- Replace vpc metricset into vpn, transitgateway and natgateway metricsets. {pull}16892[16892]
- Use Elasticsearch histogram type to store Prometheus histograms {pull}17061[17061]
- Allow to rate Prometheus counters when scraping them {pull}17061[17061]
- Release Oracle module as GA. {issue}14279[14279] {pull}16833[16833]
- Release vsphere module as GA. {issue}15798[15798] {pull}17119[17119]
- Add Storage metricsets to GCP module {pull}15598[15598]
- Added documentation for running Metricbeat in Cloud Foundry. {pull}17275[17275]
- Add test for documented fields check for metricsets without a http input. {issue}17315[17315] {pull}17334[17334]
- Add final tests and move label to GA for the azure module in metricbeat. {pull}17319[17319]
- Refactor windows/perfmon metricset configuration options and event output. {pull}17596[17596]
- Reference kubernetes manifests mount data directory from the host when running metricbeat as daemonset, so data persist between executions in the same node. {pull}17429[17429]
- Add more detailed error messages, system tests and small refactoring to the service metricset in windows. {pull}17725[17725]
- Stack Monitoring modules now auto-configure required metricsets when `xpack.enabled: true` is set. {issue}16471[[16471] {pull}17609[17609]
- Add Metricbeat IIS module dashboards. {pull}17966[17966]
- Add dashboard for the azure database account metricset. {pull}17901[17901]
- Allow partial region and zone name in googlecloud module config. {pull}17913[17913]
- Add aggregation aligner as a config parameter for googlecloud stackdriver metricset. {issue}17141[[17141] {pull}17719[17719]
- Move the perfmon metricset to GA. {issue}16608[16608] {pull}17879[17879]
- Add static mapping for metricsets under aws module. {pull}17614[17614] {pull}17650[17650]
- Add dashboard for googlecloud storage metricset. {pull}18172[18172]
- Collect new `bulk` indexing metrics from Elasticsearch when `xpack.enabled:true` is set. {issue} {pull}17992[17992]
- Remove requirement to connect as sysdba in Oracle module {issue}15846[15846] {pull}18182[18182]
- Update MSSQL module to fix some SSPI authentication and add brackets to USE statements {pull}17862[17862]]
- Add client address to events from http server module {pull}18336[18336]
- Remove required for region/zone and make stackdriver a metricset in googlecloud. {issue}16785[16785] {pull}18398[18398]
- Add memory metrics into compute googlecloud. {pull}18802[18802]
- Add new fields to HAProxy module. {issue}18523[18523]
- Add Tomcat overview dashboard {pull}14026[14026]

*Packetbeat*

*Functionbeat*


*Winlogbeat*

- Add more DNS error codes to the Sysmon module. {issue}15685[15685]
- Add experimental event log reader implementation that should be faster in most cases. {issue}6585[6585] {pull}16849[16849]
- Set process.command_line and process.parent.command_line from Sysmon Event ID 1. {pull}17327[17327]
- Add support for event IDs 4673,4674,4697,4698,4699,4700,4701,4702,4768,4769,4770,4771,4776,4778,4779,4964 to the Security module {pull}17517[17517]
- Add registry and code signature information and ECS categorization fields for sysmon module {pull}18058[18058]
- Add new winlogbeat security dashboard {pull}18775[18775]

==== Deprecated

*Affecting all Beats*

*Filebeat*


*Heartbeat*

*Journalbeat*

*Metricbeat*
- Deprecate tags config parameter in cloudwatch metricset. {pull}16733[16733]

*Packetbeat*

*Winlogbeat*

*Functionbeat*

==== Known Issue

*Journalbeat*<|MERGE_RESOLUTION|>--- conflicted
+++ resolved
@@ -134,11 +134,8 @@
 - The `monitoring.elasticsearch.api_key` value is correctly base64-encoded before being sent to the monitoring Elasticsearch cluster. {issue}18939[18939] {pull}18945[18945]
 - Fix kafka topic setting not allowing upper case characters. {pull}18854[18854] {issue}18640[18640]
 - Fix redis key setting not allowing upper case characters. {pull}18854[18854] {issue}18640[18640]
-<<<<<<< HEAD
 - Fix config reload metrics (`libbeat.config.module.start/stops/running`). {pull}19168[19168]
-=======
 - Fix metrics hints builder to avoid wrong container metadata usage when port is not exposed {pull}18979[18979]
->>>>>>> 6ad3a8cd
 
 *Auditbeat*
 
