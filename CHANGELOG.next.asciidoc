--- conflicted
+++ resolved
@@ -44,12 +44,9 @@
 - Update Salesforce module to use new Salesforce input. {pull}37509[37509]
 - Tag events that come from a filestream in "take over" mode. {pull}39828[39828]
 - Fix high IO and handling of a corrupted registry log file. {pull}35893[35893]
-<<<<<<< HEAD
 - Implement Elastic Agent status and health reporting for Winlog Filebeat input
-=======
 - Filebeat, when running with Elastic-Agent, reports status for Filestream input. {pull}40121[40121]
 
->>>>>>> 0e9c9dee
 *Heartbeat*
 
 
