--- conflicted
+++ resolved
@@ -85,11 +85,8 @@
 - [google_workspace] Fix pagination and cursor value update. {pull}34274[34274]
 - Fix handling of quoted values in auditd module. {issue}22587[22587] {pull}34069[34069]
 - Fixing system tests not returning expected content encoding for azure blob storage input. {pull}34412[34412]
-<<<<<<< HEAD
 - Fixing a wrong if statement in parsing fortinet firewall logs that are of type event. {pull}34446[34446]
-=======
 - [Azure Logs] Fix authentication_processing_details parsing in sign-in logs. {issue}34330[34330] {pull}34478[34478]
->>>>>>> 83422d50
 
 *Heartbeat*
 
