--- conflicted
+++ resolved
@@ -184,13 +184,9 @@
 - Add metrics for UDP packet processing. {pull}33870[33870]
 - Convert UDP input to v2 input. {pull}33930[33930]
 - Improve collection of risk information from Okta debug data. {issue}33677[33677] {pull}34030[34030]
-<<<<<<< HEAD
-- Filter debug logs for `httpjson` templates. {pull}33254[33254]
-=======
 - Adding filename details from zip to response for httpjson {issue}33952[33952] {pull}34044[34044]
 - Allow user configuration of keep-alive behaviour for HTTPJSON and CEL inputs. {issue}33951[33951] {pull}34014[34014]
 - Add support for polling system UDP stats for UDP input metrics. {pull}34070[34070]
->>>>>>> 15d9a876
 
 *Auditbeat*
 
