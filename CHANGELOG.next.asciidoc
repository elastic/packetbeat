--- conflicted
+++ resolved
@@ -82,13 +82,8 @@
 
 *Metricbeat*
 
-<<<<<<< HEAD
-- Azure Billing: upgrade Usage Details API to version 2019-10-01 {pull}31970[31970]
-- Azure Billing: switch to Cost Management API for forecast data {pull}32589[32589]
 - Remove GCP Compute metadata cache {pull}33655[33655]
-=======
 - Add namespace metadata to all namespaced kubernetes resources. {pull}33763[33763]
->>>>>>> 71da5d8f
 
 *Packetbeat*
 
