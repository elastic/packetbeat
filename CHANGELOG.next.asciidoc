--- conflicted
+++ resolved
@@ -303,11 +303,8 @@
 - Update config in `windows.yml` file. {issue}23027[23027]{pull}23327[23327]
 - Add stack monitoring section to elasticsearch module documentation {pull}#23286[23286]
 - Fix metric grouping for windows/perfmon module {issue}23489[23489] {pull}23505[23505]
-<<<<<<< HEAD
 - Add check for iis/application_pool metricset for nil worker process id values. {issue}23605[23605] {pull}23647[23647]
-=======
 - Add system.hostfs configuration option for system module. {pull}23831[23831]
->>>>>>> 328672e3
 
 *Packetbeat*
 
