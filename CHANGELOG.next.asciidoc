--- conflicted
+++ resolved
@@ -237,11 +237,8 @@
 - Allow users to override pipeline ID in fileset input config. {issue}9531[9531] {pull}16561[16561]
 - Improve ECS categorization field mappings in logstash module. {issue}16169[16169] {pull}16668[16668]
 - Improve ECS categorization field mappings in iis module. {issue}16165[16165] {pull}16618[16618]
-<<<<<<< HEAD
 - Improve the decode_cef processor by reducing the number of memory allocations. {pull}16587[16587]
-=======
 - Improve ECS categorization field mapping in kafka module. {issue}16167[16167] {pull}16645[16645]
->>>>>>> 8516f0e7
 
 *Heartbeat*
 
