--- conflicted
+++ resolved
@@ -189,11 +189,8 @@
 - Revert usageDetails api version to 2019-01-01. {pull}28995[28995]
 - Fix in `aws-s3` input regarding provider discovery through endpoint {pull}28963[28963]
 - Fix `threatintel.misp` filters configuration. {issue}27970[27970]
-<<<<<<< HEAD
+- Fix opening files on Windows in filestream so open files can be deleted. {issue}29113[29113] {pull}29180[29180]
 - Fix `panw` module ingest errors for GLOBALPROTECT logs {pull}29154[29154]
-=======
-- Fix opening files on Windows in filestream so open files can be deleted. {issue}29113[29113] {pull}29180[29180]
->>>>>>> 1bd0da5c
 
 *Heartbeat*
 
