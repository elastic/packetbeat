--- conflicted
+++ resolved
@@ -145,11 +145,8 @@
 - When TLS is configured for the http metricset and a `certificate_authorities` is configured we now default to `required` for the `client_authentication`. {pull}12584[12584]
 - Reuse connections in PostgreSQL metricsets. {issue}12504[12504] {pull}12603[12603]
 - PdhExpandWildCardPathW will not expand counter paths in 32 bit windows systems, workaround will use a different function.{issue}12590[12590]{pull}12622[12622]
-<<<<<<< HEAD
+- In the elasticsearch/node_stats metricset, if xpack is enabled, make parsing of ES node load average optional as ES on Windows doesn't report load average. {pull}12866[12866]
 - Ramdisk is not filtered out when collecting disk performance counters in diskio metricset {issue}12814[12814] {pull}12829[12829]
-=======
-- In the elasticsearch/node_stats metricset, if xpack is enabled, make parsing of ES node load average optional as ES on Windows doesn't report load average. {pull}12866[12866]
->>>>>>> a306f143
 
 *Packetbeat*
 
