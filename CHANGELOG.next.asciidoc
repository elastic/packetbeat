// Use these for links to issue and pulls. Note issues and pulls redirect one to
// each other on Github, so don't worry too much on using the right prefix.
:issue: https://github.com/elastic/beats/issues/
:pull: https://github.com/elastic/beats/pull/

=== Beats version HEAD
https://github.com/elastic/beats/compare/v8.7.1\...main[Check the HEAD diff]

==== Breaking changes

*Affecting all Beats*


*Auditbeat*


*Filebeat*


*Heartbeat*


*Metricbeat*


*Osquerybeat*


*Packetbeat*


*Winlogbeat*

- Add "event.category" and "event.type" to Sysmon module for EventIDs 8, 9, 19, 20, 27, 28, 255 {pull}35193[35193]

*Functionbeat*


*Elastic Logging Plugin*


==== Bugfixes

*Affecting all Beats*
- Support for multiline zookeeper logs {issue}2496[2496]
- Allow `clock_nanosleep` in the default seccomp profiles for amd64 and 386. Newer versions of glibc (e.g. 2.31) require it. {issue}33792[33792]
- Disable lockfile when running under elastic-agent. {pull}33988[33988]
- Fix lockfile logic, retry locking {pull}34194[34194]
- Add checks to ensure reloading of units if the configuration actually changed. {pull}34346[34346]
- Fix namespacing on self-monitoring {pull}32336[32336]
- Fix race condition when stopping runners {pull}32433[32433]
- Fix concurrent map writes when system/process code called from reporter code {pull}32491[32491]
- Log errors from the Elastic Agent V2 client errors channel. Avoids blocking when error occurs communicating with the Elastic Agent. {pull}34392[34392]
- Only log publish event messages in trace log level under elastic-agent. {pull}34391[34391]
- Fix issue where updating a single Elastic Agent configuration unit results in other units being turned off. {pull}34504[34504]
- Fix dropped events when monitor a beat under the agent and send its `Host info` log entry. {pull}34599[34599]

- Fix namespacing on self-monitoring {pull}32336[32336]
- Fix race condition when stopping runners {pull}32433[32433]
- Fix concurrent map writes when system/process code called from reporter code {pull}32491[32491]
- Fix panics when a processor is closed twice {pull}34647[34647]
- Update elastic-agent-system-metrics to v0.4.6 to allow builds on mips platforms. {pull}34674[34674]
- The Elasticsearch output now splits large requests instead of dropping them when it receives a StatusRequestEntityTooLarge error. {pull}34911[34911]
- Fix Beats started by agent do not respect the allow_older_versions: true configuration flag {issue}34227[34227] {pull}34964[34964]
- Fix performance issues when we have a lot of inputs starting and stopping by allowing to disable global processors under fleet. {issue}35000[35000] {pull}35031[35031]
- In cases where the matcher detects a non-string type in a match statement, report the error as a debug statement, and not a warning statement. {pull}35119[35119]
- 'add_cloud_metadata' processor - add cloud.region field for GCE cloud provider
- 'add_cloud_metadata' processor - update azure metadata api version to get missing `cloud.account.id` field


*Auditbeat*

*Filebeat*

- [Auditbeat System Package] Added support for Apple Silicon chips. {pull}34433[34433]
- [Azure blob storage] Changed logger field name from `container` to `container_name` so that it does not clash
   with the ecs field name `container`. {pull}34403[34403]
- [GCS] Added support for more mime types & introduced offset tracking via cursor state. Also added support for
   automatic splitting at root level, if root level element is an array. {pull}34155[34155]
- [httpsjon] Improved error handling during pagination with chaining & split processor {pull}34127[34127]
- [Azure blob storage] Added support for more mime types & introduced offset tracking via cursor state. {pull}33981[33981]
- Fix EOF on single line not producing any event. {issue}30436[30436] {pull}33568[33568]
- Fix handling of error in states in direct aws-s3 listing input {issue}33513[33513] {pull}33722[33722]
- Fix `httpjson` input page number initialization and documentation. {pull}33400[33400]
- Add handling of AAA operations for Cisco ASA module. {issue}32257[32257] {pull}32789[32789]
- Fix gc.log always shipped even if gc fileset is disabled {issue}30995[30995]
- Fix handling of empty array in httpjson input. {pull}32001[32001]
- Fix reporting of `filebeat.events.active` in log events such that the current value is always reported instead of the difference from the last value. {pull}33597[33597]
- Fix splitting array of strings/arrays in httpjson input {issue}30345[30345] {pull}33609[33609]
- Fix Google workspace pagination and document ID generation. {pull}33666[33666]
- Fix PANW handling of messages with event.original already set. {issue}33829[33829] {pull}33830[33830]
- Rename identity as identity_name when the value is a string in Azure Platform Logs. {pull}33654[33654]
- Fix 'requires pointer' error while getting cursor metadata. {pull}33956[33956]
- Fix input cancellation handling when HTTP client does not support contexts. {issue}33962[33962] {pull}33968[33968]
- Update mito CEL extension library to v0.0.0-20221207004749-2f0f2875e464 {pull}33974[33974]
- Fix CEL result deserialisation when evaluation fails. {issue}33992[33992] {pull}33996[33996]
- Fix handling of non-200/non-429 status codes. {issue}33999[33999] {pull}34002[34002]
- [azure-eventhub input] Switch the run EPH run mode to non-blocking {pull}34075[34075]
- [google_workspace] Fix pagination and cursor value update. {pull}34274[34274]
- Fix handling of quoted values in auditd module. {issue}22587[22587] {pull}34069[34069]
- Fixing system tests not returning expected content encoding for azure blob storage input. {pull}34412[34412]
- [Azure Logs] Fix authentication_processing_details parsing in sign-in logs. {issue}34330[34330] {pull}34478[34478]
- Prevent Elasticsearch from spewing log warnings about redundant wildcard when setting up ingest pipelines. {issue}34249[34249] {pull}34550[34550]
- Gracefully handle Windows event channel not found errors in winlog input. {issue}30201[30201] {pull}34605[34605]
- Fix the issue of `cometd` input worker getting closed in case of a network connection issue and an EOF error. {issue}34326[34326] {pull}34327[34327]
- Fix for httpjson first_response object throwing false positive errors by making it a flag based object {issue}34747[34747] {pull}34748[34748]
- Fix errors and panics due to re-used processors {pull}34761[34761]
- Add missing Basic Authentication support to CEL input {issue}34609[34609] {pull}34689[34689]
- [Gcs Input] - Added missing locks for safe concurrency {pull}34914[34914]
- Fix the ignore_inactive option being ignored in Filebeat's filestream input {pull}34770[34770]
- Fix TestMultiEventForEOFRetryHandlerInput unit test of CometD input {pull}34903[34903]
- Add input instance id to request trace filename for httpjson and cel inputs {pull}35024[35024]
- Fix panic in TCP and UDP inputs on Linux when collecting socket metrics from OS. {issue}35064[35064]
- Correctly collect TCP and UDP metrics for unspecified address values. {pull}35111[35111]
- Fix base for UDP and TCP queue metrics and UDP drops metric. {pull}35123[35123]
- Sanitize filenames for request tracer in httpjson input. {pull}35143[35143]
- decode_cef processor: Fix ECS output by making `observer.ip` into an array of strings instead of string. {issue}35140[35140] {pull}35149[35149]
- Fix handling of MySQL audit logs with strict JSON parser. {issue}35158[35158] {pull}35160[35160]
- Sanitize filenames for request tracer in cel input. {pull}35154[35154]
- Fix accidental error overwrite in defer statement in entityanalytics Azure AD input. {issue}35153[35153] {pull}35169[35169]
- Fixing the grok expression outputs of log files {pull}35221[35221]
- Move repeated Windows event channel not found errors in winlog input to debug level.  {issue}35314[35314] {pull}35317[35317]
- Fix crash when processing forwarded logs missing a message. {issue}34705[34705] {pull}34865[34865]
- Fix crash when loading azurewebstorage cursor with no partially processed data. {pull}35433[35433]
- RFC5424 syslog timestamps with offset 'Z' will be treated as UTC rather than using the default timezone. {pull}35360[35360]

*Heartbeat*

- Fix panics when parsing dereferencing invalid parsed url. {pull}34702[34702]
- Fix broken zip URL monitors. NOTE: Zip URL Monitors will be removed in version 8.7 and replaced with project monitors. {pull}33723[33723]
- Fix integration hashing to prevent reloading all when updated. {pull}34697[34697]
- Fix release of job limit semaphore when context is cancelled. {pull}34697[34697]
- Fix bug where states.duration_ms was incorrect type. {pull}33563[33563]
- Fix handling of long UDP messages in UDP input. {issue}33836[33836] {pull}33837[33837]
- Fix browser monitor summary reporting as up when monitor is down. {issue}33374[33374] {pull}33819[33819]
- Fix beat capabilities on Docker image. {pull}33584[33584]
- Fix serialization of state duration to avoid scientific notation. {pull}34280[34280]
- Enable nodejs engine strict validation when bundling synthetics. {pull}34470[34470]
with the ecs field name `container`. {pull}34403[34403]
automatic splitting at root level, if root level element is an array. {pull}34155[34155]
- Fix broken mapping for state.ends field. {pull}34891[34891]
- Fix issue using projects in airgapped environments by disabling npm audit. {pull}34936[34936]
- Fix broken state ID location naming. {pull}35336[35336]
- Fix project monitor temp directories permission to include group access. {pull}35398[35398]
- Fix output pipeline exit on run_once. {pull}35376[35376]
- Fix formatting issue with socket trace timeout. {pull}35434[35434]

*Heartbeat*


*Heartbeat*


*Heartbeat*


*Auditbeat*


*Filebeat*


*Auditbeat*


*Filebeat*

- Sanitize filenames for request tracer in cel input. {pull}35154[35154]

*Heartbeat*


*Metricbeat*

- in module/windows/perfmon, changed collection method of the second counter value required to create a displayable value {pull}32305[32305]
- Fix and improve AWS metric period calculation to avoid zero-length intervals {pull}32724[32724]
- Add missing cluster metadata to k8s module metricsets {pull}32979[32979] {pull}33032[33032]
- Add GCP CloudSQL region filter {pull}32943[32943]
- Fix logstash cgroup mappings {pull}33131[33131]
- Remove unused `elasticsearch.node_stats.indices.bulk.avg_time.bytes` mapping {pull}33263[33263]
- Fix kafka dashboard field names {pull}33555[33555]
- Add tags to events based on parsed identifier. {pull}33472[33472]
- Support Oracle-specific connection strings in SQL module {issue}32089[32089] {pull}32293[32293]
- Remove deprecated metrics from controller manager, scheduler and proxy {pull}34161[34161]
- Fix metrics split through different events and metadata not matching for aws cloudwatch. {pull}34483[34483]
- Fix metadata enricher with correct container ids for pods with multiple containers in container metricset. Align `kubernetes.container.id` and `container.id` fields for state_container metricset. {pull}34516[34516]
- Make generic SQL GA {pull}34637[34637]
- Collect missing remote_cluster in elasticsearch ccr metricset {pull}34957[34957]
- Add context with timeout in AWS API calls {pull}35425[35425]
- Fix no error logs displayed in CloudWatch EC2, RDS and SQS metadata {issue}34985[34985] {pull}35035[35035]
- Remove Beta warning from IIS application_pool metricset {pull}35480[35480]
- Improve documentation for ActiveMQ module {issue}35113[35113] {pull}35558[35558]

*Osquerybeat*

- Adds the `elastic_file_analysis` table to the Osquery extension for macOS builds. {pull}35056[35056]

*Packetbeat*

- Fix double channel close panic when reloading. {pull}35324[35324]
- Fix BPF filter setting not being applied to sniffers. {issue}35363[35363] {pull}35484[35484]
- Fix handling of Npcap installation options from Fleet. {pull}35541[35541]

*Winlogbeat*

- Fix handling of event data with keys containing dots. {issue}34345[34345] {pull}34549[34549]
- Gracefully handle channel not found errors. {issue}30201[30201] {pull}34605[34605]
- Clarify query term limits warning and remove link to missing Microsoft doc page. {pull}34715[34715]
- Improve documentation for event_logs.name configuration. {pull}34931[34931]
- Move repeated channel not found errors to debug level.  {issue}35314[35314] {pull}35317[35317]
- Fix panic due to misrepresented buffer use. {pull}35437[35437]
- Prevent panic on closing iterators on empty channels in experimental API. {issue}33966[33966] {pull}35423[35423]
- Allow program termination when attempting to open an absent channel. {pull}35474[35474]

*Functionbeat*


*Elastic Logging Plugin*


==== Added

*Affecting all Beats*

- Added append Processor which will append concrete values or values from a field to target. {issue}29934[29934] {pull}33364[33364]
- Allow users to enable features via configuration, starting with the FQDN reporting feature. {issue}1070[1070] {pull}34456[34456]
- Add Hetzner Cloud as a provider for `add_cloud_metadata`. {pull}35456[35456]
- Reload Beat when TLS certificates or key files are modified. {issue}34408[34408] {pull}34416[34416]


*Auditbeat*


*Filebeat*

- add documentation for decode_xml_wineventlog processor field mappings.  {pull}32456[32456]
- httpjson input: Add request tracing logger. {issue}32402[32402] {pull}32412[32412]
- Add cloudflare R2 to provider list in AWS S3 input. {pull}32620[32620]
- Add support for single string containing multiple relation-types in getRFC5988Link. {pull}32811[32811]
- Added separation of transform context object inside httpjson. Introduced new clause `.parent_last_response.*` {pull}33499[33499]
- Cloud Foundry input uses server-side filtering when retrieving logs. {pull}33456[33456]
- Add `parse_aws_vpc_flow_log` processor. {pull}33656[33656]
- Update `aws.vpcflow` dataset in AWS module have a configurable log `format` and to produce ECS 8.x fields. {pull}33699[33699]
- Modified `aws-s3` input to reduce mutex contention when multiple SQS message are being processed concurrently. {pull}33658[33658]
- Disable "event normalization" processing for the aws-s3 input to reduce allocations. {pull}33673[33673]
- Add Common Expression Language input. {pull}31233[31233]
- Add support for http+unix and http+npipe schemes in httpjson input. {issue}33571[33571] {pull}33610[33610]
- Add support for http+unix and http+npipe schemes in cel input. {issue}33571[33571] {pull}33712[33712]
- Add `decode_duration`, `move_fields` processors. {pull}31301[31301]
- Add backup to bucket and delete functionality for the `aws-s3` input. {issue}30696[30696] {pull}33559[33559]
- Add metrics for UDP packet processing. {pull}33870[33870]
- Convert UDP input to v2 input. {pull}33930[33930]
- Improve collection of risk information from Okta debug data. {issue}33677[33677] {pull}34030[34030]
- Adding filename details from zip to response for httpjson {issue}33952[33952] {pull}34044[34044]
- Allow user configuration of keep-alive behaviour for HTTPJSON and CEL inputs. {issue}33951[33951] {pull}34014[34014]
- Add support for polling system UDP stats for UDP input metrics. {pull}34070[34070]
- Add support for recognizing the log level in Elasticsearch JVM logs {pull}34159[34159]
- Add new Entity Analytics input with Azure Active Directory support. {pull}34305[34305]
- Added metric `sqs_lag_time` for aws-s3 input. {pull}34306[34306]
- Add metrics for TCP packet processing. {pull}34333[34333]
- Add metrics for unix socket packet processing. {pull}34335[34335]
- Add beta `take over` mode for `filestream` for simple migration from `log` inputs {pull}34292[34292]
- Add pagination support for Salesforce module. {issue}34057[34057] {pull}34065[34065]
- Allow users to redact sensitive data from CEL input debug logs. {pull}34302[34302]
- Added support for HTTP destination override to Google Cloud Storage input. {pull}34413[34413]
- Added metric `sqs_messages_waiting_gauge` for aws-s3 input. {pull}34488[34488]
- Add support for new Rabbitmq timestamp format for logs {pull}34211[34211]
- Allow user configuration of timezone offset in Cisco ASA and FTD modules. {pull}34436[34436]
- Allow user configuration of timezone offset in Checkpoint module. {pull}34472[34472]
- Add support for Okta debug attributes, `risk_reasons`, `risk_behaviors` and `factor`. {issue}33677[33677] {pull}34508[34508]
- Fill okta.request.ip_chain.* as a flattened object in Okta module. {pull}34621[34621]
- Fixed GCS log format issues. {pull}34659[34659]
- Add nginx.ingress_controller.upstream.ip to related.ip {issue}34645[34645] {pull}34672[34672]
- Include NAT and firewall IPs in `related.ip` in Fortinet Firewall module. {issue}34640[34640] {pull}34673[34673]
- Add Basic Authentication support on constructed requests to CEL input {issue}34609[34609] {pull}34689[34689]
- Add string manipulation extensions to CEL input {issue}34610[34610] {pull}34689[34689]
- Add unix socket log parsing for nginx ingress_controller {pull}34732[34732]
- Added metric `sqs_worker_utilization` for aws-s3 input. {pull}34793[34793]
- Improve CEL input documentation {pull}34831[34831]
- Add metrics documentation for CEL and AWS CloudWatch inputs. {issue}34887[34887] {pull}34889[34889]
- Register MIME handlers for CSV types in CEL input. {pull}34934[34934]
- Add MySQL authentication message parsing and `related.ip` and `related.user` fields {pull}34810[34810]
- Mention `mito` CEL tool in CEL input docs. {pull}34959[34959]
- Add nginx ingress_controller parsing if one of upstreams fails to return response {pull}34787[34787]
- Allow neflow v9 and ipfix templates to be shared between source addresses. {pull}35036[35036]
- Add support for collecting IPv6 metrics. {pull}35123[35123]
- Add oracle authentication messages parsing {pull}35127[35127]
- Add support for CRC validation in Filebeat's HTTP endpoint input. {pull}35204[35204]
- Add execution budget to CEL input. {pull}35409[35409]
- Add XML decoding support to HTTPJSON. {issue}34438[34438] {pull}35235[35235]
- Add delegated account support when using Google ADC in `httpjson` input. {pull}35507[35507]

*Auditbeat*
   - Migration of system/package module storage from gob encoding to flatbuffer encoding in bolt db. {pull}34817[34817]

*Filebeat*

<<<<<<< HEAD
- Add support for collecting `httpjson` metrics. {pull}35392[35392]
=======
*Libbeat*
- Added support for apache parquet file reader. {issue}34662[34662] {pull}35183[35183]
>>>>>>> 217e658c

*Heartbeat*
- Users can now configure max scheduler job limits per monitor type via env var. {pull}34307[34307]
- Added status to monitor run log report.
- Removed beta label for browser monitors. {pull}35424[35424].


*Metricbeat*

- Add per-thread metrics to system_summary {pull}33614[33614]
- Add GCP CloudSQL metadata {pull}33066[33066]
- Add GCP Redis metadata {pull}33701[33701]
- Remove GCP Compute metadata cache {pull}33655[33655]
- Add support for multiple regions in GCP {pull}32964[32964]
- Add GCP Redis regions support {pull}33728[33728]
- Add namespace metadata to all namespaced kubernetes resources. {pull}33763[33763]
- Changed cloudwatch module to call ListMetrics API only once per region, instead of per AWS namespace {pull}34055[34055]
- Add beta ingest_pipeline metricset to Elasticsearch module for ingest pipeline monitoring {pull}34012[34012]
- Handle duplicated TYPE line for prometheus metrics {issue}18813[18813] {pull}33865[33865]
- Add GCP Carbon Footprint metricbeat data {pull}34820[34820]
- Add event loop utilization metric to Kibana module {pull}35020[35020]
- Support collecting metrics from both the monitoring account and linked accounts from AWS CloudWatch. {pull}35540[35540]

*Osquerybeat*


*Packetbeat*

- Added `packetbeat.interfaces.fanout_group` to allow a Packetbeat sniffer to join an AF_PACKET fanout group. {issue}35451[35451] {pull}35453[35453]

*Winlogbeat*


*Functionbeat*


*Winlogbeat*

- Set `host.os.type` and `host.os.family` to "windows" if not already set. {pull}35435[35435]


*Elastic Log Driver*
*Elastic Logging Plugin*


==== Deprecated

*Auditbeat*


*Filebeat*


*Heartbeat*


*Metricbeat*


*Osquerybeat*


*Packetbeat*


*Winlogbeat*


*Functionbeat*


*Elastic Logging Plugin*


==== Known Issues<|MERGE_RESOLUTION|>--- conflicted
+++ resolved
@@ -289,18 +289,13 @@
 - Add execution budget to CEL input. {pull}35409[35409]
 - Add XML decoding support to HTTPJSON. {issue}34438[34438] {pull}35235[35235]
 - Add delegated account support when using Google ADC in `httpjson` input. {pull}35507[35507]
+- Add support for collecting `httpjson` metrics. {pull}35392[35392]
 
 *Auditbeat*
    - Migration of system/package module storage from gob encoding to flatbuffer encoding in bolt db. {pull}34817[34817]
 
-*Filebeat*
-
-<<<<<<< HEAD
-- Add support for collecting `httpjson` metrics. {pull}35392[35392]
-=======
 *Libbeat*
 - Added support for apache parquet file reader. {issue}34662[34662] {pull}35183[35183]
->>>>>>> 217e658c
 
 *Heartbeat*
 - Users can now configure max scheduler job limits per monitor type via env var. {pull}34307[34307]
