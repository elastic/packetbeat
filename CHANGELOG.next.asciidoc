--- conflicted
+++ resolved
@@ -46,11 +46,8 @@
 - Added `container.image.name` to `journald` Filebeat input's Docker-specific translated fields. {pull}40450[40450]
 - Change log.file.path field in awscloudwatch input to nested object. {pull}41099[41099]
 - Remove deprecated awscloudwatch field from Filebeat. {pull}41089[41089]
-<<<<<<< HEAD
 - `max_number_of_messages` config for S3 input's SQS mode is now ignored. Instead use `number_of_workers` to scale ingestion rate in both S3 and SQS modes. {pull}40699[40699]
-=======
 - System module events now contain `input.type: systemlogs` instead of `input.type: log` when harvesting log files. {pull}41061[41061]
->>>>>>> f69b5012
 
 
 *Heartbeat*
