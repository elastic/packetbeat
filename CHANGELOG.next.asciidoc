--- conflicted
+++ resolved
@@ -546,11 +546,8 @@
 - Release kubernetes modules `controllermanager`, `scheduler`, `proxy`, `state_cronjob` and `state_resourcequota` as GA. {pull}14584[14584]
 - Add module for ActiveMQ. {pull}14580[14580]
 - Enable script processor. {pull}14711[14711]
-<<<<<<< HEAD
 - Enable wildcard for cloudwatch metricset namespace. {pull}14971[14971] {issue}14965[14965]
-=======
 - Add `kube-state-metrics` `state_service` metrics for kubernetes module. {pull}14794[14794]
->>>>>>> 4702e7ab
 - Add usage metricset in aws modules. {pull}14925[14925] {issue}14935[14935]
 - Add billing metricset in aws modules. {pull}14801[14801] {issue}14934[14934]
 - Add AWS SNS metricset. {pull}14946[14946]
