// Use these for links to issue and pulls. Note issues and pulls redirect one to
// each other on Github, so don't worry too much on using the right prefix.
:issue: https://github.com/elastic/beats/issues/
:pull: https://github.com/elastic/beats/pull/

=== Beats version HEAD
https://github.com/elastic/beats/compare/v7.0.0-alpha2...main[Check the HEAD diff]

==== Breaking changes

*Affecting all Beats*

- Update docker client. {pull}28716[28716]
- `include_matches` option of `journald` input no longer accepts a list of string. {pull}29294[29294]

*Auditbeat*


*Filebeat*

- Remove Recorded Future integration from threatintel module. {pull}30564[30564]

*Heartbeat*


*Metricbeat*


*Packetbeat*


*Winlogbeat*


*Functionbeat*


==== Bugfixes

*Affecting all Beats*

- Fix field names with `add_network_direction` processor. {issue}29747[29747] {pull}29751[29751]
- Fix a logging bug when `ssl.verification_mode` was set to `full` or `certificate`, the command `test output` incorrectly logged that TLS was disabled.
- Fix the ability for subcommands to be ran properly from the beats containers. {pull}30452[30452]
- Update docker/distribution dependency library to fix a security issues concerning OCI Manifest Type Confusion Issue. {pull}30462[30462]

*Auditbeat*

- auditd: Add error.message to events when processing fails. {pull}30009[30009]
- Fix handling of execve call events which have no argument. {issue}30585[30585] {pull}30586[30586]

*Filebeat*

- Report the starting offset of the line in `log.offset` when using `filestream` instead of the end to be ECS compliant. {pull}30445[30445]
- auditd: Prevent mapping explosion when truncated EXECVE records are ingested. {pull}30382[30382]
- elasticsearch: fix duplicate ingest when using a common appender configuration {issue}30428[30428] {pull}30440[30440]
- Fix ECS version string in threatintel to be consistent with other modules and add event.timezone. {issue}30499[30499] {pull}30570[30570]
- Add default paths value to MySQL Enterprise module to prevent issues with pipeline installations {pull}30598[30598]

*Heartbeat*

*Metricbeat*

- Enhance metricbeat on openshift documentation {pull}30054[30054]
- Fixed missing ZooKeeper metrics due compatibility issues with versions >= 3.6.0 {pull}30068[30068]
- Fix Docker module: rename fields on dashboards. {pull}30500[30500]

*Packetbeat*


*Winlogbeat*

- Add provider names to Security pipeline conditional check in routing pipeline. {issue}27288[27288] {pull}29781[29781]

*Functionbeat*

- Pass AWS region configuration correctly. {issue}28520[28520] {pull}30238[30238]


*Elastic Logging Plugin*


==== Added

*Affecting all Beats*

- Name all k8s workqueue. {pull}28085[28085]
- Discover changes in Kubernetes nodes metadata as soon as they happen. {pull}23139[23139]
- Update k8s library {pull}29394[29394]
- Add FIPS configuration option for all AWS API calls. {pull}28899[28899]
- Add support for latest k8s versions v1.23 and v1.22 {pull}29575[29575]
- Add `script` processor to all beats {issue}29269[29269] {pull}29752[29752]
- Only connect to Elasticsearch instances with the same version or newer. {pull}29683[29683]
- Move umask from code to service files. {pull}29708[29708]
- Add support for kafka message headers. {pull}29940[29940]
- Add FIPS configuration option for all AWS API calls. {pull}[28899]
- Add metadata change support for some processors {pull}30183[30183]
- Add support for non-unique Kafka headers for output messages. {pull}30369[30369]
<<<<<<< HEAD
- Add syslog parser and processor. {issue}30139[30139] {pull}30541[30541]
=======
- Add action_input_type for the .fleet-actions-results {pull}30562[30562]
>>>>>>> 91426e95

*Auditbeat*

- system/socket: Add process.entity_id capture for socket events. {issue}30230[30230] {pull}30231[30231]

*Filebeat*

- Add `text/csv` decoder to `httpjson` input {pull}28564[28564]
- Update `aws-s3` input to connect to non AWS S3 buckets {issue}28222[28222] {pull}28234[28234]
- Add support for '/var/log/pods/' path for add_kubernetes_metadata processor with `resource_type: pod`. {pull}28868[28868]
- Add documentation for add_kubernetes_metadata processors `log_path` matcher. {pull}28868[28868]
- Add support for parsers on journald input {pull}29070[29070]
- Add support in httpjson input for oAuth2ProviderDefault of password grant_type. {pull}29087[29087]
- Add support for filtering in journald input with `unit`, `kernel`, `identifiers` and `include_matches`. {pull}29294[29294]
- Add new `userAgent` and `beatInfo` template functions for httpjson input {pull}29528[29528]
- Add pipeline in FB's supported hints. {pull}30212[30212]

*Auditbeat*


*Filebeat*


*Heartbeat*



*Metricbeat*

- Add `add_resource_metadata` configuration to Kubernetes module. {pull}29133[29133]
- Add `containerd` module with `cpu`, `memory`, `blkio` metricsets. {pull}29247[29247]
- Add `container.id` and `container.runtime` ECS fields in container metricset. {pull}29560[29560]
- Add `memory.workingset.limit.pct` field in Kubernetes container/pod metricset. {pull}29547[29547]
- Add k8s metadata in state_cronjob metricset. {pull}29572[29572]
- Add `xpack.enabled` support for Enterprise Search module. {pull}29871[29871]
- Add gcp firestore metricset. {pull}29918[29918]
- Remove strict parsing on RabbitMQ module {pull}30090[30090]
- Add `kubernetes.container.status.last.reason` metric {pull}30306[30306]
- Extend documentation about `orchestrator.cluster` fields {pull}30518[30518]

*Packetbeat*

- Add automated OEM Npcap installation handling. {pull}29112[29112] {pull}30438[30438] {pull}30493[30493]
- Add support for capturing TLS random number and OCSP status request details. {issue}29962[29962] {pull}30102[30102]

*Functionbeat*


*Winlogbeat*

- Improve the error message when the registry file content is invalid. {pull}30543[30543]


*Elastic Log Driver*


==== Deprecated

*Affecting all Beats*


*Filebeat*


*Heartbeat*

*Metricbeat*


*Packetbeat*

*Winlogbeat*

*Functionbeat*

==== Known Issue
<|MERGE_RESOLUTION|>--- conflicted
+++ resolved
@@ -96,11 +96,8 @@
 - Add FIPS configuration option for all AWS API calls. {pull}[28899]
 - Add metadata change support for some processors {pull}30183[30183]
 - Add support for non-unique Kafka headers for output messages. {pull}30369[30369]
-<<<<<<< HEAD
 - Add syslog parser and processor. {issue}30139[30139] {pull}30541[30541]
-=======
 - Add action_input_type for the .fleet-actions-results {pull}30562[30562]
->>>>>>> 91426e95
 
 *Auditbeat*
 
