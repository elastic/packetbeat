--- conflicted
+++ resolved
@@ -54,11 +54,8 @@
 - Allow metricsets to report their status via control v2 protocol. {pull}40025[40025]
 - Remove fallback to the node limit for the `kubernetes.pod.cpu.usage.limit.pct` and `kubernetes.pod.memory.usage.limit.pct` metrics calculation
 - Add support for Kibana status metricset in v8 format {pull}40275[40275]
-<<<<<<< HEAD
 - Add metrics for the vSphere Virtualmachine metricset. {pull}40485[40485]
-=======
 - Update metrics for the vSphere Host metricset. {pull}40429[40429]
->>>>>>> e09627fb
 
 *Osquerybeat*
 
