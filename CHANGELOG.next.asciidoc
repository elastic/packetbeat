--- conflicted
+++ resolved
@@ -9,24 +9,12 @@
 ==== Breaking changes
 
 *Affecting all Beats*
-<<<<<<< HEAD
-- The Elasticsearch output now enables compression by default. This decreases network data usage by an average of 70-80%, in exchange for 20-25% increased CPU use and ~10% increased ingestion time. The previous default can be restored by setting the flag `compression_level: 0` under `output.elasticsearch`. {pull}36681[36681]
-- Elastic-agent-autodiscover library updated to version 0.6.4, disabling metadata for deployment and cronjob. Pods that will be created from deployments or cronjobs will not have the extra metadata field for kubernetes.deployment or kubernetes.cronjob, respectively. {pull}36877[36877]
-- Defaults are changing for some options in the queue and Elasticsearch output, to improve typical performance based on current benchmark data. All changes can be overridden by setting them explicitly in the beat configuration. {pull}36990[36990] The changes are:
-  - `queue.mem.events` is changing from `4096` to `3200`.
-  - `queue.mem.flush.min_events` is changing from `2048` to `1600`.
-  - `queue.mem.flush.timeout` is changing from `1s` to `10s`.
-  - `output.elasticsearch.bulk_max_size` is changing from `50` to `1600`.
-  - `output.elasticsearch.idle_connection_timeout` is changing from `60s` to `3s`.
-- Avoid logging fields values when handling Elasticsearch output errors except at the debug log level. The debug log level must now be used to see detailed errors, for example mapping errors and their cause. {pull}37229[37229]
-- Improve Beat `test output` command to honor proxy_url setting for output.logstash and output.elasticsearch. {issue}24751[24751] {pull}36715[36715]
-=======
 - `queue.mem.events` is changing from `4096` to `3200`.
 - `queue.mem.flush.min_events` is changing from `2048` to `1600`.
 - `queue.mem.flush.timeout` is changing from `1s` to `10s`.
 - `output.elasticsearch.bulk_max_size` is changing from `50` to `1600`.
 - `output.elasticsearch.idle_connection_timeout` is changing from `60s` to `3s`.
->>>>>>> 89e4737d
+- Improve Beat `test output` command to honor proxy_url setting for output.logstash and output.elasticsearch. {issue}24751[24751] {pull}36715[36715]
 
 *Auditbeat*
 
