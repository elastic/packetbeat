--- conflicted
+++ resolved
@@ -328,11 +328,8 @@
 - Add support to include AWS cloudwatch linked accounts when using log_group_name_prefix to define log group names. {pull}41206[41206]
 - Improved Azure Blob Storage input documentation. {pull}41252[41252]
 - Make ETW input GA. {pull}41389[41389]
-<<<<<<< HEAD
 - Added input metrics to GCS input. {issue}36640[36640] {pull}41505[41505]
-=======
 - Add support for Okta entity analytics provider to collect role and factor data for users. {pull}41460[41460]
->>>>>>> 38dfc524
 
 *Auditbeat*
 
