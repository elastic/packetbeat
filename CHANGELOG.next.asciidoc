--- conflicted
+++ resolved
@@ -113,11 +113,8 @@
 - Fix CPU count in docker/cpu in cases where no `online_cpus` are reported {pull}15070[15070]
 - Add dedot for tags in ec2 metricset and cloudwatch metricset. {issue}15843[15843] {pull}15844[15844]
 - Use RFC3339 format for timestamps collected using the SQL module. {pull}15847[15847]
-<<<<<<< HEAD
 - Avoid parsing errors returned from prometheus endpoints. {pull}15712[15712]
-=======
 - Add dedot for cloudwatch metric name. {issue}15916[15916] {pull}15917[15917]
->>>>>>> 8da2bfe4
 
 *Packetbeat*
 
