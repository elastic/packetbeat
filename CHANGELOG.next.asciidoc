// Use these for links to issue and pulls. Note issues and pulls redirect one to
// each other on Github, so don't worry too much on using the right prefix.
:issue: https://github.com/elastic/beats/issues/
:pull: https://github.com/elastic/beats/pull/

=== Beats version HEAD
https://github.com/elastic/beats/compare/v7.0.0-alpha2...main[Check the HEAD diff]

==== Breaking changes

*Affecting all Beats*

- Fix mapping of parent process information provided by add_process_metadata. {issue}29874[29874] {pull}30727[30727]

*Auditbeat*


*Filebeat*

*Heartbeat*


*Metricbeat*


*Packetbeat*


*Winlogbeat*


*Functionbeat*


==== Bugfixes

*Affecting all Beats*

- Fix field names with `add_network_direction` processor. {issue}29747[29747] {pull}29751[29751]
- Fix a logging bug when `ssl.verification_mode` was set to `full` or `certificate`, the command `test output` incorrectly logged that TLS was disabled.
- Fix the ability for subcommands to be ran properly from the beats containers. {pull}30452[30452]
- Update docker/distribution dependency library to fix a security issues concerning OCI Manifest Type Confusion Issue. {pull}30462[30462]
- Add more descriptive error logs for common connection failures in Kafka inputs / outputs. {pull}30776[30776]
- Fix dissect trim panics from DELETE (127)(\u007f) character {issue}30657[30657] {pull}30658[30658]

*Auditbeat*


*Filebeat*

- auditd: Prevent mapping explosion when truncated EXECVE records are ingested. {pull}30382[30382]
- elasticsearch: fix duplicate ingest when using a common appender configuration {issue}30428[30428] {pull}30440[30440]
- Fix add_kubernetes_metadata matcher: support rotated logs when `resource_type: pod` {pull}30720[30720]

*Filebeat*
- Fixes data duplication on restart when filestream inputs did not have an ID set. {issue}30061[30061]
- Update documentation for accessing `last_response.url.params` in httpjson input. {pull}30739[30739]
- Allow fixing data duplication on restart when filestream inputs did not have an ID set. Setting an ID for filestream
  inputs will fix the problem without generating any data duplication{issue}30061[30061]

*Heartbeat*

*Metricbeat*

- Enhance metricbeat on openshift documentation {pull}30054[30054]
- Fixed missing ZooKeeper metrics due compatibility issues with versions >= 3.6.0 {pull}30068[30068]
- Fix Docker module: rename fields on dashboards. {pull}30500[30500]
- Add back missing metrics to system/linux. {pull}30774[30774]
- GCP metrics query instances with aggregatedList API to improve efficiency. {pull}30154[#30153]
- Fix delay in perfmon counters collection {issue}30686[30686] {pull}30861[#30861]
- Fix Jolokia module to print URI for one of the debug logs. {pull}30943[#30943]

*Packetbeat*

- packetbeat: Fix timeout error in af_packet capture mode. {issue}30731[30731] {issue}30822[30822] {pull}30882[30882]

*Winlogbeat*


*Functionbeat*



*Elastic Logging Plugin*


==== Added

*Affecting all Beats*

- Add FIPS configuration option for all AWS API calls. {pull}28899[28899]
- Add support for kafka message headers. {pull}29940[29940]
- Add FIPS configuration option for all AWS API calls. {pull}[28899]
- Add support for non-unique Kafka headers for output messages. {pull}30369[30369]
- Add syslog parser and processor. {issue}30139[30139] {pull}30541[30541]
- Add action_input_type for the .fleet-actions-results {pull}30562[30562]
- Add cronjob metadata by default {pull}30637[30637]

*Auditbeat*


*Filebeat*

- Add `text/csv` decoder to `httpjson` input {pull}28564[28564]
- Update `aws-s3` input to connect to non AWS S3 buckets {issue}28222[28222] {pull}28234[28234]
- Add support for '/var/log/pods/' path for add_kubernetes_metadata processor with `resource_type: pod`. {pull}28868[28868]
- Add documentation for add_kubernetes_metadata processors `log_path` matcher. {pull}28868[28868]
- Add support for parsers on journald input {pull}29070[29070]
- Add support in httpjson input for oAuth2ProviderDefault of password grant_type. {pull}29087[29087]
- Add extraction of `related.hosts` to Microsoft 365 Defender ingest pipeline {issue}29859[29859] {pull}29863[29863]
- threatintel module: Add new Recorded Future integration. {pull}30030[30030]
<<<<<<< HEAD
- Add pipeline in FB's supported hints. {pull}30212[30212]
- Add support in httpjson input for chain calls. {pull}29816[29816]
=======
>>>>>>> cb7e33d0

*Auditbeat*

- Include config file (`auditbeat.elastic-agent.yml`) in tar.gz and zip packages for use with Elastic Agent.


*Filebeat*


*Heartbeat*

- Generate summary documents for journeys which exit successfully, but do not emit `journey/end` events {pull}30825[30825]

*Metricbeat*

- Add `kubernetes.container.status.last.reason` metric {pull}30306[30306]
- Extend documentation about `orchestrator.cluster` fields {pull}30518[30518]
- Fix overflow in `iostat` metrics {pull}30679[30679]
- Add `commandstats` field to Redis module {pull}29662[29662]
- Extend documentation about `kubernetes.node.network.*` fields {pull}30826[30826]
- Add `kubernetes.volume.fs.inodes.pct` field. {pull}30785[30785]
- Improve Kubernetes dashboard. {pull}30913[30913]

*Packetbeat*


*Functionbeat*


*Winlogbeat*

- Improve the error message when the registry file content is invalid. {pull}30543[30543]


*Elastic Log Driver*


==== Deprecated

*Affecting all Beats*


*Filebeat*


*Heartbeat*

*Metricbeat*


*Packetbeat*

*Winlogbeat*

*Functionbeat*

==== Known Issue
<|MERGE_RESOLUTION|>--- conflicted
+++ resolved
@@ -109,11 +109,7 @@
 - Add support in httpjson input for oAuth2ProviderDefault of password grant_type. {pull}29087[29087]
 - Add extraction of `related.hosts` to Microsoft 365 Defender ingest pipeline {issue}29859[29859] {pull}29863[29863]
 - threatintel module: Add new Recorded Future integration. {pull}30030[30030]
-<<<<<<< HEAD
-- Add pipeline in FB's supported hints. {pull}30212[30212]
 - Add support in httpjson input for chain calls. {pull}29816[29816]
-=======
->>>>>>> cb7e33d0
 
 *Auditbeat*
 
