// Use these for links to issue and pulls. Note issues and pulls redirect one to
// each other on Github, so don't worry too much on using the right prefix.
:issue: https://github.com/elastic/beats/issues/
:pull: https://github.com/elastic/beats/pull/

=== Beats version HEAD
https://github.com/elastic/beats/compare/v7.0.0-alpha2...master[Check the HEAD diff]

==== Breaking changes

*Affecting all Beats*


*Auditbeat*

*Filebeat*

*Heartbeat*


*Metricbeat*


*Packetbeat*

*Winlogbeat*


*Functionbeat*

==== Bugfixes

*Affecting all Beats*

<<<<<<< HEAD
- Fix field names with `add_network_direction` processor. {issue}29747[29747] {pull}29751[29751]
=======
- Fix the ability for subcommands to be ran properly from the beats containers. {pull}30452[30452]
- Log errors when parsing and applying config blocks and if the input is disabled. {pull}30534[30534]
- Fixes Beats crashing when glibc >= 2.35 is used {issue}30576[30576]
>>>>>>> 3cb2ead3

*Auditbeat*

- Fix handling of execve call events which have no argument. {issue}30585[30585] {pull}30586[30586]

*Filebeat*

- Report the starting offset of the line in `log.offset` when using `filestream` instead of the end to be ECS compliant. {pull}30445[30445]
- auditd: Prevent mapping explosion when truncated EXECVE records are ingested. {pull}30382[30382]
- elasticsearch: fix duplicate ingest when using a common appender configuration {issue}30428[30428] {pull}30440[30440]
- Fix ECS version string in threatintel to be consistent with other modules and add event.timezone. {issue}30499[30499] {pull}30570[30570]
- Add default paths value to MySQL Enterprise module to prevent issues with pipeline installations {pull}30598[30598]
- Update documentation for accessing `last_response.url.params` in httpjson input. {pull}30739[30739]

*Heartbeat*


*Metricbeat*


*Packetbeat*


*Winlogbeat*


*Functionbeat*



*Elastic Logging Plugin*


==== Added

*Affecting all Beats*

*Auditbeat*

*Filebeat*

- Remove beta flag for some filebeat modules. {pull}14374[14374]
- Extend documentation about hints annotation for processors {pull}30561[30561]

*Heartbeat*



*Metricbeat*

- Add `kubernetes.container.status.last.reason` metric {pull}30306[30306]
- Extend documentation about `orchestrator.cluster` fields {pull}30518[30518]
- Fix overflow in `iostat` metrics {pull}30679[30679]

*Packetbeat*


*Functionbeat*


*Winlogbeat*



*Elastic Log Driver*


==== Deprecated

*Affecting all Beats*


*Filebeat*


*Heartbeat*

*Metricbeat*


*Packetbeat*

*Winlogbeat*

*Functionbeat*

==== Known Issue
<|MERGE_RESOLUTION|>--- conflicted
+++ resolved
@@ -32,13 +32,11 @@
 
 *Affecting all Beats*
 
-<<<<<<< HEAD
 - Fix field names with `add_network_direction` processor. {issue}29747[29747] {pull}29751[29751]
-=======
 - Fix the ability for subcommands to be ran properly from the beats containers. {pull}30452[30452]
 - Log errors when parsing and applying config blocks and if the input is disabled. {pull}30534[30534]
 - Fixes Beats crashing when glibc >= 2.35 is used {issue}30576[30576]
->>>>>>> 3cb2ead3
+
 
 *Auditbeat*
 
