// Use these for links to issue and pulls. Note issues and pulls redirect one to
// each other on Github, so don't worry too much on using the right prefix.
:issue: https://github.com/elastic/beats/issues/
:pull: https://github.com/elastic/beats/pull/

=== Beats version HEAD
https://github.com/elastic/beats/compare/v8.2.0\...main[Check the HEAD diff]

==== Breaking changes

*Affecting all Beats*


*Auditbeat*


*Filebeat*

- Fixed error spam from `add_kubernetes_metadata` processor when running on AKS. {pull}33697[33697]
- Metrics hosted by the HTTP monitoring endpoint for the `aws-cloudwatch`, `aws-s3`, `cel`, and `lumberjack` inputs are now available under `/inputs/` instead of `/dataset`.
- The `close.on_state_change.inactive` default value is now set to 5 minutes, matching the documentation.

*Heartbeat*


*Metricbeat*


*Packetbeat*


*Winlogbeat*

- Corrects issue with security events with source IP of "LOCAL" or "Unknown" failing to ingest {issue}19627[19627] {pull}34295[34295]
- Added processing for Windows Event ID's 4797, 5379, 5380, 5381, and 5382 for the Security Ingest Pipeline {issue}34293[34293] {pull}34294[34294]
- Added processing for Windows Event ID's 5140 and 5145 for the Security Ingest Pipeline {pull}34352[34352]

*Functionbeat*


==== Bugfixes

*Affecting all Beats*

- Fix Windows service install/uninstall when Win32_Service returns error, add logic to wait until the Windows Service is stopped before proceeding. {pull}33322[33322]
- Support for multiline zookeeper logs {issue}2496[2496]
- Allow `clock_nanosleep` in the default seccomp profiles for amd64 and 386. Newer versions of glibc (e.g. 2.31) require it. {issue}33792[33792]
- Disable lockfile when running under elastic-agent. {pull}33988[33988]
- Add checks to ensure reloading of units if the configuration actually changed. {pull}34346[34346]
- Fix namespacing on self-monitoring {pull}32336[32336]
- Fix race condition when stopping runners {pull}32433[32433]
- Fix concurrent map writes when system/process code called from reporter code {pull}32491[32491]
- Log errors from the Elastic Agent V2 client errors channel. Avoids blocking when error occurs communicating with the Elastic Agent. {pull}34392[34392]

*Auditbeat*


*Filebeat*
- [Azure blob storage] Changed logger field name from `container` to `container_name` so that it does not clash
   with the ecs field name `container`. {pull}34403[34403]
- [GCS] Added support for more mime types & introduced offset tracking via cursor state. Also added support for
   automatic splitting at root level, if root level element is an array. {pull}34155[34155]
- [httpsjon] Improved error handling during pagination with chaining & split processor {pull}34127[34127]
- [Azure blob storage] Added support for more mime types & introduced offset tracking via cursor state. {pull}33981[33981]
- Fix EOF on single line not producing any event. {issue}30436[30436] {pull}33568[33568]
- Fix handling of error in states in direct aws-s3 listing input {issue}33513[33513] {pull}33722[33722]
- Fix `httpjson` input page number initialization and documentation. {pull}33400[33400]
- Add handling of AAA operations for Cisco ASA module. {issue}32257[32257] {pull}32789[32789]
- Fix gc.log always shipped even if gc fileset is disabled {issue}30995[30995]
- Fix handling of empty array in httpjson input. {pull}32001[32001]
- Fix reporting of `filebeat.events.active` in log events such that the current value is always reported instead of the difference from the last value. {pull}33597[33597]
- Fix splitting array of strings/arrays in httpjson input {issue}30345[30345] {pull}33609[33609]
- Fix Google workspace pagination and document ID generation. {pull}33666[33666]
- Fix PANW handling of messages with event.original already set. {issue}33829[33829] {pull}33830[33830]
- Rename identity as identity_name when the value is a string in Azure Platform Logs. {pull}33654[33654]
- Fix 'requires pointer' error while getting cursor metadata. {pull}33956[33956]
- Fix input cancellation handling when HTTP client does not support contexts. {issue}33962[33962] {pull}33968[33968]
- Update mito CEL extension library to v0.0.0-20221207004749-2f0f2875e464 {pull}33974[33974]
- Fix CEL result deserialisation when evaluation fails. {issue}33992[33992] {pull}33996[33996]
- Fix handling of non-200/non-429 status codes. {issue}33999[33999] {pull}34002[34002]
- [azure-eventhub input] Switch the run EPH run mode to non-blocking {pull}34075[34075]
- [google_workspace] Fix pagination and cursor value update. {pull}34274[34274]
- Fix handling of quoted values in auditd module. {issue}22587[22587] {pull}34069[34069]
- Fixing system tests not returning expected content encoding for azure blob storage input. {pull}34412[34412]

*Heartbeat*
- Fix broken zip URL monitors. NOTE: Zip URL Monitors will be removed in version 8.7 and replaced with project monitors. {pull}33723[33723]
- Fix bug where states.duration_ms was incorrect type. {pull}33563[33563]
- Fix handling of long UDP messages in UDP input. {issue}33836[33836] {pull}33837[33837]
- Fix browser monitor summary reporting as up when monitor is down. {issue}33374[33374] {pull}33819[33819]
- Fix beat capabilities on Docker image. {pull}33584[33584]
- Fix serialization of state duration to avoid scientific notation. {pull}34280[34280]


*Heartbeat*


*Auditbeat*


*Filebeat*

- Allow the `misp` fileset in the Filebeat `threatintel` module to ignore CIDR ranges for an IP field. {issue}29949[29949] {pull}34195[34195]

*Auditbeat*


*Filebeat*


*Heartbeat*


*Metricbeat*

- in module/windows/perfmon, changed collection method of the second counter value required to create a displayable value {pull}32305[32305]
- Fix and improve AWS metric period calculation to avoid zero-length intervals {pull}32724[32724]
- Add missing cluster metadata to k8s module metricsets {pull}32979[32979] {pull}33032[33032]
- Add GCP CloudSQL region filter {pull}32943[32943]
- Fix logstash cgroup mappings {pull}33131[33131]
- Remove unused `elasticsearch.node_stats.indices.bulk.avg_time.bytes` mapping {pull}33263[33263]
- Fix kafka dashboard field names {pull}33555[33555]
- Add tags to events based on parsed identifier. {pull}33472[33472]
- Support Oracle-specific connection strings in SQL module {issue}32089[32089] {pull}32293[32293]
- Remove deprecated metrics from controller manager, scheduler and proxy {pull}34161[34161]


*Osquerybeat*


*Packetbeat*


*Winlogbeat*


*Functionbeat*

- Fix Kinesis events timestamp to use timestamp of the event record instead of when the record was processed {pull}33593[33593]


*Elastic Logging Plugin*


==== Added

*Affecting all Beats*


*Auditbeat*


*Filebeat*

- add documentation for decode_xml_wineventlog processor field mappings.  {pull}32456[32456]
- httpjson input: Add request tracing logger. {issue}32402[32402] {pull}32412[32412]
- Add cloudflare R2 to provider list in AWS S3 input. {pull}32620[32620]
- Add support for single string containing multiple relation-types in getRFC5988Link. {pull}32811[32811]
- Fix handling of invalid UserIP and LocalIP values. {pull}32896[32896]
- Allow http_endpoint instances to share ports. {issue}32578[32578] {pull}33377[33377]
- Improve httpjson documentation for split processor. {pull}33473[33473]
- Added separation of transform context object inside httpjson. Introduced new clause `.parent_last_response.*` {pull}33499[33499]
- Cloud Foundry input uses server-side filtering when retrieving logs. {pull}33456[33456]
- Add `parse_aws_vpc_flow_log` processor. {pull}33656[33656]
- Update `aws.vpcflow` dataset in AWS module have a configurable log `format` and to produce ECS 8.x fields. {pull}33699[33699]
- Modified `aws-s3` input to reduce mutex contention when multiple SQS message are being processed concurrently. {pull}33658[33658]
- Disable "event normalization" processing for the aws-s3 input to reduce allocations. {pull}33673[33673]
- Add Common Expression Language input. {pull}31233[31233]
- Add support for http+unix and http+npipe schemes in httpjson input. {issue}33571[33571] {pull}33610[33610]
- Add support for http+unix and http+npipe schemes in cel input. {issue}33571[33571] {pull}33712[33712]
- Add `decode_duration`, `move_fields` processors. {pull}31301[31301]
- Add backup to bucket and delete functionality for the `aws-s3` input. {issue}30696[30696] {pull}33559[33559]
- Add metrics for UDP packet processing. {pull}33870[33870]
- Convert UDP input to v2 input. {pull}33930[33930]
- Improve collection of risk information from Okta debug data. {issue}33677[33677] {pull}34030[34030]
- Adding filename details from zip to response for httpjson {issue}33952[33952] {pull}34044[34044]
- Allow user configuration of keep-alive behaviour for HTTPJSON and CEL inputs. {issue}33951[33951] {pull}34014[34014]
- Add support for polling system UDP stats for UDP input metrics. {pull}34070[34070]
- Add support for recognizing the log level in Elasticsearch JVM logs {pull}34159[34159]
<<<<<<< HEAD
- Add new Entity Analytics input with Azure Active Directory support. {pull}34305[34305]
=======
- Added metric `sqs_lag_time` for aws-s3 input. {pull}34306[34306]
>>>>>>> d1ef41c1
- Add metrics for TCP packet processing. {pull}34333[34333]
- Add metrics for unix socket packet processing. {pull}34335[34335]
- Add beta `take over` mode for `filestream` for simple migration from `log` inputs {pull}34292[34292]
- Add pagination support for Salesforce module. {issue}34057[34057] {pull}34065[34065]
- Allow users to redact sensitive data from CEL input debug logs. {pull}34302[34302]
- Added support for HTTP destination override to Google Cloud Storage input. {pull}34413[34413]

*Auditbeat*


*Filebeat*


*Heartbeat*


*Metricbeat*

- Add Data Granularity option to AWS module to allow for for fewer API calls of longer periods and keep small intervals. {issue}33133[33133] {pull}33166[33166]
- Update README file on how to run Metricbeat on Kubernetes. {pull}33308[33308]
- Add per-thread metrics to system_summary {pull}33614[33614]
- Add GCP CloudSQL metadata {pull}33066[33066]
- Remove GCP Compute metadata cache {pull}33655[33655]
- Add support for multiple regions in GCP {pull}32964[32964]
- Add GCP Redis regions support {pull}33728[33728]
- Add namespace metadata to all namespaced kubernetes resources. {pull}33763[33763]
- Changed cloudwatch module to call ListMetrics API only once per region, instead of per AWS namespace {pull}34055[34055]
- Add beta ingest_pipeline metricset to Elasticsearch module for ingest pipeline monitoring {pull}34012[34012]
- Handle duplicated TYPE line for prometheus metrics {issue}18813[18813] {pull}33865[33865]

*Packetbeat*

- Add option to allow sniffer to change device when default route changes. {issue}31905[31905] {pull}32681[32681]
- Add option to allow sniffing multiple interface devices. {issue}31905[31905] {pull}32933[32933]
- Bump Windows Npcap version to v1.71. {issue}33164[33164] {pull}33172[33172]
- Add fragmented IPv4 packet reassembly. {issue}33012[33012] {pull}33296[33296]
- Reduce logging level for ENOENT to WARN when mapping sockets to processes. {issue}33793[33793] {pull}[]
- Add metrics for TCP and UDP packet processing. {pull}33833[33833] {pull}34353[34353]

*Packetbeat*


*Functionbeat*


*Winlogbeat*

- Add metrics for log event processing. {pull}33922[33922]

*Elastic Log Driver*


==== Deprecated

*Affecting all Beats*


*Filebeat*


*Heartbeat*


*Metricbeat*


*Packetbeat*

*Winlogbeat*


*Functionbeat*

==== Known Issue





<|MERGE_RESOLUTION|>--- conflicted
+++ resolved
@@ -177,11 +177,8 @@
 - Allow user configuration of keep-alive behaviour for HTTPJSON and CEL inputs. {issue}33951[33951] {pull}34014[34014]
 - Add support for polling system UDP stats for UDP input metrics. {pull}34070[34070]
 - Add support for recognizing the log level in Elasticsearch JVM logs {pull}34159[34159]
-<<<<<<< HEAD
 - Add new Entity Analytics input with Azure Active Directory support. {pull}34305[34305]
-=======
 - Added metric `sqs_lag_time` for aws-s3 input. {pull}34306[34306]
->>>>>>> d1ef41c1
 - Add metrics for TCP packet processing. {pull}34333[34333]
 - Add metrics for unix socket packet processing. {pull}34335[34335]
 - Add beta `take over` mode for `filestream` for simple migration from `log` inputs {pull}34292[34292]
