--- conflicted
+++ resolved
@@ -70,12 +70,9 @@
 
 *Packetbeat*
 
-<<<<<<< HEAD
 - Use base-16 for reporting `serial_number` value in TLS fields in line with the ECS recommendation. {pull}41542[41542]
 
 - Expire source port mappings. {pull}41581[41581]
-=======
->>>>>>> ddf9050e
 
 *Winlogbeat*
 
