// Use these for links to issue and pulls. Note issues and pulls redirect one to
// each other on Github, so don't worry too much on using the right prefix.
:issue: https://github.com/elastic/beats/issues/
:pull: https://github.com/elastic/beats/pull/

=== Beats version HEAD
https://github.com/elastic/beats/compare/v8.2.0\...main[Check the HEAD diff]

==== Breaking changes

*Affecting all Beats*


*Auditbeat*


*Filebeat*

- Add a new `salesforce` module to collect data from salesforce. {pull}31486[31486]

*Heartbeat*


*Metricbeat*


*Packetbeat*


*Winlogbeat*


*Functionbeat*


==== Bugfixes

*Affecting all Beats*

- Allow loading secrets that contain commas from the keystore {pull}31694{pull}.
- Fix Windows service timeouts when the "TCP/IP NetBIOS Helper" service is disabled. {issue}31810[31810] {pull}31835[31835]
- Expand fields in `decode_json_fields` if target is set. {issue}31712[31712] {pull}32010[32010]

*Auditbeat*

- Fix audit status collection on kernels prior to version 5.9. {issue}31616[31616] {pull}31710[31710]

*Filebeat*

- Do not emit error log when filestream reader reaches EOF and `close.reader.on_eof` is enabled. {pull}31109[31109]
- sophos.xg: Update module to handle new log fields. {issue}31038[31038] {pull}31388[31388]
- Fix MISP documentation for `var.filters` config option. {pull}31434[31434]
- Fix type mapping of client.as.number in okta module. {pull}31676[31676]
<<<<<<< HEAD
- Fix handling of empty array in httpjson input. {pull}32001[32001]
=======
- Fix last write pagination commit checkpoint on `aws-s3` input for s3 direct polling when using the same bucket and different list prefixes. {pull}31776[31776]
- If a file is ignored by `filestream` because of ignore_older settings, when it is updated, only the new lines are shipped to the output. {issue}31924[31924] {pull}31972[31972]
- Fix handling and mapping of syslog priority, facility and severity values in Cisco module. {pull}32025[32025]
>>>>>>> ea65707e

*Heartbeat*

- Fix unintentional use of no-op logger. {pull}31543[31543]

*Metricbeat*

- make `system/filesystem` code sensitive to `hostfs` and migrate libraries to `elastic-agent-opts` {pull}31001[31001]
- Fix kubernetes module's internal cache expiration issue. This avoid metrics like `kubernetes.container.cpu.usage.limit.pct` from not being populated. {pull}31785[31785]
- add missing HealthyHostCount and UnHealthyHostCount for application ELB. {pull}31853[31853]
- update kubernetes apiserver metricset to not collect deprecated metrics and fix dashboard {pull}31973[31973]

*Packetbeat*


*Winlogbeat*

- Sysmon: Drop fields with "-" value (unset) {pull}31556[31556]
- Powershell: Fix processing of parameter details. {pull}31833[31833]
- Security: Fix processing of sidlist, access list and access mask. {pull}31833[31833]

*Functionbeat*



*Elastic Logging Plugin*


==== Added

*Affecting all Beats*

- Add new config option `timestamp.precision` to configure timestamps. {pull}31682[31682]
- Improve performance of disk queue by coalescing writes. {pull}31935[31935]

*Auditbeat*

- Add `backlog_wait_time_actual` to the output of the `auditbeat auditd show-status` command. {pull}31535[31535]

*Filebeat*

- Add `text/csv` decoder to `httpjson` input {pull}28564[28564]
- Update `aws-s3` input to connect to non AWS S3 buckets {issue}28222[28222] {pull}28234[28234]
- Add support for '/var/log/pods/' path for add_kubernetes_metadata processor with `resource_type: pod`. {pull}28868[28868]
- Add documentation for add_kubernetes_metadata processors `log_path` matcher. {pull}28868[28868]
- Add support for parsers on journald input {pull}29070[29070]
- Add support in httpjson input for oAuth2ProviderDefault of password grant_type. {pull}29087[29087]
- threatintel module: Add new Recorded Future integration. {pull}30030[30030]
- Support SASL/SCRAM authentication in the Kafka input. {pull}31167[31167]
- checkpoint module: Add `network.transport` derived from IANA number. {pull}31076[31076]
- Add URL Encode template function for httpjson input. {pull}30962[30962]
- Add `application/zip` decoder to the `httpsjon` input. {issue}31282[31282] {pull}31304[31304]
- Default value of `filebeat.registry.flush` increased from 0s to 1s. CPU and disk I/O usage are reduced because the registry is not written to disk for each ingested log line. {issue}30279[30279]
- Cisco ASA/FTD: Add support for messages 434001 and 434003. {pull}31533[31533]
- Change threatintel module from beta to GA. {pull}31693[31693]
- Add template helper function for hashing strings. {issue}31613[31613] {pull}31630[31630]
- Add extended okta.debug_context.debug_data handling. {pull}31676[31676]
- Add `auth.oauth2.google.jwt_json` option to `httpjson` input. {pull}31750[31750]
- Add authentication fields to RabbitMQ module documents. {issue}31159[31159] {pull}31680[31680]
- Add template helper function for decoding hexadecimal strings. {pull}31886[31886]

*Auditbeat*

- auditd: Updated the go-libaudit library version to v2.3.0. This refreshes the syscall names for Linux and adds ECS categorizations for more audit anomaly events. {pull}31519[31519]

*Filebeat*

- http_endpoint input: Add support for requests with `Content-Encoding: gzip`. {issue}31005[31005]

*Heartbeat*

- Add support for `pushed` browser monitor source from the synthetics agent. {pull}31428[31428]
- Add ARM64 seccomp profile. {issue}31285[31285] {pull}31422[31422]
- Add new `playwright_options` config for browser monitors. {issue}28197[28196] {pull}31737[31737]


*Metricbeat*

- Enhance Oracle Module: Change tablespace metricset collection period {issue}30948[30948] {pull}31259[#31259]
- Add orchestrator cluster ECS fields in kubernetes events {pull}31341[31341]
- Add new Kubernetes module dashboards {pull}31591[31591]
- system/core: add cpuinfo information for Linux hosts {pull}31643[31643]
- Enhance Oracle Module: Refactor module to properly use host parsers instead of doing its own parsing of hosts {issue}31611[31611] {pull}31692[#31692]
- Enhance Oracle Module: Connection string for Oracle does not handle special characters properly {issue}24609[24609] {pull}31368[#31368]
- Enhance Oracle Module: New sysmetric metricset {issue}30946[30946] {pull}31462[#31462]
- Upgrade Mongodb library in Beats to v5 {pull}31185[31185]

*Packetbeat*


*Functionbeat*


*Winlogbeat*

- Add parent process ID to new process creation events. {issue}29237[29237] {pull}31102[31102]
- Sysmon: Support for Sysmon Registry non-QWORD/DWORD events. {pull}31556[31556]

*Elastic Log Driver*


==== Deprecated

*Affecting all Beats*


*Filebeat*


*Heartbeat*
- Bump node.js version for synthetics to 16.15.0. {pull}31675[31675]

*Metricbeat*


*Packetbeat*

*Winlogbeat*

*Functionbeat*

==== Known Issue



<|MERGE_RESOLUTION|>--- conflicted
+++ resolved
@@ -51,13 +51,10 @@
 - sophos.xg: Update module to handle new log fields. {issue}31038[31038] {pull}31388[31388]
 - Fix MISP documentation for `var.filters` config option. {pull}31434[31434]
 - Fix type mapping of client.as.number in okta module. {pull}31676[31676]
-<<<<<<< HEAD
 - Fix handling of empty array in httpjson input. {pull}32001[32001]
-=======
 - Fix last write pagination commit checkpoint on `aws-s3` input for s3 direct polling when using the same bucket and different list prefixes. {pull}31776[31776]
 - If a file is ignored by `filestream` because of ignore_older settings, when it is updated, only the new lines are shipped to the output. {issue}31924[31924] {pull}31972[31972]
 - Fix handling and mapping of syslog priority, facility and severity values in Cisco module. {pull}32025[32025]
->>>>>>> ea65707e
 
 *Heartbeat*
 
