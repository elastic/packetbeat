// Use these for links to issue and pulls. Note issues and pulls redirect one to
// each other on Github, so don't worry too much on using the right prefix.
:issue: https://github.com/elastic/beats/issues/
:pull: https://github.com/elastic/beats/pull/

=== Beats version HEAD
https://github.com/elastic/beats/compare/v7.0.0-alpha2...master[Check the HEAD diff]

==== Breaking changes

*Affecting all Beats*

- Update to Golang 1.12.1. {pull}11330[11330]
- Update to Golang 1.12.4. {pull}11782[11782]
- Update to ECS 1.0.1. {pull}12284[12284] {pull}12317[12317]
- Default of output.kafka.metadata.full is set to false by now. This reduced the amount of metadata to be queried from a kafka cluster. {pull}12738[12738]
- Fixed a crash under Windows when fetching processes information. {pull}12833[12833]
- Update to Golang 1.12.7. {pull}12931[12931]
- Remove `in_cluster` configuration parameter for Kuberentes, now in-cluster configuration is used only if no other kubeconfig is specified {pull}13051[13051]
- Disable Alibaba Cloud and Tencent Cloud metadata providers by default. {pull}13812[12812]
- Libbeat HTTP's Server can listen to a unix socket using the `unix:///tmp/hello.sock` syntax. {pull}13655[13655]
- Libbeat HTTP's Server can listen to a Windows named pipe using the `npipe:///hello` syntax. {pull}13655[13655]
- By default, all Beats-created files and folders will have a umask of 0027 (on POSIX systems). {pull}14119[14119]
- Adding new `Enterprise` license type to the licenser. {issue}14246[14246]
- Change wording when we fail to load a CA file to the cert pool. {issue}14309[14309]
- Allow Metricbeat's beat module to read monitoring information over a named pipe or unix domain socket. {pull}14558[14558]
- Remove version information from default ILM policy for improved upgrade experience on custom policies. {pull}14745[14745]
- Running `setup` cmd respects `setup.ilm.overwrite` setting for improved support of custom policies. {pull}14741[14741]

*Auditbeat*

- Auditd module: Normalized value of `event.category` field from `user-login` to `authentication`. {pull}11432[11432]
- Auditd module: Unset `auditd.session` and `user.audit.id` fields are removed from audit events. {issue}11431[11431] {pull}11815[11815]
- Socket dataset: Exclude localhost by default {pull}11993[11993]
- Socket dataset: New implementation using Kprobes for finer-grained monitoring and UDP support. {pull}13058[13058]

*Filebeat*

- Add Filebeat Azure Dashboards {pull}14127[14127]
- Add read_buffer configuration option. {pull}11739[11739]
- `convert_timezone` option is removed and locale is always added to the event so timezone is used when parsing the timestamp, this behaviour can be overriden with processors. {pull}12410[12410]
- Fix a race condition in the TCP input when close the client socket. {pull}13038[13038]
- cisco/asa fileset: Renamed log.original to event.original and cisco.asa.list_id to cisco.asa.rule_name. {pull}13286[13286]
- cisco/asa fileset: Fix parsing of 302021 message code. {pull}13476[13476]
- CEF extensions are now mapped to the data types defined in the CEF guide. {pull}14342[14342]

*Heartbeat*

- Removed the `add_host_metadata` and `add_cloud_metadata` processors from the default config. These don't fit well with ECS for Heartbeat and were rarely used.
- Fixed/altered redirect behavior. `max_redirects` now defaults to 0 (no redirects). Following redirects now works across hosts, but some timing fields will not be reported. {pull}14125[14125]
- Removed `host.name` field that should never have been included. Heartbeat uses `observer.*` fields instead. {pull}14140[14140]
- Changed default user-agent to be `Elastic Heartbeat/VERSION (PLATFORM_INFO)` as the current default `Go-http-client/1.1` is often blacklisted. {pull}14291[14291]
- JSON/Regex checks against HTTP bodies will only consider the first 100MiB of the HTTP body to prevent excessive memory usage. {pull}14223[pull]

*Journalbeat*

*Metricbeat*

- Add new dashboards for Azure vms, vm guest metrics, vm scale sets {pull}14000[14000]
- Add new Dashboard for PostgreSQL database stats {pull}13187[13187]
- Add new dashboard for CouchDB database {pull}13198[13198]
- Add new dashboard for Ceph cluster stats {pull}13216[13216]
- Add new dashboard for Aerospike database stats {pull}13217[13217]
- Add new dashboard for Couchbase cluster stats {pull}13212[13212]
- Add new dashboard for Prometheus server stats {pull}13126[13126]
- Add new dashboard for VSphere host cluster and virtual machine {pull}14135[14135]
- Add new option `OpMultiplyBuckets` to scale histogram buckets to avoid decimal points in final events {pull}10994[10994]
- system/raid metricset now uses /sys/block instead of /proc/mdstat for data. {pull}11613[11613]
- kubernetes.container.cpu.limit.cores and kubernetes.container.cpu.requests.cores are now floats. {issue}11975[11975]
- Add statistic option into cloudwatch metricset. If there is no statistic method specified, default is to collect Average, Sum, Maximum, Minimum and SampleCount. {issue}12370[12370] {pull}12840[12840]

*Packetbeat*

- Add support for mongodb opcode 2013 (OP_MSG). {issue}6191[6191] {pull}8594[8594]
- NFSv4: Always use opname `ILLEGAL` when failed to match request to a valid nfs operation. {pull}11503[11503]

*Winlogbeat*

*Functionbeat*

- Separate management and functions in Functionbeat. {pull}12939[12939]

==== Bugfixes

*Affecting all Beats*

- Make the behavior of clientWorker and netClientWorker consistent when error is returned from publisher pipeline
- Fix a bug, publisher pipeline exits if output returns an error, irrespective of pipeline is closed or not
- Fix typo in TLS renegotiation configuration and setting the option correctly {issue}10871[10871], {pull}12354[12354]
- Ensure all beat commands respect configured settings. {pull}10721[10721]
- Add missing fields and test cases for libbeat add_kubernetes_metadata processor. {issue}11133[11133], {pull}11134[11134]
- decode_json_field: process objects and arrays only {pull}11312[11312]
- decode_json_field: do not process arrays when flag not set. {pull}11318[11318]
- Report faulting file when config reload fails. {pull}11304[11304]
- Fix a typo in libbeat/outputs/transport/client.go by updating `c.conn.LocalAddr()` to `c.conn.RemoteAddr()`. {pull}11242[11242]
- Management configuration backup file will now have a timestamps in their name. {pull}11034[11034]
- [CM] Parse enrollment_token response correctly {pull}11648[11648]
- Not hiding error in case of http failure using elastic fetcher {pull}11604[11604]
- Escape BOM on JsonReader before trying to decode line {pull}11661[11661]
- Fix matching of string arrays in contains condition. {pull}11691[11691]
- Replace wmi queries with win32 api calls as they were consuming CPU resources {issue}3249[3249] and {issue}11840[11840]
- Fix a race condition with the Kafka pipeline client, it is possible that `Close()` get called before `Connect()` . {issue}11945[11945]
- Fix queue.spool.write.flush.events config type. {pull}12080[12080]
- Fixed a memory leak when using the add_process_metadata processor under Windows. {pull}12100[12100]
- Fix of docker json parser for missing "log" jsonkey in docker container's log {issue}11464[11464]
- Fixed Beat ID being reported by GET / API. {pull}12180[12180]
- Fixed setting bulk max size in kafka output. {pull}12254[12254]
- Add host.os.codename to fields.yml. {pull}12261[12261]
- Fix `@timestamp` being duplicated in events if `@timestamp` is set in a
  processor (or by any code utilizing `PutValue()` on a `beat.Event`).
- Fix leak in script processor when using Javascript functions in a processor chain. {pull}12600[12600]
- Add additional nil pointer checks to Docker client code to deal with vSphere Integrated Containers {pull}12628[12628]
- Fixed `json.add_error_key` property setting for delivering error messages from beat events  {pull}11298[11298]
- Fix Central Management enroll under Windows {issue}12797[12797] {pull}12799[12799]
- ILM: Use GET instead of HEAD when checking for alias to expose detailed error message. {pull}12886[12886]
- Fix seccomp policy preventing some features to function properly on 32bit Linux systems. {issue}12990[12990] {pull}13008[13008]
- Fix unexpected stops on docker autodiscover when a container is restarted before `cleanup_timeout`. {issue}12962[12962] {pull}13127[13127]
- Fix install-service.ps1's ability to set Windows service's delay start configuration. {pull}13173[13173]
- Fix some incorrect types and formats in field.yml files. {pull}13188[13188]
- Load DLLs only from Windows system directory. {pull}13234[13234] {pull}13384[13384]
- Fix mapping for kubernetes.labels and kubernetes.annotations in add_kubernetes_metadata. {issue}12638[12638] {pull}13226[13226]
- Fix case insensitive regular expressions not working correctly. {pull}13250[13250]
- Disable `add_kubernetes_metadata` if no matchers found. {pull}13709[13709]
- Better wording for xpack beats when the _xpack endpoint is not reachable. {pull}13771[13771]
- Recover from panics in the javascript process and log details about the failure to aid in future debugging. {pull}13690[13690]
- Make the script processor concurrency-safe. {issue}13690[13690] {pull}13857[13857]
- Kubernetes watcher at `add_kubernetes_metadata` fails with StatefulSets {pull}13905[13905]
- Fix panics that could result from invalid TLS certificates. This can affect Beats that connect over
  TLS or Beats that accept connections over TLS and validate client certificates. {pull}14146[14146]
- Support usage of custom builders without hints and mappers {pull}13839[13839]
- Fix memory leak in kubernetes autodiscover provider and add_kubernetes_metadata processor happening when pods are terminated without sending a delete event. {pull}14259[14259]
- Fix kubernetes `metaGenerator.ResourceMetadata` when parent reference controller is nil {issue}14320[14320] {pull}14329[14329]
- Allow users to configure only `cluster_uuid` setting under `monitoring` namespace. {pull}14338[14338]

*Auditbeat*

- Process dataset: Fixed a memory leak under Windows. {pull}12100[12100]
- Login dataset: Fix re-read of utmp files. {pull}12028[12028]
- Package dataset: Fixed a crash inside librpm after Auditbeat has been running for a while. {issue}12147[12147] {pull}12168[12168]
- Fix formatting of config files on macOS and Windows. {pull}12148[12148]
- Fix direction of incoming IPv6 sockets. {pull}12248[12248]
- Package dataset: Close librpm handle. {pull}12215[12215]
- Package dataset: Auto-detect package directories. {pull}12289[12289]
- Package dataset: Improve dpkg parsing. {pull}12325[12325]
- System module: Start system module without host ID. {pull}12373[12373]
- Host dataset: Fix reboot detection logic. {pull}12591[12591]
- Add syscalls used by librpm for the system/package dataset to the default Auditbeat seccomp policy. {issue}12578[12578] {pull}12617[12617]
- Process dataset: Do not show non-root warning on Windows. {pull}12740[12740]
- Host dataset: Export Host fields to gob encoder. {pull}12940[12940]
- Socket dataset: Fix start errors when IPv6 is disabled on the kernel. {issue}13953[13953] {pull}13966[13966]

*Filebeat*

- Add support for Cisco syslog format used by their switch. {pull}10760[10760]
- Cover empty request data, url and version in Apache2 module{pull}10730[10730]
- Fix registry entries not being cleaned due to race conditions. {pull}10747[10747]
- Improve detection of file deletion on Windows. {pull}10747[10747]
- Add missing Kubernetes metadata fields to Filebeat CoreDNS module, and fix a documentation error. {pull}11591[11591]
- Reduce memory usage if long lines are truncated to fit `max_bytes` limit. The line buffer is copied into a smaller buffer now. This allows the runtime to release unused memory earlier. {pull}11524[11524]
- Fix memory leak in Filebeat pipeline acker. {pull}12063[12063]
- Fix goroutine leak caused on initialization failures of log input. {pull}12125[12125]
- Fix goroutine leak on non-explicit finalization of log input. {pull}12164[12164]
- Skipping unparsable log entries from docker json reader {pull}12268[12268]
- Parse timezone in PostgreSQL logs as part of the timestamp {pull}12338[12338]
- Load correct pipelines when system module is configured in modules.d. {pull}12340[12340]
- Fix timezone offset parsing in system/syslog. {pull}12529[12529]
- When TLS is configured for the TCP input and a `certificate_authorities` is configured we now default to `required` for the `client_authentication`. {pull}12584[12584]
- Apply `max_message_size` to incoming message buffer. {pull}11966[11966]
- Syslog input will now omit the `process` object from events if it is empty. {pull}12700[12700]
- Fix multiline pattern in Postgres which was too permissive {issue}12078[12078] {pull}13069[13069]
- Allow path variables to be used in files loaded from modules.d. {issue}13184[13184]
- Fix filebeat autodiscover fileset hint for container input. {pull}13296[13296]
- Fix incorrect references to index patterns in AWS and CoreDNS dashboards. {pull}13303[13303]
- Fix timezone parsing of system module ingest pipelines. {pull}13308[13308]
- Fix timezone parsing of elasticsearch module ingest pipelines. {pull}13367[13367]
- Change iis url path grok pattern from URIPATH to NOTSPACE. {issue}12710[12710] {pull}13225[13225] {issue}7951[7951] {pull}13378[13378] {pull}14754[14754]
- Fix timezone parsing of nginx module ingest pipelines. {pull}13369[13369]
- Fix incorrect field references in envoyproxy dashboard {issue}13420[13420] {pull}13421[13421]
- Fixed early expiration of templates (Netflow v9 and IPFIX). {pull}13821[13821]
- Fixed bad handling of sequence numbers when multiple observation domains were exported by a single device (Netflow V9 and IPFIX). {pull}13821[13821]
- Fix timezone parsing of rabbitmq module ingest pipelines. {pull}13879[13879]
- Fix conditions and error checking of date processors in ingest pipelines that use `event.timezone` to parse dates. {pull}13883[13883]
- Fix timezone parsing of Cisco module ingest pipelines. {pull}13893[13893]
- Fix timezone parsing of logstash module ingest pipelines. {pull}13890[13890]
- cisco asa and ftd filesets: Fix parsing of message 106001. {issue}13891[13891] {pull}13903[13903]
- Fix timezone parsing of iptables, mssql and panw module ingest pipelines. {pull}13926[13926]
- Fix merging of fields specified in global scope with fields specified under an input's scope. {issue}3628[3628] {pull}13909[13909]
- Fix delay in enforcing close_renamed and close_removed options. {issue}13488[13488] {pull}13907[13907]
- Fix missing netflow fields in index template. {issue}13768[13768] {pull}13914[13914]
- Fix cisco module's asa and ftd filesets parsing of domain names where an IP address is expected. {issue}14034[14034]
- Fixed increased memory usage with large files when multiline pattern does not match. {issue}14068[14068]
- panw module: Use geo.name instead of geo.country_iso_code for free-form location. {issue}13272[13272]
- Fix azure fields names. {pull}14098[14098]
- Fix calculation of `network.bytes` and `network.packets` for bi-directional netflow events. {pull}14111[14111]
- Accept '-' as http.response.body.bytes in apache module. {pull}14137[14137]
- Fix timezone parsing of MySQL module ingest pipelines. {pull}14130[14130]
- Improve error message in s3 input when handleSQSMessage failed. {pull}14113[14113]
- Close chan of Closer first before calling callback {pull}14231[14231]
- Fix race condition in S3 input plugin. {pull}14359[14359]
- Decode hex values in auditd module. {pull}14471[14471]
- Fix parse of remote addresses that are not IPs in nginx logs. {pull}14505[14505]
- Fix handling multiline log entries in nginx module. {issue}14349[14349] {pull}14499[14499]
- Fix parsing of Elasticsearch node name by `elasticsearch/slowlog` fileset. {pull}14547[14547]
- cisco/asa fileset: Fix parsing of 302021 message code. {pull}14519[14519]
- Fix filebeat azure dashboards, event category should be `Alert`. {pull}14668[14668]
- Update Logstash module's Grok patterns to support Logstash 7.4 logs. {pull}14743[14743]
- Fix a problem in Filebeat input httpjson where interval is not used as time.Duration. {issue}14752[14752] {pull}14753[14753]

*Heartbeat*

- Fix NPEs / resource leaks when executing config checks. {pull}11165[11165]
- Fix duplicated IPs on `mode: all` monitors. {pull}12458[12458]
- Fix integer comparison on JSON responses. {pull}13348[13348]
- Fix storage of HTTP bodies to work when JSON/Regex body checks are enabled. {pull}14223[14223]
- Fix recording of SSL cert metadata for Expired/Unvalidated x509 certs. {pull}13687[13687]

*Journalbeat*

- Use backoff when no new events are found. {pull}11861[11861]
- Iterate over journal correctly, so no duplicate entries are sent. {pull}12716[12716]
- Preserve host name when reading from remote journal. {pull}12714[12714]

*Metricbeat*

- Change diskio metrics retrieval method (only for Windows) from wmi query to DeviceIOControl function using the IOCTL_DISK_PERFORMANCE control code {pull}11635[11635]
- Call GetMetricData api per region instead of per instance. {issue}11820[11820] {pull}11882[11882]
- Update documentation with cloudwatch:ListMetrics permission. {pull}11987[11987]
- Check permissions in system socket metricset based on capabilities. {pull}12039[12039]
- Get process information from sockets owned by current user when system socket metricset is run without privileges. {pull}12039[12039]
- Avoid generating hints-based configuration with empty hosts when no exposed port is suitable for the hosts hint. {issue}8264[8264] {pull}12086[12086]
- Fixed a socket leak in the postgresql module under Windows when SSL is disabled on the server. {pull}11393[11393]
- Change some field type from scaled_float to long in aws module. {pull}11982[11982]
- Fixed RabbitMQ `queue` metricset gathering when `consumer_utilisation` is set empty at the metrics source {pull}12089[12089]
- Fix direction of incoming IPv6 sockets. {pull}12248[12248]
- Refactored Windows perfmon metricset: replaced method to retrieve counter paths with PdhExpandWildCardPathW, separated code by responsibility, removed unused functions {pull}12212[12212]
- Validate that kibana/status metricset cannot be used when xpack is enabled. {pull}12264[12264]
- Ignore prometheus metrics when their values are NaN or Inf. {pull}12084[12084] {issue}10849[10849]
- In the kibana/stats metricset, only log error (don't also index it) if xpack is enabled. {pull}12265[12265]
- Fix an issue listing all processes when run under Windows as a non-privileged user. {issue}12301[12301] {pull}12475[12475]
- The `elasticsearch/index_summary` metricset gracefully handles an empty Elasticsearch cluster when `xpack.enabled: true` is set. {pull}12489[12489] {issue}12487[12487]
- When TLS is configured for the http metricset and a `certificate_authorities` is configured we now default to `required` for the `client_authentication`. {pull}12584[12584]
- Reuse connections in PostgreSQL metricsets. {issue}12504[12504] {pull}12603[12603]
- PdhExpandWildCardPathW will not expand counter paths in 32 bit windows systems, workaround will use a different function. {issue}12590[12590] {pull}12622[12622]
- In the elasticsearch/node_stats metricset, if xpack is enabled, make parsing of ES node load average optional as ES on Windows doesn't report load average. {pull}12866[12866]
- Ramdisk is not filtered out when collecting disk performance counters in diskio metricset {issue}12814[12814] {pull}12829[12829]
- Fix incoherent behaviour in redis key metricset when keyspace is specified both in host URL and key pattern {pull}12913[12913]
- Fix connections leak in redis module {pull}12914[12914] {pull}12950[12950]
- Fix wrong uptime reporting by system/uptime metricset under Windows. {pull}12915[12915]
- Print errors that were being omitted in vSphere metricsets. {pull}12816[12816]
- Fix redis key metricset dashboard references to index pattern. {pull}13303[13303]
- Check if fields in DBInstance is nil in rds metricset. {pull}13294[13294] {issue}13037[13037]
- Fix silent failures in kafka and prometheus module. {pull}13353[13353] {issue}13252[13252]
- Fix issue with aws cloudwatch module where dimensions and/or namespaces that contain space are not being parsed correctly {pull}13389[13389]
- Fix panic in Redis Key metricset when collecting information from a removed key. {pull}13426[13426]
- Fix module-level fields in Kubernetes metricsets. {pull}13433[13433] {pull}13544[13544]
- Fix reporting empty events in cloudwatch metricset. {pull}13458[13458]
- Fix `docker.cpu.system.pct` calculation by using the reported number online cpus instead of the number of metrics per cpu. {pull}13691[13691]
- Fix rds metricset dashboard. {pull}13721[13721]
- Ignore prometheus untyped metrics with NaN value. {issue}13750[13750] {pull}13790[13790]
- Change kubernetes.event.message to text. {pull}13964[13964]
- Fix performance counter values for windows/perfmon metricset. {issue}14036[14036] {pull}14039[14039]
- Add FailOnRequired when applying schema and fix metric names in mongodb metrics metricset. {pull}14143[14143]
- Change `server_status_path` default setting for nginx module {issue}13806[13806] {pull}14099[14099]
- Convert increments of 100 nanoseconds/ticks to milliseconds for WriteTime and ReadTime in diskio metricset (Windows) for consistency. {issue}14233[14233]
- Limit some of the error messages to the logs only {issue}14317[14317] {pull}14327[14327]
- Convert indexed ms-since-epoch timestamp fields in `elasticsearch/ml_job` metricset to ints from float64s. {issue}14220[14220] {pull}14222[14222]
- Fix ARN parsing function to work for ELB ARNs. {pull}14316[14316]
- Update azure configuration example. {issue}14224[14224]
- Fix cloudwatch metricset with names and dimensions in config. {issue}14376[14376] {pull}14391[14391]
- Fix marshaling of ms-since-epoch values in `elasticsearch/cluster_stats` metricset. {pull}14378[14378]
- Fix checking tagsFilter using length in cloudwatch metricset. {pull}14525[14525]
- Log bulk failures from bulk API requests to monitoring cluster. {issue}14303[14303] {pull}14356[14356]
- Fixed bug with `elasticsearch/cluster_stats` metricset not recording license expiration date correctly. {issue}14541[14541] {pull}14591[14591]
- Fix regular expression to detect instance name in perfmon metricset. {issue}14273[14273] {pull}14666[14666]
- Vshpere module splits `virtualmachine.host` into `virtualmachine.host.id` and `virtualmachine.host.hostname`. {issue}7187[7187] {pull}7213[7213]
- Fixed bug with `elasticsearch/cluster_stats` metricset not recording license ID in the correct field. {pull}14592[14592]
<<<<<<< HEAD
- Add extra check on `ignore_non_existent_counters` flag if the PdhExpandWildCardPathW returns no errors but does not expand the counter path successfully in windows/perfmon metricset. {pull}14797[14797]
=======
- Fix rds metricset from reporting same values for different instances. {pull}14702[14702]
>>>>>>> 68ce4520
- Closing handler after verifying the registry key in diskio metricset. {issue}14683[14683] {pull}14759[14759]

*Packetbeat*

- Prevent duplicate packet loss error messages in HTTP events. {pull}10709[10709]
- Fixed a memory leak when using process monitoring under Windows. {pull}12100[12100]
- Improved debug logging efficiency in PGQSL module. {issue}12150[12150]
- Limit memory usage of Redis replication sessions. {issue}12657[12657]
- Fix parsing the extended RCODE in the DNS parser. {pull}12805[12805]
- Fix parsing of the HTTP host header when it contains a port or an IPv6 address. {pull}14215[14215]

*Winlogbeat*

- Fix data race affecting config validation at startup. {issue}13005[13005]
- Set host.name to computername in Windows event logs & sysmon.  Requires {pull}14407[14407] in libbeat to work  {issue}13706[13706]

*Functionbeat*

- Fix function name reference for Kinesis streams in CloudFormation templates {pull}11646[11646]
- Fix Cloudwatch logs timestamp to use timestamp of the log record instead of when the record was processed {pull}13291[13291]
- Look for the keystore under the correct path. {pull}13332[13332]

==== Added

*Affecting all Beats*

- Decouple Debug logging from fail_on_error logic for rename, copy, truncate processors {pull}12451[12451]
- Add an option to append to existing logs rather than always rotate on start. {pull}11953[11953]
- Add `network` condition to processors for matching IP addresses against CIDRs. {pull}10743[10743]
- Add if/then/else support to processors. {pull}10744[10744]
- Add `community_id` processor for computing network flow hashes. {pull}10745[10745]
- Add output test to kafka output {pull}10834[10834]
- Gracefully shut down on SIGHUP {pull}10704[10704]
- New processor: `copy_fields`. {pull}11303[11303]
- Add `error.message` to events when `fail_on_error` is set in `rename` and `copy_fields` processors. {pull}11303[11303]
- New processor: `truncate_fields`. {pull}11297[11297]
- Allow a beat to ship monitoring data directly to an Elasticsearch monitoring cluster. {pull}9260[9260]
- Updated go-seccomp-bpf library to v1.1.0 which updates syscall lists for Linux v5.0. {pull}11394[11394]
- Add `add_observer_metadata` processor. {pull}11394[11394]
- Add `decode_csv_fields` processor. {pull}11753[11753]
- Add `convert` processor for converting data types of fields. {issue}8124[8124] {pull}11686[11686]
- New `extract_array` processor. {pull}11761[11761]
- Add number of goroutines to reported metrics. {pull}12135[12135]
- Add `proxy_disable` output flag to explicitly ignore proxy environment variables. {issue}11713[11713] {pull}12243[12243]
- Processor `add_cloud_metadata` adds fields `cloud.account.id` and `cloud.image.id` for AWS EC2. {pull}12307[12307]
- Add configurable bulk_flush_frequency in kafka output. {pull}12254[12254]
- Add `decode_base64_field` processor for decoding base64 field. {pull}11914[11914]
- Add support for reading the `network.iana_number` field by default to the community_id processor. {pull}12701[12701]
- Add aws overview dashboard. {issue}11007[11007] {pull}12175[12175]
- Add `decompress_gzip_field` processor. {pull}12733[12733]
- Add `timestamp` processor for parsing time fields. {pull}12699[12699]
- Fail with error when autodiscover providers have no defined configs. {pull}13078[13078]
- Add a check so alias creation explicitely fails if there is an index with the same name. {pull}13070[13070]
- Update kubernetes watcher to use official client-go libraries. {pull}13051[13051]
- Add support for unix epoch time values in the `timestamp` processor. {pull}13319[13319]
- add_host_metadata is now GA. {pull}13148[13148]
- Add an `ignore_missing` configuration option the `drop_fields` processor. {pull}13318[13318]
- add_host_metadata is no GA. {pull}13148[13148]
- Add `registered_domain` processor for deriving the registered domain from a given FQDN. {pull}13326[13326]
- Add support for RFC3339 time zone offsets in JSON output. {pull}13227[13227]
- Add autodetection mode for add_docker_metadata and enable it by default in included configuration files{pull}13374[13374]
- Added `monitoring.cluster_uuid` setting to associate Beat data with specified ES cluster in Stack Monitoring UI. {pull}13182[13182]
- Add autodetection mode for add_kubernetes_metadata and enable it by default in included configuration files. {pull}13473[13473]
- Add `providers` setting to `add_cloud_metadata` processor. {pull}13812[13812]
- Use less restrictive API to check if template exists. {pull}13847[13847]
- Do not check for alias when setup.ilm.check_exists is false. {pull}13848[13848]
- Add support for numeric time zone offsets in timestamp processor. {pull}13902[13902]
- Add condition to the config file template for add_kubernetes_metadata {pull}14056[14056]
- Marking Central Management deprecated. {pull}14018[14018]
- Add `keep_null` setting to allow Beats to publish null values in events. {issue}5522[5522] {pull}13928[13928]
- Add shared_credential_file option in aws related config for specifying credential file directory. {issue}14157[14157] {pull}14178[14178]
- GA the `script` processor. {pull}14325[14325]
- Add `fingerprint` processor. {issue}11173[11173] {pull}14205[14205]
- Add support for API keys in Elasticsearch outputs. {pull}14324[14324]
- Ensure that init containers are no longer tailed after they stop {pull}14394[14394]

*Auditbeat*

- Auditd module: Add `event.outcome` and `event.type` for ECS. {pull}11432[11432]
- Process: Add file hash of process executable. {pull}11722[11722]
- Socket: Add network.transport and network.community_id. {pull}12231[12231]
- Host: Fill top-level host fields. {pull}12259[12259]
- Socket: Add DNS enrichment. {pull}14004[14004]

*Filebeat*

- Add more info to message logged when a duplicated symlink file is found {pull}10845[10845]
- Add option to configure docker input with paths {pull}10687[10687]
- Add Netflow module to enrich flow events with geoip data. {pull}10877[10877]
- Set `event.category: network_traffic` for Suricata. {pull}10882[10882]
- Allow custom default settings with autodiscover (for example, use of CRI paths for logs). {pull}12193[12193]
- Allow to disable hints based autodiscover default behavior (fetching all logs). {pull}12193[12193]
- Change Suricata module pipeline to handle `destination.domain` being set if a reverse DNS processor is used. {issue}10510[10510]
- Add the `network.community_id` flow identifier to field to the IPTables, Suricata, and Zeek modules. {pull}11005[11005]
- New Filebeat coredns module to ingest coredns logs. It supports both native coredns deployment and coredns deployment in kubernetes. {pull}11200[11200]
- New module for Cisco ASA logs. {issue}9200[9200] {pull}11171[11171]
- Added support for Cisco ASA fields to the netflow input. {pull}11201[11201]
- Configurable line terminator. {pull}11015[11015]
- Add Filebeat envoyproxy module. {pull}11700[11700]
- Add apache2(httpd) log path (`/var/log/httpd`) to make apache2 module work out of the box on Redhat-family OSes. {issue}11887[11887] {pull}11888[11888]
- Add support to new MongoDB additional diagnostic information {pull}11952[11952]
- New module `panw` for Palo Alto Networks PAN-OS logs. {pull}11999[11999]
- Add RabbitMQ module. {pull}12032[12032]
- Add new `container` input. {pull}12162[12162]
- Add timeouts on communication with docker daemon. {pull}12310[12310]
- `container` and `docker` inputs now support reading of labels and env vars written by docker JSON file logging driver. {issue}8358[8358]
- Add specific date processor to convert timezones so same pipeline can be used when convert_timezone is enabled or disabled. {pull}12253[12253]
- Add MSSQL module {pull}12079[12079]
- Add ISO8601 date parsing support for system module. {pull}12568[12568] {pull}12578[12579]
- Update Kubernetes deployment manifest to use `container` input. {pull}12632[12632]
- Use correct OS path separator in `add_kubernetes_metadata` to support Windows nodes. {pull}9205[9205]
- Add support for virtual host in Apache access logs {pull}12778[12778]
- Add support for client addresses with port in Apache error logs {pull}12695[12695]
- Add `google-pubsub` input type for consuming messages from a Google Cloud Pub/Sub topic subscription. {pull}12746[12746]
- Add module for ingesting Cisco IOS logs over syslog. {pull}12748[12748]
- Add module for ingesting Google Cloud VPC flow logs. {pull}12747[12747]
- Report host metadata for Filebeat logs in Kubernetes. {pull}12790[12790]
- Add netflow dashboards based on Logstash netflow. {pull}12857[12857]
- Parse more fields from Elasticsearch slowlogs. {pull}11939[11939]
- Update module pipelines to enrich events with autonomous system fields. {pull}13036[13036]
- Add module for ingesting IBM MQ logs. {pull}8782[8782]
- Add S3 input to retrieve logs from AWS S3 buckets. {pull}12640[12640] {issue}12582[12582]
- Add aws module s3access metricset. {pull}13170[13170] {issue}12880[12880]
- Update Suricata module to populate ECS DNS fields and handle EVE DNS version 2. {issue}13320[13320] {pull}13329[13329]
- Update PAN-OS fileset to use the ECS NAT fields. {issue}13320[13320] {pull}13330[13330]
- Add fields to the Zeek DNS fileset for ECS DNS. {issue}13320[13320] {pull}13324[13324]
- Add container image in Kubernetes metadata {pull}13356[13356] {issue}12688[12688]
- Add timezone information to apache error fileset. {issue}12772[12772] {pull}13304[13304]
- Add module for ingesting Cisco FTD logs over syslog. {pull}13286[13286]
- Update CoreDNS module to populate ECS DNS fields. {issue}13320[13320] {pull}13505[13505]
- Parse query steps in PostgreSQL slowlogs. {issue}13496[13496] {pull}13701[13701]
- Add filebeat azure module with activitylogs, auditlogs, signinlogs filesets. {pull}13776[13776] {pull}14033[14033]
- Add support to set the document id in the json reader. {pull}5844[5844]
- Add input httpjson. {issue}13545[13545] {pull}13546[13546]
- Filebeat Netflow input: Remove beta label. {pull}13858[13858]
- Remove `event.timezone` from events that don't need it in some modules that support log formats with and without timezones. {pull}13918[13918]
- Add ExpandEventListFromField config option in the kafka input. {pull}13965[13965]
- Add ELB fileset to AWS module. {pull}14020[14020]
- Add module for MISP (Malware Information Sharing Platform). {pull}13805[13805]
- Add `source.bytes` and `source.packets` for uni-directional netflow events. {pull}14111[14111]
- Add support for gzipped files in S3 input. {pull}13980[13980]
- Add support for all the ObjectCreated events in S3 input. {pull}14077[14077]
- Add Kibana Dashboard for MISP module. {pull}14147[14147]
- Add JSON options to autodiscover hints {pull}14208[14208]
- Add more filesets to Zeek module. {pull}14150[14150]
- Add `index` option to all inputs to directly set a per-input index value. {pull}14010[14010]
- Remove beta flag for some filebeat modules. {pull}14374[14374]
- Add support for http hostname in nginx filebeat module. {pull}14505[14505]
- Add attack_pattern_kql field to MISP threat indicators. {pull}14470[14470]
- Add fileset to the Zeek module for the intel.log. {pull}14404[14404]
- Add vpc flow log fileset to AWS module. {issue}13880[13880] {pull}14345[14345]
- New fileset googlecloud/firewall for ingesting Google Cloud Firewall logs. {pull}14553[14553]
- Add document for Filebeat input httpjson. {pull}14602[14602]
- Add more configuration options to the Netflow module. {pull}14628{14628}
- Add dashboards to the CEF module (ported from the Logstash ArcSight module).
- Add dashboards to the CEF module (ported from the Logstash ArcSight module). {pull}14342[14342]
- Fix timezone parsing in haproxy pipeline. {pull}14755[14755]

*Heartbeat*
- Add non-privileged icmp on linux and darwin(mac). {pull}13795[13795] {issue}11498[11498]

- Enable `add_observer_metadata` processor in default config. {pull}11394[11394]
- Record HTTP body metadata and optionally contents in `http.response.body.*` fields. {pull}13022[13022]
- Allow `hosts` to be used to configure http monitors {pull}13703[13703]

*Journalbeat*

*Metricbeat*

- Add AWS SQS metricset. {pull}10684[10684] {issue}10053[10053]
- Add AWS s3_request metricset. {pull}10949[10949] {issue}10055[10055]
- Add s3_daily_storage metricset. {pull}10940[10940] {issue}10055[10055]
- Add `coredns` metricbeat module. {pull}10585[10585]
- Add SSL support for Metricbeat HTTP server. {pull}11482[11482] {issue}11457[11457]
- The `elasticsearch.index` metricset (with `xpack.enabled: true`) now collects `refresh.external_total_time_in_millis` fields from Elasticsearch. {pull}11616[11616]
- Allow module configurations to have variants {pull}9118[9118]
- Add `timeseries.instance` field calculation. {pull}10293[10293]
- Added new disk states and raid level to the system/raid metricset. {pull}11613[11613]
- Added `path_name` and `start_name` to service metricset on windows module {issue}8364[8364] {pull}11877[11877]
- Add check on object name in the counter path if the instance name is missing {issue}6528[6528] {pull}11878[11878]
- Add AWS cloudwatch metricset. {pull}11798[11798] {issue}11734[11734]
- Add `regions` in aws module config to specify target regions for querying cloudwatch metrics. {issue}11932[11932] {pull}11956[11956]
- Keep `etcd` followers members from reporting `leader` metricset events {pull}12004[12004]
- Add overview dashboard to Consul module {pull}10665[10665]
- New fields were added in the mysql/status metricset. {pull}12227[12227]
- Add Kubernetes metricset `proxy`. {pull}12312[12312]
- Add Kubernetes proxy dashboard to Kubernetes module {pull}12734[12734]
- Always report Pod UID in the `pod` metricset. {pull}12345[12345]
- Add Vsphere Virtual Machine operating system to `os` field in Vsphere virtualmachine module. {pull}12391[12391]
- Add validation for elasticsearch and kibana modules' metricsets when xpack.enabled is set to true. {pull}12386[12386]
- Add CockroachDB module. {pull}12467[12467]
- Add support for metricbeat modules based on existing modules (a.k.a. light modules) {issue}12270[12270] {pull}12465[12465]
- Add a system/entropy metricset {pull}12450[12450]
- Add kubernetes metricset `controllermanager` {pull}12409[12409]
- Add Kubernetes controller manager dashboard to Kubernetes module {pull}12744[12744]
- Allow redis URL format in redis hosts config. {pull}12408[12408]
- Add tags into ec2 metricset. {issue}[12263]12263 {pull}12372[12372]
- Add metrics to kubernetes apiserver metricset. {pull}12922[12922]
- Add kubernetes metricset `scheduler` {pull}12521[12521]
- Add Kubernetes scheduler dashboard to Kubernetes module {pull}12749[12749]
- Add `beat` module. {pull}12181[12181] {pull}12615[12615]
- Collect tags for cloudwatch metricset in aws module. {issue}[12263]12263 {pull}12480[12480]
- Add AWS RDS metricset. {pull}11620[11620] {issue}10054[10054]
- Add Oracle Module {pull}11890[11890]
- Add Oracle Tablespaces Dashboard {pull}12736[12736]
- Collect client provided name for rabbitmq connection. {issue}12851[12851] {pull}12852[12852]
- Add support to load default aws config file to get credentials. {pull}12727[12727] {issue}12708[12708]
- Add statistic option into cloudwatch metricset. {issue}12370[12370] {pull}12840[12840]
- Add support for kubernetes cronjobs {pull}13001[13001]
- Add cgroup memory stats to docker/memory metricset {pull}12916[12916]
- Add AWS elb metricset. {pull}12952[12952] {issue}11701[11701]
- Add AWS ebs metricset. {pull}13167[13167] {issue}11699[11699]
- Add `metricset.period` field with the configured fetching period. {pull}13242[13242] {issue}12616[12616]
- Add rate metrics for ec2 metricset. {pull}13203[13203]
- Add refresh list of perf counters at every fetch {issue}13091[13091]
- Add Performance metricset to Oracle module {pull}12547[12547]
- Add proc/vmstat data to the system/memory metricset on linux {pull}13322[13322]
- Use DefaultMetaGeneratorConfig in MetadataEnrichers to initialize configurations {pull}13414[13414]
- Add module for statsd. {pull}13109[13109]
- Add support for NATS version 2. {pull}13601[13601]
- Add `docker.cpu.*.norm.pct` metrics for `cpu` metricset of Docker Metricbeat module. {pull}13695[13695]
- Add `instance` label by default when using Prometheus collector. {pull}13737[13737]
- Add azure module. {pull}13196[13196] {pull}13859[13859] {pull}13988[13988]
- Add Apache Tomcat module {pull}13491[13491]
- Add ECS `container.id` and `container.runtime` to kubernetes `state_container` metricset. {pull}13884[13884]
- Add `job` label by default when using Prometheus collector. {pull}13878[13878]
- Add `state_resourcequota` metricset for Kubernetes module. {pull}13693[13693]
- Add tags filter in ec2 metricset. {pull}13872[13872] {issue}13145[13145]
- Add cloud.account.id and cloud.account.name into events from aws module. {issue}13551[13551] {pull}13558[13558]
- Add `metrics_path` as known hint for autodiscovery {pull}13996[13996]
- Leverage KUBECONFIG when creating k8s client. {pull}13916[13916]
- Add ability to filter by tags for cloudwatch metricset. {pull}13758[13758] {issue}13145[13145]
- Release cloudwatch, s3_daily_storage, s3_request, sqs and rds metricset as GA. {pull}14114[14114] {issue}14059[14059]
- Add Oracle overview dashboard {pull}14021[14021]
- Release CoreDNS module as GA. {pull}14308[14308]
- Release CouchDB module as GA. {pull}14300[14300]
- Add `elasticsearch/enrich` metricset. {pull}14243[14243] {issue}14221[14221]
- Add support for Application ELB and Network ELB. {pull}14123[14123] {issue}13538[13538] {issue}13539[13539]
- Release aws ebs metricset as GA. {pull}14312[14312] {issue}14060[14060]
- Add `connection.state` field for RabbitMQ module. {pull}13981[13981]
- Add more TCP states to Metricbeat system socket_summary. {pull}14347[14347]
- Add Kafka JMX metricsets. {pull}14330[14330]
- Add metrics to envoyproxy server metricset and support for envoy proxy 1.12. {pull}14416[14416] {issue}13642[13642]
- Release kubernetes modules `controllermanager`, `scheduler`, `proxy`, `state_cronjob` and `state_resourcequota` as GA. {pull}14584[14584]
- Add module for ActiveMQ. {pull}14580[14580]
- Enable script processor. {pull}14711[14711]

*Packetbeat*

- Update DNS protocol plugin to produce events with ECS fields for DNS. {issue}13320[13320] {pull}13354[13354]

*Functionbeat*

- New options to configure roles and VPC. {pull}11779[11779]
- Export automation templates used to create functions. {pull}11923[11923]
- Configurable Amazon endpoint. {pull}12369[12369]
- Add timeout option to reference configuration. {pull}13351[13351]
- Configurable tags for Lambda functions. {pull}13352[13352]
- Add input for Cloudwatch logs through Kinesis. {pull}13317[13317]
- Enable Logstash output. {pull}13345[13345]
- Make `bulk_max_size` configurable in outputs. {pull}13493[13493]

*Winlogbeat*

- Add support for reading from .evtx files. {issue}4450[4450]
- Add support for event ID 4634 and 4647 to the Security module. {pull}12906[12906]
- Add `network.community_id` to Sysmon network events (event ID 3). {pull}13034[13034]
- Add `event.module` to Winlogbeat modules. {pull}13047[13047]
- Add `event.category: process` and `event.type: process_start/process_end` to Sysmon process events (event ID 1 and 5). {pull}13047[13047]
- Add support for event ID 4672 to the Security module. {pull}12975[12975]
- Add support for event ID 22 (DNS query) to the Sysmon module. {pull}12960[12960]
- Add certain winlog.event_data.* fields to the index template. {issue}13700[13700] {pull}13704[13704]
- Fill `event.provider`. {pull}13937[13937]
- Add support for user management events to the Security module. {pull}13530[13530]
- GA the Winlogbeat `sysmon` module. {pull}14326[14326]
- Add support for event ID 4688 & 4689 (Process create & exit) to the Security module. {issue}14038[14038]

==== Deprecated

*Affecting all Beats*

*Filebeat*

- `docker` input is deprecated in favour `container`. {pull}12162[12162]
- `postgresql.log.timestamp` field is deprecated in favour of `@timestamp`. {pull}12338[12338]

*Heartbeat*

*Journalbeat*

*Metricbeat*

- `kubernetes.container.id` field for `state_container` is deprecated in favour of ECS `container.id` and `container.runtime`. {pull}13884[13884]

*Packetbeat*

*Winlogbeat*

*Functionbeat*

==== Known Issue

*Journalbeat*<|MERGE_RESOLUTION|>--- conflicted
+++ resolved
@@ -274,11 +274,8 @@
 - Fix regular expression to detect instance name in perfmon metricset. {issue}14273[14273] {pull}14666[14666]
 - Vshpere module splits `virtualmachine.host` into `virtualmachine.host.id` and `virtualmachine.host.hostname`. {issue}7187[7187] {pull}7213[7213]
 - Fixed bug with `elasticsearch/cluster_stats` metricset not recording license ID in the correct field. {pull}14592[14592]
-<<<<<<< HEAD
 - Add extra check on `ignore_non_existent_counters` flag if the PdhExpandWildCardPathW returns no errors but does not expand the counter path successfully in windows/perfmon metricset. {pull}14797[14797]
-=======
 - Fix rds metricset from reporting same values for different instances. {pull}14702[14702]
->>>>>>> 68ce4520
 - Closing handler after verifying the registry key in diskio metricset. {issue}14683[14683] {pull}14759[14759]
 
 *Packetbeat*
