--- conflicted
+++ resolved
@@ -89,20 +89,7 @@
 - Add option in SQL module to execute queries for all dbs. {pull}35688[35688]
 - Add remaining dimensions for azure storage account to make them available for tsdb enablement. {pull}36331[36331]
 - Add log error when statsd server fails to start {pull}36477[36477]
-<<<<<<< HEAD
-=======
-- Fix CassandraConnectionClosures metric configuration {pull}34742[34742]
-- Fix event mapping implementation for statsd module {pull}36925[36925]
-- The region and availability_zone ecs fields nested within the cloud field. {pull}37015[37015]
-- Fix CPU and memory metrics collection from privileged process on Windows {issue}17314[17314]{pull}37027[37027]
-- Enhanced Azure Metrics metricset with refined grouping logic and resolved duplication issues for TSDB compatibility {pull}36823[36823]
-- Fix memory leak on Windows {issue}37142[37142] {pull}37171[37171]
-- Fix unintended skip in metric collection on Azure Monitor {issue}37204[37204] {pull}37203[37203]
-- Fix the "api-version query parameter (?api-version=) is required for all requests" error in Azure Billing. {pull}37158[37158]
-- Add memory hard limit from container metadata and remove usage percentage in AWS Fargate. {pull}37194[37194]
-- Fix the reference time rounding on Azure Metrics {issue}37204[37204] {pull}37365[37365]
 - Fix Azure Resource Metrics missing metrics (min and max aggregations) after upgrade to 8.11.3 {issue}37642[37642] {pull}37643[37643]
->>>>>>> 5d5afee8
 
 *Osquerybeat*
 
