// Use these for links to issue and pulls. Note issues and pulls redirect one to
// each other on Github, so don't worry too much on using the right prefix.
:issue: https://github.com/elastic/beats/issues/
:pull: https://github.com/elastic/beats/pull/

=== Beats version HEAD
https://github.com/elastic/beats/compare/v8.8.1\...main[Check the HEAD diff]

==== Breaking changes

*Affecting all Beats*

- Upgrade to Go 1.21.7. Removes support for Windows 8.1. See https://tip.golang.org/doc/go1.21#windows. {pull}37913[37913]
- add_cloud_metadata processor: `huawei` provider is now treated as `openstack`. Huawei cloud runs on OpenStack
platform, and when viewed from a metadata API standpoint, it is impossible to differentiate it from OpenStack. If you
know that your deployments run on Huawei Cloud exclusively, and you wish to have `cloud.provider` value as `huawei`,
you can achieve this by overwriting the value using an `add_fields` processor. {pull}35184[35184]
- In managed mode, Beats running under Elastic Agent will report the package
version of Elastic Agent as their own version. This includes all additional
fields added to events containing the Beats version. {pull}37553[37553]
- The behavior of `queue.mem.flush.min_events` has been simplified. It now serves as a simple maximum on the size of all event batches. There are no longer performance implications in its relationship to `bulk_max_size`. {pull}37795[37795]

*Auditbeat*

- Add opt-in `KProbes` backend for file_integrity module. {pull}37796[37796]

*Filebeat*

- Convert netflow input to API v2 and disable event normalisation {pull}37901[37901]
- Introduce input/netmetrics and refactor netflow input metrics {pull}38055[38055]


*Heartbeat*

*Metricbeat*


*Osquerybeat*


*Packetbeat*


*Winlogbeat*

- Add "event.category" and "event.type" to Sysmon module for EventIDs 8, 9, 19, 20, 27, 28, 255 {pull}35193[35193]
- Add "keystore.path" configuration settings to $workdir\data\{{.BeatName}}.keystore. Issue {issue}12315[12315] {pull}37237[37237]

*Functionbeat*


*Elastic Logging Plugin*


==== Bugfixes

*Affecting all Beats*
- Support for multiline zookeeper logs {issue}2496[2496]
- Add checks to ensure reloading of units if the configuration actually changed. {pull}34346[34346]
- Fix namespacing on self-monitoring {pull}32336[32336]
- Fix namespacing on self-monitoring {pull}32336[32336]
- Fix Beats started by agent do not respect the allow_older_versions: true configuration flag {issue}34227[34227] {pull}34964[34964]
- Fix performance issues when we have a lot of inputs starting and stopping by allowing to disable global processors under fleet. {issue}35000[35000] {pull}35031[35031]
- 'add_cloud_metadata' processor - add cloud.region field for GCE cloud provider
- 'add_cloud_metadata' processor - update azure metadata api version to get missing `cloud.account.id` field
- Upgraded apache arrow library used in x-pack/libbeat/reader/parquet from v11 to v12.0.1 in order to fix cross-compilation issues {pull}35640[35640]
- Fix panic when MaxRetryInterval is specified, but RetryInterval is not {pull}35820[35820]
- Support build of projects outside of beats directory {pull}36126[36126]
- Support Elastic Agent control protocol chunking support {pull}37343[37343]
- Upgrade elastic-agent-libs to v0.7.5. Removes obsolete "Treating the CommonName field on X.509 certificates as a host name..." deprecation warning for 8.0. {pull}37755[37755]
- aws: Add credential caching for `AssumeRole` session tokens. {issue}37787[37787]
- Lower logging level to debug when attempting to configure beats with unknown fields from autodiscovered events/environments {pull}[37816][37816]
- Set timeout of 1 minute for FQDN requests {pull}37756[37756]
- Fix the paths in the .cmd script added to the path by the Windows MSI to point to the new C:\Program Files installation location. https://github.com/elastic/elastic-stack-installers/pull/238

*Auditbeat*


*Filebeat*

- Fix nil pointer dereference in the httpjson input {pull}37591[37591]
- [Gcs Input] - Added missing locks for safe concurrency {pull}34914[34914]
- Fix the ignore_inactive option being ignored in Filebeat's filestream input {pull}34770[34770]
- Fix TestMultiEventForEOFRetryHandlerInput unit test of CometD input {pull}34903[34903]
- Add input instance id to request trace filename for httpjson and cel inputs {pull}35024[35024]
- Fixes "Can only start an input when all related states are finished" error when running under Elastic-Agent {pull}35250[35250] {issue}33653[33653]
- [system] sync system/auth dataset with system integration 1.29.0. {pull}35581[35581]
- [GCS Input] - Fixed an issue where bucket_timeout was being applied to the entire bucket poll interval and not individual bucket object read operations. Fixed a map write concurrency issue arising from data races when using a high number of workers. Fixed the flaky tests that were present in the GCS test suit. {pull}35605[35605]
- Fixed concurrency and flakey tests issue in azure blob storage input. {issue}35983[35983] {pull}36124[36124]
- Fix panic when sqs input metrics getter is invoked {pull}36101[36101] {issue}36077[36077]
- Fix handling of Juniper SRX structured data when there is no leading junos element. {issue}36270[36270] {pull}36308[36308]
- Fix Filebeat Cisco module with missing escape character {issue}36325[36325] {pull}36326[36326]
- Added a fix for Crowdstrike pipeline handling process arrays {pull}36496[36496]
- Fix m365_defender cursor value and query building. {pull}37116[37116]
- Fix TCP/UDP metric queue length parsing base. {pull}37714[37714]
- Update github.com/lestrrat-go/jwx dependency. {pull}37799[37799]
- [threatintel] MISP pagination fixes {pull}37898[37898]
- Fix file handle leak when handling errors in filestream {pull}37973[37973]
<<<<<<< HEAD
- Fix a race condition that could crash Filebeat with a "negative WaitGroup counter" error {pull}38094[38094]
=======
- Prevent HTTPJSON holding response bodies between executions. {issue}35219[35219] {pull}38116[38116]
>>>>>>> 0361e302

*Heartbeat*


*Metricbeat*


*Osquerybeat*


*Packetbeat*


*Winlogbeat*


*Elastic Logging Plugin*


==== Added

*Affecting all Beats*

- Added append Processor which will append concrete values or values from a field to target. {issue}29934[29934] {pull}33364[33364]
- dns processor: Add support for forward lookups (`A`, `AAAA`, and `TXT`). {issue}11416[11416] {pull}36394[36394]
- [Enhanncement for host.ip and host.mac] Disabling netinfo.enabled option of add-host-metadata processor {pull}36506[36506]
  Setting environmental variable ELASTIC_NETINFO:false in Elastic Agent pod will disable the netinfo.enabled option of add_host_metadata processor
- allow `queue` configuration settings to be set under the output. {issue}35615[35615] {pull}36788[36788]
- Beats will now connect to older Elasticsearch instances by default {pull}36884[36884]
- Raise up logging level to warning when attempting to configure beats with unknown fields from autodiscovered events/environments
- elasticsearch output now supports `idle_connection_timeout`. {issue}35616[35615] {pull}36843[36843]
- Upgrade golang/x/net to v0.17.0. Updates the publicsuffix table used by the registered_domain processor. {pull}36969[36969]
Setting environmental variable ELASTIC_NETINFO:false in Elastic Agent pod will disable the netinfo.enabled option of add_host_metadata processor
- The Elasticsearch output can now configure performance presets with the `preset` configuration field. {pull}37259[37259]
- Upgrade to elastic-agent-libs v0.7.3 and golang.org/x/crypto v0.17.0. {pull}37544[37544]
- Make more selective the Pod autodiscovery upon node and namespace update events. {issue}37338[37338] {pull}37431[37431]
- Upgrade go-sysinfo from 1.12.0 to 1.13.1. {pull}37996[37996]
- Make `range` condition work with numeric values as strings. {pull}38080[38080]

*Auditbeat*

- Add linux capabilities to processes in the system/process. {pull}37453[37453]
- Add opt-in eBPF backend for file_integrity module. {pull}37223[37223]

*Filebeat*

- Update SQL input documentation regarding Oracle DSNs {pull}37590[37590]
- add documentation for decode_xml_wineventlog processor field mappings.  {pull}32456[32456]
- httpjson input: Add request tracing logger. {issue}32402[32402] {pull}32412[32412]
- Add cloudflare R2 to provider list in AWS S3 input. {pull}32620[32620]
- Add support for single string containing multiple relation-types in getRFC5988Link. {pull}32811[32811]
- Added separation of transform context object inside httpjson. Introduced new clause `.parent_last_response.*` {pull}33499[33499]
- Added metric `sqs_messages_waiting_gauge` for aws-s3 input. {pull}34488[34488]
- Add nginx.ingress_controller.upstream.ip to related.ip {issue}34645[34645] {pull}34672[34672]
- Add unix socket log parsing for nginx ingress_controller {pull}34732[34732]
- Added metric `sqs_worker_utilization` for aws-s3 input. {pull}34793[34793]
- Add MySQL authentication message parsing and `related.ip` and `related.user` fields {pull}34810[34810]
- Add nginx ingress_controller parsing if one of upstreams fails to return response {pull}34787[34787]
- Add oracle authentication messages parsing {pull}35127[35127]
- Add `clean_session` configuration setting for MQTT input.  {pull}35806[16204]
- Add support for a simplified input configuraton when running under Elastic-Agent {pull}36390[36390]
- Added support for Okta OAuth2 provider in the CEL input. {issue}36336[36336] {pull}36521[36521]
- Added support for new features & removed partial save mechanism in the Azure Blob Storage input. {issue}35126[35126] {pull}36690[36690]
- Added support for new features and removed partial save mechanism in the GCS input. {issue}35847[35847] {pull}36713[36713]
- Re-use buffers to optimise memory allocation in fingerprint mode of filestream {pull}36736[36736]
- Allow http_endpoint input to receive PUT and PATCH requests. {pull}36734[36734]
- Add cache processor. {pull}36786[36786]
- Avoid unwanted publication of Azure entity records. {pull}36753[36753]
- Avoid unwanted publication of Okta entity records. {pull}36770[36770]
- Add support for Digest Authentication to CEL input. {issue}35514[35514] {pull}36932[36932]
- Use filestream input with file_identity.fingerprint as default for hints autodiscover. {issue}35984[35984] {pull}36950[36950]
- Add network processor in addition to interface based direction resolution. {pull}37023[37023]
- Add setup option `--force-enable-module-filesets`, that will act as if all filesets have been enabled in a module during setup. {issue}30915[30915] {pull}99999[99999]
- Make CEL input log current transaction ID when request tracing is turned on. {pull}37065[37065]
- Made Azure Blob Storage input GA and updated docs accordingly. {pull}37128[37128]
- Add request trace logging to http_endpoint input. {issue}36951[36951] {pull}36957[36957]
- Made GCS input GA and updated docs accordingly. {pull}37127[37127]
- Suppress and log max HTTP request retry errors in CEL input. {pull}37160[37160]
- Prevent CEL input from re-entering the eval loop when an evaluation failed. {pull}37161[37161]
- Update CEL extensions library to v1.7.0. {pull}37172[37172]
- Add support for complete URL replacement in HTTPJSON chain steps. {pull}37486[37486]
- Add support for user-defined query selection in EntraID entity analytics provider. {pull}37653[37653]
- Update CEL extensions library to v1.8.0 to provide runtime error location reporting. {issue}37304[37304] {pull}37718[37718]
- Add request trace logging for chained API requests. {issue}37551[36551] {pull}37682[37682]
- Relax TCP/UDP metric polling expectations to improve metric collection. {pull}37714[37714]
- Add support for PEM-based Okta auth in HTTPJSON. {pull}37772[37772]
- Prevent complete loss of long request trace data. {issue}37826[37826] {pull}37836[37836]
- Added experimental version of the Websocket Input. {pull}37774[37774]
- Add support for PEM-based Okta auth in CEL. {pull}37813[37813]
- Add ETW input. {pull}36915[36915]
- Update CEL mito extensions to v1.9.0 to add keys/values helper. {pull}37971[37971]
- Add logging for cache processor file reads and writes. {pull}38052[38052]
- Add parseDateInTZ value template for the HTTPJSON input {pull}37738[37738]

*Auditbeat*


*Libbeat*
- Add watcher that can be used to monitor Linux kernel events. {pull}37833[37833]

- Added support for ETW reader. {pull}36914[36914]

*Heartbeat*
- Added status to monitor run log report.
- Upgrade github.com/elastic/go-elasticsearch/v8 to v8.12.0. {pull}37673[37673]

*Metricbeat*

- Add per-thread metrics to system_summary {pull}33614[33614]
- Add GCP CloudSQL metadata {pull}33066[33066]
- Add GCP Carbon Footprint metricbeat data {pull}34820[34820]
- Add event loop utilization metric to Kibana module {pull}35020[35020]
- Fix containerd metrics grouping for TSDB {pull}37537[37537]
- Add metrics grouping by dimensions and time to Azure app insights {pull}36634[36634]
- Align on the algorithm used to transform Prometheus histograms into Elasticsearch histograms {pull}36647[36647]
- Enhance GCP billing with detailed tables identification, additional fields, and optimized data handling. {pull}36902[36902]
- Add a `/inputs/` route to the HTTP monitoring endpoint that exposes metrics for each metricset instance. {pull}36971[36971]
- Add linux IO metrics to system/process {pull}37213[37213]
- Add new memory/cgroup metrics to Kibana module {pull}37232[37232]


*Metricbeat*


*Osquerybeat*


*Packetbeat*

- Bump Windows Npcap version to v1.79. {pull}37733[37733]
- Add metrics for TCP flags. {issue}36992[36992] {pull}36975[36975]
- Add support for pipeline loading. {pull}37291[37291]

*Packetbeat*


*Winlogbeat*


*Functionbeat*


*Winlogbeat*



*Elastic Log Driver*
*Elastic Logging Plugin*


==== Deprecated

*Auditbeat*


*Filebeat*


*Heartbeat*



*Metricbeat*


*Osquerybeat*


*Packetbeat*


*Winlogbeat*


*Functionbeat*


*Elastic Logging Plugin*


==== Known Issues















































<|MERGE_RESOLUTION|>--- conflicted
+++ resolved
@@ -96,11 +96,8 @@
 - Update github.com/lestrrat-go/jwx dependency. {pull}37799[37799]
 - [threatintel] MISP pagination fixes {pull}37898[37898]
 - Fix file handle leak when handling errors in filestream {pull}37973[37973]
-<<<<<<< HEAD
 - Fix a race condition that could crash Filebeat with a "negative WaitGroup counter" error {pull}38094[38094]
-=======
 - Prevent HTTPJSON holding response bodies between executions. {issue}35219[35219] {pull}38116[38116]
->>>>>>> 0361e302
 
 *Heartbeat*
 
