// Use these for links to issue and pulls. Note issues and pulls redirect one to
// each other on Github, so don't worry too much on using the right prefix.
:issue: https://github.com/elastic/beats/issues/
:pull: https://github.com/elastic/beats/pull/

=== Beats version HEAD
https://github.com/elastic/beats/compare/v7.0.0-alpha2...master[Check the HEAD diff]

==== Breaking changes

*Affecting all Beats*

- Remove the deprecated `xpack.monitoring.*` settings. Going forward only `monitoring.*` settings may be used. {issue}9424[9424] {pull}18608[18608]
- Remove deprecated/undocumented IncludeCreatorMetadata setting from kubernetes metadata config options {pull}28006[28006]
- Remove deprecated fields from kubernetes module {pull}28046[28046]
- Remove deprecated config option aws_partition. {pull}28120[28120]
- Improve stats API {pull}27963[27963]
- Libbeat: logp package forces ECS compliant logs. Logs are JSON formatted. Options to enable ECS/JSON have been removed. {issue}15544[15544] {pull}28573[28573]
- Update docker client. {pull}28716[28716]
- Remove `auto` from the available options of `setup.ilm.enabled` and set the default value to `true`. {pull}28671[28671]
- add_process_metadata processor: Replace usage of deprecated `process.ppid` field with `process.parent.pid`. {pull}28620[28620]
- add_docker_metadata processor: Replace usage of deprecated `process.ppid` field with `process.parent.pid`. {pull}28620[28620]
- Use data streams instead of indices for storing events from Beats. {pull}28450[28450]
- Remove option `setup.template.type` and always load composable template with data streams. {pull}28450[28450]
- Remove several ILM options (`rollover_alias` and `pattern`) as data streams does not require index aliases. {pull}28450[28450]
- Index template's default_fields setting is only populated with ECS fields. {pull}28596[28596] {issue}28215[28215]
- Remove deprecated `--template` and `--ilm-policy` flags. Use `--index-management` instead. {pull}28870[28870]
- Remove options `logging.files.suffix` and default to datetime endings. {pull}28927[28927]
<<<<<<< HEAD
- Remove Journalbeat. Use `journald` input of Filebeat instead. {pull}29131[29131]
- `include_matches` option of `journald` input no longer accepts a list of string. {pull}29294[29294]
=======
- Add job.name in pods controlled by Jobs {pull}28954[28954]
>>>>>>> eaa3b325

*Auditbeat*

- File integrity dataset (macOS): Replace unnecessary `file.origin.raw` (type keyword) with `file.origin.text` (type `text`). {issue}12423[12423] {pull}15630[15630]
- Change event.kind=error to event.kind=event to comply with ECS. {issue}18870[18870] {pull}20685[20685]

*Filebeat*

- Fix parsing of Elasticsearch node name by `elasticsearch/slowlog` fileset. {pull}14547[14547]
- With the default configuration the cloud modules (aws, azure, googlecloud, o365, okta)
- With the default configuration the cef and panw modules will no longer send the `host`
- Add `while_pattern` type to multiline reader. {pull}19662[19662]

*Heartbeat*
- Only add monitor.status to browser events when summary. {pull}29460[29460]

*Metricbeat*

- Remove deprecated fields in Docker module. {issue}11835[11835] {pull}27933[27933]
- Remove deprecated fields in Kafka module. {pull}27938[27938]
- Remove deprecated config option default_region from aws module. {pull}28120[28120]
- Remove network and diskio metrics from ec2 metricset. {pull}28316[28316]
- Rename read/write_io.ops_per_sec to read/write.iops in rds metricset. {pull}28350[28350]
- Remove linux-only metrics from diskio, memory {pull}28292[28292]
- Remove deprecated config option perfmon.counters from windows/perfmon metricset. {pull}28282[28282]
- Remove deprecated fields in Redis module. {issue}11835[11835] {pull}28246[28246]
- system/process metricset: Replace usage of deprecated `process.ppid` field with `process.parent.pid`. {pull}28620[28620]

*Packetbeat*

- Redis: fix incorrectly handle with two-words redis command. {issue}14872[14872] {pull}14873[14873]
- `event.category` no longer contains the value `network_traffic` because this is not a valid ECS event category value. {pull}20556[20556]
- Remove deprecated TLS fields in favor of tls.server.x509 and tls.client.x509 ECS fields. {pull}28487[28487]
- HTTP: The field `http.request.method` will maintain its original case. {pull}28620[28620]
- Unify gopacket dependencies. {pull}29167[29167]

*Winlogbeat*

- Add support to Sysmon file delete events (event ID 23). {issue}18094[18094]
- Improve ECS field mappings in Sysmon module. `related.hash`, `related.ip`, and `related.user` are now populated. {issue}18364[18364]
- Improve ECS field mappings in Sysmon module. Hashes are now also populated to the corresponding `process.hash`, `process.pe.imphash`, `file.hash`, or `file.pe.imphash`. {issue}18364[18364]
- Improve ECS field mappings in Sysmon module. `file.name`, `file.directory`, and `file.extension` are now populated. {issue}18364[18364]
- Improve ECS field mappings in Sysmon module. `rule.name` is populated for all events when present. {issue}18364[18364]
- Remove top level `hash` property from sysmon events {pull}20653[20653]

*Functionbeat*


==== Bugfixes

*Affecting all Beats*

- Fields of type `match_only_text` (i.e. `message`) and `wildcard` were missing from the template's default_field list. {issue}29633[29633] {pull}29634[29634]

*Auditbeat*

- system/package: Fix parsing of Installed-Size field of DEB packages. {issue}16661[16661] {pull}17188[17188]
- system module: Fix panic during initialisation when /proc/stat can't be read. {pull}17569[17569]
- system/package: Fix an error that can occur while trying to persist package metadata. {issue}18536[18536] {pull}18887[18887]
- system/socket: Fix bugs leading to wrong process being attributed to flows. {pull}29166[29166] {issue}17165[17165]
- system/socket: Fix process name and arg truncation for long names, paths and args lists. {issue}24667[24667] {pull}29410[29410]

*Filebeat*

- aws-s3: Stop trying to increase SQS message visibility after ReceiptHandleIsInvalid errors. {pull}29480[29480]
- Fix handling of IPv6 addresses in netflow flow events. {issue}19210[19210] {pull}29383[29383]
- Fix `sophos` KV splitting and syslog header handling {issue}24237[24237] {pull}29331[29331]
- Undo deletion of endpoint config from cloudtrail fileset in {pull}29415[29415]. {pull}29450[29450]

*Heartbeat*

- Fix broken monitors with newer versions of image relying on dup3. {pull}28938[pull]

*Metricbeat*

- Use xpack.enabled on SM modules to write into .monitoring indices when using Metricbeat standalone {pull}28365[28365]
- Fix in rename processor to ingest metrics for `write.iops` to proper field instead of `write_iops` in rds metricset. {pull}28960[28960]
- Enhance filter check in kubernetes event metricset. {pull}29470[29470]
- Fix gcp metrics metricset apply aligner to all metric_types {pull}29514[29513]
- Extract correct index property in kibana.stats metricset {pull}29622[29622]

*Packetbeat*

- Prevent incorrect use of AMQP protocol parsing from causing silent failure. {pull}29017[29017]
- Fix error handling in MongoDB protocol parsing. {pull}29017[29017]

*Winlogbeat*


*Functionbeat*


*Elastic Logging Plugin*


==== Added

*Affecting all Beats*

- Add config option `rotate_on_startup` to file output {issue}19150[19150] {pull}19347[19347]
- Name all k8s workqueue. {pull}28085[28085]
- Update to ECS 8.0 fields. {pull}28620[28620]
- Support custom analyzers in fields.yml. {issue}28540[28540] {pull}28926[28926]
- Discover changes in Kubernetes nodes metadata as soon as they happen. {pull}23139[23139]
- Support self signed certificates on outputs {pull}29229[29229]
- Update k8s library {pull}29394[29394]
- Add FIPS configuration option for all AWS API calls. {pull}28899[28899]
- Add `default_region` config to AWS common module. {pull}29415[29415]
- Add support for latest k8s versions v1.23 and v1.22 {pull}29575[29575]

*Auditbeat*


*Filebeat*

- Add `text/csv` decoder to `httpjson` input {pull}28564[28564]
- Update `aws-s3` input to connect to non AWS S3 buckets {issue}28222[28222] {pull}28234[28234]
- Add support for '/var/log/pods/' path for add_kubernetes_metadata processor with `resource_type: pod`. {pull}28868[28868]
- Add documentation for add_kubernetes_metadata processors `log_path` matcher. {pull}28868[28868]
- Add support for parsers on journald input {pull}29070[29070]
- Add support in httpjson input for oAuth2ProviderDefault of password grant_type. {pull}29087[29087]
<<<<<<< HEAD
- Add support for filtering in journald input with `unit`, `kernel`, `identifiers` and `include_matches`. {pull}29294[29294]
=======
- Add new `userAgent` and `beatInfo` template functions for httpjson input {pull}29528[29528]
>>>>>>> eaa3b325

*Heartbeat*


*Metricbeat*

- Preliminary AIX support {pull}27954[27954]
- Add option to skip older k8s events {pull}29396[29396]
- Add `add_resource_metadata` configuration to Kubernetes module. {pull}29133[29133]
- Add `container.id` and `container.runtime` ECS fields in container metricset. {pull}29560[29560]
- Add `memory.workingset.limit.pct` field in Kubernetes container/pod metricset. {pull}29547[29547]
- Add `elasticsearch.cluster.id` field to Beat and Kibana modules. {pull}29577[29577]
- Add `elasticsearch.cluster.id` field to Logstash module. {pull}29625[29625]

*Packetbeat*

*Functionbeat*


*Winlogbeat*

- Add support for custom XML queries {issue}1054[1054] {pull}29330[29330]

*Elastic Log Driver*

- Fixed docs for hosts {pull}23644[23644]

==== Deprecated

*Affecting all Beats*


*Filebeat*


*Heartbeat*

*Metricbeat*


*Packetbeat*

*Winlogbeat*

*Functionbeat*

==== Known Issue

*Journalbeat*





<|MERGE_RESOLUTION|>--- conflicted
+++ resolved
@@ -26,12 +26,9 @@
 - Index template's default_fields setting is only populated with ECS fields. {pull}28596[28596] {issue}28215[28215]
 - Remove deprecated `--template` and `--ilm-policy` flags. Use `--index-management` instead. {pull}28870[28870]
 - Remove options `logging.files.suffix` and default to datetime endings. {pull}28927[28927]
-<<<<<<< HEAD
 - Remove Journalbeat. Use `journald` input of Filebeat instead. {pull}29131[29131]
 - `include_matches` option of `journald` input no longer accepts a list of string. {pull}29294[29294]
-=======
 - Add job.name in pods controlled by Jobs {pull}28954[28954]
->>>>>>> eaa3b325
 
 *Auditbeat*
 
@@ -153,11 +150,8 @@
 - Add documentation for add_kubernetes_metadata processors `log_path` matcher. {pull}28868[28868]
 - Add support for parsers on journald input {pull}29070[29070]
 - Add support in httpjson input for oAuth2ProviderDefault of password grant_type. {pull}29087[29087]
-<<<<<<< HEAD
 - Add support for filtering in journald input with `unit`, `kernel`, `identifiers` and `include_matches`. {pull}29294[29294]
-=======
 - Add new `userAgent` and `beatInfo` template functions for httpjson input {pull}29528[29528]
->>>>>>> eaa3b325
 
 *Heartbeat*
 
