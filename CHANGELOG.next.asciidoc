--- conflicted
+++ resolved
@@ -87,11 +87,8 @@
 
 - aws-s3: Stop trying to increase SQS message visibility after ReceiptHandleIsInvalid errors. {pull}29480[29480]
 - Fix handling of IPv6 addresses in netflow flow events. {issue}19210[19210] {pull}29383[29383]
-<<<<<<< HEAD
 - Fix `sophos` KV splitting and syslog header handling {issue}24237[24237] {pull}29331[29331]
-=======
 - Undo deletion of endpoint config from cloudtrail fileset in {pull}29415[29415]. {pull}29450[29450]
->>>>>>> 84924e9f
 
 *Heartbeat*
 
