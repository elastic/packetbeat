// Use these for links to issue and pulls. Note issues and pulls redirect one to
// each other on Github, so don't worry too much on using the right prefix.
:issue: https://github.com/elastic/beats/issues/
:pull: https://github.com/elastic/beats/pull/

=== Beats version HEAD
https://github.com/elastic/beats/compare/v7.0.0-alpha2...master[Check the HEAD diff]

==== Breaking changes

*Affecting all Beats*

- Remove the non-ECS `agent.hostname` field. Use the `agent.name` or `agent.id` fields for an identifier. {issue}16377[16377] {pull}18328[18328]
- Make error message about locked data path actionable. {pull}18667[18667]
- Remove the deprecated `xpack.monitoring.*` settings. Going forward only `monitoring.*` settings may be used. {issue}9424[9424] {pull}18608[18608]
- Skip add_kubernetes_metadata processor when kubernetes metadata are already present {pull}27689[27689]
- Remove deprecated/undocumented IncludeCreatorMetadata setting from kubernetes metadata config options {pull}28006[28006]
- Remove deprecated fields from kubernetes module {pull}28046[28046]
- Remove deprecated config option aws_partition. {pull}28120[28120]
- Improve stats API {pull}27963[27963]
- Enable IMDSv2 support for `add_cloud_metadata` processor on AWS. {issue}22101[22101] {pull}28285[28285]
- Update kubernetes.namespace from keyword to group field and add name, labels, annotations, uuid as its fields {pull}27917[27917]
- Libbeat: logp package forces ECS compliant logs. Logs are JSON formatted. Options to enable ECS/JSON have been removed. {issue}15544[15544] {pull}28573[28573]
- Previously, RE2 and thus Golang had a bug where `(|a)*` matched more characters than `(|a)+`. To stay consistent with PCRE, the bug was fixed. Configurations that rely on the old, buggy behaviour has to be adjusted. See more about Golang bug: https://github.com/golang/go/issues/46123 {pull}27543[27543]
- Update docker client. {pull}28716[28716]
- Remove `auto` from the available options of `setup.ilm.enabled` and set the default value to `true`. {pull}28671[28671]
- add_process_metadata processor: Replace usage of deprecated `process.ppid` field with `process.parent.pid`. {pull}28620[28620]
- add_docker_metadata processor: Replace usage of deprecated `process.ppid` field with `process.parent.pid`. {pull}28620[28620]
- Index template's default_fields setting is only populated with ECS fields. {pull}28596[28596] {issue}28215[28215]
- Remove `auto` from the available options of `setup.ilm.enabled` and set the default value to `true`. {pull}28671[28671]

*Auditbeat*

- File integrity dataset (macOS): Replace unnecessary `file.origin.raw` (type keyword) with `file.origin.text` (type `text`). {issue}12423[12423] {pull}15630[15630]
- Change event.kind=error to event.kind=event to comply with ECS. {issue}18870[18870] {pull}20685[20685]
- File integrity dataset: Remove non-ECS `hash.*` fields. Hashes are under `file.hash.*`. {issue}19039[19039] {pull}28378[28378]
- Auditd dataset: Removes the authentication_success and authentication_failure event.type values for user logins. {issue}19039[19039] {pull}28378[28378]
- Fix handling of long file names on Windows. {issue}25334[25334] {pull}28517[28517]
- System/socket dataset: Fix uninstallation of return kprobes. {issue}28608[28608] {pull}28609[28609]
- Replace usage of deprecated `process.ppid` field with `process.parent.pid`. {pull}28620[28620]
- Fix auditbeat tracing struct decoding. {pull}28580[28580]

*Filebeat*

- Fix parsing of Elasticsearch node name by `elasticsearch/slowlog` fileset. {pull}14547[14547]
- With the default configuration the following modules will no longer send the `host` field that contains information about the host on which Filebeat is running. You can revert this change by configuring tags for the module and omitting `forwarded` from the list. {issue}13920[13920]
- Preserve case of http.request.method.  ECS prior to 1.6 specified normalizing to lowercase, which lost information. Affects filesets: apache/access, elasticsearch/audit, iis/access, iis/error, nginx/access, nginx/ingress_controller, aws/elb, suricata/eve, zeek/http. {issue}18154[18154] {pull}18359[18359]
- With the default configuration the cloud modules (aws, azure, googlecloud, o365, okta)
- With the default configuration the cef and panw modules will no longer send the `host`
- Preserve case of http.request.method.  ECS prior to 1.6 specified normalizing to lowercase, which lost information. Affects filesets: apache/access, elasticsearch/audit, iis/access, iis/error, nginx/access, nginx/ingress_controller, aws/elb, suricata/eve, zeek/http. {issue}18154[18154] {pull}18359[18359]
- Add `while_pattern` type to multiline reader. {pull}19662[19662]
- Add support for GMT timezone offsets in `decode_cef`. {pull}20993[20993]
- Fix parsing of Elasticsearch node name by `elasticsearch/slowlog` fileset. {pull}14547[14547]
- Removes old module aliases for `googlecloud` (moved to gcp) and `apache2` (moved to apache). {pull}27919[27919]
- Removes old module name aliases (gsuite) and removing old cyberark module in favor of the new cyberarkpas{pull}27915[27915]
- Only filesets that are explicitly configured will be enabled. {issue}17256[17256] {pull}27526[27526]
- All filesets are disabled in the default configuration. {issue}17256[17256] {pull}27762[27762]
- Remove deprecated fields in Kafka module. {pull}27938[27938]
- Remove deprecated fields in coredns module. {pull}28196[28196]
- Remove old `httpjson` config implementation. {pull}28054[28054]
- Added dataset `threatq` to the `threatintel` module to ingest indicators from ThreatQ {issue}27423[27423]
- Fail to start Filebat if none between `queue_url`, `bucket_arn` or `non_aws_bucket_name` is set for a configured aws-s3 input {issue}13911[13911] {pull}28666[28666]
- All modules: Replace usages of deprecated ECS fields `process.ppid` and `log.original` with `process.parent.pid` and `event.original`. {pull}28620[28620]
- Replace usages of `host.user.*` fields with `user.*` in `cisco`, `microsoft` and `oracle` modules. {pull}28620[28620]
- Remove `docker` input. Please use `filestream` input with `container` parser or `container` input. {pull}28817[28817]

*Heartbeat*

*Journalbeat*

- Rename field `journald.process.capabilites` to `journald.process.capabilities` to fix spelling. {pull}28065[28065]
- Rename field `log.syslog.facility.name` to `log.syslog.facility.code` because the value is numeric rather than the facility name. {pull}28065[28065]

*Metricbeat*

- Add Linux pressure metricset {pull}27355[27355]
- Add User-Agent header to HTTP requests. {issue}18160[18160] {pull}27509[27509]
- Errors should be thrown as errors. Metricsets inside Metricbeat will now throw errors as the `error` log level. {pull}27804[27804]
- Remove deprecated fields in Docker module. {issue}11835[11835] {pull}27933[27933]
- Remove deprecated fields in Kafka module. {pull}27938[27938]
- Remove deprecated config option default_region from aws module. {pull}28120[28120]
- Remove network and diskio metrics from ec2 metricset. {pull}28316[28316]
- Rename read/write_io.ops_per_sec to read/write.iops in rds metricset. {pull}28350[28350]
- Remove linux-only metrics from diskio, memory {pull}28292[28292]
- Remove deprecated config option perfmon.counters from windows/perfmon metricset. {pull}28282[28282]
- Remove deprecated fields in Redis module. {issue}11835[11835] {pull}28246[28246]
- Align fields to Beats naming conventions in GCP module. {issue}27231[27231] {pull}27974[27974]
- system/process metricset: Replace usage of deprecated `process.ppid` field with `process.parent.pid`. {pull}28620[28620]

*Packetbeat*

- Redis: fix incorrectly handle with two-words redis command. {issue}14872[14872] {pull}14873[14873]
- `event.category` no longer contains the value `network_traffic` because this is not a valid ECS event category value. {pull}20556[20556]
- Remove deprecated TLS fields in favor of tls.server.x509 and tls.client.x509 ECS fields. {pull}28487[28487]
- HTTP: The field `http.request.method` will maintain its original case. {pull}28620[28620]

*Winlogbeat*

- Add support to Sysmon file delete events (event ID 23). {issue}18094[18094]
- Improve ECS field mappings in Sysmon module. `related.hash`, `related.ip`, and `related.user` are now populated. {issue}18364[18364]
- Improve ECS field mappings in Sysmon module. Hashes are now also populated to the corresponding `process.hash`, `process.pe.imphash`, `file.hash`, or `file.pe.imphash`. {issue}18364[18364]
- Improve ECS field mappings in Sysmon module. `file.name`, `file.directory`, and `file.extension` are now populated. {issue}18364[18364]
- Improve ECS field mappings in Sysmon module. `rule.name` is populated for all events when present. {issue}18364[18364]
- Fix unprefixed fields in `fields.yml` for Powershell module {issue}18984[18984]
- Remove top level `hash` property from sysmon events {pull}20653[20653]

*Functionbeat*

- Support for Google Cloud Functions have been removed, as it has been in Beta for a long time and been broken for a few releases. Please use other tools provided by Elastic to fetch data from GCP (e.g. Filebeat).

==== Bugfixes

*Affecting all Beats*

- Fix a race condition with the Kafka pipeline client, it is possible that `Close()` get called before `Connect()` . {issue}11945[11945]
- Allow users to configure only `cluster_uuid` setting under `monitoring` namespace. {pull}14338[14338]
- Update replicaset group to apps/v1 {pull}15854[15802]
- Fix missing output in dockerlogbeat {pull}15719[15719]
- Fix issue where TLS settings would be ignored when a forward proxy was in use. {pull}15516[15516]
- Update replicaset group to apps/v1 {pull}15854[15802]
- Add `ssl.ca_sha256` option to the supported TLS option, this allow to check that a specific certificate is used as part of the verified chain. {issue}15717[15717]
- Improve some logging messages for add_kubernetes_metadata processor {pull}16866{16866}
- Do not rotate log files on startup when interval is configured and rotateonstartup is disabled. {pull}17613[17613]
- Fix `setup.dashboards.index` setting not working. {pull}17749[17749]
- Fix Elasticsearch license endpoint URL referenced in error message. {issue}17880[17880] {pull}18030[18030]
- Change `decode_json_fields` processor, to merge parsed json objects with existing objects in the event instead of fully replacing them. {pull}17958[17958]
- Gives monitoring reporter hosts, if configured, total precedence over corresponding output hosts. {issue}17937[17937] {pull}17991[17991]
- Change `decode_json_fields` processor, to merge parsed json objects with existing objects in the event instead of fully replacing them. {pull}17958[17958]
- [Autodiscover] Check if runner is already running before starting again. {pull}18564[18564]
- Fix an issue where error messages are not accurate in mapstriface. {issue}18662[18662] {pull}18663[18663]
- Fix regression in `add_kubernetes_metadata`, so configured `indexers` and `matchers` are used if defaults are not disabled. {issue}18481[18481] {pull}18818[18818]
- Fix the `translate_sid` processor's handling of unconfigured target fields. {issue}18990[18990] {pull}18991[18991]
- Fixed a service restart failure under Windows. {issue}18914[18914] {pull}18916[18916]
- Fix terminating pod autodiscover issue. {pull}20084[20084]
- Fix seccomp policy for calls to `chmod` and `chown`. {pull}20054[20054]
- Output errors when Kibana index pattern setup fails. {pull}20121[20121]
- Fix issue in autodiscover that kept inputs stopped after config updates. {pull}20305[20305]
- Add service resource in k8s cluster role. {pull}20546[20546]
- Fix `fingerprint` processor to give it access to the `@timestamp` field. {issue}28683[28683]

*Auditbeat*

- system/package: Fix parsing of Installed-Size field of DEB packages. {issue}16661[16661] {pull}17188[17188]
- system module: Fix panic during initialisation when /proc/stat can't be read. {pull}17569[17569]
- system/package: Fix an error that can occur while trying to persist package metadata. {issue}18536[18536] {pull}18887[18887]
- Fix handling of root and relative paths {issue}24430[24430] {pull}28354[28354]

*Filebeat*

- cisco/asa fileset: Fix parsing of 302021 message code. {pull}14519[14519]
- Fix filebeat azure dashboards, event category should be `Alert`. {pull}14668[14668]
- Fix s3 input with cloudtrail fileset reading json file. {issue}16374[16374] {pull}16441[16441]
- Add queue_url definition in manifest file for aws module. {pull}16640[16640]
- Add queue_url definition in manifest file for aws module. {pull}16640{16640}
- Fix `elasticsearch.gc` fileset to not collect _all_ logs when Elasticsearch is running in Docker. {issue}13164[13164] {issue}16583[16583] {pull}17164[17164]
- Fixed a mapping exception when ingesting CEF logs that used the spriv or dpriv extensions. {issue}17216[17216] {pull}17220[17220]
- Remove migrationVersion map 7.7.0 reference from Kibana dashboard file to fix backward compatibility issues. {pull}17425[17425]
- Fix issue 17734 to retry on rate-limit error in the Filebeat httpjson input. {issue}17734[17734] {pull}17735[17735]
- Fixed `cloudfoundry.access` to have the correct `cloudfoundry.app.id` contents. {pull}17847[17847]
- Fixing `ingress_controller.` fields to be of type keyword instead of text. {issue}17834[17834]
- Fixed typo in log message. {pull}17897[17897]
- Fix `o365` module ignoring `var.api` settings. {pull}18948[18948]
- Fix `netflow` module to support 7 bytepad for IPFIX template. {issue}18098[18098]
- Update container name for the azure filesets. {pull}19899[19899]
- Fix `o365` module ignoring `var.api` settings. {pull}18948[18948]
- Fix S3 input to trim delimiter /n from each log line. {pull}19972[19972]
- Fix s3 input parsing json file without expand_event_list_from_field. {issue}19902[19902] {pull}19962[19962] {pull}20370[20370]
- Fix millisecond timestamp normalization issues in CrowdStrike module {issue}20035[20035], {pull}20138[20138]
- Fix support for message code 106100 in Cisco ASA and FTD. {issue}19350[19350] {pull}20245[20245]
- Fix `fortinet` setting `event.timezone` to the system one when no `tz` field present {pull}20273[20273]
- Fix `okta` geoip lookup in pipeline for `destination.ip` {pull}20454[20454]
- Fix mapping exception in the `googlecloud/audit` dataset pipeline. {issue}18465[18465] {pull}20465[20465]
- Fix `cisco` asa and ftd parsing of messages 106102 and 106103. {pull}20469[20469]
- Update indentation for azure filebeat configuration. {pull}26604[26604]
- Add support for passing a prefix on S3 bucket list mode for AWS-S3 input {pull}28252[28252] {issue}27965[27965]
- Resolve issue with @timestamp for defender_atp. {pull}28272[28272]
- Tolerate faults when Windows Event Log session is interrupted {issue}27947[27947] {pull}28191[28191]
- Add support for username in cisco asa security negotiation logs {pull}26975[26975]
- Relax time parsing and capture group and session type in Cisco ASA module {issue}24710[24710] {pull}28325[28325]
- Correctly track bytes read when max_bytes is exceeded. {issue}28317[28317] {pull}28352[28352]
<<<<<<< HEAD
- Fix in `aws-s3` input regarding provider discovery through endpoint {pull}28963[28963]
=======
- Upgrade azure-eventhub sdk reference, contains potential checkpoint fixes. {pull}28919[28919]
>>>>>>> 025eb7ef

*Heartbeat*

- Fix broken seccomp filtering and improve security via `setcap` and `setuid` when running as root on linux in containers. {pull}27878[27878]
- Log browser `zip_url` download failures as `warn` instead of as `info`. {pull}28440[28440]
- Properly locate base stream in fleet configs. {pull}28455[28455]
- Stop logging params values. {pull}28774[28774]
- Remove accidentally included cups library in docker images. {pull}28853[pull]
- Fix broken monitors with newer versions of image relying on dup3. {pull}28938[pull]

*Journalbeat*


*Metricbeat*

- Fix checking tagsFilter using length in cloudwatch metricset. {pull}14525[14525]
- Log bulk failures from bulk API requests to monitoring cluster. {issue}14303[14303] {pull}14356[14356]
- Fix skipping protocol scheme by light modules. {pull}16205[pull]
- Revert changes in `docker` module: add size flag to docker.container. {pull}16600[16600]
- Fix detection and logging of some error cases with light modules. {pull}14706[14706]
- Fix imports after PR was merged before rebase. {pull}16756[16756]
- Reduce memory usage in `elasticsearch/index` metricset. {issue}16503[16503] {pull}16538[16538]
- Fix issue in Jolokia module when mbean contains multiple quoted properties. {issue}17375[17375] {pull}17374[17374]
- Fix issue in Jolokia module when mbean contains multiple quoted properties. {issue}17375[17375] {pull}17374[17374]
- Fix azure storage dashboards. {pull}17590[17590]
- Metricbeat no longer needs to be started strictly after Logstash for `logstash-xpack` module to report correct data. {issue}17261[17261] {pull}17497[17497]
- Fix pubsub metricset to collect all GA stage metrics from gcp stackdriver. {issue}17154[17154] {pull}17600[17600]
- Add privileged option so as mb to access data dir in Openshift. {pull}17606[17606]
- Fix "ID" event generator of Google Cloud module {issue}17160[17160] {pull}17608[17608]
- Add privileged option for Auditbeat in Openshift {pull}17637[17637]
- Fix storage metricset to allow config without region/zone. {issue}17623[17623] {pull}17624[17624]
- Fix overflow on Prometheus rates when new buckets are added on the go. {pull}17753[17753]
- Remove specific win32 api errors from events in perfmon. {issue}18292[18292] {pull}18361[18361]
- Fix application_pool metricset after pdh changes. {pull}18477[18477]
- Fix panic on `metricbeat test modules` when modules are configured in `metricbeat.modules`. {issue}18789[18789] {pull}18797[18797]
- Fix getting gcp compute instance metadata with partial zone/region in config. {pull}18757[18757]
- Add missing network.sent_packets_count metric into compute metricset in googlecloud module. {pull}18802[18802]
- Fix compute and pubsub dashboard for googlecloud module. {issue}18962[18962] {pull}18980[18980]
- Fix crash on vsphere module when Host information is not available. {issue}18996[18996] {pull}19078[19078]
- Modify doc for app_insights metricset to contain example of config. {pull}20185[20185]
- Add required option for `metrics` in app_insights. {pull}20406[20406]
- Groups same timestamp metric values to one event in the app_insights metricset. {pull}20403[20403]
- `beat` module respects `basepath` config option. {pull}28162[28162]
- Fix list_docker.go {pull}28374[28374]
- Fix in rename processor to ingest metrics for `write.iops` to proper field instead of `write_iops` in rds metricset. {pull}28960[28960]

*Packetbeat*


*Winlogbeat*

- Add source.ip validation for event ID 4778 in the Security module. {issue}19627[19627]
- Tolerate faults when Windows Event Log session is interrupted {issue}27947[27947] {pull}28191[28191]
- Add ECS 1.9 new users fields {pull}26509[26509]
- Don't split hyphenated tokens {pull}28483[28483]

*Functionbeat*


*Elastic Logging Plugin*


==== Added

*Affecting all Beats*

- Decouple Debug logging from fail_on_error logic for rename, copy, truncate processors {pull}12451[12451]
- Fingerprint processor adds a new xxhash hashing algorithm {pull}15418[15418]
- Update RPM packages contained in Beat Docker images. {issue}17035[17035]
- Update documentation for system.process.memory fields to include clarification on Windows os's. {pull}17268[17268]
- When using the `decode_json_fields` processor, decoded fields are now deep-merged into existing event. {pull}17958[17958]
- Update documentation for system.process.memory fields to include clarification on Windows os's. {pull}17268[17268]
- Add keystore support for autodiscover static configurations. {pull]16306[16306]
- When using the `decode_json_fields` processor, decoded fields are now deep-merged into existing event. {pull}17958[17958]
- Add keystore support for autodiscover static configurations. {pull]16306[16306]
- Add TLS support to Kerberos authentication in Elasticsearch. {pull}18607[18607]
- Add config option `rotate_on_startup` to file output {issue}19150[19150] {pull}19347[19347]
- Set index.max_docvalue_fields_search in index template to increase value to 200 fields. {issue}20215[20215]
- Allow non-padded base64 data to be decoded by decode_base64_field {pull}27311[27311], {issue}27021[27021]
- The Kafka support library Sarama has been updated to 1.29.1. {pull}27717[27717]
- Kafka is now supported up to version 2.8.0. {pull}27720[27720]
- Add Huawei Cloud provider to add_cloud_metadata. {pull}27607[27607]
- Add default seccomp policy for linux arm64. {pull}27955[27955]
- Add cluster level add_kubernetes_metadata support for centralized enrichment {pull}24621[24621]
- Update ECS to 1.12.0. {pull}27770[27770]
- Fields mapped as `match_only_text` will automatically fallback to a `text` mapping when using Elasticsearch versions that do not support `match_only_text`. {pull}27770[27770]
- Update cloud.google.com/go library. {pull}28229[28229]
- Add additional metadata to the root HTTP endpoint. {pull}28265[28265]
- Upgrade k8s.io/client-go library. {pull}28228[28228]
- Update kubernetes scheduler and controllermanager endpoints in elastic-agent-standalone-kubernetes.yaml with secure ports {pull}28675[28675]
- Add options to configure k8s client qps/burst. {pull}28151[28151]
- Update to ECS 8.0 fields. {pull}28620[28620]
- Add http.pprof.enabled option to libbeat to allow http/pprof endpoints on the socket that libbeat creates for metrics. {issue}21965[21965]
- Support custom analyzers in fields.yml. {issue}28540[28540] {pull}28926[28926]

*Auditbeat*

- Reference kubernetes manifests include configuration for auditd and enrichment with kubernetes metadata. {pull}17431[17431]

*Filebeat*

- `container` and `docker` inputs now support reading of labels and env vars written by docker JSON file logging driver. {issue}8358[8358]
- Add `index` option to all inputs to directly set a per-input index value. {pull}14010[14010]
- move create-[module,fileset,fields] to mage and enable in x-pack/filebeat {pull}15836[15836]
- Work on e2e ACK's for the azure-eventhub input {issue}15671[15671] {pull}16215[16215]
- Add a TLS test and more debug output to httpjson input {pull}16315[16315]
- Add an SSL config example in config.yml for filebeat MISP module. {pull}16320[16320]
- Update filebeat httpjson input to support pagination via Header and Okta module. {pull}16354[16354]
- Add a TLS test and more debug output to httpjson input {pull}16315[16315]
- Add an SSL config example in config.yml for filebeat MISP module. {pull}16320[16320]
- Added documentation for running Filebeat in Cloud Foundry. {pull}17275[17275]
- Release Google Cloud module as GA. {pull}17511[17511]
- Improve ECS categorization field mappings for nats module. {issue}16173[16173] {pull}17550[17550]
- Enhance `elasticsearch/slowlog` fileset to handle ECS-compatible logs emitted by Elasticsearch. {issue}17715[17715] {pull}17729[17729]
- Added documentation for running Filebeat in Cloud Foundry. {pull}17275[17275]
- Release Google Cloud module as GA. {pull}17511[17511]
- Update filebeat httpjson input to support pagination via Header and Okta module. {pull}16354[16354]
- Change the `json.*` input settings implementation to merge parsed json objects with existing objects in the event instead of fully replacing them. {pull}17958[17958]
- Add support for array parsing in azure-eventhub input. {pull}18585[18585]
- Add support for array parsing in azure-eventhub input. {pull}18585[18585]
- Improved performance of PANW sample dashboards. {issue}19031[19031] {pull}19032[19032]
- Add event.ingested for CrowdStrike module {pull}20138[20138]
- Add support for additional fields and FirewallMatchEvent type events in CrowdStrike module {pull}20138[20138]
- Add `timezone` config option to the `decode_cef` processor. {issue}27232[27232] {pull}27727[27727]
- Add `timezone` config option to the `syslog` input. {pull}27727[27727]
- Added support for parsing syslog dates containing a leading 0 (e.g. `Sep 01`) rather than a space. {pull}27775[27775]
- Add base64 Encode functionality to httpjson input. {pull}27681[27681]
- Add `join` and `sprintf` functions to `httpjson` input. {pull}27735[27735]
- Improve memory usage of line reader of `log` and `filestream` input. {pull}27782[27782]
- Add `ignore_empty_value` flag to `httpjson` `split` processor. {pull}27880[27880]
- Update Cisco ASA/FTD ingest pipeline grok/dissect patterns for multiple message IDs. {issue}26869[26869] {pull}26879[26879]
- Add write access to `url.value` from `request.transforms` in `httpjson` input. {pull}27937[27937]
- Add Base64 encoded HMAC and UUID template functions to `httpjson` input {pull}27873[27873]
- Release checkpoint module as GA. {pull}27814[27814]
- Make aws-cloudwatch input GA. {pull}28161[28161]
- Move processing to ingest node for AWS vpcflow fileset. {pull}28168[28168]
- Release zoom module as GA. {pull}28106[28106]
- Add support for secondary object attribute handling in ThreatIntel MISP module {pull}28124[28124]
- Azure signinlogs - Add support for ManagedIdentitySignInLogs, NonInteractiveUserSignInLogs, and ServicePrincipalSignInLogs. {issue}23653[23653]
- Add `base64Decode` and `base64DecodeNoPad` functions to `httpsjon` templates. {pull}28385[28385]
- Add 'early_limit' config option for Rate-Limiting `httpjson`. Default rate-limiting for Okta will start when remaining is `1`. {pull}28513[28513]
- Add latency config option for aws-cloudwatch input. {pull}28509[28509]
- Added proxy support to threatintel/malwarebazaar. {pull}28533[28533]
- Add `text/csv` decoder to `httpjson` input {pull}28564[28564]
- Update `aws-s3` input to connect to non AWS S3 buckets {issue}28222[28222] {pull}28234[28234]
- Sophos UTM: Support logs containing hostname in syslog header. {pull}28638[28638]
- Moving Oracle Filebeat module to GA. {pull}28754[28754]
- Add support in aws-s3 input for s3 notification from SNS to SQS. {pull}28800[28800]

*Heartbeat*

- Support JSON expressions / validation of JSON arrays. {pull}28073[28073]
- Experimental 'run once' mode. {pull}25972[25972]
- Add `keyword` multi-field mapping for `synthetics.step.name`. {pull}28452[28452]

*Journalbeat*

*Metricbeat*

- Move the windows pdh implementation from perfmon to a shared location in order for future modules/metricsets to make use of. {pull}15503[15503]
- Add database_account azure metricset. {issue}15758[15758]
- Add database_account azure metricset. {issue}15758[15758]
- Release Zookeeper/connection module as GA. {issue}14281[14281] {pull}17043[17043]
- Add dashboard for pubsub metricset in googlecloud module. {pull}17161[17161]
- Added documentation for running Metricbeat in Cloud Foundry. {pull}17275[17275]
- Added documentation for running Metricbeat in Cloud Foundry. {pull}17275[17275]
- Remove required for region/zone and make stackdriver a metricset in googlecloud. {issue}16785[16785] {pull}18398[18398]
- Add memory metrics into compute googlecloud. {pull}18802[18802]
- Enable `journald` input type in Filebeat. {issue}7955[7955] {pull}27351[27351]
- Added a new beta `enterprisesearch` module for Elastic Enterprise Search {pull}27549[27549]
- Preliminary AIX support {pull}27954[27954]
- Register additional name for `storage` metricset in the azure module. {pull}28447[28447]
- Update reference to gosigar pacakge for filesystem windows fix. {pull}28909[28909]

*Packetbeat*

*Functionbeat*


*Winlogbeat*

- Add more DNS error codes to the Sysmon module. {issue}15685[15685]
- Add support for event language selection from config file {pull}19818[19818]

*Elastic Log Driver*

- Fixed docs for hosts {pull}23644[23644]

==== Deprecated

*Affecting all Beats*


*Filebeat*

- Deprecate `log` input in favour of `filestream` input. {pull}28623[28623]

*Heartbeat*

*Journalbeat*

*Metricbeat*


*Packetbeat*

*Winlogbeat*

*Functionbeat*

==== Known Issue

*Journalbeat*<|MERGE_RESOLUTION|>--- conflicted
+++ resolved
@@ -178,11 +178,8 @@
 - Add support for username in cisco asa security negotiation logs {pull}26975[26975]
 - Relax time parsing and capture group and session type in Cisco ASA module {issue}24710[24710] {pull}28325[28325]
 - Correctly track bytes read when max_bytes is exceeded. {issue}28317[28317] {pull}28352[28352]
-<<<<<<< HEAD
 - Fix in `aws-s3` input regarding provider discovery through endpoint {pull}28963[28963]
-=======
 - Upgrade azure-eventhub sdk reference, contains potential checkpoint fixes. {pull}28919[28919]
->>>>>>> 025eb7ef
 
 *Heartbeat*
 
