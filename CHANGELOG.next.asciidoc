// Use these for links to issue and pulls. Note issues and pulls redirect one to
// each other on Github, so don't worry too much on using the right prefix.
:issue: https://github.com/elastic/beats/issues/
:pull: https://github.com/elastic/beats/pull/

=== Beats version HEAD
https://github.com/elastic/beats/compare/v8.8.1\...main[Check the HEAD diff]

==== Breaking changes

*Affecting all Beats*


*Auditbeat*


*Filebeat*

- Convert netflow input to API v2 and disable event normalisation {pull}37901[37901]
- Removed deprecated ZScaler from Beats. Use the https://docs.elastic.co/integrations/zscaler_zia[Zscaler Internet Access] Elastic integration instead. {pull}38037[38037]
- Removed deprecated Tomcat from Beats. Use the https://docs.elastic.co/integrations/apache_tomcat[Apache Tomcat] Elastic integration instead. {pull}38037[38037]
- Removed deprecated Squid from Beats. See <<migrate-from-deprecated-module>> for migration options. {pull}38037[38037]
- Removed deprecated SonicWall from Beats. Use the https://docs.elastic.co/integrations/sonicwall[SonicWall Firewall] Elastic integration instead. {pull}38037[38037]
- Removed deprecated Sonicwall from Beats. Use the https://docs.elastic.co/integrations/sonicwall[SonicWall Firewall] Elastic integration instead. {pull}38037[38037]
- Removed deprecated Snort from Beats. Use the https://docs.elastic.co/integrations/snort[Snort] Elastic integration instead. {pull}38037[38037]
- Removed deprecated Radware from Beats. See <<migrate-from-deprecated-module>> for migration options. {pull}38037[38037]
- Removed deprecated Proofpoint from Beats. Use the https://docs.elastic.co/integrations/proofpoint_tap[Proofpoint TAP] Elastic integration instead. {pull}38037[38037]
- Removed deprecated Netscout from Beats. See <<migrate-from-deprecated-module>> for migration options. {pull}38037[38037]
- Removed deprecated Microsoft DHCP from Beats. Use the https://docs.elastic.co/integrations/microsoft_dhcp[Microsoft DHCP] Elastic integration instead. {pull}38037[38037]
- Removed deprecated Juniper Junos from Beats. Use the https://docs.elastic.co/integrations/juniper_srx[Juniper SRX] Elastic integration instead. {pull}38037[38037]
- Removed deprecated Juniper Netscreen from Beats. See <<migrate-from-deprecated-module>> for migration options. {pull}38037[38037]
- Removed deprecated Infoblox from Beats. Use the https://docs.elastic.co/integrations/infoblox_nios[Infoblox NIOS] Elastic integration instead. {pull}38037[38037]
- Removed deprecated Impreva from Beats. See <<migrate-from-deprecated-module>> for migration options. {pull}38037[38037]
- Removed deprecated Fortinet Client Endpoint from Beats. Use the https://docs.elastic.co/integrations/fortinet_forticlient[Fortinet FortiClient Logs] Elastic integration instead. {pull}38037[38037]
- Removed deprecated Fortinet Fortimail from Beats. Use the https://docs.elastic.co/integrations/fortinet_fortimail[Fortinet FortiMail] Elastic integration instead. {pull}38037[38037]
- Removed deprecated Fortinet Fortimanager from Beats. Use the https://docs.elastic.co/integrations/fortinet_fortimanager[Fortinet FortiManager Logs] Elastic integration instead. {pull}38037[38037]
- Removed deprecated F5 from Beats. Use the https://docs.elastic.co/integrations/f5_bigip[F5 BIG-IP] Elastic integration instead. {pull}38037[38037]
- Removed deprecated Cylance from Beats. See <<migrate-from-deprecated-module>> for migration options. {pull}38037[38037]
- Removed deprecated Cisco Meraki from Beats. Use the https://docs.elastic.co/integrations/cisco_meraki[Cisco Meraki] Elastic integration instead. {pull}38037[38037]
- Removed deprecated Cisco Nexus from Beats. Use the https://docs.elastic.co/integrations/cisco_nexus[Cisco Nexus] Elastic integration instead. {pull}38037[38037]
- Removed deprecated Bluecoat from Beats. See <<migrate-from-deprecated-module>> for migration options. {pull}38037[38037]
- Removed deprecated Barracuda from Beats. Use the https://docs.elastic.co/integrations/barracuda[Barracuda Web Application Firewall] Elastic integration instead. {pull}38037[38037]
- Removed deprecated Sophos UTM from Beats. Use the https://docs.elastic.co/integrations/sophos[Sophos] Elastic integration instead. {pull}38037[38037]
- Introduce input/netmetrics and refactor netflow input metrics {pull}38055[38055]
- Update Salesforce module to use new Salesforce input. {pull}37509[37509]


*Heartbeat*

*Metricbeat*

- Setting period for counter cache for Prometheus remote_write at least to 60sec {pull}38553[38553]

*Osquerybeat*


*Packetbeat*


*Winlogbeat*

- Add "event.category" and "event.type" to Sysmon module for EventIDs 8, 9, 19, 20, 27, 28, 255 {pull}35193[35193]

*Functionbeat*


*Elastic Logging Plugin*


==== Bugfixes

*Affecting all Beats*

- Support for multiline zookeeper logs {issue}2496[2496]
- Add checks to ensure reloading of units if the configuration actually changed. {pull}34346[34346]
- Fix namespacing on self-monitoring {pull}32336[32336]
- Fix namespacing on self-monitoring {pull}32336[32336]
- Fix Beats started by agent do not respect the allow_older_versions: true configuration flag {issue}34227[34227] {pull}34964[34964]
- Fix performance issues when we have a lot of inputs starting and stopping by allowing to disable global processors under fleet. {issue}35000[35000] {pull}35031[35031]
- 'add_cloud_metadata' processor - add cloud.region field for GCE cloud provider
- 'add_cloud_metadata' processor - update azure metadata api version to get missing `cloud.account.id` field
- Upgraded apache arrow library used in x-pack/libbeat/reader/parquet from v11 to v12.0.1 in order to fix cross-compilation issues {pull}35640[35640]
- Fix panic when MaxRetryInterval is specified, but RetryInterval is not {pull}35820[35820]
- Support build of projects outside of beats directory {pull}36126[36126]
- Support Elastic Agent control protocol chunking support {pull}37343[37343]
- Upgrade elastic-agent-libs to v0.7.5. Removes obsolete "Treating the CommonName field on X.509 certificates as a host name..." deprecation warning for 8.0. {pull}37755[37755]
- aws: Add credential caching for `AssumeRole` session tokens. {issue}37787[37787]
- Lower logging level to debug when attempting to configure beats with unknown fields from autodiscovered events/environments {pull}[37816][37816]
- Set timeout of 1 minute for FQDN requests {pull}37756[37756]
- Fix the paths in the .cmd script added to the path by the Windows MSI to point to the new C:\Program Files installation location. https://github.com/elastic/elastic-stack-installers/pull/238
- Change cache processor documentation from `write_period` to `write_interval`. {pull}38561[38561]
- Fix cache processor expiries heap cleanup on partial file writes. {pull}38561[38561]
- Fix cache processor expiries infinite growth when large a large TTL is used and recurring keys are cached. {pull}38561[38561]

*Auditbeat*
- Set field types to correctly match ECS in sessionmd processor {issue}38955[38955] {pull}38994[38994]

*Filebeat*

- [Gcs Input] - Added missing locks for safe concurrency {pull}34914[34914]
- Fix the ignore_inactive option being ignored in Filebeat's filestream input {pull}34770[34770]
- Fix TestMultiEventForEOFRetryHandlerInput unit test of CometD input {pull}34903[34903]
- Add input instance id to request trace filename for httpjson and cel inputs {pull}35024[35024]
- Fixes "Can only start an input when all related states are finished" error when running under Elastic-Agent {pull}35250[35250] {issue}33653[33653]
- [system] sync system/auth dataset with system integration 1.29.0. {pull}35581[35581]
- [GCS Input] - Fixed an issue where bucket_timeout was being applied to the entire bucket poll interval and not individual bucket object read operations. Fixed a map write concurrency issue arising from data races when using a high number of workers. Fixed the flaky tests that were present in the GCS test suit. {pull}35605[35605]
- Fixed concurrency and flakey tests issue in azure blob storage input. {issue}35983[35983] {pull}36124[36124]
- Fix panic when sqs input metrics getter is invoked {pull}36101[36101] {issue}36077[36077]
- Fix handling of Juniper SRX structured data when there is no leading junos element. {issue}36270[36270] {pull}36308[36308]
- Fix Filebeat Cisco module with missing escape character {issue}36325[36325] {pull}36326[36326]
- Added a fix for Crowdstrike pipeline handling process arrays {pull}36496[36496]
- Fix m365_defender cursor value and query building. {pull}37116[37116]
- Fix TCP/UDP metric queue length parsing base. {pull}37714[37714]
- Update github.com/lestrrat-go/jwx dependency. {pull}37799[37799]
- [threatintel] MISP pagination fixes {pull}37898[37898]
- Fix file handle leak when handling errors in filestream {pull}37973[37973]
- Fix a race condition that could crash Filebeat with a "negative WaitGroup counter" error {pull}38094[38094]
- Prevent HTTPJSON holding response bodies between executions. {issue}35219[35219] {pull}38116[38116]
- Fix "failed processing S3 event for object key" error on aws-s3 input when key contains the "+" character {issue}38012[38012] {pull}38125[38125]
- Fix duplicated addition of regexp extension in CEL input. {pull}38181[38181]
- Fix the incorrect values generated by the uri_parts processor. {pull}38216[38216]
- Fix HTTPJSON handling of empty object bodies in POST requests. {issue}33961[33961] {pull}38290[38290]
- Fix PEM key validation for CEL and HTTPJSON inputs. {pull}38405[38405]
- Fix filebeat gcs input panic {pull}38407[38407]
- Rename `activity_guid` to `activity_id` in ETW input events to suit other Windows inputs. {pull}38530[38530]
- Add missing provider registration and fix published entity for Active Directory entityanalytics provider. {pull}38645[38645]
- Fix handling of un-parsed JSON in O365 module. {issue}37800[37800] {pull}38709[38709]
- Fix filestream's registry GC: registry entries are now removed from the in-memory and disk store when they're older than the set TTL {issue}36761[36761] {pull}38488[38488]
- Fix indexing failures by re-enabling event normalisation in netflow input. {issue}38703[38703] {pull}38780[38780]
- Fix handling of truncated files in Filestream {issue}38070[38070] {pull}38416[38416]
- Fix panic when more than 32767 pipeline clients are active. {issue}38197[38197] {pull}38556[38556]
- Fix filestream's registry GC: registry entries are now removed from the in-memory and disk store when they're older than the set TTL {issue}36761[36761] {pull}38488[38488]
- [threatintel] MISP splitting fix for empty responses {issue}38739[38739] {pull}38917[38917]
- Prevent GCP Pub/Sub input blockage by increasing default value of `max_outstanding_messages` {issue}35029[35029] {pull}38985[38985]
- entity-analytics input: Improve structured logging. {pull}38990[38990]
- Fix config validation for CEL and HTTPJSON inputs when using password grant authentication and `client.id` or `client.secret` are not present. {pull}38962[38962]
- Updated Websocket input title to align with existing inputs {pull}39006[39006]
<<<<<<< HEAD
- Restore netflow input on Windows {pull}39024[39024]
=======
- Upgrade azure-event-hubs-go and azure-storage-blob-go dependencies. {pull}38861[38861]
>>>>>>> 99b2de0e

*Heartbeat*

- Fix panics when parsing dereferencing invalid parsed url. {pull}34702[34702]
- Fix setuid root when running under cgroups v2. {pull}37794[37794]
- Adjust State loader to only retry when response code status is 5xx {pull}37981[37981]
- Reset prctl dumpable flag after cap drop. {pull}38269[38269]

*Heartbeat*


*Metricbeat*

- Fix Azure Monitor 429 error by causing metricbeat to retry the request again. {pull}38294[38294]
- Fix fields not being parsed correctly in postgresql/database {issue}25301[25301] {pull}37720[37720]
- rabbitmq/queue - Change the mapping type of `rabbitmq.queue.consumers.utilisation.pct` to `scaled_float` from `long` because the values fall within the range of `[0.0, 1.0]`. Previously, conversion to integer resulted in reporting either `0` or `1`.

*Osquerybeat*


*Packetbeat*


*Winlogbeat*


*Elastic Logging Plugin*


==== Added

*Affecting all Beats*

- Added append Processor which will append concrete values or values from a field to target. {issue}29934[29934] {pull}33364[33364]
- dns processor: Add support for forward lookups (`A`, `AAAA`, and `TXT`). {issue}11416[11416] {pull}36394[36394]
- [Enhanncement for host.ip and host.mac] Disabling netinfo.enabled option of add-host-metadata processor {pull}36506[36506]
- allow `queue` configuration settings to be set under the output. {issue}35615[35615] {pull}36788[36788]
- Beats will now connect to older Elasticsearch instances by default {pull}36884[36884]
- Raise up logging level to warning when attempting to configure beats with unknown fields from autodiscovered events/environments
- elasticsearch output now supports `idle_connection_timeout`. {issue}35616[35615] {pull}36843[36843]
- Update to Go 1.21.9. {pulk}38727[38727]
- Enable early event encoding in the Elasticsearch output, improving cpu and memory use {pull}38572[38572]
- The environment variable `BEATS_ADD_CLOUD_METADATA_PROVIDERS` overrides configured/default `add_cloud_metadata` providers {pull}38669[38669]

*Auditbeat*

- Added `add_session_metadata` processor, which enables session viewer on Auditbeat data. {pull}37640[37640]
- Add linux capabilities to processes in the system/process. {pull}37453[37453]
- Add opt-in eBPF backend for file_integrity module. {pull}37223[37223]
- Add linux capabilities to processes in the system/process. {pull}37453[37453]
- Add opt-in eBPF backend for file_integrity module. {pull}37223[37223]
- Add process data to file events (Linux only, eBPF backend). {pull}38199[38199]
- Add container id to file events (Linux only, eBPF backend). {pull}38328[38328]
- Add procfs backend to the `add_session_metadata` processor. {pull}38799[38799]
- Add process.entity_id, process.group.name and process.group.id in add_process_metadata processor. Make fim module with kprobes backend to always add an appropriately configured add_process_metadata processor to enrich file events {pull}38776[38776]

*Filebeat*

- Adding Saved Object name field to Kibana audit logs {pull}38307[38307]
- Update SQL input documentation regarding Oracle DSNs {pull}37590[37590]
- add documentation for decode_xml_wineventlog processor field mappings.  {pull}32456[32456]
- httpjson input: Add request tracing logger. {issue}32402[32402] {pull}32412[32412]
- Add cloudflare R2 to provider list in AWS S3 input. {pull}32620[32620]
- Add support for single string containing multiple relation-types in getRFC5988Link. {pull}32811[32811]
- Added separation of transform context object inside httpjson. Introduced new clause `.parent_last_response.*` {pull}33499[33499]
- Added metric `sqs_messages_waiting_gauge` for aws-s3 input. {pull}34488[34488]
- Add nginx.ingress_controller.upstream.ip to related.ip {issue}34645[34645] {pull}34672[34672]
- Add unix socket log parsing for nginx ingress_controller {pull}34732[34732]
- Added metric `sqs_worker_utilization` for aws-s3 input. {pull}34793[34793]
- Add MySQL authentication message parsing and `related.ip` and `related.user` fields {pull}34810[34810]
- Add nginx ingress_controller parsing if one of upstreams fails to return response {pull}34787[34787]
- Add oracle authentication messages parsing {pull}35127[35127]
- Add `clean_session` configuration setting for MQTT input.  {pull}35806[16204]
- Add support for a simplified input configuraton when running under Elastic-Agent {pull}36390[36390]
- Added support for Okta OAuth2 provider in the CEL input. {issue}36336[36336] {pull}36521[36521]
- Added support for new features & removed partial save mechanism in the Azure Blob Storage input. {issue}35126[35126] {pull}36690[36690]
- Added support for new features and removed partial save mechanism in the GCS input. {issue}35847[35847] {pull}36713[36713]
- Use filestream input with file_identity.fingerprint as default for hints autodiscover. {issue}35984[35984] {pull}36950[36950]
- Add setup option `--force-enable-module-filesets`, that will act as if all filesets have been enabled in a module during setup. {issue}30915[30915] {pull}99999[99999]
- Made Azure Blob Storage input GA and updated docs accordingly. {pull}37128[37128]
- Made GCS input GA and updated docs accordingly. {pull}37127[37127]
- Suppress and log max HTTP request retry errors in CEL input. {pull}37160[37160]
- Prevent CEL input from re-entering the eval loop when an evaluation failed. {pull}37161[37161]
- Update CEL extensions library to v1.7.0. {pull}37172[37172]
- Add support for complete URL replacement in HTTPJSON chain steps. {pull}37486[37486]
- Add support for user-defined query selection in EntraID entity analytics provider. {pull}37653[37653]
- Update CEL extensions library to v1.8.0 to provide runtime error location reporting. {issue}37304[37304] {pull}37718[37718]
- Add request trace logging for chained API requests. {issue}37551[36551] {pull}37682[37682]
- Relax TCP/UDP metric polling expectations to improve metric collection. {pull}37714[37714]
- Add support for PEM-based Okta auth in HTTPJSON. {pull}37772[37772]
- Prevent complete loss of long request trace data. {issue}37826[37826] {pull}37836[37836]
- Added experimental version of the Websocket Input. {pull}37774[37774]
- Add support for PEM-based Okta auth in CEL. {pull}37813[37813]
- Add Salesforce input. {pull}37331[37331]
- Add ETW input. {pull}36915[36915]
- Update CEL mito extensions to v1.9.0 to add keys/values helper. {pull}37971[37971]
- Add logging for cache processor file reads and writes. {pull}38052[38052]
- Add parseDateInTZ value template for the HTTPJSON input {pull}37738[37738]
- Support VPC endpoint for aws-s3 input SQS queue url. {pull}38189[38189]
- Improve rate limit handling by HTTPJSON {issue}36207[36207] {pull}38161[38161] {pull}38237[38237]
- Add parseDateInTZ value template for the HTTPJSON input. {pull}37738[37738]
- Add support for complex event objects in the HTTP Endpoint input. {issue}37910[37910] {pull}38193[38193]
- Parse more fields from Elasticsearch slowlogs {pull}38295[38295]
- Update CEL mito extensions to v1.10.0 to add keys/values helper. {pull}38504[38504]
- Add support for Active Directory an entity analytics provider. {pull}37919[37919]
- Add AWS AWSHealth metricset. {pull}38370[38370]
- Add debugging breadcrumb to logs when writing request trace log. {pull}38636[38636]
- added benchmark input {pull}37437[37437]
- added benchmark input and discard output {pull}37437[37437]

*Auditbeat*


*Libbeat*

- Add support for linux capabilities in add_process_metadata. {pull}38252[38252]


*Heartbeat*

- Added status to monitor run log report.

*Metricbeat*

- Add support for shards_stats.total_count in Elasticsearch Monitoring data. {pull}38891[38891]
- Add new fields to configure the lease duration, retry and renew when using leader elector with kubernetes autodiscover.{pull}38471[38471]
- Add per-thread metrics to system_summary {pull}33614[33614]
- Add GCP CloudSQL metadata {pull}33066[33066]
- Add GCP Carbon Footprint metricbeat data {pull}34820[34820]
- Add event loop utilization metric to Kibana module {pull}35020[35020]
- Add metrics grouping by dimensions and time to Azure app insights {pull}36634[36634]
- Align on the algorithm used to transform Prometheus histograms into Elasticsearch histograms {pull}36647[36647]
- Add linux IO metrics to system/process {pull}37213[37213]
- Add new memory/cgroup metrics to Kibana module {pull}37232[37232]
- Add SSL support to mysql module {pull}37997[37997]
- Add SSL support for aerospike module {pull}38126[38126]


*Metricbeat*


*Osquerybeat*


*Packetbeat*


*Winlogbeat*


*Functionbeat*

*Elastic Log Driver*
*Elastic Logging Plugin*


==== Deprecated

*Auditbeat*


*Filebeat*

- Deprecate `syslog` input in favor of `syslog` processor. {issue}37555[37555] {pull}38277[38277]
- Deprecate `o365audit` input in favor of `CEL` input. {issue}37719[37719] {pull}38922[38922]

*Heartbeat*



*Metricbeat*


*Osquerybeat*


*Packetbeat*


*Winlogbeat*


*Functionbeat*


*Elastic Logging Plugin*


==== Known Issues





















































<|MERGE_RESOLUTION|>--- conflicted
+++ resolved
@@ -135,11 +135,8 @@
 - entity-analytics input: Improve structured logging. {pull}38990[38990]
 - Fix config validation for CEL and HTTPJSON inputs when using password grant authentication and `client.id` or `client.secret` are not present. {pull}38962[38962]
 - Updated Websocket input title to align with existing inputs {pull}39006[39006]
-<<<<<<< HEAD
 - Restore netflow input on Windows {pull}39024[39024]
-=======
 - Upgrade azure-event-hubs-go and azure-storage-blob-go dependencies. {pull}38861[38861]
->>>>>>> 99b2de0e
 
 *Heartbeat*
 
