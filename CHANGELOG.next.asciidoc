--- conflicted
+++ resolved
@@ -100,11 +100,8 @@
 - Fix handling of un-parsed JSON in O365 module. {issue}37800[37800] {pull}38709[38709]
 - Fix filestream's registry GC: registry entries are now removed from the in-memory and disk store when they're older than the set TTL {issue}36761[36761] {pull}38488[38488]
 - Fix indexing failures by re-enabling event normalisation in netflow input. {issue}38703[38703] {pull}38780[38780]
-<<<<<<< HEAD
+- Fix handling of truncated files in Filestream {issue}38070[38070] {pull}38416[38416]
 - Upgrade azure-event-hubs-go and azure-storage-blob-go dependencies. {pull}38861[38861]
-=======
-- Fix handling of truncated files in Filestream {issue}38070[38070] {pull}38416[38416]
->>>>>>> 91532757
 
 *Heartbeat*
 
