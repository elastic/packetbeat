--- conflicted
+++ resolved
@@ -535,11 +535,8 @@
 - Add support for v1 consumer API in Cloud Foundry module, use it by default. {pull}19268[19268]
 - Add support for named ports in autodiscover. {pull}19398[19398]
 - Add param `aws_partition` to support aws-cn, aws-us-gov regions. {issue}18850[18850] {pull}19423[19423]
-<<<<<<< HEAD
 - Add support for wildcard `*` in dimension value of AWS CloudWatch metrics config. {issue}18050[18050] {pull}19660[19660]
-=======
 - The `elasticsearch/index` metricset now collects metrics for hidden indices as well. {issue}18639[18639] {pull}18703[18703]
->>>>>>> 7abd67d8
 
 *Packetbeat*
 
