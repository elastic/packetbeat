--- conflicted
+++ resolved
@@ -229,12 +229,9 @@
 - Added support for new features & removed partial save mechanism in the Azure Blob Storage input. {issue}35126[35126] {pull}36690[36690]
 - Improve template evaluation logging for HTTPJSON input. {pull}36668[36668]
 - Add CEL partial value debug function. {pull}36652[36652]
-<<<<<<< HEAD
-- Add new `container-v2` input type which is based on filestream {issue}34393[34393] {pull}36661[36661]
-=======
 - Added support for new features and removed partial save mechanism in the GCS input. {issue}35847[35847] {pull}36713[36713]
 - Re-use buffers to optimise memory allocation in fingerprint mode of filestream {pull}36736[36736]
->>>>>>> 429b38f8
+- Add new `container-v2` input type which is based on filestream {issue}34393[34393] {pull}36661[36661]
 
 *Auditbeat*
 
