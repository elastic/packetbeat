// Use these for links to issue and pulls. Note issues and pulls redirect one to
// each other on Github, so don't worry too much on using the right prefix.
:issue: https://github.com/elastic/beats/issues/
:pull: https://github.com/elastic/beats/pull/

=== Beats version HEAD
https://github.com/elastic/beats/compare/v7.0.0-alpha2...master[Check the HEAD diff]

==== Breaking changes

*Affecting all Beats*

- Update to Golang 1.12.1. {pull}11330[11330]
- Update to Golang 1.12.4. {pull}11782[11782]
- Update to ECS 1.0.1. {pull}12284[12284] {pull}12317[12317]

*Auditbeat*

- Auditd module: Normalized value of `event.category` field from `user-login` to `authentication`. {pull}11432[11432]
- Auditd module: Unset `auditd.session` and `user.audit.id` fields are removed from audit events. {issue}11431[11431] {pull}11815[11815]
- Socket dataset: Exclude localhost by default {pull}11993[11993]

*Filebeat*

- Modify apache/error dataset to follow ECS. {pull}8963[8963]
- Rename many `traefik.access.*` fields to map to ECS. {pull}9005[9005]
- Fix parsing of GC entries in elasticsearch server log. {issue}9513[9513] {pull}9810[9810]
- Add read_buffer configuration option. {pull}11739[11739]
- `convert_timezone` option is removed and locale is always added to the event so timezone is used when parsing the timestamp, this behaviour can be overriden with processors. {pull}12410[12410]

*Heartbeat*

- Removed the `add_host_metadata` and `add_cloud_metadata` processors from the default config. These don't fit well with ECS for Heartbeat and were rarely used.

*Journalbeat*

*Metricbeat*

- Add new option `OpMultiplyBuckets` to scale histogram buckets to avoid decimal points in final events {pull}10994[10994]
- Change cloud.provider from ec2 to aws and from gce to gcp in add_cloud_metadata to align with ECS. {issue}10775[10775] {pull}11687[11687]
- system/raid metricset now uses /sys/block instead of /proc/mdstat for data. {pull}11613[11613]
- kubernetes.container.cpu.limit.cores and kubernetes.container.cpu.requests.cores are now floats. {issue}11975[11975]

*Packetbeat*

- Add support for mongodb opcode 2013 (OP_MSG). {issue}6191[6191] {pull}8594[8594]
- NFSv4: Always use opname `ILLEGAL` when failed to match request to a valid nfs operation. {pull}11503[11503]

*Winlogbeat*

- Adjust Winlogbeat fields to map to ECS. {pull}10333[10333]

*Functionbeat*

==== Bugfixes

*Affecting all Beats*

- Fix typo in TLS renegotiation configuration and setting the option correctly {issue}10871[10871], {pull}12354[12354]
- Ensure all beat commands respect configured settings. {pull}10721[10721]
- Add missing fields and test cases for libbeat add_kubernetes_metadata processor. {issue}11133[11133], {pull}11134[11134]
- decode_json_field: process objects and arrays only {pull}11312[11312]
- decode_json_field: do not process arrays when flag not set. {pull}11318[11318]
- Report faulting file when config reload fails. {pull}[11304]11304
- Fix a typo in libbeat/outputs/transport/client.go by updating `c.conn.LocalAddr()` to `c.conn.RemoteAddr()`. {pull}11242[11242]
- Management configuration backup file will now have a timestamps in their name. {pull}11034[11034]
- [CM] Parse enrollment_token response correctly {pull}11648[11648]
- Not hiding error in case of http failure using elastic fetcher {pull}11604[11604]
- Relax validation of the X-Pack license UID value. {issue}11640[11640]
- Fix a parsing error with the X-Pack license check on 32-bit system. {issue}11650[11650]
- Escape BOM on JsonReader before trying to decode line {pull}11661[11661]
- Fix ILM policy always being overwritten. {pull}11671[11671]
- Fix template always being overwritten. {pull}11671[11671]
- Fix matching of string arrays in contains condition. {pull}11691[11691]
- Fix formatting for `event.duration`, "human readable" was not working well for this. {pull}11675[11675]
- Fix initialization of the TCP input logger. {pull}11605[11605]
- Fix flaky service_integration_windows_test test by introducing a confidence factor and enriching the error message with more service details. {issue}8880[8880] and {issue}7977[7977]
- Replace wmi queries with win32 api calls as they were consuming CPU resources {issue}3249[3249] and {issue}11840[11840]
- Fix a race condition with the Kafka pipeline client, it is possible that `Close()` get called before `Connect()` . {issue}11945[11945]
- Fix queue.spool.write.flush.events config type. {pull}12080[12080]
- Fixed a memory leak when using the add_process_metadata processor under Windows. {pull}12100[12100]
- Fix of docker json parser for missing "log" jsonkey in docker container's log {issue}11464[11464]
- Fixed Beat ID being reported by GET / API. {pull}12180[12180]
- Fixed setting bulk max size in kafka output. {pull}12254[12254]
- Add host.os.codename to fields.yml. {pull}12261[12261]
- Fix `@timestamp` being duplicated in events if `@timestamp` is set in a
  processor (or by any code utilizing `PutValue()` on a `beat.Event`).

*Auditbeat*

- Package dataset: dlopen versioned librpm shared objects. {pull}11565[11565]
- Package dataset: Nullify Librpm's rpmsqEnable. {pull}11628[11628]
- Package dataset: Log error when Homebrew is not installed. {pull}11667[11667]
- Process dataset: Fixed a memory leak under Windows. {pull}12100[12100]
- Login dataset: Fix re-read of utmp files. {pull}12028[12028]
- Package dataset: Fixed a crash inside librpm after Auditbeat has been running for a while. {issue}12147[12147] {pull}12168[12168]
- Fix formatting of config files on macOS and Windows. {pull}12148[12148]
- Fix direction of incoming IPv6 sockets. {pull}12248[12248]
- Package dataset: Close librpm handle. {pull}12215[12215]
- Package dataset: Auto-detect package directories. {pull}12289[12289]
- Package dataset: Improve dpkg parsing. {pull}12325[12325]
- System module: Start system module without host ID. {pull}12373[12373]

*Filebeat*

- Add support for Cisco syslog format used by their switch. {pull}10760[10760]
- Cover empty request data, url and version in Apache2 module{pull}10730[10730]
- Fix registry entries not being cleaned due to race conditions. {pull}10747[10747]
- Improve detection of file deletion on Windows. {pull}10747[10747]
- Fix goroutine leak happening when harvesters are dynamically stopped. {pull}11263[11263]
- Fix `add_docker_metadata` source matching, using `log.file.path` field now. {pull}11577[11577]
- Add missing Kubernetes metadata fields to Filebeat CoreDNS module, and fix a documentation error. {pull}11591[11591]
- Reduce memory usage if long lines are truncated to fit `max_bytes` limit. The line buffer is copied into a smaller buffer now. This allows the runtime to release unused memory earlier. {pull}11524[11524]
- Fix memory leak in Filebeat pipeline acker. {pull}12063[12063]
- Fix goroutine leak caused on initialization failures of log input. {pull}12125[12125]
- Fix goroutine leak on non-explicit finalization of log input. {pull}12164[12164]
- Skipping unparsable log entries from docker json reader {pull}12268[12268]
- Parse timezone in PostgreSQL logs as part of the timestamp {pull}12338[12338]
- Require client_auth by default when ssl is enabled for tcp input {pull}12333[12333]
- Require certificate authorities, certificate file, and key when SSL is enabled for the TCP input. {pull}12355[12355]
- Load correct pipelines when system module is configured in modules.d. {pull}12340[12340]

*Heartbeat*

- Fix NPE on some monitor configuration errors. {pull}11910[11910]
- Fix NPEs / resource leaks when executing config checks. {pull}11165[11165]
- Fix duplicated IPs on `mode: all` monitors. {pull}12458[12458]

*Journalbeat*

- Use backoff when no new events are found. {pull}11861[11861]

*Metricbeat*

- Add _bucket to histogram metrics in Prometheus Collector {pull}11578[11578]
- Prevent the docker/memory metricset from processing invalid events before container start {pull}11676[11676]
- Change `add_cloud_metadata` processor to not overwrite `cloud` field when it already exist in the event. {pull}11612[11612] {issue}11305[11305]
- Change diskio metrics retrieval method (only for Windows) from wmi query to DeviceIOControl function using the IOCTL_DISK_PERFORMANCE control code {pull}11635[11635]
- Call GetMetricData api per region instead of per instance. {issue}11820[11820] {pull}11882[11882]
- Update documentation with cloudwatch:ListMetrics permission. {pull}11987[11987]
- Check permissions in system socket metricset based on capabilities. {pull}12039[12039]
- Get process information from sockets owned by current user when system socket metricset is run without privileges. {pull}12039[12039]
- Avoid generating hints-based configuration with empty hosts when no exposed port is suitable for the hosts hint. {issue}8264[8264] {pull}12086[12086]
- Fixed a socket leak in the postgresql module under Windows when SSL is disabled on the server. {pull}11393[11393]
- Change some field type from scaled_float to long in aws module. {pull}11982[11982]
- Fixed RabbitMQ `queue` metricset gathering when `consumer_utilisation` is set empty at the metrics source {pull}12089[12089]
- Fix direction of incoming IPv6 sockets. {pull}12248[12248]
- Refactored Windows perfmon metricset: replaced method to retrieve counter paths with PdhExpandWildCardPathW, separated code by responsibility, removed unused functions {pull}12212[12212]
- Validate that kibana/status metricset cannot be used when xpack is enabled. {pull}12264[12264]
- Ignore prometheus metrics when their values are NaN or Inf. {pull}12084[12084] {issue}10849[10849]
- In the kibana/stats metricset, only log error (don't also index it) if xpack is enabled. {pull}12265[12265]
- Fix an issue listing all processes when run under Windows as a non-privileged user. {issue}12301[12301] {pull}12475[12475]
- Require client_auth by default when ssl is enabled for module http metricset server{pull}12333[12333]
<<<<<<< HEAD
=======
- The `elasticsearch/index_summary` metricset gracefully handles an empty Elasticsearch cluster when `xpack.enabled: true` is set. {pull}12489[12489] {issue}12487[12487]
>>>>>>> 2863a96f

*Packetbeat*

- Prevent duplicate packet loss error messages in HTTP events. {pull}10709[10709]
- Avoid reporting unknown MongoDB opcodes more than once. {pull}10878[10878]
- Fixed a memory leak when using process monitoring under Windows. {pull}12100[12100]
- Improved debug logging efficiency in PGQSL module. {issue}12150[12150]

*Winlogbeat*

*Functionbeat*

- Fix function name reference for Kinesis streams in CloudFormation templates {pull}11646[11646]

==== Added

*Affecting all Beats*

- Add an option to append to existing logs rather than always rotate on start. {pull}11953[11953]
- Add `network` condition to processors for matching IP addresses against CIDRs. {pull}10743[10743]
- Add if/then/else support to processors. {pull}10744[10744]
- Add `community_id` processor for computing network flow hashes. {pull}10745[10745]
- Add output test to kafka output {pull}10834[10834]
- Gracefully shut down on SIGHUP {pull}10704[10704]
- New processor: `copy_fields`. {pull}11303[11303]
- Add `error.message` to events when `fail_on_error` is set in `rename` and `copy_fields` processors. {pull}11303[11303]
- New processor: `truncate_fields`. {pull}11297[11297]
- Allow a beat to ship monitoring data directly to an Elasticsearch monitoring clsuter. {pull}9260[9260]
- Updated go-seccomp-bpf library to v1.1.0 which updates syscall lists for Linux v5.0. {pull}NNNN[NNNN]
- Add `add_observer_metadata` processor. {pull}11394[11394]
- Add `decode_csv_fields` processor. {pull}11753[11753]
- Add `convert` processor for converting data types of fields. {issue}8124[8124] {pull}11686[11686]
- New `extract_array` processor. {pull}11761[11761]
- Add number of goroutines to reported metrics. {pull}12135[12135]
- Add `proxy_disable` output flag to explicitly ignore proxy environment variables. {issue}11713[11713] {pull}12243[12243]
- Processor `add_cloud_metadata` adds fields `cloud.account.id` and `cloud.image.id` for AWS EC2. {pull}12307[12307]
- Add configurable bulk_flush_frequency in kafka output. {pull}12254[12254]

*Auditbeat*

- Auditd module: Add `event.outcome` and `event.type` for ECS. {pull}11432[11432]
- Package: Enable suse. {pull}11634[11634]
- Add support to the system package dataset for the SUSE OS family. {pull}11634[11634]
- Process: Add file hash of process executable. {pull}11722[11722]
- Socket: Add network.transport and network.community_id. {pull}12231[12231]
- Host: Fill top-level host fields. {pull}12259[12259]

*Filebeat*

- Add more info to message logged when a duplicated symlink file is found {pull}10845[10845]
- Add option to configure docker input with paths {pull}10687[10687]
- Add Netflow module to enrich flow events with geoip data. {pull}10877[10877]
- Set `event.category: network_traffic` for Suricata. {pull}10882[10882]
- Allow custom default settings with autodiscover (for example, use of CRI paths for logs). {pull}12193[12193]
- Allow to disable hints based autodiscover default behavior (fetching all logs). {pull}12193[12193]
- Change Suricata module pipeline to handle `destination.domain` being set if a reverse DNS processor is used. {issue}10510[10510]
- Add the `network.community_id` flow identifier to field to the IPTables, Suricata, and Zeek modules. {pull}11005[11005]
- New Filebeat coredns module to ingest coredns logs. It supports both native coredns deployment and coredns deployment in kubernetes. {pull}11200[11200]
- New module for Cisco ASA logs. {issue}9200[9200] {pull}11171[11171]
- Added support for Cisco ASA fields to the netflow input. {pull}11201[11201]
- Configurable line terminator. {pull}11015[11015]
- Add Filebeat envoyproxy module. {pull}11700[11700]
- Add apache2(httpd) log path (`/var/log/httpd`) to make apache2 module work out of the box on Redhat-family OSes. {issue}11887[11887] {pull}11888[11888]
- Add support to new MongoDB additional diagnostic information {pull}11952[11952]
- New module `panw` for Palo Alto Networks PAN-OS logs. {pull}11999[11999]
- Add RabbitMQ module. {pull}12032[12032]
- Add new `container` input. {pull}12162[12162]
- Add timeouts on communication with docker daemon. {pull}12310[12310]
- `container` and `docker` inputs now support reading of labels and env vars written by docker JSON file logging driver. {issue}8358[8358]
- Add specific date processor to convert timezones so same pipeline can be used when convert_timezone is enabled or disabled. {pull}12253[12253]
- Add MSSQL module {pull}12079[12079]

*Heartbeat*

- Enable `add_observer_metadata` processor in default config. {pull}11394[11394]

*Journalbeat*

*Metricbeat*

- Add AWS SQS metricset. {pull}10684[10684] {issue}10053[10053]
- Add AWS s3_request metricset. {pull}10949[10949] {issue}10055[10055]
- Add s3_daily_storage metricset. {pull}10940[10940] {issue}10055[10055]
- Add `coredns` metricbeat module. {pull}10585[10585]
- Add SSL support for Metricbeat HTTP server. {pull}11482[11482] {issue}11457[11457]
- The `elasticsearch.index` metricset (with `xpack.enabled: true`) now collects `refresh.external_total_time_in_millis` fields from Elasticsearch. {pull}11616[11616]
- Allow module configurations to have variants {pull}9118[9118]
- Add `timeseries.instance` field calculation. {pull}10293[10293]
- Added new disk states and raid level to the system/raid metricset. {pull}11613[11613]
- Added `path_name` and `start_name` to service metricset on windows module {issue}8364[8364] {pull}11877[11877]
- Add check on object name in the counter path if the instance name is missing {issue}6528[6528] {pull}11878[11878]
- Add AWS cloudwatch metricset. {pull}11798[11798] {issue}11734[11734]
- Add `regions` in aws module config to specify target regions for querying cloudwatch metrics. {issue}11932[11932] {pull}11956[11956]
- Keep `etcd` followers members from reporting `leader` metricset events {pull}12004[12004]
- Add overview dashboard to Consul module {pull}10665[10665]
- New fields were added in the mysql/status metricset. {pull}12227[12227]
- Always report Pod UID in the `pod` metricset. {pull}12345[12345]
- Add Vsphere Virtual Machine operating system to `os` field in Vsphere virtualmachine module. {pull}12391[12391]
- Add validation for elasticsearch and kibana modules' metricsets when xpack.enabled is set to true. {pull}12386[12386]
<<<<<<< HEAD
=======
- Add a system/entropy metricset {pull}12450[12450]
>>>>>>> 2863a96f

*Packetbeat*

*Functionbeat*

- New options to configure roles and VPC. {pull}11779[11779]
- Export automation templates used to create functions. {pull}11923[11923]
- Configurable Amazon endpoint. {pull}12369[12369]

*Winlogbeat*

- Add support for reading from .evtx files. {issue}4450[4450]

==== Deprecated

*Affecting all Beats*

*Filebeat*

- `docker` input is deprecated in favour `container`. {pull}12162[12162]
- `postgresql.log.timestamp` field is deprecated in favour of `@timestamp`. {pull}12338[12338]

*Heartbeat*

*Journalbeat*

*Metricbeat*

*Packetbeat*

*Winlogbeat*

- Close handle on signalEvent. {pull}9838[9838]

*Functionbeat*

==== Known Issue

*Journalbeat*<|MERGE_RESOLUTION|>--- conflicted
+++ resolved
@@ -151,10 +151,7 @@
 - In the kibana/stats metricset, only log error (don't also index it) if xpack is enabled. {pull}12265[12265]
 - Fix an issue listing all processes when run under Windows as a non-privileged user. {issue}12301[12301] {pull}12475[12475]
 - Require client_auth by default when ssl is enabled for module http metricset server{pull}12333[12333]
-<<<<<<< HEAD
-=======
 - The `elasticsearch/index_summary` metricset gracefully handles an empty Elasticsearch cluster when `xpack.enabled: true` is set. {pull}12489[12489] {issue}12487[12487]
->>>>>>> 2863a96f
 
 *Packetbeat*
 
@@ -254,10 +251,7 @@
 - Always report Pod UID in the `pod` metricset. {pull}12345[12345]
 - Add Vsphere Virtual Machine operating system to `os` field in Vsphere virtualmachine module. {pull}12391[12391]
 - Add validation for elasticsearch and kibana modules' metricsets when xpack.enabled is set to true. {pull}12386[12386]
-<<<<<<< HEAD
-=======
 - Add a system/entropy metricset {pull}12450[12450]
->>>>>>> 2863a96f
 
 *Packetbeat*
 
