--- conflicted
+++ resolved
@@ -69,11 +69,8 @@
 - Add `while_pattern` type to multiline reader. {pull}19662[19662]
 - Tracking session end reason in panw module. {pull}18705[18705]
 - Fix PANW field spelling "veredict" to "verdict" on event.action {pull}18808[18808]
-<<<<<<< HEAD
 - Removed experimental modules `citrix`, `kaspersky`, `rapid7` and `tenable`. {pull}20706[20706]
 - Add support for GMT timezone offsets in `decode_cef`. {pull}20993[20993]
-=======
->>>>>>> af6222d0
 
 *Heartbeat*
 
