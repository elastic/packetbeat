--- conflicted
+++ resolved
@@ -86,14 +86,11 @@
 - Fix regression in `add_kubernetes_metadata`, so configured `indexers` and `matchers` are used if defaults are not disabled. {issue}18481[18481] {pull}18818[18818]
 - Fix the `translate_sid` processor's handling of unconfigured target fields. {issue}18990[18990] {pull}18991[18991]
 - Fixed a service restart failure under Windows. {issue}18914[18914] {pull}18916[18916]
-<<<<<<< HEAD
-=======
 - The `monitoring.elasticsearch.api_key` value is correctly base64-encoded before being sent to the monitoring Elasticsearch cluster. {issue}18939[18939] {pull}18945[18945]
 - Fix kafka topic setting not allowing upper case characters. {pull}18854[18854] {issue}18640[18640]
 - Fix redis key setting not allowing upper case characters. {pull}18854[18854] {issue}18640[18640]
 - Fix potential race condition in fingerprint processor. {pull}18738[18738]
 - Fix seccomp policy for calls to `chmod` and `chown`. {pull}20054[20054]
->>>>>>> 2b9916e8
 
 *Auditbeat*
 
@@ -122,8 +119,6 @@
 - Fixed ingestion of some Cisco ASA and FTD messages when a hostname was used instead of an IP for NAT fields. {issue}14034[14034] {pull}18376[18376]
 - Fix `o365.audit` failing to ingest events when ip address is surrounded by square brackets. {issue}18587[18587] {pull}18591[18591]
 - Fix `o365` module ignoring `var.api` settings. {pull}18948[18948]
-<<<<<<< HEAD
-=======
 - Fix `netflow` module to support 7 bytepad for IPFIX template. {issue}18098[18098]
 - Fix Cisco ASA ASA 3020** and 106023 messages {pull}17964[17964]
 - Fix date and timestamp formats for fortigate module {pull}19316[19316]
@@ -133,7 +128,6 @@
 - Fix Cisco ASA dissect pattern for 313008 & 313009 messages. {pull}19149[19149]
 - Fix memory leak in tcp and unix input sources. {pull}19459[19459]
 - Fix bug with empty filter values in system/service {pull}19812[19812]
->>>>>>> 2b9916e8
 
 *Heartbeat*
 
@@ -177,8 +171,6 @@
 - Add missing network.sent_packets_count metric into compute metricset in googlecloud module. {pull}18802[18802]
 - Fix compute and pubsub dashboard for googlecloud module. {issue}18962[18962] {pull}18980[18980]
 - Fix crash on vsphere module when Host information is not available. {issue}18996[18996] {pull}19078[19078]
-<<<<<<< HEAD
-=======
 - Remove dedot for tag values in aws module. {issue}19112[19112] {pull}19221[19221]
 - Fix empty field name errors in the application pool metricset. {pull}19537[19537]
 - Set tags correctly if the dimension value is ARN {issue}19111[19111] {pull}19433[19433]
@@ -186,7 +178,6 @@
 - Fix mapping of service start type in the service metricset, windows module. {pull}19551[19551]
 - Fix config example in the perfmon configuration files. {pull}19539[19539]
 - Add missing info about the rest of the azure metricsets in the documentation. {pull}19601[19601]
->>>>>>> 2b9916e8
 
 *Packetbeat*
 
@@ -224,11 +215,7 @@
 - Add keystore support for autodiscover static configurations. {pull]16306[16306]
 - Add TLS support to Kerberos authentication in Elasticsearch. {pull}18607[18607]
 
-*Auditbeat*
-
-
 *Filebeat*
-
 
 - `container` and `docker` inputs now support reading of labels and env vars written by docker JSON file logging driver. {issue}8358[8358]
 - Add `index` option to all inputs to directly set a per-input index value. {pull}14010[14010]
@@ -264,13 +251,6 @@
 from being added to events by default. {pull}18159[18159]
 - Improved performance of PANW sample dashboards. {issue}19031[19031] {pull}19032[19032]
 
-*Heartbeat*
-
-
-*Heartbeat*
-
-*Journalbeat*
-
 *Metricbeat*
 
 - Move the windows pdh implementation from perfmon to a shared location in order for future modules/metricsets to make use of. {pull}15503[15503]
@@ -301,36 +281,3 @@
 - Release vsphere module as GA. {issue}15798[15798] {pull}17119[17119]
 - Remove required for region/zone and make stackdriver a metricset in googlecloud. {issue}16785[16785] {pull}18398[18398]
 - Add memory metrics into compute googlecloud. {pull}18802[18802]
-
-*Packetbeat*
-
-
-*Functionbeat*
-
-
-*Winlogbeat*
-
-
-==== Deprecated
-
-*Affecting all Beats*
-
-*Filebeat*
-
-
-*Heartbeat*
-
-*Journalbeat*
-
-*Metricbeat*
-
-
-*Packetbeat*
-
-*Winlogbeat*
-
-*Functionbeat*
-
-==== Known Issue
-
-*Journalbeat*