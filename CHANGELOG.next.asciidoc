--- conflicted
+++ resolved
@@ -62,11 +62,8 @@
 - Remove deprecated config option perfmon.counters from windows/perfmon metricset. {pull}28282[28282]
 - Remove deprecated fields in Redis module. {issue}11835[11835] {pull}28246[28246]
 - system/process metricset: Replace usage of deprecated `process.ppid` field with `process.parent.pid`. {pull}28620[28620]
-<<<<<<< HEAD
 - Remove overriding of index pattern on the Kubernetes overview dashboard. {pull}29676[29676]
 - Add support for CouchDB v3 {issue}22743[22743] {pull}26950[26950]
-=======
->>>>>>> b8d1fd79
 
  *Packetbeat*
 
