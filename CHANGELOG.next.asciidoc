--- conflicted
+++ resolved
@@ -113,12 +113,9 @@
 - Fixed activemq module causing "regular expression has redundant nested repeat operator" warning in Elasticsearch. {pull}17428[17428]
 - Remove migrationVersion map 7.7.0 reference from Kibana dashboard file to fix backward compatibility issues. {pull}17425[17425]
 - Fix issue 17734 to retry on rate-limit error in the Filebeat httpjson input. {issue}17734[17734] {pull}17735[17735]
-<<<<<<< HEAD
 - Fix Cisco ASA ASA 3020** and 106023 messages {pull}17964[17964]
-=======
 - Fixed `cloudfoundry.access` to have the correct `cloudfoundry.app.id` contents. {pull}17847[17847]
 - Fixed typo in log message. {pull}17897[17897]
->>>>>>> ad21d71a
 
 *Heartbeat*
 
