// Use these for links to issue and pulls. Note issues and pulls redirect one to
// each other on Github, so don't worry too much on using the right prefix.
:issue: https://github.com/elastic/beats/issues/
:pull: https://github.com/elastic/beats/pull/

=== Beats version HEAD
https://github.com/elastic/beats/compare/v7.0.0-alpha2...main[Check the HEAD diff]

==== Breaking changes

*Affecting all Beats*


*Auditbeat*


*Filebeat*

*Heartbeat*


*Metricbeat*


*Packetbeat*


*Winlogbeat*


*Functionbeat*


==== Bugfixes

*Affecting all Beats*

- Fixes Beats crashing when glibc >= 2.35 is used {issue}30576[30576]
- Log errors when parsing and applying config blocks and if the input is disabled. {pull}30534[30534]
- Wildcard fields no longer have a default ignore_above setting of 1024. {issue}30096[30096] {pull}30668[30668]
- Ignore bugfix version when running version compatibility check against Elasticsearch. {pull}30746[30746]
- Add more descriptive error logs for common connection failures in Kafka inputs / outputs. {pull}30776[30776]
- Fix dissect trim panics from DELETE (127)(\u007f) character {issue}30657[30657] {pull}30658[30658]

*Auditbeat*


*Filebeat*

- Fix add_kubernetes_metadata matcher: support rotated logs when `resource_type: pod` {pull}30720[30720]

*Filebeat*
- Allow fixing data duplication on restart when filestream inputs did not have an ID set. Setting an ID for filestream
  inputs will fix the problem without generating any data duplication{issue}30061[30061]

- Recover CEF extensions from messages with invalid/incomplete headers. {issue}30757[30757] {pull}30938[30938]
- Fix panic in filestream input when `copy_truncate` log rotation strategy is used {issue}29024[29024] {pull}31041[31041]

*Heartbeat*

*Metricbeat*


*Packetbeat*

<<<<<<< HEAD
- Prevent panic when querying Npcap version on Windows. {issue}30820[30820] {pull}30821[30821] {pull}30837[30837]
=======
- packetbeat: Fix timeout error in af_packet capture mode. {issue}30731[30731] {issue}30822[30822] {pull}30882[30882]

>>>>>>> 29be1c99

*Winlogbeat*


*Functionbeat*



*Elastic Logging Plugin*


==== Added

*Affecting all Beats*


*Auditbeat*


*Filebeat*


*Auditbeat*


*Filebeat*


*Heartbeat*

- Generate summary documents for journeys which exit successfully, but do not emit `journey/end` events {pull}30825[30825]

*Metricbeat*

- Extend documentation about `kubernetes.node.network.*` fields {pull}30826[30826]

*Packetbeat*


*Functionbeat*


*Winlogbeat*


*Elastic Log Driver*


==== Deprecated

*Affecting all Beats*


*Filebeat*


*Heartbeat*

*Metricbeat*


*Packetbeat*

*Winlogbeat*

*Functionbeat*

==== Known Issue



<|MERGE_RESOLUTION|>--- conflicted
+++ resolved
@@ -63,12 +63,8 @@
 
 *Packetbeat*
 
-<<<<<<< HEAD
 - Prevent panic when querying Npcap version on Windows. {issue}30820[30820] {pull}30821[30821] {pull}30837[30837]
-=======
 - packetbeat: Fix timeout error in af_packet capture mode. {issue}30731[30731] {issue}30822[30822] {pull}30882[30882]
-
->>>>>>> 29be1c99
 
 *Winlogbeat*
 
