// Use these for links to issue and pulls. Note issues and pulls redirect one to
// each other on Github, so don't worry too much on using the right prefix.
:issue: https://github.com/elastic/beats/issues/
:pull: https://github.com/elastic/beats/pull/

=== Beats version HEAD
https://github.com/elastic/beats/compare/v8.8.1\...main[Check the HEAD diff]

==== Breaking changes

*Affecting all Beats*

- Fix FQDN being lowercased when used as `host.hostname` {issue}39993[39993]
- Beats won't log start up information when running under the Elastic Agent {40390}40390[40390]
- Filebeat now needs `dup3`, `faccessat2`, `prctl` and `setrlimit` syscalls to run the journald input. If this input is not being used, the syscalls are not needed. All Beats have those syscalls allowed now because the default seccomp policy is global to all Beats. {pull}40061[40061]
- Beats will rate limit the logs about errors when indexing events on Elasticsearch, logging a summary every 10s. The logs sent to the event log is unchanged. {issue}40157[40157]
- Drop support for Debian 10 and upgrade statically linked glibc from 2.28 to 2.31 {pull}41402[41402]
- Fix metrics not being ingested, due to "Limit of total fields [10000] has been exceeded while adding new fields [...]". The total fields limit has been increased to 12500. No significant performance impact on Elasticsearch is anticipated. {pull}41640[41640]

*Auditbeat*


*Filebeat*

- Convert netflow input to API v2 and disable event normalisation {pull}37901[37901]
- Removed deprecated Squid from Beats. See <<migrate-from-deprecated-module>> for migration options. {pull}38037[38037]
- Removed deprecated Sonicwall from Beats. Use the https://docs.elastic.co/integrations/sonicwall[SonicWall Firewall] Elastic integration instead. {pull}38037[38037]
- Removed deprecated Radware from Beats. See <<migrate-from-deprecated-module>> for migration options. {pull}38037[38037]
- Removed deprecated Netscout from Beats. See <<migrate-from-deprecated-module>> for migration options. {pull}38037[38037]
- Removed deprecated Juniper Netscreen from Beats. See <<migrate-from-deprecated-module>> for migration options. {pull}38037[38037]
- Removed deprecated Impreva from Beats. See <<migrate-from-deprecated-module>> for migration options. {pull}38037[38037]
- Removed deprecated Cylance from Beats. See <<migrate-from-deprecated-module>> for migration options. {pull}38037[38037]
- Removed deprecated Bluecoat from Beats. See <<migrate-from-deprecated-module>> for migration options. {pull}38037[38037]
- Introduce input/netmetrics and refactor netflow input metrics {pull}38055[38055]
- Update Salesforce module to use new Salesforce input. {pull}37509[37509]
- Tag events that come from a filestream in "take over" mode. {pull}39828[39828]
- Fix high IO and handling of a corrupted registry log file. {pull}35893[35893]
- Enable file ingestion to report detailed status to Elastic Agent {pull}40075[40075]
- Filebeat, when running with Elastic-Agent, reports status for Filestream input. {pull}40121[40121]
- Fix filestream's registry GC: registry entries will never be removed if clean_inactive is set to "-1". {pull}40258[40258]
- Added `ignore_empty_values` flag in `decode_cef` Filebeat processor. {pull}40268[40268]
- Added support for hyphens in extension keys in `decode_cef` Filebeat processor. {pull}40427[40427]
- Journald: removed configuration options `include_matches.or`, `include_matches.and`, `backoff`, `max_backoff`, `cursor_seek_fallback`. {pull}40061[40061]
- Journald: `include_matches.match` now behaves in the same way as matchers in `journalctl`. Users should carefully update their input configuration. {pull}40061[40061]
- Journald: `seek` and `since` behaviour have been simplified, if there is a cursor (state) `seek` and `since` are ignored and the cursor is used. {pull}40061[40061]
- Redis: Added replication role as a field to submitted slowlogs
- Added `container.image.name` to `journald` Filebeat input's Docker-specific translated fields. {pull}40450[40450]
- Change log.file.path field in awscloudwatch input to nested object. {pull}41099[41099]
- Remove deprecated awscloudwatch field from Filebeat. {pull}41089[41089]
- The performance of ingesting SQS data with the S3 input has improved by up to 60x for queues with many small events. `max_number_of_messages` config for SQS mode is now ignored, as the new design no longer needs a manual cap on messages. Instead, use `number_of_workers` to scale ingestion rate in both S3 and SQS modes. The increased efficiency may increase network bandwidth consumption, which can be throttled by lowering `number_of_workers`. It may also increase number of events stored in memory, which can be throttled by lowering the configured size of the internal queue. {pull}40699[40699]
- Fixes filestream logging the error "filestream input with ID 'ID' already exists, this will lead to data duplication[...]" on Kubernetes when using autodiscover. {pull}41585[41585]

- Add kafka compression support for ZSTD.

*Heartbeat*


*Metricbeat*

- Setting period for counter cache for Prometheus remote_write at least to 60sec {pull}38553[38553]
- Remove fallback to the node limit for the `kubernetes.pod.cpu.usage.limit.pct` and `kubernetes.pod.memory.usage.limit.pct` metrics calculation
- Fix incorrect handling of types in SQL module. {issue}40090[40090] {pull}41607[41607]
- Add GCP organization and project details to ECS cloud fields. {pull}40461[40461]

*Osquerybeat*

- Add action responses data stream, allowing osquerybeat to post action results directly to elasticsearch. {pull}39143[39143]
- Disable allow_unsafe osquery configuration. {pull}40130[40130]
- Upgrade to osquery 5.12.1. {pull}40368[40368]
- Upgrade to osquery 5.13.1. {pull}40849[40849]

*Osquerybeat*


*Packetbeat*

- Use base-16 for reporting `serial_number` value in TLS fields in line with the ECS recommendation. {pull}41542[41542]

- Expire source port mappings. {pull}41581[41581]

*Winlogbeat*

- Add "event.category" and "event.type" to Sysmon module for EventIDs 8, 9, 19, 20, 27, 28, 255 {pull}35193[35193]

*Functionbeat*


*Elastic Logging Plugin*


==== Bugfixes

*Affecting all Beats*

- Support for multiline zookeeper logs {issue}2496[2496]
- Add checks to ensure reloading of units if the configuration actually changed. {pull}34346[34346]
- Fix namespacing on self-monitoring {pull}32336[32336]
- Fix namespacing on self-monitoring {pull}32336[32336]
- Fix Beats started by agent do not respect the allow_older_versions: true configuration flag {issue}34227[34227] {pull}34964[34964]
- Fix performance issues when we have a lot of inputs starting and stopping by allowing to disable global processors under fleet. {issue}35000[35000] {pull}35031[35031]
- 'add_cloud_metadata' processor - add cloud.region field for GCE cloud provider
- 'add_cloud_metadata' processor - update azure metadata api version to get missing `cloud.account.id` field
- Upgraded apache arrow library used in x-pack/libbeat/reader/parquet from v11 to v12.0.1 in order to fix cross-compilation issues {pull}35640[35640]
- Fix panic when MaxRetryInterval is specified, but RetryInterval is not {pull}35820[35820]
- Support build of projects outside of beats directory {pull}36126[36126]
- Support Elastic Agent control protocol chunking support {pull}37343[37343]
- Lower logging level to debug when attempting to configure beats with unknown fields from autodiscovered events/environments {pull}[37816][37816]
- Set timeout of 1 minute for FQDN requests {pull}37756[37756]
- Fix issue where old data could be saved in the memory queue after acknowledgment, increasing memory use {pull}41356[41356]
- Ensure Elasticsearch output can always recover from network errors {pull}40794[40794]
- Add `translate_ldap_attribute` processor. {pull}41472[41472]
- Remove unnecessary debug logs during idle connection teardown {issue}40824[40824]
- Remove unnecessary reload for Elastic Agent managed beats when apm tracing config changes from nil to nil {pull}41794[41794]
- Fix incorrect cloud provider identification in add_cloud_metadata processor using provider priority mechanism {pull}41636[41636]
- Prevent panic if libbeat processors are loaded more than once. {issue}41475[41475] {pull}41857[51857]
- Allow network condition to handle field values that are arrays of IP addresses. {pull}41918[41918]
- Fix a bug where log files are rotated on startup when interval is configured and rotateonstartup is disabled {issue}41894[41894] {pull}41895[41895]

*Auditbeat*

- auditd: Request status from a separate socket to avoid data congestion {pull}41207[41207]
- auditd: Use ECS `event.type: end` instead of `stop` for SERVICE_STOP, DAEMON_ABORT, and DAEMON_END messages. {pull}41558[41558]
- auditd: Update syscall names for Linux 6.11. {pull}41558[41558]
- hasher: Geneneral improvements and fixes. {pull}41863[41863]
- hasher: Add a cached hasher for upcoming backend. {pull}41952[41952]
- Split common tty definitions. {pull}42004[42004]

*Filebeat*

- [Gcs Input] - Added missing locks for safe concurrency {pull}34914[34914]
- Fix the ignore_inactive option being ignored in Filebeat's filestream input {pull}34770[34770]
- Fix TestMultiEventForEOFRetryHandlerInput unit test of CometD input {pull}34903[34903]
- Add input instance id to request trace filename for httpjson and cel inputs {pull}35024[35024]
- Fixes "Can only start an input when all related states are finished" error when running under Elastic-Agent {pull}35250[35250] {issue}33653[33653]
- [system] sync system/auth dataset with system integration 1.29.0. {pull}35581[35581]
- [GCS Input] - Fixed an issue where bucket_timeout was being applied to the entire bucket poll interval and not individual bucket object read operations. Fixed a map write concurrency issue arising from data races when using a high number of workers. Fixed the flaky tests that were present in the GCS test suit. {pull}35605[35605]
- Fixed concurrency and flakey tests issue in azure blob storage input. {issue}35983[35983] {pull}36124[36124]
- Fix panic when sqs input metrics getter is invoked {pull}36101[36101] {issue}36077[36077]
- Fix handling of Juniper SRX structured data when there is no leading junos element. {issue}36270[36270] {pull}36308[36308]
- Fix Filebeat Cisco module with missing escape character {issue}36325[36325] {pull}36326[36326]
- Added a fix for Crowdstrike pipeline handling process arrays {pull}36496[36496]
- [threatintel] MISP pagination fixes {pull}37898[37898]
- Fix file handle leak when handling errors in filestream {pull}37973[37973]
- Fix a race condition that could crash Filebeat with a "negative WaitGroup counter" error {pull}38094[38094]
- Fix "failed processing S3 event for object key" error on aws-s3 input when key contains the "+" character {issue}38012[38012] {pull}38125[38125]
- Fix filebeat gcs input panic {pull}38407[38407]
- Fix filestream's registry GC: registry entries are now removed from the in-memory and disk store when they're older than the set TTL {issue}36761[36761] {pull}38488[38488]
- Fix filestream's registry GC: registry entries are now removed from the in-memory and disk store when they're older than the set TTL {issue}36761[36761] {pull}38488[38488]
- [threatintel] MISP splitting fix for empty responses {issue}38739[38739] {pull}38917[38917]
- Prevent GCP Pub/Sub input blockage by increasing default value of `max_outstanding_messages` {issue}35029[35029] {pull}38985[38985]
- Updated Websocket input title to align with existing inputs {pull}39006[39006]
- Restore netflow input on Windows {pull}39024[39024]
- Upgrade azure-event-hubs-go and azure-storage-blob-go dependencies. {pull}38861[38861]
- Fix request trace filename handling in http_endpoint input. {pull}39410[39410]
- Upgrade github.com/hashicorp/go-retryablehttp to mitigate CVE-2024-6104 {pull}40036[40036]
- Fix for Google Workspace duplicate events issue by adding canonical sorting over fingerprint keys array to maintain key order. {pull}40055[40055] {issue}39859[39859]
- Fix handling of deeply nested numeric values in HTTP Endpoint CEL programs. {pull}40115[40115]
- Prevent panic in CEL and salesforce inputs when github.com/hashicorp/go-retryablehttp exceeds maximum retries. {pull}40144[40144]
- Fix bug in CEL input rate limit logic. {issue}40106[40106] {pull}40270[40270]
- Relax requirements in Okta entity analytics provider user and device profile data shape. {pull}40359[40359]
- Fix bug in Okta entity analytics rate limit logic. {issue}40106[40106] {pull}40267[40267]
- Fix crashes in the journald input. {pull}40061[40061]
- Fix order of configuration for EntraID entity analytics provider. {pull}40487[40487]
- Ensure Entra ID request bodies are not truncated and trace logs are rotated before 100MB. {pull}40494[40494]
- The Elasticsearch output now correctly logs the event fields to the event log file {issue}40509[40509] {pull}40512[40512]
- Fix the "No such input type exist: 'azure-eventhub'" error on the Windows platform {issue}40608[40608] {pull}40609[40609]
- awss3 input: Fix handling of SQS notifications that don't contain a region. {pull}40628[40628]
- Fix credential handling when workload identity is being used in GCS input. {issue}39977[39977] {pull}40663[40663]
- Fix publication of group data from the Okta entity analytics provider. {pull}40681[40681]
- Ensure netflow custom field configuration is applied. {issue}40735[40735] {pull}40730[40730]
- Fix replace processor handling of zero string replacement validation. {pull}40751[40751]
- Fix long filepaths in diagnostics exceeding max path limits on Windows. {pull}40909[40909]
- Add backup and delete for AWS S3 polling mode feature back. {pull}41071[41071]
- Fix a bug in Salesforce input to only handle responses with 200 status code {pull}41015[41015]
- Fixed failed job handling and removed false-positive error logs in the GCS input. {pull}41142[41142]
- Bump github.com/elastic/go-sfdc dependency used by x-pack/filebeat/input/salesforce. {pull}41192[41192]
- Improve modification time handling for entities and entity deletion logic in the Active Directory entityanalytics input. {pull}41179[41179]
- Log bad handshake details when websocket connection fails {pull}41300[41300]
- Journald input now can read events from all boots {issue}41083[41083] {pull}41244[41244]
- Fix double encoding of client_secret in the Entity Analytics input's Azure Active Directory provider {pull}41393[41393]
- Fix aws region in aws-s3 input s3 polling mode.  {pull}41572[41572]
- Fix missing key in streaming input logging. {pull}41600[41600]

- Fix errors in SQS host resolution in the `aws-s3` input when using custom (non-AWS) endpoints. {pull}41504[41504]
- Fix double encoding of client_secret in the Entity Analytics input's Azure Active Directory provider {pull}41393[41393]
- The azure-eventhub input now correctly reports its status to the Elastic Agent on fatal errors {pull}41469[41469]
- Add support for Access Points in the `aws-s3` input. {pull}41495[41495]
- Fix the "No such input type exist: 'salesforce'" error on the Windows/AIX platform. {pull}41664[41664]
- Improve S3 object size metric calculation to support situations where Content-Length is not available. {pull}41755[41755]
- Fix handling of http_endpoint request exceeding memory limits. {issue}41764[41764] {pull}41765[41765]
- Rate limiting fixes in the Okta provider of the Entity Analytics input. {issue}40106[40106] {pull}41583[41583]
<<<<<<< HEAD
- Redact authorization headers in HTTPJSON debug logs. {pull}41920[41920]
=======
- Further rate limiting fix in the Okta provider of the Entity Analytics input. {issue}40106[40106] {pull}41977[41977]
- Fix streaming input handling of invalid or empty websocket messages. {pull}42036[42036]
>>>>>>> 487009ae

*Heartbeat*



*Metricbeat*

- Fix Azure Monitor 429 error by causing metricbeat to retry the request again. {pull}38294[38294]
- Fix fields not being parsed correctly in postgresql/database {issue}25301[25301] {pull}37720[37720]
- rabbitmq/queue - Change the mapping type of `rabbitmq.queue.consumers.utilisation.pct` to `scaled_float` from `long` because the values fall within the range of `[0.0, 1.0]`. Previously, conversion to integer resulted in reporting either `0` or `1`.
- Fix timeout caused by the retrival of which indices are hidden {pull}39165[39165]
- Fix Azure Monitor support for multiple aggregation types {issue}39192[39192] {pull}39204[39204]
- Fix handling of access errors when reading process metrics {pull}39627[39627]
- Fix behavior of cgroups path discovery when monitoring the host system from within a container {pull}39627[39627]
- Fix issue where beats may report incorrect metrics for its own process when running inside a container {pull}39627[39627]
- Normalize AWS RDS CPU Utilization values before making the metadata API call. {pull}39664[39664]
- Fix behavior of pagetypeinfo metrics {pull}39985[39985]
- Fix query logic for temp and non-temp tablespaces in Oracle module. {issue}38051[38051] {pull}39787[39787]
- Set GCP metrics config period to the default (60s) when the value is below the minimum allowed period. {issue}30434[30434] {pull}40020[40020]
- Fix statistic methods for metrics collected for SQS. {pull}40207[40207]
- Add GCP 'instance_id' resource label in ECS cloud fields. {issue}40033[40033] {pull}40062[40062]
- Fix missing metrics from CloudWatch when include_linked_accounts set to false. {issue}40071[40071] {pull}40135[40135]
- Update beat module with apm-server monitoring metrics fields {pull}40127[40127]
- Fix Azure Monitor metric timespan to restore Storage Account PT1H metrics {issue}40376[40376] {pull}40367[40367]
- Remove excessive info-level logs in cgroups setup {pull}40491[40491]
- Add missing ECS Cloud fields in GCP `metrics` metricset when using `exclude_labels: true` {issue}40437[40437] {pull}40467[40467]
- Add AWS OwningAccount support for cross account monitoring {issue}40570[40570] {pull}40691[40691]
- Use namespace for GetListMetrics when exists in AWS {pull}41022[41022]
- Fix http server helper SSL config. {pull}39405[39405]
- Fix Kubernetes metadata sometimes not being present after startup {pull}41216[41216]
- Do not report non-existant 0 values for RSS metrics in docker/memory {pull}41449[41449]
- Log Cisco Meraki `getDevicePerformanceScores` errors without stopping metrics collection. {pull}41622[41622]
- Don't skip first bucket value in GCP metrics metricset for distribution type metrics {pull}41822[41822]
- Fixed `creation_date` scientific notation output in the `elasticsearch.index` metricset. {pull}42053[42053]


*Osquerybeat*


*Packetbeat*


*Winlogbeat*

- Fix message handling in the experimental api. {issue}19338[19338] {pull}41730[41730]


*Elastic Logging Plugin*


==== Added

*Affecting all Beats*

- Added append Processor which will append concrete values or values from a field to target. {issue}29934[29934] {pull}33364[33364]
- dns processor: Add support for forward lookups (`A`, `AAAA`, and `TXT`). {issue}11416[11416] {pull}36394[36394]
- [Enhanncement for host.ip and host.mac] Disabling netinfo.enabled option of add-host-metadata processor {pull}36506[36506]
- allow `queue` configuration settings to be set under the output. {issue}35615[35615] {pull}36788[36788]
- Beats will now connect to older Elasticsearch instances by default {pull}36884[36884]
- Raise up logging level to warning when attempting to configure beats with unknown fields from autodiscovered events/environments
- elasticsearch output now supports `idle_connection_timeout`. {issue}35616[35615] {pull}36843[36843]
- Enable early event encoding in the Elasticsearch output, improving cpu and memory use {pull}38572[38572]
- The environment variable `BEATS_ADD_CLOUD_METADATA_PROVIDERS` overrides configured/default `add_cloud_metadata` providers {pull}38669[38669]
- When running under Elastic-Agent Kafka output allows dynamic topic in `topic` field {pull}40415[40415]
- The script processor has a new configuration option that only uses the cached javascript sessions and prevents the creation of new javascript sessions.
- Update to Go 1.22.7. {pull}41018[41018]
- Replace Ubuntu 20.04 with 24.04 for Docker base images {issue}40743[40743] {pull}40942[40942]
- Reduce memory consumption of k8s autodiscovery and the add_kubernetes_metadata processor when Deployment metadata is enabled
- Add `lowercase` processor. {issue}22254[22254] {pull}41424[41424]
- Add `uppercase` processor. {issue}22254[22254] {pull}41535[41535]
- Replace `compress/gzip` with https://github.com/klauspost/compress/gzip library for gzip compression {pull}41584[41584]

*Auditbeat*

- Added `add_session_metadata` processor, which enables session viewer on Auditbeat data. {pull}37640[37640]
- Add linux capabilities to processes in the system/process. {pull}37453[37453]
- Add linux capabilities to processes in the system/process. {pull}37453[37453]
- Add process.entity_id, process.group.name and process.group.id in add_process_metadata processor. Make fim module with kprobes backend to always add an appropriately configured add_process_metadata processor to enrich file events {pull}38776[38776]
- Split module/system/process into common and provider bits. {pull}41868[41868]

*Auditbeat*

- Improve logging in system/socket {pull}41571[41571]


*Auditbeat*


*Filebeat*

- add documentation for decode_xml_wineventlog processor field mappings.  {pull}32456[32456]
- httpjson input: Add request tracing logger. {issue}32402[32402] {pull}32412[32412]
- Add cloudflare R2 to provider list in AWS S3 input. {pull}32620[32620]
- Add support for single string containing multiple relation-types in getRFC5988Link. {pull}32811[32811]
- Added separation of transform context object inside httpjson. Introduced new clause `.parent_last_response.*` {pull}33499[33499]
- Added metric `sqs_messages_waiting_gauge` for aws-s3 input. {pull}34488[34488]
- Add nginx.ingress_controller.upstream.ip to related.ip {issue}34645[34645] {pull}34672[34672]
- Add unix socket log parsing for nginx ingress_controller {pull}34732[34732]
- Added metric `sqs_worker_utilization` for aws-s3 input. {pull}34793[34793]
- Add MySQL authentication message parsing and `related.ip` and `related.user` fields {pull}34810[34810]
- Add nginx ingress_controller parsing if one of upstreams fails to return response {pull}34787[34787]
- Add oracle authentication messages parsing {pull}35127[35127]
- Add `clean_session` configuration setting for MQTT input.  {pull}35806[16204]
- Add support for a simplified input configuraton when running under Elastic-Agent {pull}36390[36390]
- Added support for Okta OAuth2 provider in the CEL input. {issue}36336[36336] {pull}36521[36521]
- Added support for new features & removed partial save mechanism in the Azure Blob Storage input. {issue}35126[35126] {pull}36690[36690]
- Added support for new features and removed partial save mechanism in the GCS input. {issue}35847[35847] {pull}36713[36713]
- Use filestream input with file_identity.fingerprint as default for hints autodiscover. {issue}35984[35984] {pull}36950[36950]
- Add setup option `--force-enable-module-filesets`, that will act as if all filesets have been enabled in a module during setup. {issue}30915[30915] {pull}99999[99999]
- Made Azure Blob Storage input GA and updated docs accordingly. {pull}37128[37128]
- Made GCS input GA and updated docs accordingly. {pull}37127[37127]
- Add parseDateInTZ value template for the HTTPJSON input {pull}37738[37738]
- Improve rate limit handling by HTTPJSON {issue}36207[36207] {pull}38161[38161] {pull}38237[38237]
- Parse more fields from Elasticsearch slowlogs {pull}38295[38295]
- added benchmark input {pull}37437[37437]
- added benchmark input and discard output {pull}37437[37437]
- Update CEL mito extensions to v1.11.0 to improve type checking. {pull}39460[39460]
- Update CEL mito extensions to v1.12.2. {pull}39755[39755]
- Add ability to remove request trace logs from http_endpoint input. {pull}40005[40005]
- Add ability to remove request trace logs from entityanalytics input. {pull}40004[40004]
- Relax constraint on Base DN in entity analytics Active Directory provider. {pull}40054[40054]
- Implement Elastic Agent status and health reporting for Netflow Filebeat input. {pull}40080[40080]
- Enhance input state reporting for CEL evaluations that return a single error object in events. {pull}40083[40083]
- Allow absent credentials when using GCS with Application Default Credentials. {issue}39977[39977] {pull}40072[40072]
- Add SSL and username support for Redis input, now the input includes support for Redis 6.0+. {pull}40111[40111]
- Add scaling up support for Netflow input. {issue}37761[37761] {pull}40122[40122]
- Update CEL mito extensions to v1.15.0. {pull}40294[40294]
- Allow cross-region bucket configuration in s3 input. {issue}22161[22161] {pull}40309[40309]
- Improve logging in Okta Entity Analytics provider. {issue}40106[40106] {pull}40347[40347]
- Document `winlog` input. {issue}40074[40074] {pull}40462[40462]
- Added retry logic to websocket connections in the streaming input. {issue}40271[40271] {pull}40601[40601]
- Disable event normalization for netflow input {pull}40635[40635]
- Allow attribute selection in the Active Directory entity analytics provider. {issue}40482[40482] {pull}40662[40662]
- Improve error quality when CEL program does not correctly return an events array. {pull}40580[40580]
- Added support for Microsoft Entra ID RBAC authentication. {issue}40434[40434] {pull}40879[40879]
- Add `use_kubeadm` config option for filebeat (both filbeat.input and autodiscovery) in order to toggle kubeadm-config api requests {pull}40301[40301]
- Make HTTP library function inclusion non-conditional in CEL input. {pull}40912[40912]
- Add support for Crowdstrike streaming API to the streaming input. {issue}40264[40264] {pull}40838[40838]
- Add support to CEL for reading host environment variables. {issue}40762[40762] {pull}40779[40779]
- Add CSV decoder to awss3 input. {pull}40896[40896]
- Change request trace logging to include headers instead of complete request. {pull}41072[41072]
- Improved GCS input documentation. {pull}41143[41143]
- Add CSV decoding capacity to azureblobstorage input {pull}40978[40978]
- Add CSV decoding capacity to gcs input {pull}40979[40979]
- Add CSV decoding capacity to azureblobstorage input {pull}40978[40978]
- Add support to source AWS cloudwatch logs from linked accounts. {pull}41188[41188]
- Jounrald input now supports filtering by facilities {pull}41061[41061]
- Add support to include AWS cloudwatch linked accounts when using log_group_name_prefix to define log group names. {pull}41206[41206]
- Improved Azure Blob Storage input documentation. {pull}41252[41252]
- Make ETW input GA. {pull}41389[41389]
- Added input metrics to GCS input. {issue}36640[36640] {pull}41505[41505]
- Add support for Okta entity analytics provider to collect role and factor data for users. {pull}41460[41460]
- Add support for Journald in the System module. {pull}41555[41555]
- Add ability to remove request trace logs from http_endpoint input. {pull}40005[40005]
- Add ability to remove request trace logs from entityanalytics input. {pull}40004[40004]
- Refactor & cleanup with updates to default values and documentation. {pull}41834[41834]
- Update CEL mito extensions to v1.16.0. {pull}41727[41727]
- Add `unifiedlogs` input for MacOS. {pull}41791[41791]
- Add evaluation state dump debugging option to CEL input. {pull}41335[41335]
- Added support for retry configuration in GCS input. {issue}11580[11580] {pull}41862[41862]
- Improve S3 polling mode states registry when using list prefix option. {pull}41869[41869]
- Add support for SSL and Proxy configurations for websoket type in streaming input. {pull}41934[41934]
- AWS S3 input registry cleanup for untracked s3 objects. {pull}41694[41694]
- The environment variable `BEATS_AZURE_EVENTHUB_INPUT_TRACING_ENABLED: true` enables internal logs tracer for the azure-eventhub input. {issue}41931[41931] {pull}41932[41932]
- Rate limiting operability improvements in the Okta provider of the Entity Analytics input. {issue}40106[40106] {pull}41977[41977]
- Added default values in the streaming input for websocket retries and put a cap on retry wait time to be lesser than equal to the maximum defined wait time. {pull}42012[42012]

*Auditbeat*


*Libbeat*

- enrich events with EC2 tags in add_cloud_metadata processor {pull}41477[41477]


*Heartbeat*

- Added status to monitor run log report.
- Upgrade node to latest LTS v18.20.3. {pull}40038[40038]

*Metricbeat*

- Add per-thread metrics to system_summary {pull}33614[33614]
- Add GCP CloudSQL metadata {pull}33066[33066]
- Add GCP Carbon Footprint metricbeat data {pull}34820[34820]
- Add event loop utilization metric to Kibana module {pull}35020[35020]
- Add metrics grouping by dimensions and time to Azure app insights {pull}36634[36634]
- Align on the algorithm used to transform Prometheus histograms into Elasticsearch histograms {pull}36647[36647]
- Add linux IO metrics to system/process {pull}37213[37213]
- Add new memory/cgroup metrics to Kibana module {pull}37232[37232]
- Add SSL support to mysql module {pull}37997[37997]
- Add SSL support for aerospike module {pull}38126[38126]
- Add new metricset network for the vSphere module. {pull}40559[40559]
- Add new metricset resourcepool for the vSphere module. {pull}40456[40456]
- Add metrics for the vSphere Virtualmachine metricset. {pull}40485[40485]
- Log the total time taken for GCP `ListTimeSeries` and `AggregatedList` requests {pull}40661[40661]
- Add metrics related to triggered alarms in all the vSphere metricsets. {pull}40714[40714] {pull}40876[40876]
- Add new metricset datastorecluster for vSphere module. {pull}40634[40634]
- Add support for new metrics in datastorecluster metricset. {pull}40694[40694]
- Add metrics related to alert in all the vSphere metricsets. {pull}40714[40714]
- Add new metrics fot datastore and minor changes to overall vSphere metrics {pull}40766[40766]
- Add new metrics for the vSphere Host metricset. {pull}40429[40429]
- Add new metrics for the vSphere Datastore metricset. {pull}40441[40441]
- Add new metricset cluster for the vSphere module. {pull}40536[40536]
- Add new metricset datastorecluster for vSphere module. {pull}40634[40634] {pull}40694[40694]
- Add AWS Cloudwatch capability to retrieve tags from AWS/ApiGateway resources {pull}40755[40755]
- Add new metricset network for the vSphere module. {pull}40559[40559]
- Add new metricset resourcepool for the vSphere module. {pull}40456[40456]
- Add AWS Cloudwatch capability to retrieve tags from AWS/ApiGateway resources {pull}40755[40755]
- Add new metricset datastorecluster for vSphere module. {pull}40634[40634]
- Add support for new metrics in datastorecluster metricset. {pull}40694[40694]
- Add new metrics for the vSphere Virtualmachine metricset. {pull}40485[40485]
- Add support for period based intervalID in vSphere host and datastore metricsets {pull}40678[40678]
- Add `metrics_count` to Prometheus module if `metrics_count: true` is set. {pull}40411[40411]
- Added Cisco Meraki module {pull}40836[40836]
- Added Palo Alto Networks module {pull}40686[40686]
- Restore docker.network.in.* and docker.network.out.* fields in docker module {pull}40968[40968]
- Add `id` field to all the vSphere metricsets. {pull}41097[41097]
- Bump aerospike-client-go to version v7.7.1 and add support for basic auth in Aerospike module {pull}41233[41233]
- Only watch metadata for ReplicaSets in metricbeat k8s module {pull}41289[41289]
- Add support for region/zone for Vertex AI service in GCP module {pull}41551[41551]
- Add support for location label as an optional configuration parameter in GCP metrics metricset. {issue}41550[41550] {pull}41626[41626]
- Add support for podman metrics in docker module. {pull}41889[41889]
- Added `tier_preference`, `creation_date` and `version` fields to the `elasticsearch.index` metricset. {pull}41944[41944]
- Add `use_performance_counters` to collect CPU metrics using performance counters on Windows for `system/cpu` and `system/core` {pull}41965[41965]

*Metricbeat*
- Add benchmark module {pull}41801[41801]


*Osquerybeat*


*Packetbeat*


*Winlogbeat*

- Add handling for missing `EvtVarType`s in experimental api. {issue}19337[19337] {pull}41418[41418]
- Properly set events `UserData` when experimental api is used. {pull}41525[41525]
- Include XML is respected for experimental api {pull}41525[41525]
- Forwarded events use renderedtext info for experimental api {pull}41525[41525]
- Language setting is respected for experimental api {pull}41525[41525]
- Language setting also added to decode xml wineventlog processor {pull}41525[41525]
- Format embedded messages in the experimental api {pull}41525[41525]
- Implement exclusion range support for event_id. {issue}38623[38623] {pull}41639[41639]
- Make the experimental API GA and rename it to winlogbeat-raw {issue}39580[39580] {pull}41770[41770]


*Functionbeat*

*Elastic Log Driver*
*Elastic Logging Plugin*


==== Deprecated

*Auditbeat*


*Filebeat*

- Removed `bucket_timeout` config option for GCS input and replaced bucket context with parent program context. {issue}41107[41107] {pull}41970[41970]

*Heartbeat*



*Metricbeat*


*Osquerybeat*


*Packetbeat*


*Winlogbeat*


*Functionbeat*


*Elastic Logging Plugin*


==== Known Issues

















<|MERGE_RESOLUTION|>--- conflicted
+++ resolved
@@ -189,12 +189,9 @@
 - Improve S3 object size metric calculation to support situations where Content-Length is not available. {pull}41755[41755]
 - Fix handling of http_endpoint request exceeding memory limits. {issue}41764[41764] {pull}41765[41765]
 - Rate limiting fixes in the Okta provider of the Entity Analytics input. {issue}40106[40106] {pull}41583[41583]
-<<<<<<< HEAD
 - Redact authorization headers in HTTPJSON debug logs. {pull}41920[41920]
-=======
 - Further rate limiting fix in the Okta provider of the Entity Analytics input. {issue}40106[40106] {pull}41977[41977]
 - Fix streaming input handling of invalid or empty websocket messages. {pull}42036[42036]
->>>>>>> 487009ae
 
 *Heartbeat*
 
