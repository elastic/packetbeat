--- conflicted
+++ resolved
@@ -407,11 +407,8 @@
 - Improved performance of PANW sample dashboards. {issue}19031[19031] {pull}19032[19032]
 - Add support for v1 consumer API in Cloud Foundry input, use it by default. {pull}19125[19125]
 - Explicitly set ECS version in all Filebeat modules. {pull}19198[19198]
-<<<<<<< HEAD
+- Add new mode to multiline reader to aggregate constant number of lines {pull}18352[18352]
 - Add automatic retries and exponential backoff to httpjson input. {pull}18956[18956]
-=======
-- Add new mode to multiline reader to aggregate constant number of lines {pull}18352[18352]
->>>>>>> e491c8d4
 
 *Heartbeat*
 
