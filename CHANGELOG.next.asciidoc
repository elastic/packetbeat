// Use these for links to issue and pulls. Note issues and pulls redirect one to
// each other on Github, so don't worry too much on using the right prefix.
:issue: https://github.com/elastic/beats/issues/
:pull: https://github.com/elastic/beats/pull/

=== Beats version HEAD
https://github.com/elastic/beats/compare/v7.0.0-alpha2...master[Check the HEAD diff]

==== Breaking changes

*Affecting all Beats*

- Update to Golang 1.12.1. {pull}11330[11330]
- Disable Alibaba Cloud and Tencent Cloud metadata providers by default. {pull}13812[12812]
- Allow Metricbeat's beat module to read monitoring information over a named pipe or unix domain socket. {pull}14558[14558]
- Remove version information from default ILM policy for improved upgrade experience on custom policies. {pull}14745[14745]
- Running `setup` cmd respects `setup.ilm.overwrite` setting for improved support of custom policies. {pull}14741[14741]
- Libbeat: Do not overwrite agent.*, ecs.version, and host.name. {pull}14407[14407]
- Libbeat: Cleanup the x-pack licenser code to use the new license endpoint and the new format. {pull}15091[15091]
- Users can now specify `monitoring.cloud.*` to override `monitoring.elasticsearch.*` settings. {issue}14399[14399] {pull}15254[15254]
- Refactor metadata generator to support adding metadata across resources {pull}14875[14875]
- Update to ECS 1.4.0. {pull}14844[14844]

*Auditbeat*


*Filebeat*

- Fix parsing of Elasticsearch node name by `elasticsearch/slowlog` fileset. {pull}14547[14547]
- CEF extensions are now mapped to the data types defined in the CEF guide. {pull}14342[14342]

*Heartbeat*


*Journalbeat*

- Remove broken dashboard. {pull}15288[15288]

*Metricbeat*

- kubernetes.container.cpu.limit.cores and kubernetes.container.cpu.requests.cores are now floats. {issue}11975[11975]
- Update cloudwatch metricset mapping for both metrics and dimensions. {pull}15245[15245]

*Packetbeat*


*Winlogbeat*

*Functionbeat*


==== Bugfixes

*Affecting all Beats*

- Fix a race condition with the Kafka pipeline client, it is possible that `Close()` get called before `Connect()` . {issue}11945[11945]
- Allow users to configure only `cluster_uuid` setting under `monitoring` namespace. {pull}14338[14338]
- Fix spooling to disk blocking infinitely if the lock file can not be acquired. {pull}15338[15338]
- Fix `metricbeat test output` with an ipv6 ES host in the output.hosts. {pull}15368[15368]

*Auditbeat*


*Filebeat*

- cisco/asa fileset: Fix parsing of 302021 message code. {pull}14519[14519]
- Fix filebeat azure dashboards, event category should be `Alert`. {pull}14668[14668]
- Fix a problem in Filebeat input httpjson where interval is not used as time.Duration. {pull}14728[14728]
- Fix SSL config in input.yml for Filebeat httpjson input in the MISP module. {pull}14767[14767]
- Check content-type when creating new reader in s3 input. {pull}15252[15252] {issue}15225[15225]
- Fix session reset detection and a crash in Netflow input. {pull}14904[14904]

*Heartbeat*

- Fix recording of SSL cert metadata for Expired/Unvalidated x509 certs. {pull}13687[13687]

*Journalbeat*


*Metricbeat*

- Fix checking tagsFilter using length in cloudwatch metricset. {pull}14525[14525]
- Fixed bug with `elasticsearch/cluster_stats` metricset not recording license expiration date correctly. {issue}14541[14541] {pull}14591[14591]
- Log bulk failures from bulk API requests to monitoring cluster. {issue}14303[14303] {pull}14356[14356]
- Fix regular expression to detect instance name in perfmon metricset. {issue}14273[14273] {pull}14666[14666]
- Fixed bug with `elasticsearch/cluster_stats` metricset not recording license ID in the correct field. {pull}14592[14592]
- Fix `docker.container.size` fields values {issue}14979[14979] {pull}15224[15224]
- Make `kibana` module more resilient to Kibana unavailability. {issue}15258[15258] {pull}15270[15270]
- Fix panic exception with some unicode strings in perfmon metricset. {issue}15264[15264]
- Make `logstash` module more resilient to Logstash unavailability. {issue}15276[15276] {pull}15306[15306]
- Add username/password in Metricbeat autodiscover hints {pull}15349[15349]

*Packetbeat*


*Winlogbeat*


*Functionbeat*


==== Added

*Affecting all Beats*

- Add a friendly log message when a request to docker has exceeded the deadline. {pull}15336[15336]
- Decouple Debug logging from fail_on_error logic for rename, copy, truncate processors {pull}12451[12451]
- Allow a beat to ship monitoring data directly to an Elasticsearch monitoring cluster. {pull}9260[9260]
- Updated go-seccomp-bpf library to v1.1.0 which updates syscall lists for Linux v5.0. {pull}11394[11394]
- add_host_metadata is no GA. {pull}13148[13148]
- Add `providers` setting to `add_cloud_metadata` processor. {pull}13812[13812]
- GA the `script` processor. {pull}14325[14325]
- Add `fingerprint` processor. {issue}11173[11173] {pull}14205[14205]
- Add support for API keys in Elasticsearch outputs. {pull}14324[14324]
- Ensure that init containers are no longer tailed after they stop {pull}14394[14394]
- Add consumer_lag in Kafka consumergroup metricset {pull}14822[14822]
- Make use of consumer_lag in Kafka dashboard {pull}14863[14863]
- Refactor kubernetes autodiscover to enable different resource based discovery {pull}14738[14738]
- Add `add_id` processor. {pull}14524[14524]
- Enable TLS 1.3 in all beats. {pull}12973[12973]
- Spooling to disk creates a lockfile on each platform. {pull}15338[15338]
- Fingerprint processor adds a new xxhash hashing algorithm {pull}15418[15418]
- Enable DEP (Data Execution Protection) for Windows packages. {pull}15149[15149]

*Auditbeat*


*Filebeat*

- `container` and `docker` inputs now support reading of labels and env vars written by docker JSON file logging driver. {issue}8358[8358]
- Add `index` option to all inputs to directly set a per-input index value. {pull}14010[14010]
- Add new fileset googlecloud/audit for ingesting Google Cloud Audit logs. {pull}15200[15200]
- Add dashboards to the CEF module (ported from the Logstash ArcSight module). {pull}14342[14342]
- Add expand_event_list_from_field support in s3 input for reading json format AWS logs. {issue}15357[15357] {pull}15370[15370]
- Add azure-eventhub input which will use the azure eventhub go sdk. {issue}14092[14092] {pull}14882[14882]
- Expose more metrics of harvesters (e.g. `read_offset`, `start_time`). {pull}13395[13395]
- Release aws elb fileset as GA. {pull}15426[15426] {issue}15380[15380]
- Integrate the azure-eventhub with filebeat azure module (replace the kafka input). {pull}15480[15480]
- Release aws s3access fileset to GA. {pull}15431[15431] {issue}15430[15430]

*Heartbeat*


*Journalbeat*

*Metricbeat*

<<<<<<< HEAD
- Expand data for the `system/memory` metricset {pull}15492[15492]
=======
- Add azure `storage` metricset in order to retrieve metric values for storage accounts. {issue}14548[14548] {pull}15342[15342]
>>>>>>> d1b3d3e6
- Add cost warnings for the azure module. {pull}15356[15356]
- Release elb module as GA. {pull}15485[15485]
- Add a `system/network_summary` metricset {pull}15196[15196]

*Packetbeat*


*Functionbeat*

- Add monitoring info about triggered functions. {pull}14876[14876]

*Winlogbeat*


==== Deprecated

*Affecting all Beats*

*Filebeat*


*Heartbeat*

*Journalbeat*

*Metricbeat*


*Packetbeat*

*Winlogbeat*

*Functionbeat*

==== Known Issue

*Journalbeat*<|MERGE_RESOLUTION|>--- conflicted
+++ resolved
@@ -145,11 +145,9 @@
 
 *Metricbeat*
 
-<<<<<<< HEAD
+
 - Expand data for the `system/memory` metricset {pull}15492[15492]
-=======
 - Add azure `storage` metricset in order to retrieve metric values for storage accounts. {issue}14548[14548] {pull}15342[15342]
->>>>>>> d1b3d3e6
 - Add cost warnings for the azure module. {pull}15356[15356]
 - Release elb module as GA. {pull}15485[15485]
 - Add a `system/network_summary` metricset {pull}15196[15196]
