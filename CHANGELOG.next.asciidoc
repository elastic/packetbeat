--- conflicted
+++ resolved
@@ -264,9 +264,6 @@
 - Add dashboard for Google Cloud Audit and AWS CloudTrail. {pull}17379[17379]
 - Improve ECS categorization field mappings for mysql module. {issue}16172[16172] {pull}17491[17491]
 - Release Google Cloud module as GA. {pull}17511[17511]
-<<<<<<< HEAD
-- Improve ECS categorization field mappings for zeek module. {issue}16029[16029] {pull}17738[17738]
-=======
 - Add config option to select a different azure cloud env in the azure-eventhub input and azure module. {issue}17649[17649] {pull}17659[17659]
 - Added new Checkpoint Syslog filebeat module. {pull}17682[17682]
 - Improve ECS categorization field mappings for nats module. {issue}16173[16173] {pull}17550[17550]
@@ -280,7 +277,7 @@
 - Improve ECS categorization field mappings in postgresql module. {issue}16177[16177] {pull}17914[17914]
 - Improve ECS categorization field mappings in rabbitmq module. {issue}16178[16178] {pull}17916[17916]
 - Improve ECS categorization field mappings in redis module. {issue}16179[16179] {pull}17918[17918]
->>>>>>> 41b9f867
+- Improve ECS categorization field mappings for zeek module. {issue}16029[16029] {pull}17738[17738]
 
 *Heartbeat*
 
