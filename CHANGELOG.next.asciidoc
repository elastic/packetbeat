// Use these for links to issue and pulls. Note issues and pulls redirect one to
// each other on Github, so don't worry too much on using the right prefix.
:issue: https://github.com/elastic/beats/issues/
:pull: https://github.com/elastic/beats/pull/

=== Beats version HEAD
https://github.com/elastic/beats/compare/v8.8.1\...main[Check the HEAD diff]

==== Breaking changes

*Affecting all Beats*

- Fix FQDN being lowercased when used as `host.hostname` {issue}39993[39993]
- Beats won't log start up information when running under the Elastic Agent {40390}40390[40390]
- Filebeat now needs `dup3`, `faccessat2`, `prctl` and `setrlimit` syscalls to run the journald input. If this input is not being used, the syscalls are not needed. All Beats have those syscalls allowed now because the default seccomp policy is global to all Beats. {pull}40061[40061]
- Beats will rate limit the logs about errors when indexing events on Elasticsearch, logging a summary every 10s. The logs sent to the event log is unchanged. {issue}40157[40157]
- Drop support for Debian 10 and upgrade statically linked glibc from 2.28 to 2.31 {pull}41402[41402]
- Fix metrics not being ingested, due to "Limit of total fields [10000] has been exceeded while adding new fields [...]". The total fields limit has been increased to 12500. No significant performance impact on Elasticsearch is anticipated. {pull}41640[41640]
- Set default kafka version to 2.1.0 in kafka output and filebeat. {pull}41662[41662]

*Auditbeat*


*Filebeat*

- Convert netflow input to API v2 and disable event normalisation {pull}37901[37901]
- Removed deprecated Squid from Beats. See <<migrate-from-deprecated-module>> for migration options. {pull}38037[38037]
- Removed deprecated Sonicwall from Beats. Use the https://docs.elastic.co/integrations/sonicwall[SonicWall Firewall] Elastic integration instead. {pull}38037[38037]
- Removed deprecated Radware from Beats. See <<migrate-from-deprecated-module>> for migration options. {pull}38037[38037]
- Removed deprecated Netscout from Beats. See <<migrate-from-deprecated-module>> for migration options. {pull}38037[38037]
- Removed deprecated Juniper Netscreen from Beats. See <<migrate-from-deprecated-module>> for migration options. {pull}38037[38037]
- Removed deprecated Impreva from Beats. See <<migrate-from-deprecated-module>> for migration options. {pull}38037[38037]
- Removed deprecated Cylance from Beats. See <<migrate-from-deprecated-module>> for migration options. {pull}38037[38037]
- Removed deprecated Bluecoat from Beats. See <<migrate-from-deprecated-module>> for migration options. {pull}38037[38037]
- Introduce input/netmetrics and refactor netflow input metrics {pull}38055[38055]
- Update Salesforce module to use new Salesforce input. {pull}37509[37509]
- Tag events that come from a filestream in "take over" mode. {pull}39828[39828]
- Fix high IO and handling of a corrupted registry log file. {pull}35893[35893]
- Enable file ingestion to report detailed status to Elastic Agent {pull}40075[40075]
- Filebeat, when running with Elastic-Agent, reports status for Filestream input. {pull}40121[40121]
- Fix filestream's registry GC: registry entries will never be removed if clean_inactive is set to "-1". {pull}40258[40258]
- Added `ignore_empty_values` flag in `decode_cef` Filebeat processor. {pull}40268[40268]
- Added support for hyphens in extension keys in `decode_cef` Filebeat processor. {pull}40427[40427]
- Journald: removed configuration options `include_matches.or`, `include_matches.and`, `backoff`, `max_backoff`, `cursor_seek_fallback`. {pull}40061[40061]
- Journald: `include_matches.match` now behaves in the same way as matchers in `journalctl`. Users should carefully update their input configuration. {pull}40061[40061]
- Journald: `seek` and `since` behaviour have been simplified, if there is a cursor (state) `seek` and `since` are ignored and the cursor is used. {pull}40061[40061]
- Redis: Added replication role as a field to submitted slowlogs
- Added `container.image.name` to `journald` Filebeat input's Docker-specific translated fields. {pull}40450[40450]
- Change log.file.path field in awscloudwatch input to nested object. {pull}41099[41099]
- Remove deprecated awscloudwatch field from Filebeat. {pull}41089[41089]
- The performance of ingesting SQS data with the S3 input has improved by up to 60x for queues with many small events. `max_number_of_messages` config for SQS mode is now ignored, as the new design no longer needs a manual cap on messages. Instead, use `number_of_workers` to scale ingestion rate in both S3 and SQS modes. The increased efficiency may increase network bandwidth consumption, which can be throttled by lowering `number_of_workers`. It may also increase number of events stored in memory, which can be throttled by lowering the configured size of the internal queue. {pull}40699[40699]
- Fixes filestream logging the error "filestream input with ID 'ID' already exists, this will lead to data duplication[...]" on Kubernetes when using autodiscover. {pull}41585[41585]
- Add kafka compression support for ZSTD.
- Filebeat fails to start if there is any input with a duplicated ID. It logs the duplicated IDs and the offending inputs configurations. {pull}41731[41731]

*Heartbeat*


*Metricbeat*

- Setting period for counter cache for Prometheus remote_write at least to 60sec {pull}38553[38553]
- Remove fallback to the node limit for the `kubernetes.pod.cpu.usage.limit.pct` and `kubernetes.pod.memory.usage.limit.pct` metrics calculation
- Add support for Kibana status metricset in v8 format {pull}40275[40275]
- Mark system process metricsets as running if metrics are partially available {pull}40565[40565]
- Added back `elasticsearch.node.stats.jvm.mem.pools.*` to the `node_stats` metricset {pull}40571[40571]
- Add GCP organization and project details to ECS cloud fields. {pull}40461[40461]
- Add support for specifying a custom endpoint for GCP service clients. {issue}40848[40848] {pull}40918[40918]
- Fix incorrect handling of types in SQL module. {issue}40090[40090] {pull}41607[41607]

*Osquerybeat*

- Add action responses data stream, allowing osquerybeat to post action results directly to elasticsearch. {pull}39143[39143]
- Disable allow_unsafe osquery configuration. {pull}40130[40130]
- Upgrade to osquery 5.12.1. {pull}40368[40368]
- Upgrade to osquery 5.13.1. {pull}40849[40849]

*Osquerybeat*


*Packetbeat*

- Use base-16 for reporting `serial_number` value in TLS fields in line with the ECS recommendation. {pull}41542[41542]

- Expire source port mappings. {pull}41581[41581]

*Winlogbeat*

- Add "event.category" and "event.type" to Sysmon module for EventIDs 8, 9, 19, 20, 27, 28, 255 {pull}35193[35193]

*Functionbeat*


*Elastic Logging Plugin*


==== Bugfixes

*Affecting all Beats*

- Support for multiline zookeeper logs {issue}2496[2496]
- Add checks to ensure reloading of units if the configuration actually changed. {pull}34346[34346]
- Fix namespacing on self-monitoring {pull}32336[32336]
- Fix namespacing on self-monitoring {pull}32336[32336]
- Fix Beats started by agent do not respect the allow_older_versions: true configuration flag {issue}34227[34227] {pull}34964[34964]
- Fix performance issues when we have a lot of inputs starting and stopping by allowing to disable global processors under fleet. {issue}35000[35000] {pull}35031[35031]
- 'add_cloud_metadata' processor - add cloud.region field for GCE cloud provider
- 'add_cloud_metadata' processor - update azure metadata api version to get missing `cloud.account.id` field
- Upgraded apache arrow library used in x-pack/libbeat/reader/parquet from v11 to v12.0.1 in order to fix cross-compilation issues {pull}35640[35640]
- Fix panic when MaxRetryInterval is specified, but RetryInterval is not {pull}35820[35820]
- Support build of projects outside of beats directory {pull}36126[36126]
- Support Elastic Agent control protocol chunking support {pull}37343[37343]
- Lower logging level to debug when attempting to configure beats with unknown fields from autodiscovered events/environments {pull}[37816][37816]
- Set timeout of 1 minute for FQDN requests {pull}37756[37756]
- Fix issue where old data could be saved in the memory queue after acknowledgment, increasing memory use {pull}41356[41356]
- Ensure Elasticsearch output can always recover from network errors {pull}40794[40794]
- Add `translate_ldap_attribute` processor. {pull}41472[41472]
- Remove unnecessary debug logs during idle connection teardown {issue}40824[40824]
- Remove unnecessary reload for Elastic Agent managed beats when apm tracing config changes from nil to nil {pull}41794[41794]
- Fix incorrect cloud provider identification in add_cloud_metadata processor using provider priority mechanism {pull}41636[41636]
- Prevent panic if libbeat processors are loaded more than once. {issue}41475[41475] {pull}41857[51857]
- Allow network condition to handle field values that are arrays of IP addresses. {pull}41918[41918]
- Fix a bug where log files are rotated on startup when interval is configured and rotateonstartup is disabled {issue}41894[41894] {pull}41895[41895]

*Auditbeat*

- auditd: Request status from a separate socket to avoid data congestion {pull}41207[41207]
- auditd: Use ECS `event.type: end` instead of `stop` for SERVICE_STOP, DAEMON_ABORT, and DAEMON_END messages. {pull}41558[41558]
- auditd: Update syscall names for Linux 6.11. {pull}41558[41558]
- hasher: Geneneral improvements and fixes. {pull}41863[41863]

*Filebeat*

- [Gcs Input] - Added missing locks for safe concurrency {pull}34914[34914]
- Fix the ignore_inactive option being ignored in Filebeat's filestream input {pull}34770[34770]
- Fix TestMultiEventForEOFRetryHandlerInput unit test of CometD input {pull}34903[34903]
- Add input instance id to request trace filename for httpjson and cel inputs {pull}35024[35024]
- Fixes "Can only start an input when all related states are finished" error when running under Elastic-Agent {pull}35250[35250] {issue}33653[33653]
- [system] sync system/auth dataset with system integration 1.29.0. {pull}35581[35581]
- [GCS Input] - Fixed an issue where bucket_timeout was being applied to the entire bucket poll interval and not individual bucket object read operations. Fixed a map write concurrency issue arising from data races when using a high number of workers. Fixed the flaky tests that were present in the GCS test suit. {pull}35605[35605]
- Fixed concurrency and flakey tests issue in azure blob storage input. {issue}35983[35983] {pull}36124[36124]
- Fix panic when sqs input metrics getter is invoked {pull}36101[36101] {issue}36077[36077]
- Fix handling of Juniper SRX structured data when there is no leading junos element. {issue}36270[36270] {pull}36308[36308]
- Fix Filebeat Cisco module with missing escape character {issue}36325[36325] {pull}36326[36326]
- Added a fix for Crowdstrike pipeline handling process arrays {pull}36496[36496]
- [threatintel] MISP pagination fixes {pull}37898[37898]
- Fix file handle leak when handling errors in filestream {pull}37973[37973]
- Fix a race condition that could crash Filebeat with a "negative WaitGroup counter" error {pull}38094[38094]
- Fix "failed processing S3 event for object key" error on aws-s3 input when key contains the "+" character {issue}38012[38012] {pull}38125[38125]
- Fix filebeat gcs input panic {pull}38407[38407]
- Fix filestream's registry GC: registry entries are now removed from the in-memory and disk store when they're older than the set TTL {issue}36761[36761] {pull}38488[38488]
- Fix filestream's registry GC: registry entries are now removed from the in-memory and disk store when they're older than the set TTL {issue}36761[36761] {pull}38488[38488]
- [threatintel] MISP splitting fix for empty responses {issue}38739[38739] {pull}38917[38917]
- Prevent GCP Pub/Sub input blockage by increasing default value of `max_outstanding_messages` {issue}35029[35029] {pull}38985[38985]
- Updated Websocket input title to align with existing inputs {pull}39006[39006]
- Restore netflow input on Windows {pull}39024[39024]
- Upgrade azure-event-hubs-go and azure-storage-blob-go dependencies. {pull}38861[38861]
- Fix request trace filename handling in http_endpoint input. {pull}39410[39410]
- Upgrade github.com/hashicorp/go-retryablehttp to mitigate CVE-2024-6104 {pull}40036[40036]
- Fix for Google Workspace duplicate events issue by adding canonical sorting over fingerprint keys array to maintain key order. {pull}40055[40055] {issue}39859[39859]
- Fix handling of deeply nested numeric values in HTTP Endpoint CEL programs. {pull}40115[40115]
- Prevent panic in CEL and salesforce inputs when github.com/hashicorp/go-retryablehttp exceeds maximum retries. {pull}40144[40144]
- Fix bug in CEL input rate limit logic. {issue}40106[40106] {pull}40270[40270]
- Relax requirements in Okta entity analytics provider user and device profile data shape. {pull}40359[40359]
- Fix bug in Okta entity analytics rate limit logic. {issue}40106[40106] {pull}40267[40267]
- Fix crashes in the journald input. {pull}40061[40061]
- Fix order of configuration for EntraID entity analytics provider. {pull}40487[40487]
- Ensure Entra ID request bodies are not truncated and trace logs are rotated before 100MB. {pull}40494[40494]
- The Elasticsearch output now correctly logs the event fields to the event log file {issue}40509[40509] {pull}40512[40512]
- Fix the "No such input type exist: 'azure-eventhub'" error on the Windows platform {issue}40608[40608] {pull}40609[40609]
- awss3 input: Fix handling of SQS notifications that don't contain a region. {pull}40628[40628]
- Fix credential handling when workload identity is being used in GCS input. {issue}39977[39977] {pull}40663[40663]
- Fix publication of group data from the Okta entity analytics provider. {pull}40681[40681]
- Ensure netflow custom field configuration is applied. {issue}40735[40735] {pull}40730[40730]
- Fix replace processor handling of zero string replacement validation. {pull}40751[40751]
- Fix long filepaths in diagnostics exceeding max path limits on Windows. {pull}40909[40909]
- Add backup and delete for AWS S3 polling mode feature back. {pull}41071[41071]
- Fix a bug in Salesforce input to only handle responses with 200 status code {pull}41015[41015]
- Fixed failed job handling and removed false-positive error logs in the GCS input. {pull}41142[41142]
- Bump github.com/elastic/go-sfdc dependency used by x-pack/filebeat/input/salesforce. {pull}41192[41192]
- Log bad handshake details when websocket connection fails {pull}41300[41300]
- Improve modification time handling for entities and entity deletion logic in the Active Directory entityanalytics input. {pull}41179[41179]
- Journald input now can read events from all boots {issue}41083[41083] {pull}41244[41244]
- Fix double encoding of client_secret in the Entity Analytics input's Azure Active Directory provider {pull}41393[41393]
- Fix aws region in aws-s3 input s3 polling mode.  {pull}41572[41572]
- Fix errors in SQS host resolution in the `aws-s3` input when using custom (non-AWS) endpoints. {pull}41504[41504]
- Fix double encoding of client_secret in the Entity Analytics input's Azure Active Directory provider {pull}41393[41393]
- The azure-eventhub input now correctly reports its status to the Elastic Agent on fatal errors {pull}41469[41469]
- Add support for Access Points in the `aws-s3` input. {pull}41495[41495]
- Fix the "No such input type exist: 'salesforce'" error on the Windows/AIX platform. {pull}41664[41664]
- Fix missing key in streaming input logging. {pull}41600[41600]
- Improve S3 object size metric calculation to support situations where Content-Length is not available. {pull}41755[41755]
- Fix handling of http_endpoint request exceeding memory limits. {issue}41764[41764] {pull}41765[41765]
- Rate limiting fixes in the Okta provider of the Entity Analytics input. {issue}40106[40106] {pull}41583[41583]
- Redact authorization headers in HTTPJSON debug logs. {pull}41920[41920]

*Heartbeat*



*Metricbeat*

- Fix Azure Monitor 429 error by causing metricbeat to retry the request again. {pull}38294[38294]
- Fix fields not being parsed correctly in postgresql/database {issue}25301[25301] {pull}37720[37720]
- rabbitmq/queue - Change the mapping type of `rabbitmq.queue.consumers.utilisation.pct` to `scaled_float` from `long` because the values fall within the range of `[0.0, 1.0]`. Previously, conversion to integer resulted in reporting either `0` or `1`.
- Fix timeout caused by the retrival of which indices are hidden {pull}39165[39165]
- Fix Azure Monitor support for multiple aggregation types {issue}39192[39192] {pull}39204[39204]
- Fix handling of access errors when reading process metrics {pull}39627[39627]
- Fix behavior of cgroups path discovery when monitoring the host system from within a container {pull}39627[39627]
- Fix issue where beats may report incorrect metrics for its own process when running inside a container {pull}39627[39627]
- Normalize AWS RDS CPU Utilization values before making the metadata API call. {pull}39664[39664]
- Fix behavior of pagetypeinfo metrics {pull}39985[39985]
- Fix query logic for temp and non-temp tablespaces in Oracle module. {issue}38051[38051] {pull}39787[39787]
- Set GCP metrics config period to the default (60s) when the value is below the minimum allowed period. {issue}30434[30434] {pull}40020[40020]
- Fix statistic methods for metrics collected for SQS. {pull}40207[40207]
- Add GCP 'instance_id' resource label in ECS cloud fields. {issue}40033[40033] {pull}40062[40062]
- Fix missing metrics from CloudWatch when include_linked_accounts set to false. {issue}40071[40071] {pull}40135[40135]
- Update beat module with apm-server monitoring metrics fields {pull}40127[40127]
- Fix Azure Monitor metric timespan to restore Storage Account PT1H metrics {issue}40376[40376] {pull}40367[40367]
- Remove excessive info-level logs in cgroups setup {pull}40491[40491]
- Add missing ECS Cloud fields in GCP `metrics` metricset when using `exclude_labels: true` {issue}40437[40437] {pull}40467[40467]
- Add AWS OwningAccount support for cross account monitoring {issue}40570[40570] {pull}40691[40691]
- Use namespace for GetListMetrics when exists in AWS {pull}41022[41022]
- Fix http server helper SSL config. {pull}39405[39405]
- Fix Kubernetes metadata sometimes not being present after startup {pull}41216[41216]
- Do not report non-existant 0 values for RSS metrics in docker/memory {pull}41449[41449]
- Log Cisco Meraki `getDevicePerformanceScores` errors without stopping metrics collection. {pull}41622[41622]
- Don't skip first bucket value in GCP metrics metricset for distribution type metrics {pull}41822[41822]


*Osquerybeat*


*Packetbeat*


*Winlogbeat*

- Fix message handling in the experimental api. {issue}19338[19338] {pull}41730[41730]


*Elastic Logging Plugin*


==== Added

*Affecting all Beats*

- Added append Processor which will append concrete values or values from a field to target. {issue}29934[29934] {pull}33364[33364]
- dns processor: Add support for forward lookups (`A`, `AAAA`, and `TXT`). {issue}11416[11416] {pull}36394[36394]
- [Enhanncement for host.ip and host.mac] Disabling netinfo.enabled option of add-host-metadata processor {pull}36506[36506]
- allow `queue` configuration settings to be set under the output. {issue}35615[35615] {pull}36788[36788]
- Beats will now connect to older Elasticsearch instances by default {pull}36884[36884]
- Raise up logging level to warning when attempting to configure beats with unknown fields from autodiscovered events/environments
- elasticsearch output now supports `idle_connection_timeout`. {issue}35616[35615] {pull}36843[36843]
- Enable early event encoding in the Elasticsearch output, improving cpu and memory use {pull}38572[38572]
- The environment variable `BEATS_ADD_CLOUD_METADATA_PROVIDERS` overrides configured/default `add_cloud_metadata` providers {pull}38669[38669]
- When running under Elastic-Agent Kafka output allows dynamic topic in `topic` field {pull}40415[40415]
- The script processor has a new configuration option that only uses the cached javascript sessions and prevents the creation of new javascript sessions.
- Update to Go 1.22.7. {pull}41018[41018]
- Replace Ubuntu 20.04 with 24.04 for Docker base images {issue}40743[40743] {pull}40942[40942]
- Reduce memory consumption of k8s autodiscovery and the add_kubernetes_metadata processor when Deployment metadata is enabled
- Add `lowercase` processor. {issue}22254[22254] {pull}41424[41424]
- Add `uppercase` processor. {issue}22254[22254] {pull}41535[41535]
- Replace `compress/gzip` with https://github.com/klauspost/compress/gzip library for gzip compression {pull}41584[41584]

*Auditbeat*

- Added `add_session_metadata` processor, which enables session viewer on Auditbeat data. {pull}37640[37640]
- Add linux capabilities to processes in the system/process. {pull}37453[37453]
- Add linux capabilities to processes in the system/process. {pull}37453[37453]
- Add process.entity_id, process.group.name and process.group.id in add_process_metadata processor. Make fim module with kprobes backend to always add an appropriately configured add_process_metadata processor to enrich file events {pull}38776[38776]
- Split module/system/process into common and provider bits. {pull}41868[41868]

*Auditbeat*

- Improve logging in system/socket {pull}41571[41571]


*Auditbeat*


*Filebeat*

- add documentation for decode_xml_wineventlog processor field mappings.  {pull}32456[32456]
- httpjson input: Add request tracing logger. {issue}32402[32402] {pull}32412[32412]
- Add cloudflare R2 to provider list in AWS S3 input. {pull}32620[32620]
- Add support for single string containing multiple relation-types in getRFC5988Link. {pull}32811[32811]
- Added separation of transform context object inside httpjson. Introduced new clause `.parent_last_response.*` {pull}33499[33499]
- Added metric `sqs_messages_waiting_gauge` for aws-s3 input. {pull}34488[34488]
- Add nginx.ingress_controller.upstream.ip to related.ip {issue}34645[34645] {pull}34672[34672]
- Add unix socket log parsing for nginx ingress_controller {pull}34732[34732]
- Added metric `sqs_worker_utilization` for aws-s3 input. {pull}34793[34793]
- Add MySQL authentication message parsing and `related.ip` and `related.user` fields {pull}34810[34810]
- Add nginx ingress_controller parsing if one of upstreams fails to return response {pull}34787[34787]
- Add oracle authentication messages parsing {pull}35127[35127]
- Add `clean_session` configuration setting for MQTT input.  {pull}35806[16204]
- Add support for a simplified input configuraton when running under Elastic-Agent {pull}36390[36390]
- Added support for Okta OAuth2 provider in the CEL input. {issue}36336[36336] {pull}36521[36521]
- Added support for new features & removed partial save mechanism in the Azure Blob Storage input. {issue}35126[35126] {pull}36690[36690]
- Added support for new features and removed partial save mechanism in the GCS input. {issue}35847[35847] {pull}36713[36713]
- Use filestream input with file_identity.fingerprint as default for hints autodiscover. {issue}35984[35984] {pull}36950[36950]
- Add setup option `--force-enable-module-filesets`, that will act as if all filesets have been enabled in a module during setup. {issue}30915[30915] {pull}99999[99999]
- Made Azure Blob Storage input GA and updated docs accordingly. {pull}37128[37128]
- Made GCS input GA and updated docs accordingly. {pull}37127[37127]
- Add parseDateInTZ value template for the HTTPJSON input {pull}37738[37738]
- Improve rate limit handling by HTTPJSON {issue}36207[36207] {pull}38161[38161] {pull}38237[38237]
- Parse more fields from Elasticsearch slowlogs {pull}38295[38295]
- added benchmark input {pull}37437[37437]
- added benchmark input and discard output {pull}37437[37437]
- Update CEL mito extensions to v1.11.0 to improve type checking. {pull}39460[39460]
- Update CEL mito extensions to v1.12.2. {pull}39755[39755]
- Add support for base64-encoded HMAC headers to HTTP Endpoint. {pull}39655[39655]
- Add user group membership support to Okta entity analytics provider. {issue}39814[39814] {pull}39815[39815]
- Add request trace support for Okta and EntraID entity analytics providers. {pull}39821[39821]
- Fix handling of infinite rate values in CEL rate limit handling logic. {pull}39940[39940]
- Allow elision of set and append failure logging. {issue}34544[34544] {pull}39929[39929]
- Add ability to remove request trace logs from CEL input. {pull}39969[39969]
- Add ability to remove request trace logs from HTTPJSON input. {pull}40003[40003]
- Added out of the box support for Amazon EventBridge notifications over SQS to S3 input {pull}40006[40006]
- Update CEL mito extensions to v1.13.0 {pull}40035[40035]
- Add Jamf entity analytics provider. {pull}39996[39996]
- Add ability to remove request trace logs from http_endpoint input. {pull}40005[40005]
- Add ability to remove request trace logs from entityanalytics input. {pull}40004[40004]
- Relax constraint on Base DN in entity analytics Active Directory provider. {pull}40054[40054]
- Implement Elastic Agent status and health reporting for Netflow Filebeat input. {pull}40080[40080]
- Enhance input state reporting for CEL evaluations that return a single error object in events. {pull}40083[40083]
- Allow absent credentials when using GCS with Application Default Credentials. {issue}39977[39977] {pull}40072[40072]
- Add SSL and username support for Redis input, now the input includes support for Redis 6.0+. {pull}40111[40111]
- Add scaling up support for Netflow input. {issue}37761[37761] {pull}40122[40122]
- Update CEL mito extensions to v1.15.0. {pull}40294[40294]
- Allow cross-region bucket configuration in s3 input. {issue}22161[22161] {pull}40309[40309]
- Improve logging in Okta Entity Analytics provider. {issue}40106[40106] {pull}40347[40347]
- Document `winlog` input. {issue}40074[40074] {pull}40462[40462]
- Added retry logic to websocket connections in the streaming input. {issue}40271[40271] {pull}40601[40601]
- Disable event normalization for netflow input {pull}40635[40635]
- Allow attribute selection in the Active Directory entity analytics provider. {issue}40482[40482] {pull}40662[40662]
- Improve error quality when CEL program does not correctly return an events array. {pull}40580[40580]
- Added support for Microsoft Entra ID RBAC authentication. {issue}40434[40434] {pull}40879[40879]
- Add `use_kubeadm` config option for filebeat (both filbeat.input and autodiscovery) in order to toggle kubeadm-config api requests {pull}40301[40301]
- Make HTTP library function inclusion non-conditional in CEL input. {pull}40912[40912]
- Add support for Crowdstrike streaming API to the streaming input. {issue}40264[40264] {pull}40838[40838]
- Add support to CEL for reading host environment variables. {issue}40762[40762] {pull}40779[40779]
- Add CSV decoder to awss3 input. {pull}40896[40896]
- Change request trace logging to include headers instead of complete request. {pull}41072[41072]
- Improved GCS input documentation. {pull}41143[41143]
- Add CSV decoding capacity to azureblobstorage input {pull}40978[40978]
- Add CSV decoding capacity to gcs input {pull}40979[40979]
- Add support to source AWS cloudwatch logs from linked accounts. {pull}41188[41188]
- Jounrald input now supports filtering by facilities {pull}41061[41061]
- Add support to include AWS cloudwatch linked accounts when using log_group_name_prefix to define log group names. {pull}41206[41206]
- Improved Azure Blob Storage input documentation. {pull}41252[41252]
- Make ETW input GA. {pull}41389[41389]
- Added input metrics to GCS input. {issue}36640[36640] {pull}41505[41505]
- Add support for Okta entity analytics provider to collect role and factor data for users. {pull}41460[41460]
- Add support for Journald in the System module. {pull}41555[41555]
- Add ability to remove request trace logs from http_endpoint input. {pull}40005[40005]
- Add ability to remove request trace logs from entityanalytics input. {pull}40004[40004]
- Refactor & cleanup with updates to default values and documentation. {pull}41834[41834]
- Update CEL mito extensions to v1.16.0. {pull}41727[41727]
- Add evaluation state dump debugging option to CEL input. {pull}41335[41335]
- Added support for retry configuration in GCS input. {issue}11580[11580] {pull}41862[41862]
- Improve S3 polling mode states registry when using list prefix option. {pull}41869[41869]
<<<<<<< HEAD
- Add support for SSL and Proxy configurations for websoket type in streaming input. {pull}41934[41934]
=======
- AWS S3 input registry cleanup for untracked s3 objects. {pull}41694[41694]
- The environment variable `BEATS_AZURE_EVENTHUB_INPUT_TRACING_ENABLED: true` enables internal logs tracer for the azure-eventhub input. {issue}41931[41931] {pull}41932[41932]
>>>>>>> f86a5f07

*Auditbeat*


*Libbeat*

- enrich events with EC2 tags in add_cloud_metadata processor {pull}41477[41477]


*Heartbeat*

- Added status to monitor run log report.
- Upgrade node to latest LTS v18.20.3. {pull}40038[40038]

*Metricbeat*

- Add per-thread metrics to system_summary {pull}33614[33614]
- Add GCP CloudSQL metadata {pull}33066[33066]
- Add GCP Carbon Footprint metricbeat data {pull}34820[34820]
- Add event loop utilization metric to Kibana module {pull}35020[35020]
- Add metrics grouping by dimensions and time to Azure app insights {pull}36634[36634]
- Align on the algorithm used to transform Prometheus histograms into Elasticsearch histograms {pull}36647[36647]
- Add linux IO metrics to system/process {pull}37213[37213]
- Add new memory/cgroup metrics to Kibana module {pull}37232[37232]
- Add SSL support to mysql module {pull}37997[37997]
- Add SSL support for aerospike module {pull}38126[38126]
- Add `use_kubeadm` config option in kubernetes module in order to toggle kubeadm-config api requests {pull}40086[40086]
- Log the total time taken for GCP `ListTimeSeries` and `AggregatedList` requests {pull}40661[40661]
- Add new metrics for the vSphere Host metricset. {pull}40429[40429]
- Add new metrics for the vSphere Datastore metricset. {pull}40441[40441]
- Add new metricset cluster for the vSphere module. {pull}40536[40536]
- Add new metricset network for the vSphere module. {pull}40559[40559]
- Add new metricset resourcepool for the vSphere module. {pull}40456[40456]
- Add AWS Cloudwatch capability to retrieve tags from AWS/ApiGateway resources {pull}40755[40755]
- Add new metricset datastorecluster for vSphere module. {pull}40634[40634]
- Add support for new metrics in datastorecluster metricset. {pull}40694[40694]
- Add new metrics for the vSphere Virtualmachine metricset. {pull}40485[40485]
- Add support for snapshot in vSphere virtualmachine metricset {pull}40683[40683]
- Update fields to use mapstr in vSphere virtualmachine metricset  {pull}40707[40707]
- Add metrics related to triggered alarms in all the vSphere metricsets. {pull}40714[40714] {pull}40876[40876]
- Add support for period based intervalID in vSphere host and datastore metricsets {pull}40678[40678]
- Add new metrics fot datastore and minor changes to overall vSphere metrics {pull}40766[40766]
- Add `metrics_count` to Prometheus module if `metrics_count: true` is set. {pull}40411[40411]
- Added Cisco Meraki module {pull}40836[40836]
- Added Palo Alto Networks module {pull}40686[40686]
- Restore docker.network.in.* and docker.network.out.* fields in docker module {pull}40968[40968]
- Add `id` field to all the vSphere metricsets. {pull}41097[41097]
- Bump aerospike-client-go to version v7.7.1 and add support for basic auth in Aerospike module {pull}41233[41233]
- Only watch metadata for ReplicaSets in metricbeat k8s module {pull}41289[41289]
- Add support for region/zone for Vertex AI service in GCP module {pull}41551[41551]
- Add support for location label as an optional configuration parameter in GCP metrics metricset. {issue}41550[41550] {pull}41626[41626]

*Metricbeat*
- Add benchmark module {pull}41801[41801]


*Osquerybeat*


*Packetbeat*


*Winlogbeat*

- Add handling for missing `EvtVarType`s in experimental api. {issue}19337[19337] {pull}41418[41418]
- Properly set events `UserData` when experimental api is used. {pull}41525[41525]
- Include XML is respected for experimental api {pull}41525[41525]
- Forwarded events use renderedtext info for experimental api {pull}41525[41525]
- Language setting is respected for experimental api {pull}41525[41525]
- Language setting also added to decode xml wineventlog processor {pull}41525[41525]
- Format embedded messages in the experimental api {pull}41525[41525]
- Implement exclusion range support for event_id. {issue}38623[38623] {pull}41639[41639]
- Make the experimental API GA and rename it to winlogbeat-raw {issue}39580[39580] {pull}41770[41770]


*Functionbeat*

*Elastic Log Driver*
*Elastic Logging Plugin*


==== Deprecated

*Auditbeat*


*Filebeat*


*Heartbeat*



*Metricbeat*


*Osquerybeat*


*Packetbeat*


*Winlogbeat*


*Functionbeat*


*Elastic Logging Plugin*


==== Known Issues

















<|MERGE_RESOLUTION|>--- conflicted
+++ resolved
@@ -360,12 +360,9 @@
 - Add evaluation state dump debugging option to CEL input. {pull}41335[41335]
 - Added support for retry configuration in GCS input. {issue}11580[11580] {pull}41862[41862]
 - Improve S3 polling mode states registry when using list prefix option. {pull}41869[41869]
-<<<<<<< HEAD
 - Add support for SSL and Proxy configurations for websoket type in streaming input. {pull}41934[41934]
-=======
 - AWS S3 input registry cleanup for untracked s3 objects. {pull}41694[41694]
 - The environment variable `BEATS_AZURE_EVENTHUB_INPUT_TRACING_ENABLED: true` enables internal logs tracer for the azure-eventhub input. {issue}41931[41931] {pull}41932[41932]
->>>>>>> f86a5f07
 
 *Auditbeat*
 
