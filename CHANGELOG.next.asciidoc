// Use these for links to issue and pulls. Note issues and pulls redirect one to
// each other on Github, so don't worry too much on using the right prefix.
:issue: https://github.com/elastic/beats/issues/
:pull: https://github.com/elastic/beats/pull/

=== Beats version HEAD
https://github.com/elastic/beats/compare/v8.2.0\...main[Check the HEAD diff]

==== Breaking changes

*Affecting all Beats*


*Auditbeat*


*Filebeat*


*Heartbeat*


*Metricbeat*


*Packetbeat*


*Winlogbeat*


*Functionbeat*


==== Bugfixes

*Affecting all Beats*

- Fix namespacing for agent self-monitoring, CPU no longer reports as zero. {pull}32336[32336]
- Fix namespacing on self-monitoring {pull}32336[32336]
- Fix race condition when stopping runners {pull}32433[32433]
- Fix concurrent map writes when system/process code called from reporter code {pull}32491[32491]
- Fix Windows service install/uninstall when Win32_Service returns error, add logic to wait until the Windows Service is stopped before proceeding. {pull}33322[33322]
- Support for multiline zookeeper logs {issue}2496[2496]
- Allow `clock_nanosleep` in the default seccomp profiles for amd64 and 386. Newer versions of glibc (e.g. 2.31) require it. {issue}33792[33792]

*Auditbeat*


*Filebeat*

- Fix EOF on single line not producing any event. {issue}30436[30436] {pull}33568[33568]
- Fix `httpjson` input page number initialization and documentation. {pull}33400[33400]
- Add handling of AAA operations for Cisco ASA module. {issue}32257[32257] {pull}32789[32789]
- Fix gc.log always shipped even if gc fileset is disabled {issue}30995[30995]
- Fix handling of empty array in httpjson input. {pull}32001[32001]
- Fix reporting of `filebeat.events.active` in log events such that the current value is always reported instead of the difference from the last value. {pull}33597[33597]
- Fix splitting array of strings/arrays in httpjson input {issue}30345[30345] {pull}33609[33609]
- Fix Google workspace pagination and document ID generation. {pull}33666[33666]
- Fix PANW handling of messages with event.original already set. {issue}33829[33829] {pull}33830[33830]
- Rename identity as identity_name when the value is a string in Azure Platform Logs. {pull}33654[33654]

*Heartbeat*
- Fix broken zip URL monitors. NOTE: Zip URL Monitors will be removed in version 8.7 and replaced with project monitors. {pull}33723[33723]
- Fix bug where states.duration_ms was incorrect type. {pull}33563[33563]
- Fix handling of long UDP messages in UDP input. {issue}33836[33836] {pull}33837[33837]


*Auditbeat*


*Filebeat*


*Auditbeat*


*Filebeat*


*Heartbeat*


*Metricbeat*

- Fix GCP storage field naming {pull}32806[32806]
- in module/windows/perfmon, changed collection method of the second counter value required to create a displayable value {pull}32305[32305]
- Fix and improve AWS metric period calculation to avoid zero-length intervals {pull}32724[32724]
- Add missing cluster metadata to k8s module metricsets {pull}32979[32979] {pull}33032[33032]
- Change max query size for GetMetricData API to 500 and add RecentlyActive for ListMetrics API call {pull}33105[33105]
- Add GCP CloudSQL region filter {pull}32943[32943]
- Fix logstash cgroup mappings {pull}33131[33131]
- Remove unused `elasticsearch.node_stats.indices.bulk.avg_time.bytes` mapping {pull}33263[33263]
- Support Oracle-specific connection strings in SQL module {issue}32089[32089] {pull}32293[32293]

*Packetbeat*

- Fix panic on memcache transaction with no request or response. {issue}33852[33852] {pull}33853[33853]

*Winlogbeat*


*Functionbeat*



*Elastic Logging Plugin*


==== Added

*Affecting all Beats*

- Beats will now attempt to recover if a lockfile has not been removed {pull}[33169]
- Add `http.pprof` config options for enabling block and mutex profiling. {issue}33572[33572] {pull}33576[33576]
- Added append Processor which will append concrete values or values from a field to target. {issue}29934[29934] {pull}33364[33364]
- Add `add_formatted_index` processor that allows the resulting index for an event to be changed based on content from the event. {pull}33800[33800]
- deps: Updated to github.com/elastic/go-sysinfo v1.9.0. {pull}33864[33864]

*Auditbeat*

- Add file parser processor to file_integrity module. {pull}28802[28802]
- Improve documentation for symlink handling behaviour in file integrity module. {pull}33430[33430]
- Ensure file integrity module watch paths are absolute. {pull}33430[33430]

*Filebeat*

- Add `text/csv` decoder to `httpjson` input {pull}28564[28564]
- Update `aws-s3` input to connect to non AWS S3 buckets {issue}28222[28222] {pull}28234[28234]
- Add support for '/var/log/pods/' path for add_kubernetes_metadata processor with `resource_type: pod`. {pull}28868[28868]
- Add documentation for add_kubernetes_metadata processors `log_path` matcher. {pull}28868[28868]
- Add support for parsers on journald input {pull}29070[29070]
- Add support in httpjson input for oAuth2ProviderDefault of password grant_type. {pull}29087[29087]
- threatintel module: Add new Recorded Future integration. {pull}30030[30030]
- Support SASL/SCRAM authentication in the Kafka input. {pull}31167[31167]
- checkpoint module: Add `network.transport` derived from IANA number. {pull}31076[31076]
- Add URL Encode template function for httpjson input. {pull}30962[30962]
- Add `application/zip` decoder to the `httpsjon` input. {issue}31282[31282] {pull}31304[31304]
- Default value of `filebeat.registry.flush` increased from 0s to 1s. CPU and disk I/O usage are reduced because the registry is not written to disk for each ingested log line. {issue}30279[30279]
- Cisco ASA/FTD: Add support for messages 434001 and 434003. {pull}31533[31533]
- Change threatintel module from beta to GA. {pull}31693[31693]
- Add template helper function for hashing strings. {issue}31613[31613] {pull}31630[31630]
- Add extended okta.debug_context.debug_data handling. {pull}31676[31676]
- Add `auth.oauth2.google.jwt_json` option to `httpjson` input. {pull}31750[31750]
- Add authentication fields to RabbitMQ module documents. {issue}31159[31159] {pull}31680[31680]
- Add template helper function for decoding hexadecimal strings. {pull}31886[31886]
- Add new `parser` called `include_message` to filter based on message contents. {issue}31794[31794] {pull}32094[32094]
- Allow iptables module to parse ulogd v2 TOS field in logs. {pull}32126[32126]
- httpjson input: Add `toJSON` helper function to template context. {pull}32472[32472]
- Optimize grok patterns in system.auth module pipeline. {pull}32360[32360]
- Checkpoint module: add authentication operation outcome enrichment. {issue}32230[32230] {pull}32431[32431]
- add documentation for decode_xml_wineventlog processor field mappings.  {pull}32456[32456]
- httpjson input: Add request tracing logger. {issue}32402[32402] {pull}32412[32412]
- Add cloudflare R2 to provider list in AWS S3 input. {pull}32620[32620]
- Add support for single string containing multiple relation-types in getRFC5988Link. {pull}32811[32811]
- Fix handling of invalid UserIP and LocalIP values. {pull}32896[32896]
- Allow http_endpoint instances to share ports. {issue}32578[32578] {pull}33377[33377]
- Improve httpjson documentation for split processor. {pull}33473[33473]
- Added separation of transform context object inside httpjson. Introduced new clause `.parent_last_response.*` {pull}33499[33499]
- Cloud Foundry input uses server-side filtering when retrieving logs. {pull}33456[33456]
- Add `parse_aws_vpc_flow_log` processor. {pull}33656[33656]
- Update `aws.vpcflow` dataset in AWS module have a configurable log `format` and to produce ECS 8.x fields. {pull}33699[33699]
- Modified `aws-s3` input to reduce mutex contention when multiple SQS message are being processed concurrently. {pull}33658[33658]
- Disable "event normalization" processing for the aws-s3 input to reduce allocations. {pull}33673[33673]
- Add Common Expression Language input. {pull}31233[31233]
- Add support for http+unix and http+npipe schemes in httpjson input. {issue}33571[33571] {pull}33610[33610]
- Add support for http+unix and http+npipe schemes in cel input. {issue}33571[33571] {pull}33712[33712]
- Add `decode_duration`, `move_fields` processors. {pull}31301[31301]
- Add metrics for UDP packet processing. {pull}33870[33870]

*Auditbeat*


*Filebeat*


*Heartbeat*

- Add new states field for internal use by new synthetics app. {pull}30632[30632]
- Upgrade node to 18.12.0

*Metricbeat*

- Add Data Granularity option to AWS module to allow for for fewer API calls of longer periods and keep small intervals. {issue}33133[33133] {pull}33166[33166]
- Update README file on how to run Metricbeat on Kubernetes. {pull}33308[33308]
<<<<<<< HEAD
- Migrate Azure billing, monitor and storage to the newer SDK. {pull}33585[33585]
=======
- Add per-thread metrics to system_summary {pull}33614[33614]
- Add GCP CloudSQL metadata {pull}33066[33066]
- Remove GCP Compute metadata cache {pull}33655[33655]
- Add support for multiple regions in GCP {pull}32964[32964]
- Add GCP Redis regions support {pull}33728[33728]
>>>>>>> cc81f05d

*Packetbeat*

- Add option to allow sniffer to change device when default route changes. {issue}31905[31905] {pull}32681[32681]
- Add option to allow sniffing multiple interface devices. {issue}31905[31905] {pull}32933[32933]
- Bump Windows Npcap version to v1.71. {issue}33164[33164] {pull}33172[33172]
- Add fragmented IPv4 packet reassembly. {issue}33012[33012] {pull}33296[33296]
- Reduce logging level for ENOENT to WARN when mapping sockets to processes. {issue}33793[33793] {pull}[]

*Functionbeat*


*Winlogbeat*


*Elastic Log Driver*


==== Deprecated

*Affecting all Beats*


*Filebeat*


*Heartbeat*


*Metricbeat*


*Packetbeat*

*Winlogbeat*


*Functionbeat*

==== Known Issue





<|MERGE_RESOLUTION|>--- conflicted
+++ resolved
@@ -183,15 +183,12 @@
 
 - Add Data Granularity option to AWS module to allow for for fewer API calls of longer periods and keep small intervals. {issue}33133[33133] {pull}33166[33166]
 - Update README file on how to run Metricbeat on Kubernetes. {pull}33308[33308]
-<<<<<<< HEAD
-- Migrate Azure billing, monitor and storage to the newer SDK. {pull}33585[33585]
-=======
 - Add per-thread metrics to system_summary {pull}33614[33614]
 - Add GCP CloudSQL metadata {pull}33066[33066]
 - Remove GCP Compute metadata cache {pull}33655[33655]
 - Add support for multiple regions in GCP {pull}32964[32964]
 - Add GCP Redis regions support {pull}33728[33728]
->>>>>>> cc81f05d
+- Migrate Azure billing, monitor and storage to the newer SDK. {pull}33585[33585]
 
 *Packetbeat*
 
