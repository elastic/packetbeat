// Use these for links to issue and pulls. Note issues and pulls redirect one to
// each other on Github, so don't worry too much on using the right prefix.
:issue: https://github.com/elastic/beats/issues/
:pull: https://github.com/elastic/beats/pull/

=== Beats version HEAD
https://github.com/elastic/beats/compare/v7.0.0-alpha2...master[Check the HEAD diff]

==== Breaking changes

*Affecting all Beats*

- Update add_cloud_metadata fields to adjust to ECS. {pull}9265[9265]
- Automaticall cap signed integers to 63bits. {pull}8991[8991]
- Rename beat.timezone to event.timezone. {pull}9458[9458]
- Use _doc as document type. {pull}9056[9056]{pull}9573[9573]
- Update to Golang 1.11.3. {pull}9560[9560]

*Auditbeat*

*Filebeat*

- Modify apache/error dataset to follow ECS. {pull}8963[8963]
- Rename many `traefik.access.*` fields to map to ECS. {pull}9005[9005]
- Fix parsing of GC entries in elasticsearch server log. {issue}9513[9513] {pull}9810[9810]

*Heartbeat*

- Remove monitor generator script that was rarely used. {pull}9648[9648]

*Journalbeat*

*Metricbeat*

*Packetbeat*

- Adjust Packetbeat `http` fields to ECS Beta 2 {pull}9645[9645]
  - `http.request.body` moves to `http.request.body.content`
  - `http.response.body` moves to `http.response.body.content`

*Winlogbeat*

*Functionbeat*

==== Bugfixes

*Affecting all Beats*

- Enforce validation for the Central Management access token. {issue}9621[9621]

*Auditbeat*

*Filebeat*

- Add `convert_timezone` option to Elasticsearch module to convert dates to UTC. {issue}9756[9756] {pull}9761[9761]

*Heartbeat*

- Made monitors.d configuration part of the default config. {pull}9004[9004]

*Journalbeat*

*Metricbeat*
- Fix panics in vsphere module when certain values where not returned by the API. {pull}9784[9784]

*Packetbeat*

*Winlogbeat*

*Functionbeat*

==== Added

*Affecting all Beats*

- Update field definitions for `http` to ECS Beta 2 {pull}9645[9645]

*Auditbeat*

- Add system module. {pull}9546[9546]

*Filebeat*

- Added module for parsing Google Santa logs. {pull}9540[9540]
- Added netflow input type that supports NetFlow v1, v5, v6, v7, v8, v9 and IPFIX. {issue}9399[9399]
- Add option to modules.yml file to indicate that a module has been moved {pull}9432[9432].
- Fix parsing of GC entries in elasticsearch server log. {issue}9513[9513] {pull}9810[9810]
<<<<<<< HEAD
- Add support for ssl_request_log in apache2 module. {issue}8088[8088] {pull}9833[9833]
=======
- Support mysql 5.7.22 slowlog starting with time information. {issue}7892[7892] {pull}9647[9647]
>>>>>>> b29ddfcb

*Heartbeat*

- Fixed rare issue where TLS connections to endpoints with x509 certificates missing either notBefore or notAfter would cause the check to fail with a stacktrace.  {pull}9566[9566]


*Journalbeat*

*Metricbeat*

- Add `key` metricset to the Redis module. {issue}9582[9582] {pull}9657[9657] {pull}9746[9746]
- Add `socket_summary` metricset to system defaults, removing experimental tag and supporting Windows {pull}9709[9709]

*Packetbeat*

*Functionbeat*

==== Deprecated

*Affecting all Beats*

*Filebeat*

*Heartbeat*

*Journalbeat*

*Metricbeat*

*Packetbeat*

*Winlogbeat*

*Functionbeat*

==== Known Issue

<|MERGE_RESOLUTION|>--- conflicted
+++ resolved
@@ -85,11 +85,8 @@
 - Added netflow input type that supports NetFlow v1, v5, v6, v7, v8, v9 and IPFIX. {issue}9399[9399]
 - Add option to modules.yml file to indicate that a module has been moved {pull}9432[9432].
 - Fix parsing of GC entries in elasticsearch server log. {issue}9513[9513] {pull}9810[9810]
-<<<<<<< HEAD
+- Support mysql 5.7.22 slowlog starting with time information. {issue}7892[7892] {pull}9647[9647]
 - Add support for ssl_request_log in apache2 module. {issue}8088[8088] {pull}9833[9833]
-=======
-- Support mysql 5.7.22 slowlog starting with time information. {issue}7892[7892] {pull}9647[9647]
->>>>>>> b29ddfcb
 
 *Heartbeat*
 
