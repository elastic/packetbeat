// Use these for links to issue and pulls. Note issues and pulls redirect one to
// each other on Github, so don't worry too much on using the right prefix.
:issue: https://github.com/elastic/beats/issues/
:pull: https://github.com/elastic/beats/pull/

=== Beats version HEAD
https://github.com/elastic/beats/compare/v7.0.0-alpha2...master[Check the HEAD diff]

==== Breaking changes

*Affecting all Beats*

- The document id fields has been renamed from @metadata.id to @metadata._id {pull}15859[15859]
- Variable substitution from environment variables is not longer supported. {pull}15937{15937}
- Change aws_elb autodiscover provider field name from elb_listener.* to aws.elb.*. {issue}16219[16219] {pull}16402{16402}
- Remove `AddDockerMetadata` and `AddKubernetesMetadata` processors from the `script` processor. They can still be used as normal processors in the configuration. {issue}16349[16349] {pull}16514[16514]
- Introduce APM libbeat instrumentation, active when running the beat with ELASTIC_APM_ACTIVE=true. {pull}17938[17938]
- Remove the non-ECS `agent.hostname` field. Use the `agent.name` or `agent.id` fields for an identifier. {issue}16377[16377] {pull}18328[18328]

*Auditbeat*

- File integrity dataset (macOS): Replace unnecessary `file.origin.raw` (type keyword) with `file.origin.text` (type `text`). {issue}12423[12423] {pull}15630[15630]

*Filebeat*
- Improve ECS field mappings in panw module.  event.outcome now only contains success/failure per ECS specification. {issue}16025[16025] {pull}17910[17910]
- Improve ECS categorization field mappings for nginx module. http.request.referrer is now lowercase & http.request.referrer only populated when nginx sets a value {issue}16174[16174] {pull}17844[17844]
- Improve ECS field mappings in santa module. move hash.sha256 to process.hash.sha256 & move certificate fields to santa.certificate . {issue}16180[16180] {pull}17982[17982]
- With the default configuration the cloud modules (aws, azure, googlecloud, o365, okta)
will no longer send the `host` field that contains information about the host Filebeat is
running on. This is because the `host` field specifies the host on which the event
happened. {issue}13920[13920] {pull}18223[18223]
- With the default configuration the cef and panw modules will no longer send the `host`
field. You can revert this change by configuring tags for the module and omitting
`forwarded` from the list. {issue}13920[13920] {pull}18223[18223]

*Heartbeat*


*Journalbeat*

- Improve parsing of syslog.pid in journalbeat to strip the username when present {pull}16116[16116]


*Metricbeat*

- Make use of secure port when accessing Kubelet API {pull}16063[16063]
- Add Tomcat overview dashboard {pull}14026[14026]

*Packetbeat*

- Redis: fix incorrectly handle with two-words redis command. {issue}14872[14872] {pull}14873[14873]

*Winlogbeat*

- Add support to Sysmon file delete events (event ID 23). {issue}18094[18094]
- Improve ECS field mappings in Sysmon module. `related.hash`, `related.ip`, and `related.user` are now populated. {issue}18364[18364]
- Improve ECS field mappings in Sysmon module. Hashes are now also populated to the corresponding `process.hash`, `process.pe.imphash`, `file.hash`, or `file.pe.imphash`. {issue}18364[18364]
- Improve ECS field mappings in Sysmon module. `file.name`, `file.directory`, and `file.extension` are now populated. {issue}18364[18364]
- Improve ECS field mappings in Sysmon module. `rule.name` is populated for all events when present. {issue}18364[18364]

*Functionbeat*


==== Bugfixes

*Affecting all Beats*

- Fix Kubernetes autodiscovery provider to correctly handle pod states and avoid missing event data {pull}17223[17223]
- Fix `add_cloud_metadata` to better support modifying sub-fields with other processors. {pull}13808[13808]
- TLS or Beats that accept connections over TLS and validate client certificates. {pull}14146[14146]
- Fix panics that could result from invalid TLS certificates. This can affect Beats that connect over TLS, or Beats that accept connections over TLS and validate client certificates. {pull}14146[14146]
- Fix panic in the Logstash output when trying to send events to closed connection. {pull}15568[15568]
- Fix missing output in dockerlogbeat {pull}15719[15719]
- Fix logging target settings being ignored when Beats are started via systemd or docker. {issue}12024[12024] {pull}15422[15442]
- Do not load dashboards where not available. {pull}15802[15802]
- Fix issue where TLS settings would be ignored when a forward proxy was in use. {pull}15516{15516}
- Update replicaset group to apps/v1 {pull}15854[15802]
- Fix issue where default go logger is not discarded when either * or stdout is selected. {issue}10251[10251] {pull}15708[15708]
- Upgrade go-ucfg to latest v0.8.1. {pull}15937{15937}
- Fix index names for indexing not always guaranteed to be lower case. {pull}16081[16081]
- Add `ssl.ca_sha256` option to the supported TLS option, this allow to check that a specific certificate is used as part of the verified chain. {issue}15717[15717]
- Fix loading processors from annotation hints. {pull}16348[16348]
- Fix an issue that could cause redundant configuration reloads. {pull}16440[16440]
- Fix k8s pods labels broken schema. {pull}16480[16480]
- Fix k8s pods annotations broken schema. {pull}16554[16554]
- Upgrade go-ucfg to latest v0.8.3. {pull}16450{16450}
- Fix `NewContainerMetadataEnricher` to use default config for kubernetes module. {pull}16857[16857]
- Improve some logging messages for add_kubernetes_metadata processor {pull}16866[16866]
- Fix k8s metadata issue regarding node labels not shown up on root level of metadata. {pull}16834[16834]
- Fail to start if httpprof is used and it cannot be initialized. {pull}17028[17028]
- Fix concurrency issues in convert processor when used in the global context. {pull}17032[17032]
- Fix bug with `monitoring.cluster_uuid` setting not always being exposed via GET /state Beats API. {issue}16732[16732] {pull}17420[17420]
- Fix building on FreeBSD by removing build flags from `add_cloudfoundry_metadata` processor. {pull}17486[17486]
- Do not rotate log files on startup when interval is configured and rotateonstartup is disabled. {pull}17613[17613]
- Fix goroutine leak and Elasticsearch output file descriptor leak when output reloading is in use. {issue}10491[10491] {pull}17381[17381]
- Fix `setup.dashboards.index` setting not working. {pull}17749[17749]
- Fix Elasticsearch license endpoint URL referenced in error message. {issue}17880[17880] {pull}18030[18030]
- Fix panic when assigning a key to a `nil` value in an event. {pull}18143[18143]
- Gives monitoring reporter hosts, if configured, total precedence over corresponding output hosts. {issue}17937[17937] {pull}17991[17991]
- Change `decode_json_fields` processor, to merge parsed json objects with existing objects in the event instead of fully replacing them. {pull}17958[17958]

*Auditbeat*

- system/socket: Fixed compatibility issue with kernel 5.x. {pull}15771[15771]
- system/package: Fix parsing of Installed-Size field of DEB packages. {issue}16661[16661] {pull}17188[17188]
- system module: Fix panic during initialisation when /proc/stat can't be read. {pull}17569[17569]

*Filebeat*

- Ensure all zeek timestamps include millisecond precision. {issue}14599[14599] {pull}16766[16766]
- Fix s3 input hanging with GetObjectRequest API call by adding context_timeout config. {issue}15502[15502] {pull}15590[15590]
- Add shared_credential_file to cloudtrail config {issue}15652[15652] {pull}15656[15656]
- Fix typos in zeek notice fileset config file. {issue}15764[15764] {pull}15765[15765]
- Fix mapping error when zeek weird logs do not contain IP addresses. {pull}15906[15906]
- Improve `elasticsearch/audit` fileset to handle timestamps correctly. {pull}15942[15942]
- Prevent Elasticsearch from spewing log warnings about redundant wildcards when setting up ingest pipelines for the `elasticsearch` module. {issue}15840[15840] {pull}15900[15900]
- Fix mapping error for cloudtrail additionalEventData field {pull}16088[16088]
- Fix a connection error in httpjson input. {pull}16123[16123]
- Fix s3 input with cloudtrail fileset reading json file. {issue}16374[16374] {pull}16441[16441]
- Rewrite azure filebeat dashboards, due to changes in kibana. {pull}16466[16466]
- Adding the var definitions in azure manifest files, fix for errors when executing command setup. {issue}16270[16270] {pull}16468[16468]
- Fix merging of fileset inputs to replace paths and append processors. {pull}16450{16450}
- Add queue_url definition in manifest file for aws module. {pull}16640{16640}
- Fix issue where autodiscover hints default configuration was not being copied. {pull}16987[16987]
- Fix Elasticsearch `_id` field set by S3 and Google Pub/Sub inputs. {pull}17026[17026]
- Fixed various Cisco FTD parsing issues. {issue}16863[16863] {pull}16889[16889]
- Fix default index pattern in IBM MQ filebeat dashboard. {pull}17146[17146]
- Fix `elasticsearch.gc` fileset to not collect _all_ logs when Elasticsearch is running in Docker. {issue}13164[13164] {issue}16583[16583] {pull}17164[17164]
- Fixed a mapping exception when ingesting CEF logs that used the spriv or dpriv extensions. {issue}17216[17216] {pull}17220[17220]
- CEF: Fixed decoding errors caused by trailing spaces in messages. {pull}17253[17253]
- Fixed a mapping exception when ingesting Logstash plain logs (7.4+) with pipeline ids containing non alphanumeric chars. {issue}17242[17242] {pull}17243[17243]
- Fixed MySQL slowlog module causing "regular expression has redundant nested repeat operator" warning in Elasticsearch. {issue}17086[17086] {pull}17156[17156]
- Fix `elasticsearch.audit` data ingest pipeline to be more forgiving with date formats found in Elasticsearch audit logs. {pull}17406[17406]
- Fixed activemq module causing "regular expression has redundant nested repeat operator" warning in Elasticsearch. {pull}17428[17428]
- Remove migrationVersion map 7.7.0 reference from Kibana dashboard file to fix backward compatibility issues. {pull}17425[17425]
- Fix issue 17734 to retry on rate-limit error in the Filebeat httpjson input. {issue}17734[17734] {pull}17735[17735]
- Fixed `cloudfoundry.access` to have the correct `cloudfoundry.app.id` contents. {pull}17847[17847]
- Fixing `ingress_controller.` fields to be of type keyword instead of text. {issue}17834[17834]
- Fixed typo in log message. {pull}17897[17897]
- Fix Cisco ASA ASA 3020** and 106023 messages {pull}17964[17964]
- Unescape file name from SQS message. {pull}18370[18370]
- Improve cisco asa and ftd pipelines' failure handler to avoid mapping temporary fields. {issue}18391[18391] {pull}18392[18392]
- Fix PANW module wrong mappings for bytes and packets counters. {issue}18522[18522] {pull}18525[18525]
- Fixed ingestion of some Cisco ASA and FTD messages when a hostname was used instead of an IP for NAT fields. {issue}14034[14034] {pull}18376[18376]
- Fix a rate limit related issue in httpjson input for Okta module. {issue}18530[18530] {pull}18534[18534]
- Fix `googlecloud.audit` pipeline to only take in fields that are explicitly defined by the dataset. {issue}18465[18465] {pull}18472[18472]

*Heartbeat*

- Fixed excessive memory usage introduced in 7.5 due to over-allocating memory for HTTP checks. {pull}15639[15639]
- Fixed TCP TLS checks to properly validate hostnames, this broke in 7.x and only worked for IP SANs. {pull}17549[17549]

*Journalbeat*


*Metricbeat*

- Add dedot for tags in ec2 metricset and cloudwatch metricset. {issue}15843[15843] {pull}15844[15844]
- Use RFC3339 format for timestamps collected using the SQL module. {pull}15847[15847]
- Avoid parsing errors returned from prometheus endpoints. {pull}15712[15712]
- Change lookup_fields from metricset.host to service.address {pull}15883[15883]
- Add dedot for cloudwatch metric name. {issue}15916[15916] {pull}15917[15917]
- Fixed issue `logstash-xpack` module suddenly ceasing to monitor Logstash. {issue}15974[15974] {pull}16044[16044]
- Fix skipping protocol scheme by light modules. {pull}16205[pull]
- Made `logstash-xpack` module once again have parity with internally-collected Logstash monitoring data. {pull}16198[16198]
- Change sqs metricset to use average as statistic method. {pull}16438[16438]
- Revert changes in `docker` module: add size flag to docker.container. {pull}16600[16600]
- Fix diskio issue for windows 32 bit on disk_performance struct alignment. {issue}16680[16680]
- Fix detection and logging of some error cases with light modules. {pull}14706[14706]
- Fix imports after PR was merged before rebase. {pull}16756[16756]
- Add dashboard for `redisenterprise` module. {pull}16752[16752]
- Dynamically choose a method for the system/service metricset to support older linux distros. {pull}16902[16902]
- Use max in k8s apiserver dashboard aggregations. {pull}17018[17018]
- Reduce memory usage in `elasticsearch/index` metricset. {issue}16503[16503] {pull}16538[16538]
- Check if CCR feature is available on Elasticsearch cluster before attempting to call CCR APIs from `elasticsearch/ccr` metricset. {issue}16511[16511] {pull}17073[17073]
- Use max in k8s overview dashboard aggregations. {pull}17015[17015]
- Fix Disk Used and Disk Usage visualizations in the Metricbeat System dashboards. {issue}12435[12435] {pull}17272[17272]
- Fix missing Accept header for Prometheus and OpenMetrics module. {issue}16870[16870] {pull}17291[17291]
- Further revise check for bad data in docker/memory. {pull}17400[17400]
- Fix issue in Jolokia module when mbean contains multiple quoted properties. {issue}17375[17375] {pull}17374[17374]
- Combine cloudwatch aggregated metrics into single event. {pull}17345[17345]
- Fix how we filter services by name in system/service {pull}17400[17400]
- Fix cloudwatch metricset missing tags collection. {issue}17419[17419] {pull}17424[17424]
- check if cpuOptions field is nil in DescribeInstances output in ec2 metricset. {pull}17418[17418]
- Fix aws.s3.bucket.name terms_field in s3 overview dashboard. {pull}17542[17542]
- Fix Unix socket path in memcached. {pull}17512[17512]
- Fix vsphere VM dashboard host aggregation visualizations. {pull}17555[17555]
- Fix azure storage dashboards. {pull}17590[17590]
- Metricbeat no longer needs to be started strictly after Logstash for `logstash-xpack` module to report correct data. {issue}17261[17261] {pull}17497[17497]
- Fix pubsub metricset to collect all GA stage metrics from gcp stackdriver. {issue}17154[17154] {pull}17600[17600]
- Add privileged option so as mb to access data dir in Openshift. {pull}17606[17606]
- Fix "ID" event generator of Google Cloud module {issue}17160[17160] {pull}17608[17608]
- Add privileged option for Auditbeat in Openshift {pull}17637[17637]
- Fix storage metricset to allow config without region/zone. {issue}17623[17623] {pull}17624[17624]
- Add a switch to the driver definition on SQL module to use pretty names. {pull}17378[17378]
- Fix overflow on Prometheus rates when new buckets are added on the go. {pull}17753[17753]
- Remove specific win32 api errors from events in perfmon. {issue}18292[18292] {pull}18361[18361]
- Fix application_pool metricset after pdh changes. {pull}18477[18477]

*Packetbeat*

- Enable setting promiscuous mode automatically. {pull}11366[11366]

*Winlogbeat*

- Fix invalid IP addresses in DNS query results from Sysmon data. {issue}18432[18432] {pull}18436{18436}

*Functionbeat*

- Fix timeout option of GCP functions. {issue}16282[16282] {pull}16287[16287]

==== Added

*Affecting all Beats*

- Add document_id setting to decode_json_fields processor. {pull}15859[15859]
- Include network information by default on add_host_metadata and add_observer_metadata. {issue}15347[15347] {pull}16077[16077]
- Add `aws_ec2` provider for autodiscover. {issue}12518[12518] {pull}14823[14823]
- Add monitoring variable `libbeat.config.scans` to distinguish scans of the configuration directory from actual reloads of its contents. {pull}16440[16440]
- Add support for multiple password in redis output. {issue}16058[16058] {pull}16206[16206]
- Add support for Histogram type in fields.yml {pull}16570[16570]
- Windows .exe files now have embedded file version info. {issue}15232[15232]t
- Remove experimental flag from `setup.template.append_fields` {pull}16576[16576]
- Add `add_cloudfoundry_metadata` processor to annotate events with Cloud Foundry application data. {pull}16621[16621]
- Add Kerberos support to Kafka input and output. {pull}16781[16781]
- Add `add_cloudfoundry_metadata` processor to annotate events with Cloud Foundry application data. {pull}16621[16621
- Add support for kubernetes provider to recognize namespace level defaults {pull}16321[16321]
- Add `translate_sid` processor on Windows for converting Windows security identifier (SID) values to names. {issue}7451[7451] {pull}16013[16013]
- Add capability of enrich `container.id` with process id in `add_process_metadata` processor {pull}15947[15947]
- Update RPM packages contained in Beat Docker images. {issue}17035[17035]
- Update supported versions of `redis` output. {pull}17198[17198]
- Update documentation for system.process.memory fields to include clarification on Windows os's. {pull}17268[17268]
- Add `replace` processor for replacing string values of fields. {pull}17342[17342]
- Add optional regex based cid extractor to `add_kubernetes_metadata` processor. {pull}17360[17360]
- Add `urldecode` processor to for decoding URL-encoded fields. {pull}17505[17505]
- Add support for AWS IAM `role_arn` in credentials config. {pull}17658[17658] {issue}12464[12464]
- Add keystore support for autodiscover static configurations. {pull]16306[16306]
- Add Kerberos support to Elasticsearch output. {pull}17927[17927]
- Add support for fixed length extraction in `dissect` processor. {pull}17191[17191]
- Set `agent.name` to the hostname by default. {issue}16377[16377] {pull}18000[18000]
- Add support for basic ECS logging. {pull}17974[17974]
- Add config example of how to skip the `add_host_metadata` processor when forwarding logs. {issue}13920[13920] {pull}18153[18153]
- When using the `decode_json_fields` processor, decoded fields are now deep-merged into existing event. {pull}17958[17958]
- Add backoff configuration options for the Kafka output. {issue}16777[16777] {pull}17808[17808]

*Auditbeat*

- Reference kubernetes manifests include configuration for auditd and enrichment with kubernetes metadata. {pull}17431[17431]
- Reference kubernetes manifests mount data directory from the host, so data persist between executions in the same node. {pull}17429[17429]
- Log to stderr when running using reference kubernetes manifests. {pull}17443[174443]
- Fix syscall kprobe arguments for 32-bit systems in socket module. {pull}17500[17500]
- Fix memory leak on when we miss socket close kprobe events. {pull}17500[17500]
- Add system module process dataset ECS categorization fields. {pull}18032[18032]
- Add system module socket dataset ECS categorization fields. {pull}18036[18036]
- Add ECS categories for system module host dataset. {pull}18031[18031]
- Add system module package dataset ECS categorization fields. {pull}18033[18033]
- Add system module login dataset ECS categorization fields. {pull}18034[18034]
- Add system module user dataset ECS categorization fields. {pull}18035[18035]
- Add file integrity module ECS categorization fields. {pull}18012[18012]
- Add `file.mime_type`, `file.extension`, and `file.drive_letter` for file integrity module. {pull}18012[18012]

*Filebeat*

- Set event.outcome field based on googlecloud audit log output. {pull}15731[15731]
- Add dashboard for AWS ELB fileset. {pull}15804[15804]
- Add dashboard for AWS vpcflow fileset. {pull}16007[16007]
- Add ECS tls fields to zeek:smtp,rdp,ssl and aws:s3access,elb {issue}15757[15757] {pull}15935[15936]
- Add custom string mapping to CEF module to support Forcepoint NGFW {issue}14663[14663] {pull}15910[15910]
- Add ingress nginx controller fileset {pull}16197[16197]
- move create-[module,fileset,fields] to mage and enable in x-pack/filebeat {pull}15836[15836]
- Add ECS tls and categorization fields to apache module. {issue}16032[16032] {pull}16121[16121]
- Work on e2e ACK's for the azure-eventhub input {issue}15671[15671] {pull}16215[16215]
- Add MQTT input. {issue}15602[15602] {pull}16204[16204]
- Add ECS categorization fields to activemq module. {issue}16151[16151] {pull}16201[16201]
- Add a TLS test and more debug output to httpjson input {pull}16315[16315]
- Add an SSL config example in config.yml for filebeat MISP module. {pull}16320[16320]
- Improve ECS categorization, container & process field mappings in auditd module. {issue}16153[16153] {pull}16280[16280]
- Improve ECS field mappings in aws module. {issue}16154[16154] {pull}16307[16307]
- Improve ECS categorization field mappings in googlecloud module. {issue}16030[16030] {pull}16500[16500]
- Improve ECS field mappings in haproxy module. {issue}16162[16162] {pull}16529[16529]
- Add cloudwatch fileset and ec2 fileset in aws module. {issue}13716[13716] {pull}16579[16579]
- Improve ECS categorization field mappings in kibana module. {issue}16168[16168] {pull}16652[16652]
- Improve the decode_cef processor by reducing the number of memory allocations. {pull}16587[16587]
- Add `cloudfoundry` input to send events from Cloud Foundry. {pull}16586[16586]
- Improve ECS categorization field mappings in iis module. {issue}16165[16165] {pull}16618[16618]
- Improve ECS categorization field mapping in kafka module. {issue}16167[16167] {pull}16645[16645]
- Allow users to override pipeline ID in fileset input config. {issue}9531[9531] {pull}16561[16561]
- Add `o365audit` input type for consuming events from Office 365 Management Activity API. {issue}16196[16196] {pull}16244[16244]
- Improve ECS categorization field mappings in logstash module. {issue}16169[16169] {pull}16668[16668]
- Update filebeat httpjson input to support pagination via Header and Okta module. {pull}16354[16354]
- Improve ECS categorization field mapping in icinga module. {issue}16164[16164] {pull}16533[16533]
- Improve ECS categorization field mappings in ibmmq module. {issue}16163[16163] {pull}16532[16532]
- Improve ECS categorization, host field mappings in elasticsearch module. {issue}16160[16160] {pull}16469[16469]
- Add ECS related fields to CEF module {issue}16157[16157] {pull}16338[16338]
- Improve ECS categorization field mappings in suricata module. {issue}16181[16181] {pull}16843[16843]
- Release ActiveMQ module as GA. {issue}17047[17047] {pull}17049[17049]
- Improve ECS categorization field mappings in iptables module. {issue}16166[16166] {pull}16637[16637]
- Add Filebeat Okta module. {pull}16362[16362]
- Add custom string mapping to CEF module to support Check Point devices. {issue}16041[16041] {pull}16907[16907]
- Add pattern for Cisco ASA / FTD Message 734001 {issue}16212[16212] {pull}16612[16612]
- Added new module `o365` for ingesting Office 365 management activity API events. {issue}16196[16196] {pull}16386[16386]
- Add source field in k8s events {pull}17209[17209]
- Improve AWS cloudtrail field mappings {issue}16086[16086] {issue}16110[16110] {pull}17155[17155]
- Added new module `crowdstrike` for ingesting Crowdstrike Falcon streaming API endpoint event data. {pull}16988[16988]
- Added documentation for running Filebeat in Cloud Foundry. {pull}17275[17275]
- Move azure-eventhub input to GA. {issue}15671[15671] {pull}17313[17313]
- Improve ECS categorization field mappings in mongodb module. {issue}16170[16170] {pull}17371[17371]
- Improve ECS categorization field mappings for mssql module. {issue}16171[16171] {pull}17376[17376]
- Added access_key_id, secret_access_key and session_token into aws module config. {pull}17456[17456]
- Add dashboard for Google Cloud Audit and AWS CloudTrail. {pull}17379[17379]
- Improve ECS categorization field mappings for mysql module. {issue}16172[16172] {pull}17491[17491]
- Release Google Cloud module as GA. {pull}17511[17511]
- Add config option to select a different azure cloud env in the azure-eventhub input and azure module. {issue}17649[17649] {pull}17659[17659]
- Added new Checkpoint Syslog filebeat module. {pull}17682[17682]
- Improve ECS categorization field mappings for nats module. {issue}16173[16173] {pull}17550[17550]
- Add support for v10, v11 and v12 logs on Postgres {issue}13810[13810] {pull}17732[17732]
- Enhance `elasticsearch/server` fileset to handle ECS-compatible logs emitted by Elasticsearch. {issue}17715[17715] {pull}17714[17714]
- Add support for Google Application Default Credentials to the Google Pub/Sub input and Google Cloud modules. {pull}15668[15668]
- Enhance `elasticsearch/deprecation` fileset to handle ECS-compatible logs emitted by Elasticsearch. {issue}17715[17715] {pull}17728[17728]
- Enhance `elasticsearch/slowlog` fileset to handle ECS-compatible logs emitted by Elasticsearch. {issue}17715[17715] {pull}17729[17729]
- Improve ECS categorization field mappings in misp module. {issue}16026[16026] {pull}17344[17344]
- Added Unix stream socket support as an input source and a syslog input source. {pull}17492[17492]
- Added new Fortigate Syslog filebeat module. {pull}17890[17890]
- Improve ECS categorization field mappings in postgresql module. {issue}16177[16177] {pull}17914[17914]
- Improve ECS categorization field mappings in rabbitmq module. {issue}16178[16178] {pull}17916[17916]
- Make `decode_cef` processor GA. {pull}17944[17944]
- Improve ECS categorization field mappings in redis module. {issue}16179[16179] {pull}17918[17918]
- Improve ECS categorization field mappings for zeek module. {issue}16029[16029] {pull}17738[17738]
- Improve ECS categorization field mappings for netflow module. {issue}16135[16135] {pull}18108[18108]
- Added an input option `publisher_pipeline.disable_host` to disable `host.name`
  from being added to events by default. {pull}18159[18159]
- Improve ECS categorization field mappings in system module. {issue}16031[16031] {pull}18065[18065]
- Change the `json.*` input settings implementation to merge parsed json objects with existing objects in the event instead of fully replacing them. {pull}17958[17958]
- Improve ECS categorization field mappings in osquery module. {issue}16176[16176] {pull}17881[17881]
<<<<<<< HEAD
- Added `observer.vendor`, `observer.product`, and `observer.type` to PANW module events. {pull}18223[18223]
=======
- The `logstash` module can now automatically detect the log file format (JSON or plaintext) and process it accordingly. {issue}9964[9964] {pull}18095[18095]
>>>>>>> 3a73e88b

*Heartbeat*

- Allow a list of status codes for HTTP checks. {pull}15587[15587]
- Add additional ECS compatible fields for TLS information. {pull}17687[17687]

*Journalbeat*

*Metricbeat*

- Move the windows pdh implementation from perfmon to a shared location in order for future modules/metricsets to make use of. {pull}15503[15503]
- Add lambda metricset in aws module. {pull}15260[15260]
- Expand data for the `system/memory` metricset {pull}15492[15492]
- Add azure `storage` metricset in order to retrieve metric values for storage accounts. {issue}14548[14548] {pull}15342[15342]
- Add cost warnings for the azure module. {pull}15356[15356]
- Add DynamoDB AWS Metricbeat light module {pull}15097[15097]
- Release elb module as GA. {pull}15485[15485]
- Add a `system/network_summary` metricset {pull}15196[15196]
- Add mesh metricset for Istio Metricbeat module {pull}15535[15535]
- Add mixer metricset for Istio Metricbeat module {pull}15696[15696]
- Add pilot metricset for Istio Metricbeat module {pull}15761[15761]
- Make the `system/cpu` metricset collect normalized CPU metrics by default. {issue}15618[15618] {pull}15729[15729]
- Add galley metricset for Istio Metricbeat module {pull}15857[15857]
- Add `key/value` mode for SQL module. {issue}15770[15770] {pull]15845[15845]
- Add STAN dashboard {pull}15654[15654]
- Add support for Unix socket in Memcached metricbeat module. {issue}13685[13685] {pull}15822[15822]
- Add `up` metric to prometheus metrics collected from host {pull}15948[15948]
- Add citadel metricset for Istio Metricbeat module {pull}15990[15990]
- Add support for processors in light modules. {issue}14740[14740] {pull}15923[15923]
- Add collecting AuroraDB metrics in rds metricset. {issue}14142[14142] {pull}16004[16004]
- Reuse connections in SQL module. {pull}16001[16001]
- Improve the `logstash` module (when `xpack.enabled` is set to `true`) to use the override `cluster_uuid` returned by Logstash APIs. {issue}15772[15772] {pull}15795[15795]
- Add region parameter in googlecloud module. {issue}15780[15780] {pull}16203[16203]
- Add kubernetes storage class support via kube-state-metrics. {pull}16145[16145]
- Add database_account azure metricset. {issue}15758[15758]
- Add support for NATS 2.1. {pull}16317[16317]
- Add Load Balancing metricset to GCP {pull}15559[15559]
- Add support for Dropwizard metrics 4.1. {pull}16332[16332]
- Add azure container metricset in order to monitor containers. {issue}15751[15751] {pull}16421[16421]
- Improve the `haproxy` module to support metrics exposed via HTTPS. {issue}14579[14579] {pull}16333[16333]
- Add filtering option for prometheus collector. {pull}16420[16420]
- Add metricsets based on Ceph Manager Daemon to the `ceph` module. {issue}7723[7723] {pull}16254[16254]
- Release `statsd` module as GA. {pull}16447[16447] {issue}14280[14280]
- Add collecting tags and tags_filter for rds metricset in aws module. {pull}16605[16605] {issue}16358[16358]
- Add OpenMetrics Metricbeat module {pull}16596[16596]
- Add `cloudfoundry` module to send events from Cloud Foundry. {pull}16671[16671]
- Add `redisenterprise` module. {pull}16482[16482] {issue}15269[15269]
- Add system/users metricset as beta {pull}16569[16569]
- Align fields to ECS and add more tests for the azure module. {issue}16024[16024] {pull}16754[16754]
- Add additional cgroup fields to docker/diskio{pull}16638[16638]
- Add PubSub metricset to Google Cloud Platform module {pull}15536[15536]
- Add overview dashboard for googlecloud compute metricset. {issue}16534[16534] {pull}16819[16819]
- Add Prometheus remote write endpoint {pull}16609[16609]
- Release STAN module as GA. {pull}16980[16980]
- Add query metricset for prometheus module. {pull}17104[17104]
- Release ActiveMQ module as GA. {issue}17047[17047] {pull}17049[17049]
- Release Zookeeper/connection module as GA. {issue}14281[14281] {pull}17043[17043]
- Add support for CouchDB v2 {issue}16352[16352] {pull}16455[16455]
- Add dashboard for pubsub metricset in googlecloud module. {pull}17161[17161]
- Add dashboards for the azure container metricsets. {pull}17194[17194]
- Replace vpc metricset into vpn, transitgateway and natgateway metricsets. {pull}16892[16892]
- Use Elasticsearch histogram type to store Prometheus histograms {pull}17061[17061]
- Allow to rate Prometheus counters when scraping them {pull}17061[17061]
- Release Oracle module as GA. {issue}14279[14279] {pull}16833[16833]
- Release vsphere module as GA. {issue}15798[15798] {pull}17119[17119]
- Add Storage metricsets to GCP module {pull}15598[15598]
- Added documentation for running Metricbeat in Cloud Foundry. {pull}17275[17275]
- Add test for documented fields check for metricsets without a http input. {issue}17315[17315] {pull}17334[17334]
- Add final tests and move label to GA for the azure module in metricbeat. {pull}17319[17319]
- Refactor windows/perfmon metricset configuration options and event output. {pull}17596[17596]
- Reference kubernetes manifests mount data directory from the host when running metricbeat as daemonset, so data persist between executions in the same node. {pull}17429[17429]
- Add more detailed error messages, system tests and small refactoring to the service metricset in windows. {pull}17725[17725]
- Stack Monitoring modules now auto-configure required metricsets when `xpack.enabled: true` is set. {issue}16471[[16471] {pull}17609[17609]
- Add Metricbeat IIS module dashboards. {pull}17966[17966]
- Add dashboard for the azure database account metricset. {pull}17901[17901]
- Allow partial region and zone name in googlecloud module config. {pull}17913[17913]
- Add aggregation aligner as a config parameter for googlecloud stackdriver metricset. {issue}17141[[17141] {pull}17719[17719]
- Move the perfmon metricset to GA. {issue}16608[16608] {pull}17879[17879]
- Add static mapping for metricsets under aws module. {pull}17614[17614] {pull}17650[17650]
- Add dashboard for googlecloud storage metricset. {pull}18172[18172]
- Collect new `bulk` indexing metrics from Elasticsearch when `xpack.enabled:true` is set. {issue} {pull}17992[17992]
- Remove requirement to connect as sysdba in Oracle module {issue}15846[15846] {pull}18182[18182]
- Update MSSQL module to fix some SSPI authentication and add brackets to USE statements {pull}17862[17862]]
- Add client address to events from http server module {pull}18336[18336]
- Remove required for region/zone and make stackdriver a metricset in googlecloud. {issue}16785[16785] {pull}18398[18398]

*Packetbeat*

*Functionbeat*


*Winlogbeat*

- Add more DNS error codes to the Sysmon module. {issue}15685[15685]
- Add experimental event log reader implementation that should be faster in most cases. {issue}6585[6585] {pull}16849[16849]
- Set process.command_line and process.parent.command_line from Sysmon Event ID 1. {pull}17327[17327]
- Add support for event IDs 4673,4674,4697,4698,4699,4700,4701,4702,4768,4769,4770,4771,4776,4778,4779,4964 to the Security module {pull}17517[17517]
- Add registry and code signature information and ECS categorization fields for sysmon module {pull}18058[18058]

==== Deprecated

*Affecting all Beats*

*Filebeat*


*Heartbeat*

*Journalbeat*

*Metricbeat*


*Packetbeat*

*Winlogbeat*

*Functionbeat*

==== Known Issue

*Journalbeat*<|MERGE_RESOLUTION|>--- conflicted
+++ resolved
@@ -332,11 +332,8 @@
 - Improve ECS categorization field mappings in system module. {issue}16031[16031] {pull}18065[18065]
 - Change the `json.*` input settings implementation to merge parsed json objects with existing objects in the event instead of fully replacing them. {pull}17958[17958]
 - Improve ECS categorization field mappings in osquery module. {issue}16176[16176] {pull}17881[17881]
-<<<<<<< HEAD
 - Added `observer.vendor`, `observer.product`, and `observer.type` to PANW module events. {pull}18223[18223]
-=======
 - The `logstash` module can now automatically detect the log file format (JSON or plaintext) and process it accordingly. {issue}9964[9964] {pull}18095[18095]
->>>>>>> 3a73e88b
 
 *Heartbeat*
 
