// Use these for links to issue and pulls. Note issues and pulls redirect one to
// each other on Github, so don't worry too much on using the right prefix.
:issue: https://github.com/elastic/beats/issues/
:pull: https://github.com/elastic/beats/pull/

=== Beats version HEAD
https://github.com/elastic/beats/compare/v8.2.0\...main[Check the HEAD diff]

==== Breaking changes

*Affecting all Beats*


*Auditbeat*


*Filebeat*

- Add a new `salesforce` module to collect data from salesforce. {pull}31486[31486]

*Heartbeat*


*Metricbeat*


*Packetbeat*


*Winlogbeat*


*Functionbeat*


==== Bugfixes

*Affecting all Beats*

- Allow loading secrets that contain commas from the keystore {pull}31694{pull}.

*Auditbeat*

- Fix audit status collection on kernels prior to version 5.9. {issue}31616[31616] {pull}31710[31710]

*Filebeat*

- Do not emit error log when filestream reader reaches EOF and `close.reader.on_eof` is enabled. {pull}31109[31109]
- sophos.xg: Update module to handle new log fields. {issue}31038[31038] {pull}31388[31388]
- Fix MISP documentation for `var.filters` config option. {pull}31434[31434]
- Fix type mapping of client.as.number in okta module. {pull}31676[31676]

*Heartbeat*

- Fix unintentional use of no-op logger. {pull}31543[31543]

*Metricbeat*

- make `system/filesystem` code sensitive to `hostfs` and migrate libraries to `elastic-agent-opts` {pull}31001[31001]

*Packetbeat*


*Winlogbeat*

- Sysmon: Drop fields with "-" value (unset) {pull}31556[31556]

*Functionbeat*



*Elastic Logging Plugin*


==== Added

*Affecting all Beats*

- Add new config option `timestamp.precision` to configure timestamps. {pull}31682[31682]


*Auditbeat*

- Add `backlog_wait_time_actual` to the output of the `auditbeat auditd show-status` command. {pull}31535[31535]

*Filebeat*

- Add `text/csv` decoder to `httpjson` input {pull}28564[28564]
- Update `aws-s3` input to connect to non AWS S3 buckets {issue}28222[28222] {pull}28234[28234]
- Add support for '/var/log/pods/' path for add_kubernetes_metadata processor with `resource_type: pod`. {pull}28868[28868]
- Add documentation for add_kubernetes_metadata processors `log_path` matcher. {pull}28868[28868]
- Add support for parsers on journald input {pull}29070[29070]
- Add support in httpjson input for oAuth2ProviderDefault of password grant_type. {pull}29087[29087]
- threatintel module: Add new Recorded Future integration. {pull}30030[30030]
- Support SASL/SCRAM authentication in the Kafka input. {pull}31167[31167]
- checkpoint module: Add `network.transport` derived from IANA number. {pull}31076[31076]
- Add URL Encode template function for httpjson input. {pull}30962[30962]
- Add `application/zip` decoder to the `httpsjon` input. {issue}31282[31282] {pull}31304[31304]
- Default value of `filebeat.registry.flush` increased from 0s to 1s. CPU and disk I/O usage are reduced because the registry is not written to disk for each ingested log line. {issue}30279[30279]
- Cisco ASA/FTD: Add support for messages 434001 and 434003. {pull}31533[31533]
- Change threatintel module from beta to GA. {pull}31693[31693]
- Add template helper function for hashing strings. {issue}31613[31613] {pull}31630[31630]
- Add extended okta.debug_context.debug_data handling. {pull}31676[31676]

*Auditbeat*

- auditd: Updated the go-libaudit library version to v2.3.0. This refreshes the syscall names for Linux and adds ECS categorizations for more audit anomaly events. {pull}31519[31519]

*Filebeat*

- http_endpoint input: Add support for requests with `Content-Encoding: gzip`. {issue}31005[31005]

*Heartbeat*

- Add support for `pushed` browser monitor source from the synthetics agent. {pull}31428[31428]
- Add ARM64 seccomp profile. {issue}31285[31285] {pull}31422[31422]
- Add new `playwright_options` config for browser monitors. {issue}28197[28196] {pull}31737[31737]


*Metricbeat*

- Enhance Oracle Module: Change tablespace metricset collection period {issue}30948[30948] {pull}31259[#31259]
- Add orchestrator cluster ECS fields in kubernetes events {pull}31341[31341]
<<<<<<< HEAD
- Add metadata for missing k8s resources/metricsets {pull}31590[31590]
- Add new Kubernetes module dashboards {pull}31341[31341]
=======
- Add new Kubernetes module dashboards {pull}31591[31591]
>>>>>>> 12c7fc64
- system/core: add cpuinfo information for Linux hosts {pull}31643[31643]
- Enhance Oracle Module: New sysmetric metricset {issue}30946[30946] {pull}31462[#31462]

*Packetbeat*


*Functionbeat*


*Winlogbeat*

- Add parent process ID to new process creation events. {issue}29237[29237] {pull}31102[31102]
- Sysmon: Support for Sysmon Registry non-QWORD/DWORD events. {pull}31556[31556]

*Elastic Log Driver*


==== Deprecated

*Affecting all Beats*


*Filebeat*


*Heartbeat*
- Bump node.js version for synthetics to 16.15.0. {pull}31675[31675]

*Metricbeat*


*Packetbeat*

*Winlogbeat*

*Functionbeat*

==== Known Issue



<|MERGE_RESOLUTION|>--- conflicted
+++ resolved
@@ -121,12 +121,8 @@
 
 - Enhance Oracle Module: Change tablespace metricset collection period {issue}30948[30948] {pull}31259[#31259]
 - Add orchestrator cluster ECS fields in kubernetes events {pull}31341[31341]
-<<<<<<< HEAD
 - Add metadata for missing k8s resources/metricsets {pull}31590[31590]
-- Add new Kubernetes module dashboards {pull}31341[31341]
-=======
 - Add new Kubernetes module dashboards {pull}31591[31591]
->>>>>>> 12c7fc64
 - system/core: add cpuinfo information for Linux hosts {pull}31643[31643]
 - Enhance Oracle Module: New sysmetric metricset {issue}30946[30946] {pull}31462[#31462]
 
