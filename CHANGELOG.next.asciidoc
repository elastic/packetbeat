--- conflicted
+++ resolved
@@ -346,11 +346,8 @@
 - Add support for Journald in the System module. {pull}41555[41555]
 - Add ability to remove request trace logs from http_endpoint input. {pull}40005[40005]
 - Add ability to remove request trace logs from entityanalytics input. {pull}40004[40004]
-<<<<<<< HEAD
 - Refactor & cleanup with updates to default values and documentation. {pull}41834[41834]
-=======
 - Added support for retry config in GCS input. {issue}11580[11580] {pull}41699[41699]
->>>>>>> 0fb5bdfb
 - Update CEL mito extensions to v1.16.0. {pull}41727[41727]
 - Add evaluation state dump debugging option to CEL input. {pull}41335[41335]
 
