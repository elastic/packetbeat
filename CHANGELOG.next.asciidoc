// Use these for links to issue and pulls. Note issues and pulls redirect one to
// each other on Github, so don't worry too much on using the right prefix.
:issue: https://github.com/elastic/beats/issues/
:pull: https://github.com/elastic/beats/pull/

=== Beats version HEAD
https://github.com/elastic/beats/compare/v7.0.0-alpha2...master[Check the HEAD diff]

==== Breaking changes

*Affecting all Beats*

- The document id fields has been renamed from @metadata.id to @metadata._id {pull}15859[15859]
- Variable substitution from environment variables is not longer supported. {pull}15937{15937}
- Change aws_elb autodiscover provider field name from elb_listener.* to aws.elb.*. {issue}16219[16219] {pull}16402{16402}
- Remove `AddDockerMetadata` and `AddKubernetesMetadata` processors from the `script` processor. They can still be used as normal processors in the configuration. {issue}16349[16349] {pull}16514[16514]

*Auditbeat*

- File integrity dataset (macOS): Replace unnecessary `file.origin.raw` (type keyword) with `file.origin.text` (type `text`). {issue}12423[12423] {pull}15630[15630]

*Filebeat*


*Heartbeat*


*Journalbeat*

- Improve parsing of syslog.pid in journalbeat to strip the username when present {pull}16116[16116]


*Metricbeat*

- Make use of secure port when accessing Kubelet API {pull}16063[16063]
- Add Tomcat overview dashboard {pull}14026[14026]

*Packetbeat*

- Redis: fix incorrectly handle with two-words redis command. {issue}14872[14872] {pull}14873[14873]

*Winlogbeat*

*Functionbeat*


==== Bugfixes

*Affecting all Beats*

- Fix Kubernetes autodiscovery provider to correctly handle pod states and avoid missing event data {pull}17223[17223]
- Fix `add_cloud_metadata` to better support modifying sub-fields with other processors. {pull}13808[13808]
- TLS or Beats that accept connections over TLS and validate client certificates. {pull}14146[14146]
- Fix panics that could result from invalid TLS certificates. This can affect Beats that connect over TLS, or Beats that accept connections over TLS and validate client certificates. {pull}14146[14146]
- Fix panic in the Logstash output when trying to send events to closed connection. {pull}15568[15568]
- Fix missing output in dockerlogbeat {pull}15719[15719]
- Fix logging target settings being ignored when Beats are started via systemd or docker. {issue}12024[12024] {pull}15422[15442]
- Do not load dashboards where not available. {pull}15802[15802]
- Fix issue where TLS settings would be ignored when a forward proxy was in use. {pull}15516{15516}
- Update replicaset group to apps/v1 {pull}15854[15802]
- Fix issue where default go logger is not discarded when either * or stdout is selected. {issue}10251[10251] {pull}15708[15708]
- Upgrade go-ucfg to latest v0.8.1. {pull}15937{15937}
- Fix index names for indexing not always guaranteed to be lower case. {pull}16081[16081]
- Add `ssl.ca_sha256` option to the supported TLS option, this allow to check that a specific certificate is used as part of the verified chain. {issue}15717[15717]
- Fix loading processors from annotation hints. {pull}16348[16348]
- Fix an issue that could cause redundant configuration reloads. {pull}16440[16440]
- Fix k8s pods labels broken schema. {pull}16480[16480]
- Fix k8s pods annotations broken schema. {pull}16554[16554]
- Upgrade go-ucfg to latest v0.8.3. {pull}16450{16450}
- Fix `NewContainerMetadataEnricher` to use default config for kubernetes module. {pull}16857[16857]
- Improve some logging messages for add_kubernetes_metadata processor {pull}16866[16866]
- Fix k8s metadata issue regarding node labels not shown up on root level of metadata. {pull}16834[16834]
- Fail to start if httpprof is used and it cannot be initialized. {pull}17028[17028]
- Fix concurrency issues in convert processor when used in the global context. {pull}17032[17032]
- Fix bug with `monitoring.cluster_uuid` setting not always being exposed via GET /state Beats API. {issue}16732[16732] {pull}17420[17420]
- Fix building on FreeBSD by removing build flags from `add_cloudfoundry_metadata` processor. {pull}17486[17486]
- Do not rotate log files on startup when interval is configured and rotateonstartup is disabled. {pull}17613[17613]

*Auditbeat*

- system/socket: Fixed compatibility issue with kernel 5.x. {pull}15771[15771]
- system/package: Fix parsing of Installed-Size field of DEB packages. {issue}16661[16661] {pull}17188[17188]
- system module: Fix panic during initialisation when /proc/stat can't be read. {pull}17569[17569]

*Filebeat*

- Ensure all zeek timestamps include millisecond precision. {issue}14599[14599] {pull}16766[16766]
- Fix s3 input hanging with GetObjectRequest API call by adding context_timeout config. {issue}15502[15502] {pull}15590[15590]
- Add shared_credential_file to cloudtrail config {issue}15652[15652] {pull}15656[15656]
- Fix typos in zeek notice fileset config file. {issue}15764[15764] {pull}15765[15765]
- Fix mapping error when zeek weird logs do not contain IP addresses. {pull}15906[15906]
- Improve `elasticsearch/audit` fileset to handle timestamps correctly. {pull}15942[15942]
- Prevent Elasticsearch from spewing log warnings about redundant wildcards when setting up ingest pipelines for the `elasticsearch` module. {issue}15840[15840] {pull}15900[15900]
- Fix mapping error for cloudtrail additionalEventData field {pull}16088[16088]
- Fix a connection error in httpjson input. {pull}16123[16123]
- Fix s3 input with cloudtrail fileset reading json file. {issue}16374[16374] {pull}16441[16441]
- Rewrite azure filebeat dashboards, due to changes in kibana. {pull}16466[16466]
- Adding the var definitions in azure manifest files, fix for errors when executing command setup. {issue}16270[16270] {pull}16468[16468]
- Fix merging of fileset inputs to replace paths and append processors. {pull}16450{16450}
- Add queue_url definition in manifest file for aws module. {pull}16640{16640}
- Fix issue where autodiscover hints default configuration was not being copied. {pull}16987[16987]
- Fix Elasticsearch `_id` field set by S3 and Google Pub/Sub inputs. {pull}17026[17026]
- Fixed various Cisco FTD parsing issues. {issue}16863[16863] {pull}16889[16889]
- Fix default index pattern in IBM MQ filebeat dashboard. {pull}17146[17146]
- Fix `elasticsearch.gc` fileset to not collect _all_ logs when Elasticsearch is running in Docker. {issue}13164[13164] {issue}16583[16583] {pull}17164[17164]
- Fixed a mapping exception when ingesting CEF logs that used the spriv or dpriv extensions. {issue}17216[17216] {pull}17220[17220]
- CEF: Fixed decoding errors caused by trailing spaces in messages. {pull}17253[17253]
- Fixed a mapping exception when ingesting Logstash plain logs (7.4+) with pipeline ids containing non alphanumeric chars. {issue}17242[17242] {pull}17243[17243]
- Fixed MySQL slowlog module causing "regular expression has redundant nested repeat operator" warning in Elasticsearch. {issue}17086[17086] {pull}17156[17156]
- Fix `elasticsearch.audit` data ingest pipeline to be more forgiving with date formats found in Elasticsearch audit logs. {pull}17406[17406]
- Fixed activemq module causing "regular expression has redundant nested repeat operator" warning in Elasticsearch. {pull}17428[17428]
- Remove migrationVersion map 7.7.0 reference from Kibana dashboard file to fix backward compatibility issues. {pull}17425[17425]

*Heartbeat*

- Fixed excessive memory usage introduced in 7.5 due to over-allocating memory for HTTP checks. {pull}15639[15639]

*Journalbeat*


*Metricbeat*

- Add dedot for tags in ec2 metricset and cloudwatch metricset. {issue}15843[15843] {pull}15844[15844]
- Use RFC3339 format for timestamps collected using the SQL module. {pull}15847[15847]
- Avoid parsing errors returned from prometheus endpoints. {pull}15712[15712]
- Change lookup_fields from metricset.host to service.address {pull}15883[15883]
- Add dedot for cloudwatch metric name. {issue}15916[15916] {pull}15917[15917]
- Fixed issue `logstash-xpack` module suddenly ceasing to monitor Logstash. {issue}15974[15974] {pull}16044[16044]
- Fix skipping protocol scheme by light modules. {pull}16205[pull]
- Made `logstash-xpack` module once again have parity with internally-collected Logstash monitoring data. {pull}16198[16198]
- Change sqs metricset to use average as statistic method. {pull}16438[16438]
- Revert changes in `docker` module: add size flag to docker.container. {pull}16600[16600]
- Fix diskio issue for windows 32 bit on disk_performance struct alignment. {issue}16680[16680]
- Fix detection and logging of some error cases with light modules. {pull}14706[14706]
- Fix imports after PR was merged before rebase. {pull}16756[16756]
- Add dashboard for `redisenterprise` module. {pull}16752[16752]
- Dynamically choose a method for the system/service metricset to support older linux distros. {pull}16902[16902]
- Use max in k8s apiserver dashboard aggregations. {pull}17018[17018]
- Reduce memory usage in `elasticsearch/index` metricset. {issue}16503[16503] {pull}16538[16538]
- Check if CCR feature is available on Elasticsearch cluster before attempting to call CCR APIs from `elasticsearch/ccr` metricset. {issue}16511[16511] {pull}17073[17073]
- Use max in k8s overview dashboard aggregations. {pull}17015[17015]
- Fix Disk Used and Disk Usage visualizations in the Metricbeat System dashboards. {issue}12435[12435] {pull}17272[17272]
- Fix missing Accept header for Prometheus and OpenMetrics module. {issue}16870[16870] {pull}17291[17291]
- Further revise check for bad data in docker/memory. {pull}17400[17400]
- Fix issue in Jolokia module when mbean contains multiple quoted properties. {issue}17375[17375] {pull}17374[17374]
- Combine cloudwatch aggregated metrics into single event. {pull}17345[17345]
- Fix how we filter services by name in system/service {pull}17400[17400]
- Fix cloudwatch metricset missing tags collection. {issue}17419[17419] {pull}17424[17424]
- check if cpuOptions field is nil in DescribeInstances output in ec2 metricset. {pull}17418[17418]
- Fix aws.s3.bucket.name terms_field in s3 overview dashboard. {pull}17542[17542]
- Fix Unix socket path in memcached. {pull}17512[17512]
- Fix vsphere VM dashboard host aggregation visualizations. {pull}17555[17555]
- Fix azure storage dashboards. {pull}17590[17590]
- Metricbeat no longer needs to be started strictly after Logstash for `logstash-xpack` module to report correct data. {issue}17261[17261] {pull}17497[17497]
- Fix pubsub metricset to collect all GA stage metrics from gcp stackdriver. {issue}17154[17154] {pull}17600[17600]
- Add privileged option so as mb to access data dir in Openshift. {pull}17606[17606]
- Fix "ID" event generator of Google Cloud module {issue}17160[17160] {pull}17608[17608]
- Add privileged option for Auditbeat in Openshift {pull}17637[17637]
- Fix storage metricset to allow config without region/zone. {issue}17623[17623] {pull}17624[17624]
- Add a switch to the driver definition on SQL module to use pretty names. {pull}17378[17378]
- Fix overflow on Prometheus rates when new buckets are added on the go. {pull}17753[17753]

*Packetbeat*

- Enable setting promiscuous mode automatically. {pull}11366[11366]

*Winlogbeat*


*Functionbeat*

- Fix timeout option of GCP functions. {issue}16282[16282] {pull}16287[16287]

==== Added

*Affecting all Beats*

- Add document_id setting to decode_json_fields processor. {pull}15859[15859]
- Include network information by default on add_host_metadata and add_observer_metadata. {issue}15347[15347] {pull}16077[16077]
- Add `aws_ec2` provider for autodiscover. {issue}12518[12518] {pull}14823[14823]
- Add monitoring variable `libbeat.config.scans` to distinguish scans of the configuration directory from actual reloads of its contents. {pull}16440[16440]
- Add support for multiple password in redis output. {issue}16058[16058] {pull}16206[16206]
- Add support for Histogram type in fields.yml {pull}16570[16570]
- Windows .exe files now have embedded file version info. {issue}15232[15232]t
- Remove experimental flag from `setup.template.append_fields` {pull}16576[16576]
- Add `add_cloudfoundry_metadata` processor to annotate events with Cloud Foundry application data. {pull}16621[16621]
- Add Kerberos support to Kafka input and output. {pull}16781[16781]
- Add `add_cloudfoundry_metadata` processor to annotate events with Cloud Foundry application data. {pull}16621[16621
- Add support for kubernetes provider to recognize namespace level defaults {pull}16321[16321]
- Add `translate_sid` processor on Windows for converting Windows security identifier (SID) values to names. {issue}7451[7451] {pull}16013[16013]
- Add capability of enrich `container.id` with process id in `add_process_metadata` processor {pull}15947[15947]
- Update RPM packages contained in Beat Docker images. {issue}17035[17035]
- Update supported versions of `redis` output. {pull}17198[17198]
- Update documentation for system.process.memory fields to include clarification on Windows os's. {pull}17268[17268]
- Add optional regex based cid extractor to `add_kubernetes_metadata` processor. {pull}17360[17360]
- Add `urldecode` processor to for decoding URL-encoded fields. {pull}17505[17505]
- Add support for AWS IAM `role_arn` in credentials config. {pull}17658[17658] {issue}12464[12464]

*Auditbeat*

- Reference kubernetes manifests include configuration for auditd and enrichment with kubernetes metadata. {pull}17431[17431]
- Reference kubernetes manifests mount data directory from the host, so data persist between executions in the same node. {pull}17429[17429]
- Log to stderr when running using reference kubernetes manifests. {pull}17443[174443]
- Fix syscall kprobe arguments for 32-bit systems in socket module. {pull}17500[17500]
- Fix memory leak on when we miss socket close kprobe events. {pull}17500[17500]

*Filebeat*

- Set event.outcome field based on googlecloud audit log output. {pull}15731[15731]
- Add dashboard for AWS ELB fileset. {pull}15804[15804]
- Add dashboard for AWS vpcflow fileset. {pull}16007[16007]
- Add ECS tls fields to zeek:smtp,rdp,ssl and aws:s3access,elb {issue}15757[15757] {pull}15935[15936]
- Add custom string mapping to CEF module to support Forcepoint NGFW {issue}14663[14663] {pull}15910[15910]
- Add ingress nginx controller fileset {pull}16197[16197]
- move create-[module,fileset,fields] to mage and enable in x-pack/filebeat {pull}15836[15836]
- Add ECS tls and categorization fields to apache module. {issue}16032[16032] {pull}16121[16121]
- Work on e2e ACK's for the azure-eventhub input {issue}15671[15671] {pull}16215[16215]
- Add MQTT input. {issue}15602[15602] {pull}16204[16204]
- Add ECS categorization fields to activemq module. {issue}16151[16151] {pull}16201[16201]
- Add a TLS test and more debug output to httpjson input {pull}16315[16315]
- Add an SSL config example in config.yml for filebeat MISP module. {pull}16320[16320]
- Improve ECS categorization, container & process field mappings in auditd module. {issue}16153[16153] {pull}16280[16280]
- Improve ECS field mappings in aws module. {issue}16154[16154] {pull}16307[16307]
- Improve ECS categorization field mappings in googlecloud module. {issue}16030[16030] {pull}16500[16500]
- Improve ECS field mappings in haproxy module. {issue}16162[16162] {pull}16529[16529]
- Add cloudwatch fileset and ec2 fileset in aws module. {issue}13716[13716] {pull}16579[16579]
- Improve ECS categorization field mappings in kibana module. {issue}16168[16168] {pull}16652[16652]
- Improve the decode_cef processor by reducing the number of memory allocations. {pull}16587[16587]
- Add `cloudfoundry` input to send events from Cloud Foundry. {pull}16586[16586]
- Improve ECS categorization field mappings in iis module. {issue}16165[16165] {pull}16618[16618]
- Improve ECS categorization field mapping in kafka module. {issue}16167[16167] {pull}16645[16645]
- Allow users to override pipeline ID in fileset input config. {issue}9531[9531] {pull}16561[16561]
- Add `o365audit` input type for consuming events from Office 365 Management Activity API. {issue}16196[16196] {pull}16244[16244]
- Improve ECS categorization field mappings in logstash module. {issue}16169[16169] {pull}16668[16668]
- Update filebeat httpjson input to support pagination via Header and Okta module. {pull}16354[16354]
- Improve ECS categorization field mapping in icinga module. {issue}16164[16164] {pull}16533[16533]
- Improve ECS categorization field mappings in ibmmq module. {issue}16163[16163] {pull}16532[16532]
- Improve ECS categorization, host field mappings in elasticsearch module. {issue}16160[16160] {pull}16469[16469]
- Add ECS related fields to CEF module {issue}16157[16157] {pull}16338[16338]
- Improve ECS categorization field mappings in suricata module. {issue}16181[16181] {pull}16843[16843]
- Release ActiveMQ module as GA. {issue}17047[17047] {pull}17049[17049]
- Improve ECS categorization field mappings in iptables module. {issue}16166[16166] {pull}16637[16637]
- Add Filebeat Okta module. {pull}16362[16362]
- Add custom string mapping to CEF module to support Check Point devices. {issue}16041[16041] {pull}16907[16907]
- Add pattern for Cisco ASA / FTD Message 734001 {issue}16212[16212] {pull}16612[16612]
- Added new module `o365` for ingesting Office 365 management activity API events. {issue}16196[16196] {pull}16386[16386]
- Add source field in k8s events {pull}17209[17209]
- Improve AWS cloudtrail field mappings {issue}16086[16086] {issue}16110[16110] {pull}17155[17155]
- Added new module `crowdstrike` for ingesting Crowdstrike Falcon streaming API endpoint event data. {pull}16988[16988]
- Added documentation for running Filebeat in Cloud Foundry. {pull}17275[17275]
- Move azure-eventhub input to GA. {issue}15671[15671] {pull}17313[17313]
- Improve ECS categorization field mappings in mongodb module. {issue}16170[16170] {pull}17371[17371]
- Improve ECS categorization field mappings for mssql module. {issue}16171[16171] {pull}17376[17376]
- Added access_key_id, secret_access_key and session_token into aws module config. {pull}17456[17456]
<<<<<<< HEAD
- Added Unix stream socket support as an input source and a syslog input source. {pull}17492[17492]
=======
- Add dashboard for Google Cloud Audit and AWS CloudTrail. {pull}17379[17379]
- Improve ECS categorization field mappings for mysql module. {issue}16172[16172] {pull}17491[17491]
- Release Google Cloud module as GA. {pull}17511[17511]
- Added new Checkpoint Syslog filebeat module. {pull}17682[17682]
- Improve ECS categorization field mappings for nats module. {issue}16173[16173] {pull}17550[17550]
- Enhance `elasticsearch/server` fileset to handle ECS-compatible logs emitted by Elasticsearch. {issue}17715[17715] {pull}17714[17714]
- Add support for Google Application Default Credentials to the Google Pub/Sub input and Google Cloud modules. {pull}15668[15668]
- Enhance `elasticsearch/deprecation` fileset to handle ECS-compatible logs emitted by Elasticsearch. {issue}17715[17715] {pull}17728[17728]
- Enhance `elasticsearch/slowlog` fileset to handle ECS-compatible logs emitted by Elasticsearch. {issue}17715[17715] {pull}17729[17729]
>>>>>>> afc3a49f

*Heartbeat*

- Allow a list of status codes for HTTP checks. {pull}15587[15587]


*Journalbeat*

*Metricbeat*

- Move the windows pdh implementation from perfmon to a shared location in order for future modules/metricsets to make use of. {pull}15503[15503]
- Add lambda metricset in aws module. {pull}15260[15260]
- Expand data for the `system/memory` metricset {pull}15492[15492]
- Add azure `storage` metricset in order to retrieve metric values for storage accounts. {issue}14548[14548] {pull}15342[15342]
- Add cost warnings for the azure module. {pull}15356[15356]
- Add DynamoDB AWS Metricbeat light module {pull}15097[15097]
- Release elb module as GA. {pull}15485[15485]
- Add a `system/network_summary` metricset {pull}15196[15196]
- Add mesh metricset for Istio Metricbeat module {pull}15535[15535]
- Add mixer metricset for Istio Metricbeat module {pull}15696[15696]
- Add pilot metricset for Istio Metricbeat module {pull}15761[15761]
- Make the `system/cpu` metricset collect normalized CPU metrics by default. {issue}15618[15618] {pull}15729[15729]
- Add galley metricset for Istio Metricbeat module {pull}15857[15857]
- Add `key/value` mode for SQL module. {issue}15770[15770] {pull]15845[15845]
- Add STAN dashboard {pull}15654[15654]
- Add support for Unix socket in Memcached metricbeat module. {issue}13685[13685] {pull}15822[15822]
- Add `up` metric to prometheus metrics collected from host {pull}15948[15948]
- Add citadel metricset for Istio Metricbeat module {pull}15990[15990]
- Add support for processors in light modules. {issue}14740[14740] {pull}15923[15923]
- Add collecting AuroraDB metrics in rds metricset. {issue}14142[14142] {pull}16004[16004]
- Reuse connections in SQL module. {pull}16001[16001]
- Improve the `logstash` module (when `xpack.enabled` is set to `true`) to use the override `cluster_uuid` returned by Logstash APIs. {issue}15772[15772] {pull}15795[15795]
- Add region parameter in googlecloud module. {issue}15780[15780] {pull}16203[16203]
- Add kubernetes storage class support via kube-state-metrics. {pull}16145[16145]
- Add database_account azure metricset. {issue}15758[15758]
- Add support for NATS 2.1. {pull}16317[16317]
- Add Load Balancing metricset to GCP {pull}15559[15559]
- Add support for Dropwizard metrics 4.1. {pull}16332[16332]
- Add azure container metricset in order to monitor containers. {issue}15751[15751] {pull}16421[16421]
- Improve the `haproxy` module to support metrics exposed via HTTPS. {issue}14579[14579] {pull}16333[16333]
- Add filtering option for prometheus collector. {pull}16420[16420]
- Add metricsets based on Ceph Manager Daemon to the `ceph` module. {issue}7723[7723] {pull}16254[16254]
- Release `statsd` module as GA. {pull}16447[16447] {issue}14280[14280]
- Add collecting tags and tags_filter for rds metricset in aws module. {pull}16605[16605] {issue}16358[16358]
- Add OpenMetrics Metricbeat module {pull}16596[16596]
- Add `cloudfoundry` module to send events from Cloud Foundry. {pull}16671[16671]
- Add `redisenterprise` module. {pull}16482[16482] {issue}15269[15269]
- Add system/users metricset as beta {pull}16569[16569]
- Align fields to ECS and add more tests for the azure module. {issue}16024[16024] {pull}16754[16754]
- Add additional cgroup fields to docker/diskio{pull}16638[16638]
- Add PubSub metricset to Google Cloud Platform module {pull}15536[15536]
- Add overview dashboard for googlecloud compute metricset. {issue}16534[16534] {pull}16819[16819]
- Add Prometheus remote write endpoint {pull}16609[16609]
- Release STAN module as GA. {pull}16980[16980]
- Add query metricset for prometheus module. {pull}17104[17104]
- Release ActiveMQ module as GA. {issue}17047[17047] {pull}17049[17049]
- Release Zookeeper/connection module as GA. {issue}14281[14281] {pull}17043[17043]
- Add support for CouchDB v2 {issue}16352[16352] {pull}16455[16455]
- Add dashboard for pubsub metricset in googlecloud module. {pull}17161[17161]
- Add dashboards for the azure container metricsets. {pull}17194[17194]
- Replace vpc metricset into vpn, transitgateway and natgateway metricsets. {pull}16892[16892]
- Use Elasticsearch histogram type to store Prometheus histograms {pull}17061[17061]
- Allow to rate Prometheus counters when scraping them {pull}17061[17061]
- Release Oracle module as GA. {issue}14279[14279] {pull}16833[16833]
- Release vsphere module as GA. {issue}15798[15798] {pull}17119[17119]
- Add Storage metricsets to GCP module {pull}15598[15598]
- Added documentation for running Metricbeat in Cloud Foundry. {pull}17275[17275]
- Add test for documented fields check for metricsets without a http input. {issue}17315[17315] {pull}17334[17334]
- Add final tests and move label to GA for the azure module in metricbeat. {pull}17319[17319]
- Reference kubernetes manifests mount data directory from the host when running metricbeat as daemonset, so data persist between executions in the same node. {pull}17429[17429]
- Stack Monitoring modules now auto-configure required metricsets when `xpack.enabled: true` is set. {issue}16471[[16471] {pull}17609[17609]

*Packetbeat*

*Functionbeat*


*Winlogbeat*

- Add more DNS error codes to the Sysmon module. {issue}15685[15685]
- Add experimental event log reader implementation that should be faster in most cases. {issue}6585[6585] {pull}16849[16849]

==== Deprecated

*Affecting all Beats*

*Filebeat*


*Heartbeat*

*Journalbeat*

*Metricbeat*


*Packetbeat*

*Winlogbeat*

*Functionbeat*

==== Known Issue

*Journalbeat*<|MERGE_RESOLUTION|>--- conflicted
+++ resolved
@@ -252,9 +252,6 @@
 - Improve ECS categorization field mappings in mongodb module. {issue}16170[16170] {pull}17371[17371]
 - Improve ECS categorization field mappings for mssql module. {issue}16171[16171] {pull}17376[17376]
 - Added access_key_id, secret_access_key and session_token into aws module config. {pull}17456[17456]
-<<<<<<< HEAD
-- Added Unix stream socket support as an input source and a syslog input source. {pull}17492[17492]
-=======
 - Add dashboard for Google Cloud Audit and AWS CloudTrail. {pull}17379[17379]
 - Improve ECS categorization field mappings for mysql module. {issue}16172[16172] {pull}17491[17491]
 - Release Google Cloud module as GA. {pull}17511[17511]
@@ -264,7 +261,7 @@
 - Add support for Google Application Default Credentials to the Google Pub/Sub input and Google Cloud modules. {pull}15668[15668]
 - Enhance `elasticsearch/deprecation` fileset to handle ECS-compatible logs emitted by Elasticsearch. {issue}17715[17715] {pull}17728[17728]
 - Enhance `elasticsearch/slowlog` fileset to handle ECS-compatible logs emitted by Elasticsearch. {issue}17715[17715] {pull}17729[17729]
->>>>>>> afc3a49f
+- Added Unix stream socket support as an input source and a syslog input source. {pull}17492[17492]
 
 *Heartbeat*
 
