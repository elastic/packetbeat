--- conflicted
+++ resolved
@@ -120,14 +120,11 @@
 
 *Metricbeat*
 
-<<<<<<< HEAD
 - Extend documentation about `orchestrator.cluster` fields {pull}30518[30518]
 - Enhance Oracle Module: Change tablespace metricset collection period {issue}30948[30948] {pull}31259[#31259]
 - Add orchestrator cluster ECS fields in kubernetes events {pull}31341[31341]
 - Add new Kubernetes module dashboards {pull}31341[31341]
-=======
 - system/core: add cpuinfo information for Linux hosts {pull}31643[31643]
->>>>>>> 681ddf67
 
 *Packetbeat*
 
