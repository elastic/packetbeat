// Use these for links to issue and pulls. Note issues and pulls redirect one to
// each other on Github, so don't worry too much on using the right prefix.
:issue: https://github.com/elastic/beats/issues/
:pull: https://github.com/elastic/beats/pull/

=== Beats version HEAD
https://github.com/elastic/beats/compare/v7.0.0-alpha2...master[Check the HEAD diff]

==== Breaking changes

*Affecting all Beats*

- Update to Golang 1.12.1. {pull}11330[11330]
- Disable Alibaba Cloud and Tencent Cloud metadata providers by default. {pull}13812[12812]
- Allow Metricbeat's beat module to read monitoring information over a named pipe or unix domain socket. {pull}14558[14558]
- Remove version information from default ILM policy for improved upgrade experience on custom policies. {pull}14745[14745]
- Running `setup` cmd respects `setup.ilm.overwrite` setting for improved support of custom policies. {pull}14741[14741]
- Libbeat: Do not overwrite agent.*, ecs.version, and host.name. {pull}14407[14407]
- Libbeat: Cleanup the x-pack licenser code to use the new license endpoint and the new format. {pull}15091[15091]
- Users can now specify `monitoring.cloud.*` to override `monitoring.elasticsearch.*` settings. {issue}14399[14399] {pull}15254[15254]
- Refactor metadata generator to support adding metadata across resources {pull}14875[14875]
- Update to ECS 1.4.0. {pull}14844[14844]
- The document id fields has been renamed from @metadata.id to @metadata._id {pull}15859[15859]
- Variable substitution from environment variables is not longer supported. {pull}15937{15937}
- Change aws_elb autodiscover provider field name from elb_listener.* to aws.elb.*. {issue}16219[16219] {pull}16402{16402}
- Remove `AddDockerMetadata` and `AddKubernetesMetadata` processors from the `script` processor. They can still be used as normal processors in the configuration. {issue}16349[16349] {pull}16514[16514]

*Auditbeat*


*Filebeat*

- Fix parsing of Elasticsearch node name by `elasticsearch/slowlog` fileset. {pull}14547[14547]
- CEF extensions are now mapped to the data types defined in the CEF guide. {pull}14342[14342]
- Improve ECS field mappings in panw module.  event.outcome now only contains success/failure per ECS specification. {issue}16025[16025] {pull}17910[17910]
- Improve ECS categorization field mappings for nginx module. http.request.referrer is now lowercase & http.request.referrer only populated when nginx sets a value {issue}16174[16174] {pull}17844[17844]

*Heartbeat*


*Journalbeat*

- Remove broken dashboard. {pull}15288[15288]
- Improve parsing of syslog.pid in journalbeat to strip the username when present {pull}16116[16116]


*Metricbeat*

- Add new dashboard for VSphere host cluster and virtual machine {pull}14135[14135]
- kubernetes.container.cpu.limit.cores and kubernetes.container.cpu.requests.cores are now floats. {issue}11975[11975]
- Update cloudwatch metricset mapping for both metrics and dimensions. {pull}15245[15245]
- Make use of secure port when accessing Kubelet API {pull}16063[16063]

*Packetbeat*

- TLS: Fields have been changed to adapt to ECS. {pull}15497[15497]
- TLS: The behavior of send_certificates and include_raw_certificates options has changed. {pull}15497[15497]
- Added redact_headers configuration option, to allow HTTP request headers to be redacted whilst keeping the header field included in the beat. {pull}15353[15353]
- Add dns.question.subdomain and dns.question.top_level_domain fields. {pull}14578[14578]

*Winlogbeat*

*Functionbeat*


==== Bugfixes

*Affecting all Beats*

- Fix a race condition with the Kafka pipeline client, it is possible that `Close()` get called before `Connect()` . {issue}11945[11945]
- Allow users to configure only `cluster_uuid` setting under `monitoring` namespace. {pull}14338[14338]
- Fix spooling to disk blocking infinitely if the lock file can not be acquired. {pull}15338[15338]
- Update replicaset group to apps/v1 {pull}15854[15802]
- Fix `metricbeat test output` with an ipv6 ES host in the output.hosts. {pull}15368[15368]
- Fix `convert` processor conversion of string to integer with leading zeros. {issue}15513[15513] {pull}15557[15557]
- Fix Kubernetes autodiscovery provider to correctly handle pod states and avoid missing event data {pull}17223[17223]
- Fix `add_cloud_metadata` to better support modifying sub-fields with other processors. {pull}13808[13808]
- Fix panic in the Logstash output when trying to send events to closed connection. {pull}15568[15568]
- Fix missing output in dockerlogbeat {pull}15719[15719]
- Fix logging target settings being ignored when Beats are started via systemd or docker. {issue}12024[12024] {pull}15422[15442]
- Do not load dashboards where not available. {pull}15802[15802]
- Fix issue where default go logger is not discarded when either * or stdout is selected. {issue}10251[10251] {pull}15708[15708]
- Fix issue where TLS settings would be ignored when a forward proxy was in use. {pull}15516{15516}
- Remove superfluous use of number_of_routing_shards setting from the default template. {pull}16038[16038]
- Fix index names for indexing not always guaranteed to be lower case. {pull}16081[16081]
- Upgrade go-ucfg to latest v0.8.1. {pull}15937{15937}
- Fix loading processors from annotation hints. {pull}16348[16348]
- Fix an issue that could cause redundant configuration reloads. {pull}16440[16440]
- Fix k8s pods labels broken schema. {pull}16480[16480]
- Fix k8s pods annotations broken schema. {pull}16554[16554]
- Upgrade go-ucfg to latest v0.8.3. {pull}16450{16450}
- Add `ssl.ca_sha256` option to the supported TLS option, this allow to check that a specific certificate is used as part of the verified chain. {issue}15717[15717]
- Fix `NewContainerMetadataEnricher` to use default config for kubernetes module. {pull}16857[16857]
- Improve some logging messages for add_kubernetes_metadata processor {pull}16866{16866}
- Fix k8s metadata issue regarding node labels not shown up on root level of metadata. {pull}16834[16834]
- Fail to start if httpprof is used and it cannot be initialized. {pull}17028[17028]
- Fix concurrency issues in convert processor when used in the global context. {pull}17032[17032]
- Fix bug with `monitoring.cluster_uuid` setting not always being exposed via GET /state Beats API. {issue}16732[16732] {pull}17420[17420]
- Fix building on FreeBSD by removing build flags from `add_cloudfoundry_metadata` processor. {pull}17486[17486]
- Do not rotate log files on startup when interval is configured and rotateonstartup is disabled. {pull}17613[17613]
- Fix `setup.dashboards.index` setting not working. {pull}17749[17749]
- Fix goroutine leak and Elasticsearch output file descriptor leak when output reloading is in use. {issue}10491[10491] {pull}17381[17381]
- Fix Elasticsearch license endpoint URL referenced in error message. {issue}17880[17880] {pull}18030[18030]

*Auditbeat*

- system/socket: Fixed compatibility issue with kernel 5.x. {pull}15771[15771]
- system/package: Fix parsing of Installed-Size field of DEB packages. {issue}16661[16661] {pull}17188[17188]
- system module: Fix panic during initialisation when /proc/stat can't be read. {pull}17569[17569]

*Filebeat*

- cisco/asa fileset: Fix parsing of 302021 message code. {pull}14519[14519]
- Fix filebeat azure dashboards, event category should be `Alert`. {pull}14668[14668]
- Fix a problem in Filebeat input httpjson where interval is not used as time.Duration. {pull}14728[14728]
- Fix SSL config in input.yml for Filebeat httpjson input in the MISP module. {pull}14767[14767]
- Check content-type when creating new reader in s3 input. {pull}15252[15252] {issue}15225[15225]
- Fix session reset detection and a crash in Netflow input. {pull}14904[14904]
- Handle errors in handleS3Objects function and add more debug messages for s3 input. {pull}15545[15545]
- netflow: Allow for options templates without scope fields. {pull}15449[15449]
- netflow: Fix bytes/packets counters on some devices (NSEL and Netstream). {pull}15449[15449]
- netflow: Fix compatibility with some Cisco devices by changing the field `class_id` from short to long. {pull}15449[15449]
- Fixed dashboard for Cisco ASA Firewall. {issue}15420[15420] {pull}15553[15553]
- Ensure all zeek timestamps include millisecond precision. {issue}14599[14599] {pull}16766[16766]
- Fix s3 input hanging with GetObjectRequest API call by adding context_timeout config. {issue}15502[15502] {pull}15590[15590]
- Add shared_credential_file to cloudtrail config {issue}15652[15652] {pull}15656[15656]
- Fix typos in zeek notice fileset config file. {issue}15764[15764] {pull}15765[15765]
- Fix mapping error when zeek weird logs do not contain IP addresses. {pull}15906[15906]
- Prevent Elasticsearch from spewing log warnings about redundant wildcards when setting up ingest pipelines for the `elasticsearch` module. {issue}15840[15840] {pull}15900[15900]
- Fix mapping error for cloudtrail additionalEventData field {pull}16088[16088]
- Fix a connection error in httpjson input. {pull}16123[16123]
- Improve `elasticsearch/audit` fileset to handle timestamps correctly. {pull}15942[15942]
- Fix s3 input with cloudtrail fileset reading json file. {issue}16374[16374] {pull}16441[16441]
- Rewrite azure filebeat dashboards, due to changes in kibana. {pull}16466[16466]
- Adding the var definitions in azure manifest files, fix for errors when executing command setup. {issue}16270[16270] {pull}16468[16468]
- Fix merging of fileset inputs to replace paths and append processors. {pull}16450{16450}
- Add queue_url definition in manifest file for aws module. {pull}16640{16640}
- Fix issue where autodiscover hints default configuration was not being copied. {pull}16987[16987]
- Fix Elasticsearch `_id` field set by S3 and Google Pub/Sub inputs. {pull}17026[17026]
- Fixed various Cisco FTD parsing issues. {issue}16863[16863] {pull}16889[16889]
- Fix default index pattern in IBM MQ filebeat dashboard. {pull}17146[17146]
- Fix `elasticsearch.gc` fileset to not collect _all_ logs when Elasticsearch is running in Docker. {issue}13164[13164] {issue}16583[16583] {pull}17164[17164]
- Fixed a mapping exception when ingesting CEF logs that used the spriv or dpriv extensions. {issue}17216[17216] {pull}17220[17220]
- Fixed a mapping exception when ingesting Logstash plain logs (7.4+) with pipeline ids containing non alphanumeric chars. {issue}17242[17242] {pull}17243[17243]
- Fixed MySQL slowlog module causing "regular expression has redundant nested repeat operator" warning in Elasticsearch. {issue}17086[17086] {pull}17156[17156]
- Fix `elasticsearch.audit` data ingest pipeline to be more forgiving with date formats found in Elasticsearch audit logs. {pull}17406[17406]
- CEF: Fixed decoding errors caused by trailing spaces in messages. {pull}17253[17253]
- Fixed activemq module causing "regular expression has redundant nested repeat operator" warning in Elasticsearch. {pull}17428[17428]
- Fix issue 17734 to retry on rate-limit error in the Filebeat httpjson input. {issue}17734[17734] {pull}17735[17735]
- Remove migrationVersion map 7.7.0 reference from Kibana dashboard file to fix backward compatibility issues. {pull}17425[17425]
- Fixed `cloudfoundry.access` to have the correct `cloudfoundry.app.id` contents. {pull}17847[17847]
- Fixing `ingress_controller.` fields to be of type keyword instead of text. {issue}17834[17834]
- Fixed typo in log message. {pull}17897[17897]

*Heartbeat*

- Fix recording of SSL cert metadata for Expired/Unvalidated x509 certs. {pull}13687[13687]
- Fixed excessive memory usage introduced in 7.5 due to over-allocating memory for HTTP checks. {pull}15639[15639]
- Fixed scheduler shutdown issues which would in rare situations cause a panic due to semaphore misuse. {pull}16397[16397]
- Fixed TCP TLS checks to properly validate hostnames, this broke in 7.x and only worked for IP SANs. {pull}17549[17549]

*Journalbeat*


*Metricbeat*

- Fix checking tagsFilter using length in cloudwatch metricset. {pull}14525[14525]
- Fixed bug with `elasticsearch/cluster_stats` metricset not recording license expiration date correctly. {issue}14541[14541] {pull}14591[14591]
- Log bulk failures from bulk API requests to monitoring cluster. {issue}14303[14303] {pull}14356[14356]
- Fix regular expression to detect instance name in perfmon metricset. {issue}14273[14273] {pull}14666[14666]
- Fixed bug with `elasticsearch/cluster_stats` metricset not recording license ID in the correct field. {pull}14592[14592]
- Fix `docker.container.size` fields values {issue}14979[14979] {pull}15224[15224]
- Make `kibana` module more resilient to Kibana unavailability. {issue}15258[15258] {pull}15270[15270]
- Fix panic exception with some unicode strings in perfmon metricset. {issue}15264[15264]
- Make `logstash` module more resilient to Logstash unavailability. {issue}15276[15276] {pull}15306[15306]
- Add username/password in Metricbeat autodiscover hints {pull}15349[15349]
- Fix CPU count in docker/cpu in cases where no `online_cpus` are reported {pull}15070[15070]
- Add dedot for tags in ec2 metricset and cloudwatch metricset. {issue}15843[15843] {pull}15844[15844]
- Use RFC3339 format for timestamps collected using the SQL module. {pull}15847[15847]
- Change lookup_fields from metricset.host to service.address {pull}15883[15883]
- Avoid parsing errors returned from prometheus endpoints. {pull}15712[15712]
- Add dedot for cloudwatch metric name. {issue}15916[15916] {pull}15917[15917]
- Fixed issue `logstash-xpack` module suddenly ceasing to monitor Logstash. {issue}15974[15974] {pull}16044[16044]
- Fix skipping protocol scheme by light modules. {pull}16205[pull]
- Made `logstash-xpack` module once again have parity with internally-collected Logstash monitoring data. {pull}16198[16198]
- Change sqs metricset to use average as statistic method. {pull}16438[16438]
- Revert changes in `docker` module: add size flag to docker.container. {pull}16600[16600]
- Fix diskio issue for windows 32 bit on disk_performance struct alignment. {issue}16680[16680]
- Fix detection and logging of some error cases with light modules. {pull}14706[14706]
- Add dashboard for `redisenterprise` module. {pull}16752[16752]
- Convert increments of 100 nanoseconds/ticks to milliseconds for WriteTime and ReadTime in diskio metricset (Windows) for consistency. {issue}14233[14233]
- Dynamically choose a method for the system/service metricset to support older linux distros. {pull}16902[16902]
- Use max in k8s apiserver dashboard aggregations. {pull}17018[17018]
- Reduce memory usage in `elasticsearch/index` metricset. {issue}16503[16503] {pull}16538[16538]
- Check if CCR feature is available on Elasticsearch cluster before attempting to call CCR APIs from `elasticsearch/ccr` metricset. {issue}16511[16511] {pull}17073[17073]
- Use max in k8s overview dashboard aggregations. {pull}17015[17015]
- Fix Disk Used and Disk Usage visualizations in the Metricbeat System dashboards. {issue}12435[12435] {pull}17272[17272]
- Fix missing Accept header for Prometheus and OpenMetrics module. {issue}16870[16870] {pull}17291[17291]
- Fix issue in Jolokia module when mbean contains multiple quoted properties. {issue}17375[17375] {pull}17374[17374]
- Further revise check for bad data in docker/memory. {pull}17400[17400] 
- Combine cloudwatch aggregated metrics into single event. {pull}17345[17345]
- Fix how we filter services by name in system/service {pull}17400[17400]
- Fix cloudwatch metricset missing tags collection. {issue}17419[17419] {pull}17424[17424]
- check if cpuOptions field is nil in DescribeInstances output in ec2 metricset. {pull}17418[17418]
- Fix aws.s3.bucket.name terms_field in s3 overview dashboard. {pull}17542[17542]
- Fix Unix socket path in memcached. {pull}17512[17512]
- Fix vsphere VM dashboard host aggregation visualizations. {pull}17555[17555]
- Fix azure storage dashboards. {pull}17590[17590]
- Metricbeat no longer needs to be started strictly after Logstash for `logstash-xpack` module to report correct data. {issue}17261[17261] {pull}17497[17497]
- Fix pubsub metricset to collect all GA stage metrics from gcp stackdriver. {issue}17154[17154] {pull}17600[17600]
- Add privileged option so as mb to access data dir in Openshift. {pull}17606[17606]
- Fix "ID" event generator of Google Cloud module {issue}17160[17160] {pull}17608[17608]
- Add privileged option for Auditbeat in Openshift {pull}17637[17637]
- Fix storage metricset to allow config without region/zone. {issue}17623[17623] {pull}17624[17624]
- Fix overflow on Prometheus rates when new buckets are added on the go. {pull}17753[17753]

*Packetbeat*

- Enable setting promiscuous mode automatically. {pull}11366[11366]

*Winlogbeat*


*Functionbeat*

- Fix timeout option of GCP functions. {issue}16282[16282] {pull}16287[16287]

==== Added

*Affecting all Beats*

- Add a friendly log message when a request to docker has exceeded the deadline. {pull}15336[15336]
- Decouple Debug logging from fail_on_error logic for rename, copy, truncate processors {pull}12451[12451]
- Allow a beat to ship monitoring data directly to an Elasticsearch monitoring cluster. {pull}9260[9260]
- Updated go-seccomp-bpf library to v1.1.0 which updates syscall lists for Linux v5.0. {pull}11394[11394]
- add_host_metadata is no GA. {pull}13148[13148]
- Add `providers` setting to `add_cloud_metadata` processor. {pull}13812[13812]
- GA the `script` processor. {pull}14325[14325]
- Add `fingerprint` processor. {issue}11173[11173] {pull}14205[14205]
- Add support for API keys in Elasticsearch outputs. {pull}14324[14324]
- Ensure that init containers are no longer tailed after they stop {pull}14394[14394]
- Add consumer_lag in Kafka consumergroup metricset {pull}14822[14822]
- Make use of consumer_lag in Kafka dashboard {pull}14863[14863]
- Refactor kubernetes autodiscover to enable different resource based discovery {pull}14738[14738]
- Add `add_id` processor. {pull}14524[14524]
- Enable TLS 1.3 in all beats. {pull}12973[12973]
- Spooling to disk creates a lockfile on each platform. {pull}15338[15338]
- Fingerprint processor adds a new xxhash hashing algorithm {pull}15418[15418]
- Enable DEP (Data Execution Protection) for Windows packages. {pull}15149[15149]
- Add document_id setting to decode_json_fields processor. {pull}15859[15859]
- Include network information by default on add_host_metadata and add_observer_metadata. {issue}15347[15347] {pull}16077[16077]
- Add `aws_ec2` provider for autodiscover. {issue}12518[12518] {pull}14823[14823]
- Add monitoring variable `libbeat.config.scans` to distinguish scans of the configuration directory from actual reloads of its contents. {pull}16440[16440]
- Add support for multiple password in redis output. {issue}16058[16058] {pull}16206[16206]
- Add support for Histogram type in fields.yml {pull}16570[16570]
- Windows .exe files now have embedded file version info. {issue}15232[15232]t
- Remove experimental flag from `setup.template.append_fields` {pull}16576[16576]
- Add `add_cloudfoundry_metadata` processor to annotate events with Cloud Foundry application data. {pull}16621[16621]
- Add `translate_sid` processor on Windows for converting Windows security identifier (SID) values to names. {issue}7451[7451] {pull}16013[16013]
- Add support for kubernetes provider to recognize namespace level defaults {pull}16321[16321]
- Add capability of enrich `container.id` with process id in `add_process_metadata` processor {pull}15947[15947]
- Update RPM packages contained in Beat Docker images. {issue}17035[17035]
- Add Kerberos support to Kafka input and output. {pull}16781[16781]
- Update supported versions of `redis` output. {pull}17198[17198]
- Update documentation for system.process.memory fields to include clarification on Windows os's. {pull}17268[17268]
- Add `replace` processor for replacing string values of fields. {pull}17342[17342]
- Add `urldecode` processor to for decoding URL-encoded fields. {pull}17505[17505]
- Add support for AWS IAM `role_arn` in credentials config. {pull}17658[17658] {issue}12464[12464]
- Add Kerberos support to Elasticsearch output. {pull}17927[17927]
- Set `agent.name` to the hostname by default. {issue}16377[16377] {pull}18000[18000]
- Add keystore support for autodiscover static configurations. {pull]16306[16306]

*Auditbeat*

- Reference kubernetes manifests include configuration for auditd and enrichment with kubernetes metadata. {pull}17431[17431]
- Reference kubernetes manifests mount data directory from the host, so data persist between executions in the same node. {pull}17429[17429]
- Log to stderr when running using reference kubernetes manifests. {pull}17443[174443]
- Fix syscall kprobe arguments for 32-bit systems in socket module. {pull}17500[17500]
- Fix memory leak on when we miss socket close kprobe events. {pull}17500[17500]

*Filebeat*

- Add dashboard for AWS ELB fileset. {pull}15804[15804]

- `container` and `docker` inputs now support reading of labels and env vars written by docker JSON file logging driver. {issue}8358[8358]
- Add `index` option to all inputs to directly set a per-input index value. {pull}14010[14010]
- Add new fileset googlecloud/audit for ingesting Google Cloud Audit logs. {pull}15200[15200]
- Add dashboards to the CEF module (ported from the Logstash ArcSight module). {pull}14342[14342]
- Add expand_event_list_from_field support in s3 input for reading json format AWS logs. {issue}15357[15357] {pull}15370[15370]
- Add azure-eventhub input which will use the azure eventhub go sdk. {issue}14092[14092] {pull}14882[14882]
- Expose more metrics of harvesters (e.g. `read_offset`, `start_time`). {pull}13395[13395]
- Include log.source.address for unparseable syslog messages. {issue}13268[13268] {pull}15453[15453]
- Release aws elb fileset as GA. {pull}15426[15426] {issue}15380[15380]
- Integrate the azure-eventhub with filebeat azure module (replace the kafka input). {pull}15480[15480]
- Release aws s3access fileset to GA. {pull}15431[15431] {issue}15430[15430]
- Add cloudtrail fileset to AWS module. {issue}14657[14657] {pull}15227[15227]
- New fileset googlecloud/firewall for ingesting Google Cloud Firewall logs. {pull}14553[14553]
- google-pubsub input: ACK pub/sub message when acknowledged by publisher. {issue}13346[13346] {pull}14715[14715]
- Remove Beta label from google-pubsub input. {issue}13346[13346] {pull}14715[14715]
- Set event.outcome field based on googlecloud audit log output. {pull}15731[15731]
- Add dashboard for AWS vpcflow fileset. {pull}16007[16007]
- Add ECS tls fields to zeek:smtp,rdp,ssl and aws:s3access,elb {issue}15757[15757] {pull}15935[15936]
- Add ingress nginx controller fileset {pull}16197[16197]
- move create-[module,fileset,fields] to mage and enable in x-pack/filebeat {pull}15836[15836]
- Add ECS tls and categorization fields to apache module. {issue}16032[16032] {pull}16121[16121]
- Work on e2e ACK's for the azure-eventhub input {issue}15671[15671] {pull}16215[16215]
- Add MQTT input. {issue}15602[15602] {pull}16204[16204]
- Add a TLS test and more debug output to httpjson input {pull}16315[16315]
- Add an SSL config example in config.yml for filebeat MISP module. {pull}16320[16320]
- Improve ECS categorization, container & process field mappings in auditd module. {issue}16153[16153] {pull}16280[16280]
- Add ECS categorization fields to activemq module. {issue}16151[16151] {pull}16201[16201]
- Improve ECS field mappings in aws module. {issue}16154[16154] {pull}16307[16307]
- Improve ECS categorization field mappings in googlecloud module. {issue}16030[16030] {pull}16500[16500]
- Add cloudwatch fileset and ec2 fileset in aws module. {issue}13716[13716] {pull}16579[16579]
- Improve ECS categorization field mappings in kibana module. {issue}16168[16168] {pull}16652[16652]
- Add `cloudfoundry` input to send events from Cloud Foundry. {pull}16586[16586]
- Improve ECS field mappings in haproxy module. {issue}16162[16162] {pull}16529[16529]
- Allow users to override pipeline ID in fileset input config. {issue}9531[9531] {pull}16561[16561]
- Improve ECS categorization field mappings in logstash module. {issue}16169[16169] {pull}16668[16668]
- Improve ECS categorization field mappings in iis module. {issue}16165[16165] {pull}16618[16618]
- Improve the decode_cef processor by reducing the number of memory allocations. {pull}16587[16587]
- Improve ECS categorization field mapping in kafka module. {issue}16167[16167] {pull}16645[16645]
- Improve ECS categorization field mapping in icinga module. {issue}16164[16164] {pull}16533[16533]
- Improve ECS categorization field mappings in ibmmq module. {issue}16163[16163] {pull}16532[16532]
- Add custom string mapping to CEF module to support Forcepoint NGFW {issue}14663[14663] {pull}15910[15910]
- Add ECS related fields to CEF module {issue}16157[16157] {pull}16338[16338]
- Improve ECS categorization, host field mappings in elasticsearch module. {issue}16160[16160] {pull}16469[16469]
- Improve ECS categorization field mappings in suricata module. {issue}16181[16181] {pull}16843[16843]
- Release ActiveMQ module as GA. {issue}17047[17047] {pull}17049[17049]
- Improve ECS categorization field mappings in iptables module. {issue}16166[16166] {pull}16637[16637]
- Add pattern for Cisco ASA / FTD Message 734001 {issue}16212[16212] {pull}16612[16612]
- Add `o365audit` input type for consuming events from Office 365 Management Activity API. {issue}16196[16196] {pull}16244[16244]
- Add custom string mapping to CEF module to support Check Point devices. {issue}16041[16041] {pull}16907[16907]
- Added new module `o365` for ingesting Office 365 management activity API events. {issue}16196[16196] {pull}16386[16386]
- Add Filebeat Okta module. {pull}16362[16362]
- Add source field in k8s events {pull}17209[17209]
- Improve AWS cloudtrail field mappings {issue}16086[16086] {issue}16110[16110] {pull}17155[17155]
- Added new module `crowdstrike` for ingesting Crowdstrike Falcon streaming API endpoint event data. {pull}16988[16988]
- Move azure-eventhub input to GA. {issue}15671[15671] {pull}17313[17313]
- Improve ECS categorization field mappings in mongodb module. {issue}16170[16170] {pull}17371[17371]
- Improve ECS categorization field mappings for mssql module. {issue}16171[16171] {pull}17376[17376]
- Added documentation for running Filebeat in Cloud Foundry. {pull}17275[17275]
- Added access_key_id, secret_access_key and session_token into aws module config. {pull}17456[17456]
- Improve ECS categorization field mappings for mysql module. {issue}16172[16172] {pull}17491[17491]
- Release Google Cloud module as GA. {pull}17511[17511]
- Update filebeat httpjson input to support pagination via Header and Okta module. {pull}16354[16354]
- Added new Checkpoint Syslog filebeat module. {pull}17682[17682]
- Add config option to select a different azure cloud env in the azure-eventhub input and azure module. {issue}17649[17649] {pull}17659[17659]
- Enhance `elasticsearch/server` fileset to handle ECS-compatible logs emitted by Elasticsearch. {issue}17715[17715] {pull}17714[17714]
- Added Unix stream socket support as an input source and a syslog input source. {pull}17492[17492]
- Improve ECS categorization field mappings in misp module. {issue}16026[16026] {pull}17344[17344]
- Enhance `elasticsearch/deprecation` fileset to handle ECS-compatible logs emitted by Elasticsearch. {issue}17715[17715] {pull}17728[17728]
- Improve ECS categorization field mappings in redis module. {issue}16179[16179] {pull}17918[17918]
- Improve ECS categorization field mappings in rabbitmq module. {issue}16178[16178] {pull}17916[17916]
- Improve ECS categorization field mappings in postgresql module. {issue}16177[16177] {pull}17914[17914]
- Improve ECS categorization field mappings for nginx module. {issue}16174[16174] {pull}17844[17844]
<<<<<<< HEAD
- Improve ECS categorization field mappings for netflow module. {issue}16135[16135] {pull}18108[18108]
=======
- Improve ECS categorization field mappings for zeek module. {issue}16029[16029] {pull}17738[17738]
>>>>>>> d034faee

*Heartbeat*

- Allow a list of status codes for HTTP checks. {pull}15587[15587]
- Add additional ECS compatible fields for TLS information. {pull}17687[17687]

*Heartbeat*

*Journalbeat*

*Metricbeat*

- Move the windows pdh implementation from perfmon to a shared location in order for future modules/metricsets to make use of. {pull}15503[15503]
- Add lambda metricset in aws module. {pull}15260[15260]
- Expand data for the `system/memory` metricset {pull}15492[15492]
- Add azure `storage` metricset in order to retrieve metric values for storage accounts. {issue}14548[14548] {pull}15342[15342]
- Add cost warnings for the azure module. {pull}15356[15356]
- Add DynamoDB AWS Metricbeat light module {pull}15097[15097]
- Release elb module as GA. {pull}15485[15485]
- Add a `system/network_summary` metricset {pull}15196[15196]
- Add IBM MQ light-weight Metricbeat module {pull}15301[15301]
- Enable script processor. {pull}14711[14711]
- Add mixer metricset for Istio Metricbeat module {pull}15696[15696]
- Add mesh metricset for Istio Metricbeat module{pull}15535[15535]
- Add pilot metricset for Istio Metricbeat module {pull}15761[15761]
- Add galley metricset for Istio Metricbeat module {pull}15857[15857]
- Add STAN dashboard {pull}15654[15654]
- Add `key/value` mode for SQL module. {issue}15770[15770] {pull]15845[15845]
- Add support for Unix socket in Memcached metricbeat module. {issue}13685[13685] {pull}15822[15822]
- Make the `system/cpu` metricset collect normalized CPU metrics by default. {issue}15618[15618] {pull}15729[15729]
- Add kubernetes storage class support via kube-state-metrics. {pull}16145[16145]
- Add `up` metric to prometheus metrics collected from host {pull}15948[15948]
- Add citadel metricset for Istio Metricbeat module {pull}15990[15990]
- Add support for processors in light modules. {issue}14740[14740] {pull}15923[15923]
- Add collecting AuroraDB metrics in rds metricset. {issue}14142[14142] {pull}16004[16004]
- Reuse connections in SQL module. {pull}16001[16001]
- Improve the `logstash` module (when `xpack.enabled` is set to `true`) to use the override `cluster_uuid` returned by Logstash APIs. {issue}15772[15772] {pull}15795[15795]
- Add region parameter in googlecloud module. {issue}15780[15780] {pull}16203[16203]
- Add database_account azure metricset. {issue}15758[15758]
- Add support for Dropwizard metrics 4.1. {pull}16332[16332]
- Add support for NATS 2.1. {pull}16317[16317]
- Add azure container metricset in order to monitor containers. {issue}15751[15751] {pull}16421[16421]
- Improve the `haproxy` module to support metrics exposed via HTTPS. {issue}14579[14579] {pull}16333[16333]
- Add filtering option for prometheus collector. {pull}16420[16420]
- Add metricsets based on Ceph Manager Daemon to the `ceph` module. {issue}7723[7723] {pull}16254[16254]
- Add Load Balancing metricset to GCP {pull}15559[15559]
- Release `statsd` module as GA. {pull}16447[16447] {issue}14280[14280]
- Add collecting tags and tags_filter for rds metricset in aws module. {pull}16605[16605] {issue}16358[16358]
- Add OpenMetrics Metricbeat module {pull}16596[16596]
- Add `redisenterprise` module. {pull}16482[16482] {issue}15269[15269]
- Add `cloudfoundry` module to send events from Cloud Foundry. {pull}16671[16671]
- Add system/users metricset as beta {pull}16569[16569]
- Align fields to ECS and add more tests for the azure module. {issue}16024[16024] {pull}16754[16754]
- Add additional cgroup fields to docker/diskio{pull}16638[16638]
- Add overview dashboard for googlecloud compute metricset. {issue}16534[16534] {pull}16819[16819]
- Add Prometheus remote write endpoint {pull}16609[16609]
- Release STAN module as GA. {pull}16980[16980]
- Add query metricset for prometheus module. {pull}17104[17104]
- Release ActiveMQ module as GA. {issue}17047[17047] {pull}17049[17049]
- Add support for CouchDB v2 {issue}16352[16352] {pull}16455[16455]
- Release Zookeeper/connection module as GA. {issue}14281[14281] {pull}17043[17043]
- Add dashboard for pubsub metricset in googlecloud module. {pull}17161[17161]
- Add dashboards for the azure container metricsets. {pull}17194[17194]
- Replace vpc metricset into vpn, transitgateway and natgateway metricsets. {pull}16892[16892]
- Use Elasticsearch histogram type to store Prometheus histograms {pull}17061[17061]
- Allow to rate Prometheus counters when scraping them {pull}17061[17061]
- Release Oracle module as GA. {issue}14279[14279] {pull}16833[16833]
- Add Storage metricsets to GCP module {pull}15598[15598]
- Release vsphere module as GA. {issue}15798[15798] {pull}17119[17119]
- Add PubSub metricset to Google Cloud Platform module {pull}15536[15536]
- Add test for documented fields check for metricsets without a http input. {issue}17315[17315] {pull}17334[17334]
- Add final tests and move label to GA for the azure module in metricbeat. {pull}17319[17319]
- Added documentation for running Metricbeat in Cloud Foundry. {pull}17275[17275]
- Refactor windows/perfmon metricset configuration options and event output. {pull}17596[17596]
- Reference kubernetes manifests mount data directory from the host when running metricbeat as daemonset, so data persist between executions in the same node. {pull}17429[17429]
- Add more detailed error messages, system tests and small refactoring to the service metricset in windows. {pull}17725[17725]
- Stack Monitoring modules now auto-configure required metricsets when `xpack.enabled: true` is set. {issue}16471[[16471] {pull}17609[17609]
- Add Metricbeat IIS module dashboards. {pull}17966[17966]
- Add dashboard for the azure database account metricset. {pull}17901[17901]
- Allow partial region and zone name in googlecloud module config. {pull}17913[17913]
- Add aggregation aligner as a config parameter for googlecloud stackdriver metricset. {issue}17141[[17141] {pull}17719[17719]
- Move the perfmon metricset to GA. {issue}16608[16608] {pull}17879[17879]
- Stack Monitoring modules now auto-configure required metricsets when `xpack.enabled: true` is set. {issue}16471[[16471] {pull}17609[17609]
- Add static mapping for metricsets under aws module. {pull}17614[17614] {pull}17650[17650]

*Packetbeat*


*Functionbeat*

- Add monitoring info about triggered functions. {pull}14876[14876]
- Add Google Cloud Platform support. {pull}13598[13598]

*Winlogbeat*

- Add more DNS error codes to the Sysmon module. {issue}15685[15685]
- Add Audit and Log Management, Computer Object Management, and Distribution Group related events to the Security module. {pull}15217[15217]
- Add experimental event log reader implementation that should be faster in most cases. {issue}6585[6585] {pull}16849[16849]

==== Deprecated

*Affecting all Beats*

*Filebeat*


*Heartbeat*

*Journalbeat*

*Metricbeat*


*Packetbeat*

*Winlogbeat*

*Functionbeat*

==== Known Issue

*Journalbeat*<|MERGE_RESOLUTION|>--- conflicted
+++ resolved
@@ -354,11 +354,8 @@
 - Improve ECS categorization field mappings in rabbitmq module. {issue}16178[16178] {pull}17916[17916]
 - Improve ECS categorization field mappings in postgresql module. {issue}16177[16177] {pull}17914[17914]
 - Improve ECS categorization field mappings for nginx module. {issue}16174[16174] {pull}17844[17844]
-<<<<<<< HEAD
+- Improve ECS categorization field mappings for zeek module. {issue}16029[16029] {pull}17738[17738]
 - Improve ECS categorization field mappings for netflow module. {issue}16135[16135] {pull}18108[18108]
-=======
-- Improve ECS categorization field mappings for zeek module. {issue}16029[16029] {pull}17738[17738]
->>>>>>> d034faee
 
 *Heartbeat*
 
