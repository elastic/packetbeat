--- conflicted
+++ resolved
@@ -204,11 +204,8 @@
 - Add aws overview dashboard. {issue}11007[11007] {pull}12175[12175]
 - Add `decompress_gzip_field` processor. {pull}12733[12733]
 - Add `timestamp` processor for parsing time fields. {pull}12699[12699]
-<<<<<<< HEAD
 - Fail with error when autodiscover providers have no defined configs. {pull}13078[13078]
-=======
 - Add a check so alias creation explicitely fails if there is an index with the same name. {pull}13070[13070]
->>>>>>> 5e3d16e1
 
 *Auditbeat*
 
