--- conflicted
+++ resolved
@@ -123,11 +123,8 @@
 - Default value of `filebeat.registry.flush` increased from 0s to 1s. CPU and disk I/O usage are reduced because the registry is not written to disk for each ingested log line. {issue}30279[30279]
 - Cisco ASA/FTD: Add support for messages 434001 and 434003. {pull}31533[31533]
 - Change threatintel module from beta to GA. {pull}31693[31693]
-<<<<<<< HEAD
 - Add template helper function for hashing strings. {issue}31613[31613] {pull}31630[31630]
-=======
 - Add extended okta.debug_context.debug_data handling. {pull}31676[31676]
->>>>>>> ae60a101
 
 *Auditbeat*
 
