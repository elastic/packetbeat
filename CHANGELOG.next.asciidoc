// Use these for links to issue and pulls. Note issues and pulls redirect one to
// each other on Github, so don't worry too much on using the right prefix.
:issue: https://github.com/elastic/beats/issues/
:pull: https://github.com/elastic/beats/pull/

=== Beats version HEAD
https://github.com/elastic/beats/compare/v8.7.1\...main[Check the HEAD diff]

==== Breaking changes

*Affecting all Beats*


*Auditbeat*


*Filebeat*


*Heartbeat*


*Metricbeat*


*Osquerybeat*


*Packetbeat*


*Winlogbeat*

- Add "event.category" and "event.type" to Sysmon module for EventIDs 8, 9, 19, 20, 27, 28, 255 {pull}35193[35193]

*Functionbeat*


*Elastic Logging Plugin*


==== Bugfixes

*Affecting all Beats*
- Support for multiline zookeeper logs {issue}2496[2496]
- Allow `clock_nanosleep` in the default seccomp profiles for amd64 and 386. Newer versions of glibc (e.g. 2.31) require it. {issue}33792[33792]
- Disable lockfile when running under elastic-agent. {pull}33988[33988]
- Fix lockfile logic, retry locking {pull}34194[34194]
- Add checks to ensure reloading of units if the configuration actually changed. {pull}34346[34346]
- Fix namespacing on self-monitoring {pull}32336[32336]
- Fix race condition when stopping runners {pull}32433[32433]
- Fix concurrent map writes when system/process code called from reporter code {pull}32491[32491]
- Log errors from the Elastic Agent V2 client errors channel. Avoids blocking when error occurs communicating with the Elastic Agent. {pull}34392[34392]
- Only log publish event messages in trace log level under elastic-agent. {pull}34391[34391]
- Fix issue where updating a single Elastic Agent configuration unit results in other units being turned off. {pull}34504[34504]
- Fix dropped events when monitor a beat under the agent and send its `Host info` log entry. {pull}34599[34599]

- Fix namespacing on self-monitoring {pull}32336[32336]
- Fix race condition when stopping runners {pull}32433[32433]
- Fix concurrent map writes when system/process code called from reporter code {pull}32491[32491]
- Fix panics when a processor is closed twice {pull}34647[34647]
- Update elastic-agent-system-metrics to v0.4.6 to allow builds on mips platforms. {pull}34674[34674]
- The Elasticsearch output now splits large requests instead of dropping them when it receives a StatusRequestEntityTooLarge error. {pull}34911[34911]
- Fix Beats started by agent do not respect the allow_older_versions: true configuration flag {issue}34227[34227] {pull}34964[34964]
- Fix performance issues when we have a lot of inputs starting and stopping by allowing to disable global processors under fleet. {issue}35000[35000] {pull}35031[35031]
- In cases where the matcher detects a non-string type in a match statement, report the error as a debug statement, and not a warning statement. {pull}35119[35119]
- 'add_cloud_metadata' processor - add cloud.region field for GCE cloud provider
- 'add_cloud_metadata' processor - update azure metadata api version to get missing `cloud.account.id` field


*Auditbeat*

*Filebeat*

- [Auditbeat System Package] Added support for Apple Silicon chips. {pull}34433[34433]
- [Azure blob storage] Changed logger field name from `container` to `container_name` so that it does not clash
   with the ecs field name `container`. {pull}34403[34403]
- [GCS] Added support for more mime types & introduced offset tracking via cursor state. Also added support for
   automatic splitting at root level, if root level element is an array. {pull}34155[34155]
- [httpsjon] Improved error handling during pagination with chaining & split processor {pull}34127[34127]
- [Azure blob storage] Added support for more mime types & introduced offset tracking via cursor state. {pull}33981[33981]
- Fix EOF on single line not producing any event. {issue}30436[30436] {pull}33568[33568]
- Fix handling of error in states in direct aws-s3 listing input {issue}33513[33513] {pull}33722[33722]
- Fix `httpjson` input page number initialization and documentation. {pull}33400[33400]
- Add handling of AAA operations for Cisco ASA module. {issue}32257[32257] {pull}32789[32789]
- Fix gc.log always shipped even if gc fileset is disabled {issue}30995[30995]
- Fix handling of empty array in httpjson input. {pull}32001[32001]
- Fix reporting of `filebeat.events.active` in log events such that the current value is always reported instead of the difference from the last value. {pull}33597[33597]
- Fix splitting array of strings/arrays in httpjson input {issue}30345[30345] {pull}33609[33609]
- Fix Google workspace pagination and document ID generation. {pull}33666[33666]
- Fix PANW handling of messages with event.original already set. {issue}33829[33829] {pull}33830[33830]
- Rename identity as identity_name when the value is a string in Azure Platform Logs. {pull}33654[33654]
- Fix 'requires pointer' error while getting cursor metadata. {pull}33956[33956]
- Fix input cancellation handling when HTTP client does not support contexts. {issue}33962[33962] {pull}33968[33968]
- Update mito CEL extension library to v0.0.0-20221207004749-2f0f2875e464 {pull}33974[33974]
- Fix CEL result deserialisation when evaluation fails. {issue}33992[33992] {pull}33996[33996]
- Fix handling of non-200/non-429 status codes. {issue}33999[33999] {pull}34002[34002]
- [azure-eventhub input] Switch the run EPH run mode to non-blocking {pull}34075[34075]
- [google_workspace] Fix pagination and cursor value update. {pull}34274[34274]
- Fix handling of quoted values in auditd module. {issue}22587[22587] {pull}34069[34069]
- Fixing system tests not returning expected content encoding for azure blob storage input. {pull}34412[34412]
- [Azure Logs] Fix authentication_processing_details parsing in sign-in logs. {issue}34330[34330] {pull}34478[34478]
- Prevent Elasticsearch from spewing log warnings about redundant wildcard when setting up ingest pipelines. {issue}34249[34249] {pull}34550[34550]
- Gracefully handle Windows event channel not found errors in winlog input. {issue}30201[30201] {pull}34605[34605]
- Fix the issue of `cometd` input worker getting closed in case of a network connection issue and an EOF error. {issue}34326[34326] {pull}34327[34327]
- Fix for httpjson first_response object throwing false positive errors by making it a flag based object {issue}34747[34747] {pull}34748[34748]
- Fix errors and panics due to re-used processors {pull}34761[34761]
- Add missing Basic Authentication support to CEL input {issue}34609[34609] {pull}34689[34689]
- [Gcs Input] - Added missing locks for safe concurrency {pull}34914[34914]
- Fix the ignore_inactive option being ignored in Filebeat's filestream input {pull}34770[34770]
- Fix TestMultiEventForEOFRetryHandlerInput unit test of CometD input {pull}34903[34903]
- Add input instance id to request trace filename for httpjson and cel inputs {pull}35024[35024]
- Fix panic in TCP and UDP inputs on Linux when collecting socket metrics from OS. {issue}35064[35064]
- Correctly collect TCP and UDP metrics for unspecified address values. {pull}35111[35111]
- Fix base for UDP and TCP queue metrics and UDP drops metric. {pull}35123[35123]
- Sanitize filenames for request tracer in httpjson input. {pull}35143[35143]
- decode_cef processor: Fix ECS output by making `observer.ip` into an array of strings instead of string. {issue}35140[35140] {pull}35149[35149]
- Fix handling of MySQL audit logs with strict JSON parser. {issue}35158[35158] {pull}35160[35160]
- Sanitize filenames for request tracer in cel input. {pull}35154[35154]
- Fix accidental error overwrite in defer statement in entityanalytics Azure AD input. {issue}35153[35153] {pull}35169[35169]
- Fixing the grok expression outputs of log files {pull}35221[35221]
- Move repeated Windows event channel not found errors in winlog input to debug level.  {issue}35314[35314] {pull}35317[35317]
- Fix crash when processing forwarded logs missing a message. {issue}34705[34705] {pull}34865[34865]

*Heartbeat*

- Fix panics when parsing dereferencing invalid parsed url. {pull}34702[34702]
- Fix broken zip URL monitors. NOTE: Zip URL Monitors will be removed in version 8.7 and replaced with project monitors. {pull}33723[33723]
- Fix integration hashing to prevent reloading all when updated. {pull}34697[34697]
- Fix release of job limit semaphore when context is cancelled. {pull}34697[34697]
- Fix bug where states.duration_ms was incorrect type. {pull}33563[33563]
- Fix handling of long UDP messages in UDP input. {issue}33836[33836] {pull}33837[33837]
- Fix browser monitor summary reporting as up when monitor is down. {issue}33374[33374] {pull}33819[33819]
- Fix beat capabilities on Docker image. {pull}33584[33584]
- Fix serialization of state duration to avoid scientific notation. {pull}34280[34280]
- Enable nodejs engine strict validation when bundling synthetics. {pull}34470[34470]
with the ecs field name `container`. {pull}34403[34403]
automatic splitting at root level, if root level element is an array. {pull}34155[34155]
- Fix broken mapping for state.ends field. {pull}34891[34891]
- Fix issue using projects in airgapped environments by disabling npm audit. {pull}34936[34936]
- Fix broken state ID location naming. {pull}35336[35336]
<<<<<<< HEAD
- Fix project monitor temp directories permission to include group access. {pull}35398[35398]
=======
- Fix output pipeline exit on run_once. {pull}35376[35376]
>>>>>>> 29fcd59f

*Heartbeat*


*Heartbeat*


*Heartbeat*


*Auditbeat*


*Filebeat*


*Auditbeat*


*Filebeat*

- Sanitize filenames for request tracer in cel input. {pull}35154[35154]

*Heartbeat*


*Metricbeat*

- in module/windows/perfmon, changed collection method of the second counter value required to create a displayable value {pull}32305[32305]
- Fix and improve AWS metric period calculation to avoid zero-length intervals {pull}32724[32724]
- Add missing cluster metadata to k8s module metricsets {pull}32979[32979] {pull}33032[33032]
- Add GCP CloudSQL region filter {pull}32943[32943]
- Fix logstash cgroup mappings {pull}33131[33131]
- Remove unused `elasticsearch.node_stats.indices.bulk.avg_time.bytes` mapping {pull}33263[33263]
- Fix kafka dashboard field names {pull}33555[33555]
- Add tags to events based on parsed identifier. {pull}33472[33472]
- Support Oracle-specific connection strings in SQL module {issue}32089[32089] {pull}32293[32293]
- Remove deprecated metrics from controller manager, scheduler and proxy {pull}34161[34161]
- Fix metrics split through different events and metadata not matching for aws cloudwatch. {pull}34483[34483]
- Fix metadata enricher with correct container ids for pods with multiple containers in container metricset. Align `kubernetes.container.id` and `container.id` fields for state_container metricset. {pull}34516[34516]
- Make generic SQL GA {pull}34637[34637]
- Collect missing remote_cluster in elasticsearch ccr metricset {pull}34957[34957]


*Osquerybeat*

- Adds the `elastic_file_analysis` table to the Osquery extension for macOS builds. {pull}35056[35056]

*Packetbeat*

- Fix double channel close panic when reloading. {pull}35324[35324]

*Winlogbeat*

- Fix handling of event data with keys containing dots. {issue}34345[34345] {pull}34549[34549]
- Gracefully handle channel not found errors. {issue}30201[30201] {pull}34605[34605]
- Clarify query term limits warning and remove link to missing Microsoft doc page. {pull}34715[34715]
- Improve documentation for event_logs.name configuration. {pull}34931[34931]
- Move repeated channel not found errors to debug level.  {issue}35314[35314] {pull}35317[35317]

*Functionbeat*


*Elastic Logging Plugin*


==== Added

*Affecting all Beats*

- Added append Processor which will append concrete values or values from a field to target. {issue}29934[29934] {pull}33364[33364]
- Allow users to enable features via configuration, starting with the FQDN reporting feature. {issue}1070[1070] {pull}34456[34456]


*Auditbeat*


*Filebeat*

- add documentation for decode_xml_wineventlog processor field mappings.  {pull}32456[32456]
- httpjson input: Add request tracing logger. {issue}32402[32402] {pull}32412[32412]
- Add cloudflare R2 to provider list in AWS S3 input. {pull}32620[32620]
- Add support for single string containing multiple relation-types in getRFC5988Link. {pull}32811[32811]
- Added separation of transform context object inside httpjson. Introduced new clause `.parent_last_response.*` {pull}33499[33499]
- Cloud Foundry input uses server-side filtering when retrieving logs. {pull}33456[33456]
- Add `parse_aws_vpc_flow_log` processor. {pull}33656[33656]
- Update `aws.vpcflow` dataset in AWS module have a configurable log `format` and to produce ECS 8.x fields. {pull}33699[33699]
- Modified `aws-s3` input to reduce mutex contention when multiple SQS message are being processed concurrently. {pull}33658[33658]
- Disable "event normalization" processing for the aws-s3 input to reduce allocations. {pull}33673[33673]
- Add Common Expression Language input. {pull}31233[31233]
- Add support for http+unix and http+npipe schemes in httpjson input. {issue}33571[33571] {pull}33610[33610]
- Add support for http+unix and http+npipe schemes in cel input. {issue}33571[33571] {pull}33712[33712]
- Add `decode_duration`, `move_fields` processors. {pull}31301[31301]
- Add backup to bucket and delete functionality for the `aws-s3` input. {issue}30696[30696] {pull}33559[33559]
- Add metrics for UDP packet processing. {pull}33870[33870]
- Convert UDP input to v2 input. {pull}33930[33930]
- Improve collection of risk information from Okta debug data. {issue}33677[33677] {pull}34030[34030]
- Adding filename details from zip to response for httpjson {issue}33952[33952] {pull}34044[34044]
- Allow user configuration of keep-alive behaviour for HTTPJSON and CEL inputs. {issue}33951[33951] {pull}34014[34014]
- Add support for polling system UDP stats for UDP input metrics. {pull}34070[34070]
- Add support for recognizing the log level in Elasticsearch JVM logs {pull}34159[34159]
- Add new Entity Analytics input with Azure Active Directory support. {pull}34305[34305]
- Added metric `sqs_lag_time` for aws-s3 input. {pull}34306[34306]
- Add metrics for TCP packet processing. {pull}34333[34333]
- Add metrics for unix socket packet processing. {pull}34335[34335]
- Add beta `take over` mode for `filestream` for simple migration from `log` inputs {pull}34292[34292]
- Add pagination support for Salesforce module. {issue}34057[34057] {pull}34065[34065]
- Allow users to redact sensitive data from CEL input debug logs. {pull}34302[34302]
- Added support for HTTP destination override to Google Cloud Storage input. {pull}34413[34413]
- Added metric `sqs_messages_waiting_gauge` for aws-s3 input. {pull}34488[34488]
- Add support for new Rabbitmq timestamp format for logs {pull}34211[34211]
- Allow user configuration of timezone offset in Cisco ASA and FTD modules. {pull}34436[34436]
- Allow user configuration of timezone offset in Checkpoint module. {pull}34472[34472]
- Add support for Okta debug attributes, `risk_reasons`, `risk_behaviors` and `factor`. {issue}33677[33677] {pull}34508[34508]
- Fill okta.request.ip_chain.* as a flattened object in Okta module. {pull}34621[34621]
- Fixed GCS log format issues. {pull}34659[34659]
- Add nginx.ingress_controller.upstream.ip to related.ip {issue}34645[34645] {pull}34672[34672]
- Include NAT and firewall IPs in `related.ip` in Fortinet Firewall module. {issue}34640[34640] {pull}34673[34673]
- Add Basic Authentication support on constructed requests to CEL input {issue}34609[34609] {pull}34689[34689]
- Add string manipulation extensions to CEL input {issue}34610[34610] {pull}34689[34689]
- Add unix socket log parsing for nginx ingress_controller {pull}34732[34732]
- Added metric `sqs_worker_utilization` for aws-s3 input. {pull}34793[34793]
- Improve CEL input documentation {pull}34831[34831]
- Add metrics documentation for CEL and AWS CloudWatch inputs. {issue}34887[34887] {pull}34889[34889]
- Register MIME handlers for CSV types in CEL input. {pull}34934[34934]
- Add MySQL authentication message parsing and `related.ip` and `related.user` fields {pull}34810[34810]
- Mention `mito` CEL tool in CEL input docs. {pull}34959[34959]
- Add nginx ingress_controller parsing if one of upstreams fails to return response {pull}34787[34787]
- Allow neflow v9 and ipfix templates to be shared between source addresses. {pull}35036[35036]
- Add support for collecting IPv6 metrics. {pull}35123[35123]
- Add oracle authentication messages parsing {pull}35127[35127]
- Add support for CRC validation in Filebeat's HTTP endpoint input. {pull}35204[35204]

*Auditbeat*
   - Migration of system/package module storage from gob encoding to flatbuffer encoding in bolt db. {pull}34817[34817]

*Filebeat*


*Heartbeat*
- Users can now configure max scheduler job limits per monitor type via env var. {pull}34307[34307]
- Added status to monitor run log report.


*Metricbeat*

- Add per-thread metrics to system_summary {pull}33614[33614]
- Add GCP CloudSQL metadata {pull}33066[33066]
- Add GCP Redis metadata {pull}33701[33701]
- Remove GCP Compute metadata cache {pull}33655[33655]
- Add support for multiple regions in GCP {pull}32964[32964]
- Add GCP Redis regions support {pull}33728[33728]
- Add namespace metadata to all namespaced kubernetes resources. {pull}33763[33763]
- Changed cloudwatch module to call ListMetrics API only once per region, instead of per AWS namespace {pull}34055[34055]
- Add beta ingest_pipeline metricset to Elasticsearch module for ingest pipeline monitoring {pull}34012[34012]
- Handle duplicated TYPE line for prometheus metrics {issue}18813[18813] {pull}33865[33865]
- Add GCP Carbon Footprint metricbeat data {pull}34820[34820]
- Add event loop utilization metric to Kibana module {pull}35020[35020]

*Osquerybeat*


*Packetbeat*


*Winlogbeat*


*Functionbeat*


*Winlogbeat*


*Elastic Log Driver*
*Elastic Logging Plugin*


==== Deprecated

*Auditbeat*


*Filebeat*


*Heartbeat*


*Metricbeat*


*Osquerybeat*


*Packetbeat*


*Winlogbeat*


*Functionbeat*


*Elastic Logging Plugin*


==== Known Issues











<|MERGE_RESOLUTION|>--- conflicted
+++ resolved
@@ -139,11 +139,8 @@
 - Fix broken mapping for state.ends field. {pull}34891[34891]
 - Fix issue using projects in airgapped environments by disabling npm audit. {pull}34936[34936]
 - Fix broken state ID location naming. {pull}35336[35336]
-<<<<<<< HEAD
 - Fix project monitor temp directories permission to include group access. {pull}35398[35398]
-=======
 - Fix output pipeline exit on run_once. {pull}35376[35376]
->>>>>>> 29fcd59f
 
 *Heartbeat*
 
