// Use these for links to issue and pulls. Note issues and pulls redirect one to
// each other on Github, so don't worry too much on using the right prefix.
:issue: https://github.com/elastic/beats/issues/
:pull: https://github.com/elastic/beats/pull/

=== Beats version HEAD
https://github.com/elastic/beats/compare/v8.8.1\...main[Check the HEAD diff]

==== Breaking changes

*Affecting all Beats*

*Auditbeat*


*Filebeat*

- Convert netflow input to API v2 and disable event normalisation {pull}37901[37901]
- Removed deprecated ZScaler from Beats. Use the https://docs.elastic.co/integrations/zscaler_zia[Zscaler Internet Access] Elastic integration instead. {pull}38037[38037]
- Removed deprecated Tomcat from Beats. Use the https://docs.elastic.co/integrations/apache_tomcat[Apache Tomcat] Elastic integration instead. {pull}38037[38037]
- Removed deprecated Squid from Beats. See <<migrate-from-deprecated-module>> for migration options. {pull}38037[38037]
- Removed deprecated SonicWall from Beats. Use the https://docs.elastic.co/integrations/sonicwall[SonicWall Firewall] Elastic integration instead. {pull}38037[38037]
- Removed deprecated Sonicwall from Beats. Use the https://docs.elastic.co/integrations/sonicwall[SonicWall Firewall] Elastic integration instead. {pull}38037[38037]
- Removed deprecated Snort from Beats. Use the https://docs.elastic.co/integrations/snort[Snort] Elastic integration instead. {pull}38037[38037]
- Removed deprecated Radware from Beats. See <<migrate-from-deprecated-module>> for migration options. {pull}38037[38037]
- Removed deprecated Proofpoint from Beats. Use the https://docs.elastic.co/integrations/proofpoint_tap[Proofpoint TAP] Elastic integration instead. {pull}38037[38037]
- Removed deprecated Netscout from Beats. See <<migrate-from-deprecated-module>> for migration options. {pull}38037[38037]
- Removed deprecated Microsoft DHCP from Beats. Use the https://docs.elastic.co/integrations/microsoft_dhcp[Microsoft DHCP] Elastic integration instead. {pull}38037[38037]
- Removed deprecated Juniper Junos from Beats. Use the https://docs.elastic.co/integrations/juniper_srx[Juniper SRX] Elastic integration instead. {pull}38037[38037]
- Removed deprecated Juniper Netscreen from Beats. See <<migrate-from-deprecated-module>> for migration options. {pull}38037[38037]
- Removed deprecated Infoblox from Beats. Use the https://docs.elastic.co/integrations/infoblox_nios[Infoblox NIOS] Elastic integration instead. {pull}38037[38037]
- Removed deprecated Impreva from Beats. See <<migrate-from-deprecated-module>> for migration options. {pull}38037[38037]
- Removed deprecated Fortinet Client Endpoint from Beats. Use the https://docs.elastic.co/integrations/fortinet_forticlient[Fortinet FortiClient Logs] Elastic integration instead. {pull}38037[38037]
- Removed deprecated Fortinet Fortimail from Beats. Use the https://docs.elastic.co/integrations/fortinet_fortimail[Fortinet FortiMail] Elastic integration instead. {pull}38037[38037]
- Removed deprecated Fortinet Fortimanager from Beats. Use the https://docs.elastic.co/integrations/fortinet_fortimanager[Fortinet FortiManager Logs] Elastic integration instead. {pull}38037[38037]
- Removed deprecated F5 from Beats. Use the https://docs.elastic.co/integrations/f5_bigip[F5 BIG-IP] Elastic integration instead. {pull}38037[38037]
- Removed deprecated Cylance from Beats. See <<migrate-from-deprecated-module>> for migration options. {pull}38037[38037]
- Removed deprecated Cisco Meraki from Beats. Use the https://docs.elastic.co/integrations/cisco_meraki[Cisco Meraki] Elastic integration instead. {pull}38037[38037]
- Removed deprecated Cisco Nexus from Beats. Use the https://docs.elastic.co/integrations/cisco_nexus[Cisco Nexus] Elastic integration instead. {pull}38037[38037]
- Removed deprecated Bluecoat from Beats. See <<migrate-from-deprecated-module>> for migration options. {pull}38037[38037]
- Removed deprecated Barracuda from Beats. Use the https://docs.elastic.co/integrations/barracuda[Barracuda Web Application Firewall] Elastic integration instead. {pull}38037[38037]
- Removed deprecated Sophos UTM from Beats. Use the https://docs.elastic.co/integrations/sophos[Sophos] Elastic integration instead. {pull}38037[38037]
- Introduce input/netmetrics and refactor netflow input metrics {pull}38055[38055]
- Update Salesforce module to use new Salesforce input. {pull}37509[37509]
<<<<<<< HEAD
- Tag events that come from a filestream in "take over" mode. {pull}39828[39828]
=======
- Fix high IO and handling of a corrupted registry log file. {pull}35893[35893]
>>>>>>> 4c1d3f22

*Heartbeat*

- Fix monitor state loader to not wait extra seconds for the last attempt {pull}39621[39621]

*Metricbeat*

- Setting period for counter cache for Prometheus remote_write at least to 60sec {pull}38553[38553]
- Add support of Graphite series 1.1.0+ tagging extension for statsd module. {pull}39619[39619]

*Osquerybeat*

- Add action responses data stream, allowing osquerybeat to post action results directly to elasticsearch. {pull}39143[39143]

*Packetbeat*


*Winlogbeat*

- Add "event.category" and "event.type" to Sysmon module for EventIDs 8, 9, 19, 20, 27, 28, 255 {pull}35193[35193]

*Functionbeat*


*Elastic Logging Plugin*


==== Bugfixes

*Affecting all Beats*

- Support for multiline zookeeper logs {issue}2496[2496]
- Add checks to ensure reloading of units if the configuration actually changed. {pull}34346[34346]
- Fix namespacing on self-monitoring {pull}32336[32336]
- Fix namespacing on self-monitoring {pull}32336[32336]
- Fix Beats started by agent do not respect the allow_older_versions: true configuration flag {issue}34227[34227] {pull}34964[34964]
- Fix performance issues when we have a lot of inputs starting and stopping by allowing to disable global processors under fleet. {issue}35000[35000] {pull}35031[35031]
- 'add_cloud_metadata' processor - add cloud.region field for GCE cloud provider
- 'add_cloud_metadata' processor - update azure metadata api version to get missing `cloud.account.id` field
- Upgraded apache arrow library used in x-pack/libbeat/reader/parquet from v11 to v12.0.1 in order to fix cross-compilation issues {pull}35640[35640]
- Fix panic when MaxRetryInterval is specified, but RetryInterval is not {pull}35820[35820]
- Support build of projects outside of beats directory {pull}36126[36126]
- Support Elastic Agent control protocol chunking support {pull}37343[37343]
- Upgrade elastic-agent-libs to v0.7.5. Removes obsolete "Treating the CommonName field on X.509 certificates as a host name..." deprecation warning for 8.0. {pull}37755[37755]
- aws: Add credential caching for `AssumeRole` session tokens. {issue}37787[37787]
- Lower logging level to debug when attempting to configure beats with unknown fields from autodiscovered events/environments {pull}[37816][37816]
- Set timeout of 1 minute for FQDN requests {pull}37756[37756]
- Fix the paths in the .cmd script added to the path by the Windows MSI to point to the new C:\Program Files installation location. https://github.com/elastic/elastic-stack-installers/pull/238
- Change cache processor documentation from `write_period` to `write_interval`. {pull}38561[38561]
- Fix cache processor expiries heap cleanup on partial file writes. {pull}38561[38561]
- Fix cache processor expiries infinite growth when large a large TTL is used and recurring keys are cached. {pull}38561[38561]
- Fix parsing of RFC 3164 process IDs in syslog processor. {issue}38947[38947] {pull}38982[38982]
- Rename the field "apache2.module.error" to "apache.module.error" in Apache error visualization. {issue}39480[39480] {pull}39481[39481]

*Auditbeat*
- Set field types to correctly match ECS in sessionmd processor {issue}38955[38955] {pull}38994[38994]
- Fix failing to enrich process events in sessionmd processor {issue}38955[38955] {pull}39173[39173] {pull}39243[39243]
- Prevent scenario of losing children-related file events in a directory for recursive fsnotify backend of auditbeat file integrity module {pull}39133[39133]
- Allow extra syscalls by auditbeat required in FIM with kprobes back-end {pull}39361[39361]
- Fix losing events in FIM for OS X by allowing always to walk an added directory to monitor {pull}39362[39362]
- Fix seccomp policy of FIM kprobes backend on arm64 {pull}39759[39759]



*Filebeat*

- [Gcs Input] - Added missing locks for safe concurrency {pull}34914[34914]
- Fix the ignore_inactive option being ignored in Filebeat's filestream input {pull}34770[34770]
- Fix TestMultiEventForEOFRetryHandlerInput unit test of CometD input {pull}34903[34903]
- Add input instance id to request trace filename for httpjson and cel inputs {pull}35024[35024]
- Fixes "Can only start an input when all related states are finished" error when running under Elastic-Agent {pull}35250[35250] {issue}33653[33653]
- [system] sync system/auth dataset with system integration 1.29.0. {pull}35581[35581]
- [GCS Input] - Fixed an issue where bucket_timeout was being applied to the entire bucket poll interval and not individual bucket object read operations. Fixed a map write concurrency issue arising from data races when using a high number of workers. Fixed the flaky tests that were present in the GCS test suit. {pull}35605[35605]
- Fixed concurrency and flakey tests issue in azure blob storage input. {issue}35983[35983] {pull}36124[36124]
- Fix panic when sqs input metrics getter is invoked {pull}36101[36101] {issue}36077[36077]
- Fix handling of Juniper SRX structured data when there is no leading junos element. {issue}36270[36270] {pull}36308[36308]
- Fix Filebeat Cisco module with missing escape character {issue}36325[36325] {pull}36326[36326]
- Added a fix for Crowdstrike pipeline handling process arrays {pull}36496[36496]
- Fix m365_defender cursor value and query building. {pull}37116[37116]
- Fix TCP/UDP metric queue length parsing base. {pull}37714[37714]
- Update github.com/lestrrat-go/jwx dependency. {pull}37799[37799]
- [threatintel] MISP pagination fixes {pull}37898[37898]
- Fix file handle leak when handling errors in filestream {pull}37973[37973]
- Fix a race condition that could crash Filebeat with a "negative WaitGroup counter" error {pull}38094[38094]
- Prevent HTTPJSON holding response bodies between executions. {issue}35219[35219] {pull}38116[38116]
- Fix "failed processing S3 event for object key" error on aws-s3 input when key contains the "+" character {issue}38012[38012] {pull}38125[38125]
- Fix duplicated addition of regexp extension in CEL input. {pull}38181[38181]
- Fix the incorrect values generated by the uri_parts processor. {pull}38216[38216]
- Fix HTTPJSON handling of empty object bodies in POST requests. {issue}33961[33961] {pull}38290[38290]
- Fix PEM key validation for CEL and HTTPJSON inputs. {pull}38405[38405]
- Fix filebeat gcs input panic {pull}38407[38407]
- Rename `activity_guid` to `activity_id` in ETW input events to suit other Windows inputs. {pull}38530[38530]
- Add missing provider registration and fix published entity for Active Directory entityanalytics provider. {pull}38645[38645]
- Fix handling of un-parsed JSON in O365 module. {issue}37800[37800] {pull}38709[38709]
- Fix filestream's registry GC: registry entries are now removed from the in-memory and disk store when they're older than the set TTL {issue}36761[36761] {pull}38488[38488]
- Fix indexing failures by re-enabling event normalisation in netflow input. {issue}38703[38703] {pull}38780[38780]
- Fix handling of truncated files in Filestream {issue}38070[38070] {pull}38416[38416]
- Fix panic when more than 32767 pipeline clients are active. {issue}38197[38197] {pull}38556[38556]
- Fix filestream's registry GC: registry entries are now removed from the in-memory and disk store when they're older than the set TTL {issue}36761[36761] {pull}38488[38488]
- [threatintel] MISP splitting fix for empty responses {issue}38739[38739] {pull}38917[38917]
- Fix a bug in cloudwatch task allocation that could skip some logs {issue}38918[38918] {pull}38953[38953]
- Prevent GCP Pub/Sub input blockage by increasing default value of `max_outstanding_messages` {issue}35029[35029] {pull}38985[38985]
- entity-analytics input: Improve structured logging. {pull}38990[38990]
- Fix config validation for CEL and HTTPJSON inputs when using password grant authentication and `client.id` or `client.secret` are not present. {pull}38962[38962]
- Updated Websocket input title to align with existing inputs {pull}39006[39006]
- Restore netflow input on Windows {pull}39024[39024]
- Upgrade azure-event-hubs-go and azure-storage-blob-go dependencies. {pull}38861[38861]
- Fix concurrency/error handling bugs in the AWS S3 input that could drop data and prevent ingestion of large buckets. {pull}39131[39131]
- Fix EntraID query handling. {issue}39419[39419] {pull}39420[39420]
- Fix request trace filename handling in http_endpoint input. {pull}39410[39410]

*Heartbeat*

- Fix panics when parsing dereferencing invalid parsed url. {pull}34702[34702]
- Fix setuid root when running under cgroups v2. {pull}37794[37794]
- Adjust State loader to only retry when response code status is 5xx {pull}37981[37981]
- Reset prctl dumpable flag after cap drop. {pull}38269[38269]
- Redact synthexec cmd output. {pull}39535[39535]
- Fix import of browser plugin for agentbeat. {pull}39818[39818]

*Heartbeat*


*Metricbeat*

- Fix Azure Monitor 429 error by causing metricbeat to retry the request again. {pull}38294[38294]
- Fix fields not being parsed correctly in postgresql/database {issue}25301[25301] {pull}37720[37720]
- rabbitmq/queue - Change the mapping type of `rabbitmq.queue.consumers.utilisation.pct` to `scaled_float` from `long` because the values fall within the range of `[0.0, 1.0]`. Previously, conversion to integer resulted in reporting either `0` or `1`.
- Fix timeout caused by the retrival of which indices are hidden {pull}39165[39165]
- Fix Azure Monitor support for multiple aggregation types {issue}39192[39192] {pull}39204[39204]
- Fix handling of access errors when reading process metrics {pull}39627[39627]
- Fix behavior of cgroups path discovery when monitoring the host system from within a container {pull}39627[39627]
- Fix issue where beats may report incorrect metrics for its own process when running inside a container {pull}39627[39627]
- Fix for MySQL/Performance - Query failure for MySQL versions below v8.0.1, for performance metric `quantile_95`. {pull}38710[38710]
- Normalize AWS RDS CPU Utilization values before making the metadata API call. {pull}39664[39664]

*Osquerybeat*


*Packetbeat*


*Winlogbeat*

- Fix error handling in perfmon metrics. {issue}38140[38140] {pull}39404[39404]

*Elastic Logging Plugin*


==== Added

*Affecting all Beats*

- Added append Processor which will append concrete values or values from a field to target. {issue}29934[29934] {pull}33364[33364]
- dns processor: Add support for forward lookups (`A`, `AAAA`, and `TXT`). {issue}11416[11416] {pull}36394[36394]
- [Enhanncement for host.ip and host.mac] Disabling netinfo.enabled option of add-host-metadata processor {pull}36506[36506]
- allow `queue` configuration settings to be set under the output. {issue}35615[35615] {pull}36788[36788]
- Beats will now connect to older Elasticsearch instances by default {pull}36884[36884]
- Raise up logging level to warning when attempting to configure beats with unknown fields from autodiscovered events/environments
- elasticsearch output now supports `idle_connection_timeout`. {issue}35616[35615] {pull}36843[36843]
- Update to Go 1.21.10. {pull}39467[39467]
- Enable early event encoding in the Elasticsearch output, improving cpu and memory use {pull}38572[38572]
- The environment variable `BEATS_ADD_CLOUD_METADATA_PROVIDERS` overrides configured/default `add_cloud_metadata` providers {pull}38669[38669]
- Introduce log message for not supported annotations for Hints based autodiscover {pull}38213[38213]
- Add persistent volume claim name to volume if available {pull}38839[38839]
- Raw events are now logged to a different file, this prevents potentially sensitive information from leaking into log files {pull}38767[38767]

*Auditbeat*

- Added `add_session_metadata` processor, which enables session viewer on Auditbeat data. {pull}37640[37640]
- Add linux capabilities to processes in the system/process. {pull}37453[37453]
- Add opt-in eBPF backend for file_integrity module. {pull}37223[37223]
- Add linux capabilities to processes in the system/process. {pull}37453[37453]
- Add opt-in eBPF backend for file_integrity module. {pull}37223[37223]
- Add process data to file events (Linux only, eBPF backend). {pull}38199[38199]
- Add container id to file events (Linux only, eBPF backend). {pull}38328[38328]
- Add procfs backend to the `add_session_metadata` processor. {pull}38799[38799]
- Add process.entity_id, process.group.name and process.group.id in add_process_metadata processor. Make fim module with kprobes backend to always add an appropriately configured add_process_metadata processor to enrich file events {pull}38776[38776]
- Reduce data size for add_session_metadata processor by removing unneeded fields {pull}39500[39500]
- Enrich process events with user and group names, with add_session_metadata processor  {pull}39537[39537]

*Auditbeat*


*Filebeat*

- Adding Saved Object name field to Kibana audit logs {pull}38307[38307]
- Update SQL input documentation regarding Oracle DSNs {pull}37590[37590]
- add documentation for decode_xml_wineventlog processor field mappings.  {pull}32456[32456]
- httpjson input: Add request tracing logger. {issue}32402[32402] {pull}32412[32412]
- Add cloudflare R2 to provider list in AWS S3 input. {pull}32620[32620]
- Add support for single string containing multiple relation-types in getRFC5988Link. {pull}32811[32811]
- Added separation of transform context object inside httpjson. Introduced new clause `.parent_last_response.*` {pull}33499[33499]
- Added metric `sqs_messages_waiting_gauge` for aws-s3 input. {pull}34488[34488]
- Add nginx.ingress_controller.upstream.ip to related.ip {issue}34645[34645] {pull}34672[34672]
- Add unix socket log parsing for nginx ingress_controller {pull}34732[34732]
- Added metric `sqs_worker_utilization` for aws-s3 input. {pull}34793[34793]
- Add MySQL authentication message parsing and `related.ip` and `related.user` fields {pull}34810[34810]
- Add nginx ingress_controller parsing if one of upstreams fails to return response {pull}34787[34787]
- Add oracle authentication messages parsing {pull}35127[35127]
- Add `clean_session` configuration setting for MQTT input.  {pull}35806[16204]
- Add support for a simplified input configuraton when running under Elastic-Agent {pull}36390[36390]
- Added support for Okta OAuth2 provider in the CEL input. {issue}36336[36336] {pull}36521[36521]
- Added support for new features & removed partial save mechanism in the Azure Blob Storage input. {issue}35126[35126] {pull}36690[36690]
- Added support for new features and removed partial save mechanism in the GCS input. {issue}35847[35847] {pull}36713[36713]
- Use filestream input with file_identity.fingerprint as default for hints autodiscover. {issue}35984[35984] {pull}36950[36950]
- Add setup option `--force-enable-module-filesets`, that will act as if all filesets have been enabled in a module during setup. {issue}30915[30915] {pull}99999[99999]
- Made Azure Blob Storage input GA and updated docs accordingly. {pull}37128[37128]
- Made GCS input GA and updated docs accordingly. {pull}37127[37127]
- Suppress and log max HTTP request retry errors in CEL input. {pull}37160[37160]
- Prevent CEL input from re-entering the eval loop when an evaluation failed. {pull}37161[37161]
- Update CEL extensions library to v1.7.0. {pull}37172[37172]
- Add support for complete URL replacement in HTTPJSON chain steps. {pull}37486[37486]
- Add support for user-defined query selection in EntraID entity analytics provider. {pull}37653[37653]
- Update CEL extensions library to v1.8.0 to provide runtime error location reporting. {issue}37304[37304] {pull}37718[37718]
- Add request trace logging for chained API requests. {issue}37551[36551] {pull}37682[37682]
- Relax TCP/UDP metric polling expectations to improve metric collection. {pull}37714[37714]
- Add support for PEM-based Okta auth in HTTPJSON. {pull}37772[37772]
- Prevent complete loss of long request trace data. {issue}37826[37826] {pull}37836[37836]
- Added experimental version of the Websocket Input. {pull}37774[37774]
- Add support for PEM-based Okta auth in CEL. {pull}37813[37813]
- Add Salesforce input. {pull}37331[37331]
- Add ETW input. {pull}36915[36915]
- Update CEL mito extensions to v1.9.0 to add keys/values helper. {pull}37971[37971]
- Add logging for cache processor file reads and writes. {pull}38052[38052]
- Add parseDateInTZ value template for the HTTPJSON input {pull}37738[37738]
- Support VPC endpoint for aws-s3 input SQS queue url. {pull}38189[38189]
- Improve rate limit handling by HTTPJSON {issue}36207[36207] {pull}38161[38161] {pull}38237[38237]
- Add parseDateInTZ value template for the HTTPJSON input. {pull}37738[37738]
- Add support for complex event objects in the HTTP Endpoint input. {issue}37910[37910] {pull}38193[38193]
- Parse more fields from Elasticsearch slowlogs {pull}38295[38295]
- Update CEL mito extensions to v1.10.0 to add base64 decode functions. {pull}38504[38504]
- Add support for Active Directory an entity analytics provider. {pull}37919[37919]
- Add AWS AWSHealth metricset. {pull}38370[38370]
- Add debugging breadcrumb to logs when writing request trace log. {pull}38636[38636]
- added benchmark input {pull}37437[37437]
- added benchmark input and discard output {pull}37437[37437]
- Ensure all responses sent by HTTP Endpoint are HTML-escaped. {pull}39329[39329]
- Update CEL mito extensions to v1.11.0 to improve type checking. {pull}39460[39460]
- Improve logging of request and response with request trace logging in error conditions. {pull}39455[39455]
- Implement Elastic Agent status and health reporting for CEL Filebeat input. {pull}39209[39209]
- Add HTTP metrics to CEL input. {issue}39501[39501] {pull}39503[39503]
- Add default user-agent to CEL HTTP requests. {issue}39502[39502] {pull}39587[39587]
- Improve reindexing support in security module pipelines. {issue}38224[38224] {pull}39588[39588]
- Make HTTP Endpoint input GA. {issue}38979[38979] {pull}39410[39410]
- Update CEL mito extensions to v1.12.2. {pull}39755[39755]
- Add support for base64-encoded HMAC headers to HTTP Endpoint. {pull}39655[39655]
- Add user group membership support to Okta entity analytics provider. {issue}39814[39814] {pull}39815[39815]

*Auditbeat*


*Libbeat*

- Add support for linux capabilities in add_process_metadata. {pull}38252[38252]


*Heartbeat*

- Added status to monitor run log report.

*Metricbeat*

- Add support for shards_stats.total_count in Elasticsearch Monitoring data. {pull}38891[38891]
- Add new fields to configure the lease duration, retry and renew when using leader elector with kubernetes autodiscover.{pull}38471[38471]
- Add per-thread metrics to system_summary {pull}33614[33614]
- Add GCP CloudSQL metadata {pull}33066[33066]
- Add GCP Carbon Footprint metricbeat data {pull}34820[34820]
- Add event loop utilization metric to Kibana module {pull}35020[35020]
- Add metrics grouping by dimensions and time to Azure app insights {pull}36634[36634]
- Align on the algorithm used to transform Prometheus histograms into Elasticsearch histograms {pull}36647[36647]
- Add linux IO metrics to system/process {pull}37213[37213]
- Add new memory/cgroup metrics to Kibana module {pull}37232[37232]
- Support schema_name for MySQL performance metricset {pull}38363[38363]
- Add SSL support to mysql module {pull}37997[37997]
- Add SSL support for aerospike module {pull}38126[38126]
- Add last_terminated_timestamp metric in kubernetes module {pull}39200[39200] {issue}3802[3802]
- Add pod.status.ready_time and pod.status.reason metrics in kubernetes module {pull}39316[39316]


*Metricbeat*


*Osquerybeat*


*Packetbeat*


*Winlogbeat*

- Use fixed size buffer at first pass for event parsing, improving throughput {issue}39530[39530] {pull}39544[39544]
- Add ERROR_INVALID_PARAMETER to the list of recoverable errors. {pull}39781[39781]

*Functionbeat*

*Elastic Log Driver*
*Elastic Logging Plugin*


==== Deprecated

*Auditbeat*


*Filebeat*

- Deprecate `syslog` input in favor of `syslog` processor. {issue}37555[37555] {pull}38277[38277]
- Deprecate `o365audit` input in favor of `CEL` input. {issue}37719[37719] {pull}38922[38922]

*Heartbeat*



*Metricbeat*


*Osquerybeat*


*Packetbeat*


*Winlogbeat*


*Functionbeat*


*Elastic Logging Plugin*


==== Known Issues



























































<|MERGE_RESOLUTION|>--- conflicted
+++ resolved
@@ -42,11 +42,8 @@
 - Removed deprecated Sophos UTM from Beats. Use the https://docs.elastic.co/integrations/sophos[Sophos] Elastic integration instead. {pull}38037[38037]
 - Introduce input/netmetrics and refactor netflow input metrics {pull}38055[38055]
 - Update Salesforce module to use new Salesforce input. {pull}37509[37509]
-<<<<<<< HEAD
 - Tag events that come from a filestream in "take over" mode. {pull}39828[39828]
-=======
 - Fix high IO and handling of a corrupted registry log file. {pull}35893[35893]
->>>>>>> 4c1d3f22
 
 *Heartbeat*
 
