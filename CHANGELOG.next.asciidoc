// Use these for links to issue and pulls. Note issues and pulls redirect one to
// each other on Github, so don't worry too much on using the right prefix.
:issue: https://github.com/elastic/beats/issues/
:pull: https://github.com/elastic/beats/pull/

=== Beats version HEAD
https://github.com/elastic/beats/compare/v7.0.0-alpha2...master[Check the HEAD diff]

==== Breaking changes

*Affecting all Beats*

- The document id fields has been renamed from @metadata.id to @metadata._id {pull}15859[15859]
- Variable substitution from environment variables is not longer supported. {pull}15937{15937}
- Change aws_elb autodiscover provider field name from elb_listener.* to aws.elb.*. {issue}16219[16219] {pull}16402{16402}
- Remove `AddDockerMetadata` and `AddKubernetesMetadata` processors from the `script` processor. They can still be used as normal processors in the configuration. {issue}16349[16349] {pull}16514[16514]

*Auditbeat*

- File integrity dataset (macOS): Replace unnecessary `file.origin.raw` (type keyword) with `file.origin.text` (type `text`). {issue}12423[12423] {pull}15630[15630]

*Filebeat*


*Heartbeat*


*Journalbeat*

- Improve parsing of syslog.pid in journalbeat to strip the username when present {pull}16116[16116]


*Metricbeat*

- Make use of secure port when accessing Kubelet API {pull}16063[16063]
- Add Tomcat overview dashboard {pull}14026[14026]

*Packetbeat*

- Redis: fix incorrectly handle with two-words redis command. {issue}14872[14872] {pull}14873[14873]

*Winlogbeat*

*Functionbeat*


==== Bugfixes

*Affecting all Beats*

- Fix Kubernetes autodiscovery provider to correctly handle pod states and avoid missing event data {pull}17223[17223]
- Fix `add_cloud_metadata` to better support modifying sub-fields with other processors. {pull}13808[13808]
- TLS or Beats that accept connections over TLS and validate client certificates. {pull}14146[14146]
- Fix panics that could result from invalid TLS certificates. This can affect Beats that connect over TLS, or Beats that accept connections over TLS and validate client certificates. {pull}14146[14146]
- Fix panic in the Logstash output when trying to send events to closed connection. {pull}15568[15568]
- Fix missing output in dockerlogbeat {pull}15719[15719]
- Fix logging target settings being ignored when Beats are started via systemd or docker. {issue}12024[12024] {pull}15422[15442]
- Do not load dashboards where not available. {pull}15802[15802]
- Fix issue where TLS settings would be ignored when a forward proxy was in use. {pull}15516{15516}
- Update replicaset group to apps/v1 {pull}15854[15802]
- Fix issue where default go logger is not discarded when either * or stdout is selected. {issue}10251[10251] {pull}15708[15708]
- Upgrade go-ucfg to latest v0.8.1. {pull}15937{15937}
- Fix index names for indexing not always guaranteed to be lower case. {pull}16081[16081]
- Add `ssl.ca_sha256` option to the supported TLS option, this allow to check that a specific certificate is used as part of the verified chain. {issue}15717[15717]
- Fix loading processors from annotation hints. {pull}16348[16348]
- Fix an issue that could cause redundant configuration reloads. {pull}16440[16440]
- Fix k8s pods labels broken schema. {pull}16480[16480]
- Fix k8s pods annotations broken schema. {pull}16554[16554]
- Upgrade go-ucfg to latest v0.8.3. {pull}16450{16450}
- Fix `NewContainerMetadataEnricher` to use default config for kubernetes module. {pull}16857[16857]
- Improve some logging messages for add_kubernetes_metadata processor {pull}16866[16866]
- Fix k8s metadata issue regarding node labels not shown up on root level of metadata. {pull}16834[16834]
- Fail to start if httpprof is used and it cannot be initialized. {pull}17028[17028]
- Fix concurrency issues in convert processor when used in the global context. {pull}17032[17032]

*Auditbeat*

- system/socket: Fixed compatibility issue with kernel 5.x. {pull}15771[15771]
- system/package: Fix parsing of Installed-Size field of DEB packages. {issue}16661[16661] {pull}17188[17188]

*Filebeat*

- Ensure all zeek timestamps include millisecond precision. {issue}14599[14599] {pull}16766[16766]
- Fix s3 input hanging with GetObjectRequest API call by adding context_timeout config. {issue}15502[15502] {pull}15590[15590]
- Add shared_credential_file to cloudtrail config {issue}15652[15652] {pull}15656[15656]
- Fix typos in zeek notice fileset config file. {issue}15764[15764] {pull}15765[15765]
- Fix mapping error when zeek weird logs do not contain IP addresses. {pull}15906[15906]
- Improve `elasticsearch/audit` fileset to handle timestamps correctly. {pull}15942[15942]
- Prevent Elasticsearch from spewing log warnings about redundant wildcards when setting up ingest pipelines for the `elasticsearch` module. {issue}15840[15840] {pull}15900[15900]
- Fix mapping error for cloudtrail additionalEventData field {pull}16088[16088]
- Fix a connection error in httpjson input. {pull}16123[16123]
- Fix s3 input with cloudtrail fileset reading json file. {issue}16374[16374] {pull}16441[16441]
- Rewrite azure filebeat dashboards, due to changes in kibana. {pull}16466[16466]
- Adding the var definitions in azure manifest files, fix for errors when executing command setup. {issue}16270[16270] {pull}16468[16468]
- Fix merging of fileset inputs to replace paths and append processors. {pull}16450{16450}
- Add queue_url definition in manifest file for aws module. {pull}16640{16640}
- Fix issue where autodiscover hints default configuration was not being copied. {pull}16987[16987]
- Fix Elasticsearch `_id` field set by S3 and Google Pub/Sub inputs. {pull}17026[17026]
- Fixed various Cisco FTD parsing issues. {issue}16863[16863] {pull}16889[16889]
- Fix default index pattern in IBM MQ filebeat dashboard. {pull}17146[17146]
- Fix `elasticsearch.gc` fileset to not collect _all_ logs when Elasticsearch is running in Docker. {issue}13164[13164] {issue}16583[16583] {pull}17164[17164]
- Fixed a mapping exception when ingesting CEF logs that used the spriv or dpriv extensions. {issue}17216[17216] {pull}17220[17220]

*Heartbeat*

- Fixed excessive memory usage introduced in 7.5 due to over-allocating memory for HTTP checks. {pull}15639[15639]

*Journalbeat*


*Metricbeat*

- Add dedot for tags in ec2 metricset and cloudwatch metricset. {issue}15843[15843] {pull}15844[15844]
- Use RFC3339 format for timestamps collected using the SQL module. {pull}15847[15847]
- Avoid parsing errors returned from prometheus endpoints. {pull}15712[15712]
- Change lookup_fields from metricset.host to service.address {pull}15883[15883]
- Add dedot for cloudwatch metric name. {issue}15916[15916] {pull}15917[15917]
- Fixed issue `logstash-xpack` module suddenly ceasing to monitor Logstash. {issue}15974[15974] {pull}16044[16044]
- Fix skipping protocol scheme by light modules. {pull}16205[pull]
- Made `logstash-xpack` module once again have parity with internally-collected Logstash monitoring data. {pull}16198[16198]
- Change sqs metricset to use average as statistic method. {pull}16438[16438]
- Revert changes in `docker` module: add size flag to docker.container. {pull}16600[16600]
- Fix diskio issue for windows 32 bit on disk_performance struct alignment. {issue}16680[16680]
- Fix detection and logging of some error cases with light modules. {pull}14706[14706]
- Fix imports after PR was merged before rebase. {pull}16756[16756]
- Add dashboard for `redisenterprise` module. {pull}16752[16752]
- Dynamically choose a method for the system/service metricset to support older linux distros. {pull}16902[16902]
- Use max in k8s apiserver dashboard aggregations. {pull}17018[17018]
- Reduce memory usage in `elasticsearch/index` metricset. {issue}16503[16503] {pull}16538[16538]
- Check if CCR feature is available on Elasticsearch cluster before attempting to call CCR APIs from `elasticsearch/ccr` metricset. {issue}16511[16511] {pull}17073[17073]
- Use max in k8s overview dashboard aggregations. {pull}17015[17015]

*Packetbeat*

- Enable setting promiscuous mode automatically. {pull}11366[11366]

*Winlogbeat*


*Functionbeat*

- Fix timeout option of GCP functions. {issue}16282[16282] {pull}16287[16287]

==== Added

*Affecting all Beats*

- Add document_id setting to decode_json_fields processor. {pull}15859[15859]
- Include network information by default on add_host_metadata and add_observer_metadata. {issue}15347[15347] {pull}16077[16077]
- Add `aws_ec2` provider for autodiscover. {issue}12518[12518] {pull}14823[14823]
- Add monitoring variable `libbeat.config.scans` to distinguish scans of the configuration directory from actual reloads of its contents. {pull}16440[16440]
- Add support for multiple password in redis output. {issue}16058[16058] {pull}16206[16206]
- Add support for Histogram type in fields.yml {pull}16570[16570]
- Windows .exe files now have embedded file version info. {issue}15232[15232]t
- Remove experimental flag from `setup.template.append_fields` {pull}16576[16576]
- Add `add_cloudfoundry_metadata` processor to annotate events with Cloud Foundry application data. {pull}16621[16621]
- Add Kerberos support to Kafka input and output. {pull}16781[16781]
- Add `add_cloudfoundry_metadata` processor to annotate events with Cloud Foundry application data. {pull}16621[16621
- Add support for kubernetes provider to recognize namespace level defaults {pull}16321[16321]
- Add `translate_sid` processor on Windows for converting Windows security identifier (SID) values to names. {issue}7451[7451] {pull}16013[16013]
- Add capability of enrich `container.id` with process id in `add_process_metadata` processor {pull}15947[15947]
- Update RPM packages contained in Beat Docker images. {issue}17035[17035]
- Update supported versions of `redis` output. {pull}17198[17198]

*Auditbeat*


*Filebeat*

- Set event.outcome field based on googlecloud audit log output. {pull}15731[15731]
- Add dashboard for AWS ELB fileset. {pull}15804[15804]
- Add dashboard for AWS vpcflow fileset. {pull}16007[16007]
- Add ECS tls fields to zeek:smtp,rdp,ssl and aws:s3access,elb {issue}15757[15757] {pull}15935[15936]
- Add custom string mapping to CEF module to support Forcepoint NGFW {issue}14663[14663] {pull}15910[15910]
- Add ingress nginx controller fileset {pull}16197[16197]
- move create-[module,fileset,fields] to mage and enable in x-pack/filebeat {pull}15836[15836]
- Add ECS tls and categorization fields to apache module. {issue}16032[16032] {pull}16121[16121]
- Work on e2e ACK's for the azure-eventhub input {issue}15671[15671] {pull}16215[16215]
- Add MQTT input. {issue}15602[15602] {pull}16204[16204]
- Add ECS categorization fields to activemq module. {issue}16151[16151] {pull}16201[16201]
- Add a TLS test and more debug output to httpjson input {pull}16315[16315]
- Add an SSL config example in config.yml for filebeat MISP module. {pull}16320[16320]
- Improve ECS categorization, container & process field mappings in auditd module. {issue}16153[16153] {pull}16280[16280]
- Improve ECS field mappings in aws module. {issue}16154[16154] {pull}16307[16307]
- Improve ECS categorization field mappings in googlecloud module. {issue}16030[16030] {pull}16500[16500]
- Improve ECS field mappings in haproxy module. {issue}16162[16162] {pull}16529[16529]
- Add cloudwatch fileset and ec2 fileset in aws module. {issue}13716[13716] {pull}16579[16579]
- Improve ECS categorization field mappings in kibana module. {issue}16168[16168] {pull}16652[16652]
- Improve the decode_cef processor by reducing the number of memory allocations. {pull}16587[16587]
- Add `cloudfoundry` input to send events from Cloud Foundry. {pull}16586[16586]
- Improve ECS categorization field mappings in iis module. {issue}16165[16165] {pull}16618[16618]
- Improve ECS categorization field mapping in kafka module. {issue}16167[16167] {pull}16645[16645]
- Allow users to override pipeline ID in fileset input config. {issue}9531[9531] {pull}16561[16561]
- Add `o365audit` input type for consuming events from Office 365 Management Activity API. {issue}16196[16196] {pull}16244[16244]
- Improve ECS categorization field mappings in logstash module. {issue}16169[16169] {pull}16668[16668]
- Update filebeat httpjson input to support pagination via Header and Okta module. {pull}16354[16354]
- Improve ECS categorization field mapping in icinga module. {issue}16164[16164] {pull}16533[16533]
- Improve ECS categorization field mappings in ibmmq module. {issue}16163[16163] {pull}16532[16532]
- Improve ECS categorization, host field mappings in elasticsearch module. {issue}16160[16160] {pull}16469[16469]
- Add ECS related fields to CEF module {issue}16157[16157] {pull}16338[16338]
- Improve ECS categorization field mappings in suricata module. {issue}16181[16181] {pull}16843[16843]
- Release ActiveMQ module as GA. {issue}17047[17047] {pull}17049[17049]
- Improve ECS categorization field mappings in iptables module. {issue}16166[16166] {pull}16637[16637]
- Add Filebeat Okta module. {pull}16362[16362]
- Add custom string mapping to CEF module to support Check Point devices. {issue}16041[16041] {pull}16907[16907]
- Add pattern for Cisco ASA / FTD Message 734001 {issue}16212[16212] {pull}16612[16612]
- Added new module `o365` for ingesting Office 365 management activity API events. {issue}16196[16196] {pull}16386[16386]
<<<<<<< HEAD
- Add source field in k8s events {pull}17209[17209]
=======
- Improve AWS cloudtrail field mappings {issue}16086[16086] {issue}16110[16110] {pull}17155[17155]
>>>>>>> e0370f60

*Heartbeat*

- Allow a list of status codes for HTTP checks. {pull}15587[15587]


*Journalbeat*

*Metricbeat*

- Move the windows pdh implementation from perfmon to a shared location in order for future modules/metricsets to make use of. {pull}15503[15503]
- Add lambda metricset in aws module. {pull}15260[15260]
- Expand data for the `system/memory` metricset {pull}15492[15492]
- Add azure `storage` metricset in order to retrieve metric values for storage accounts. {issue}14548[14548] {pull}15342[15342]
- Add cost warnings for the azure module. {pull}15356[15356]
- Add DynamoDB AWS Metricbeat light module {pull}15097[15097]
- Release elb module as GA. {pull}15485[15485]
- Add a `system/network_summary` metricset {pull}15196[15196]
- Add mesh metricset for Istio Metricbeat module {pull}15535[15535]
- Add mixer metricset for Istio Metricbeat module {pull}15696[15696]
- Add pilot metricset for Istio Metricbeat module {pull}15761[15761]
- Make the `system/cpu` metricset collect normalized CPU metrics by default. {issue}15618[15618] {pull}15729[15729]
- Add galley metricset for Istio Metricbeat module {pull}15857[15857]
- Add `key/value` mode for SQL module. {issue}15770[15770] {pull]15845[15845]
- Add STAN dashboard {pull}15654[15654]
- Add support for Unix socket in Memcached metricbeat module. {issue}13685[13685] {pull}15822[15822]
- Add `up` metric to prometheus metrics collected from host {pull}15948[15948]
- Add citadel metricset for Istio Metricbeat module {pull}15990[15990]
- Add support for processors in light modules. {issue}14740[14740] {pull}15923[15923]
- Add collecting AuroraDB metrics in rds metricset. {issue}14142[14142] {pull}16004[16004]
- Reuse connections in SQL module. {pull}16001[16001]
- Improve the `logstash` module (when `xpack.enabled` is set to `true`) to use the override `cluster_uuid` returned by Logstash APIs. {issue}15772[15772] {pull}15795[15795]
- Add region parameter in googlecloud module. {issue}15780[15780] {pull}16203[16203]
- Add kubernetes storage class support via kube-state-metrics. {pull}16145[16145]
- Add database_account azure metricset. {issue}15758[15758]
- Add support for NATS 2.1. {pull}16317[16317]
- Add Load Balancing metricset to GCP {pull}15559[15559]
- Add support for Dropwizard metrics 4.1. {pull}16332[16332]
- Add azure container metricset in order to monitor containers. {issue}15751[15751] {pull}16421[16421]
- Improve the `haproxy` module to support metrics exposed via HTTPS. {issue}14579[14579] {pull}16333[16333]
- Add filtering option for prometheus collector. {pull}16420[16420]
- Add metricsets based on Ceph Manager Daemon to the `ceph` module. {issue}7723[7723] {pull}16254[16254]
- Release `statsd` module as GA. {pull}16447[16447] {issue}14280[14280]
- Add collecting tags and tags_filter for rds metricset in aws module. {pull}16605[16605] {issue}16358[16358]
- Add OpenMetrics Metricbeat module {pull}16596[16596]
- Add `cloudfoundry` module to send events from Cloud Foundry. {pull}16671[16671]
- Add `redisenterprise` module. {pull}16482[16482] {issue}15269[15269]
- Add system/users metricset as beta {pull}16569[16569]
- Align fields to ECS and add more tests for the azure module. {issue}16024[16024] {pull}16754[16754]
- Add additional cgroup fields to docker/diskio{pull}16638[16638]
- Add PubSub metricset to Google Cloud Platform module {pull}15536[15536]
- Add overview dashboard for googlecloud compute metricset. {issue}16534[16534] {pull}16819[16819]
- Add Prometheus remote write endpoint {pull}16609[16609]
- Release STAN module as GA. {pull}16980[16980]
- Add query metricset for prometheus module. {pull}17104[17104]
- Release ActiveMQ module as GA. {issue}17047[17047] {pull}17049[17049]
- Release Zookeeper/connection module as GA. {issue}14281[14281] {pull}17043[17043]
- Add support for CouchDB v2 {issue}16352[16352] {pull}16455[16455]
- Add dashboards for the azure container metricsets. {pull}17194[17194]
- Replace vpc metricset into vpn, transitgateway and natgateway metricsets. {pull}16892[16892]
- Use Elasticsearch histogram type to store Prometheus histograms {pull}17061[17061]
- Allow to rate Prometheus counters when scraping them {pull}17061[17061]
- Release Oracle module as GA. {issue}14279[14279] {pull}16833[16833]
- Release vsphere module as GA. {issue}15798[15798] {pull}17119[17119]
- Add Storage metricsets to GCP module {pull}15598[15598]

*Packetbeat*

*Functionbeat*


*Winlogbeat*

- Add more DNS error codes to the Sysmon module. {issue}15685[15685]
- Add experimental event log reader implementation that should be faster in most cases. {issue}6585[6585] {pull}16849[16849]

==== Deprecated

*Affecting all Beats*

*Filebeat*


*Heartbeat*

*Journalbeat*

*Metricbeat*


*Packetbeat*

*Winlogbeat*

*Functionbeat*

==== Known Issue

*Journalbeat*<|MERGE_RESOLUTION|>--- conflicted
+++ resolved
@@ -205,11 +205,8 @@
 - Add custom string mapping to CEF module to support Check Point devices. {issue}16041[16041] {pull}16907[16907]
 - Add pattern for Cisco ASA / FTD Message 734001 {issue}16212[16212] {pull}16612[16612]
 - Added new module `o365` for ingesting Office 365 management activity API events. {issue}16196[16196] {pull}16386[16386]
-<<<<<<< HEAD
 - Add source field in k8s events {pull}17209[17209]
-=======
 - Improve AWS cloudtrail field mappings {issue}16086[16086] {issue}16110[16110] {pull}17155[17155]
->>>>>>> e0370f60
 
 *Heartbeat*
 
