--- conflicted
+++ resolved
@@ -156,11 +156,8 @@
 - Add `add_cloudfoundry_metadata` processor to annotate events with Cloud Foundry application data. {pull}16621[16621
 - Add support for kubernetes provider to recognize namespace level defaults {pull}16321[16321]
 - Add `translate_sid` processor on Windows for converting Windows security identifier (SID) values to names. {issue}7451[7451] {pull}16013[16013]
-<<<<<<< HEAD
 - Add capability of enrich `container.id` with process id in `add_process_metadata` processor {pull}15947[15947]
-=======
 - Update RPM packages contained in Beat Docker images. {issue}17035[17035]
->>>>>>> 142b8593
 
 *Auditbeat*
 
