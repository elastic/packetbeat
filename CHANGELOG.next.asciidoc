--- conflicted
+++ resolved
@@ -144,11 +144,8 @@
 
 *Auditbeat*
 
-<<<<<<< HEAD
 - Added `add_session_metadata` processor, which enables session viewer on Auditbeat data. {pull}37640[37640]
-=======
 - Add linux capabilities to processes in the system/process. {pull}37453[37453]
->>>>>>> df9694e1
 
 *Filebeat*
 
