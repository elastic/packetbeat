--- conflicted
+++ resolved
@@ -237,14 +237,11 @@
 - Add support for endpoint resolver in AWS config {pull}36208[36208]
 - Added support for Okta OAuth2 provider in the httpjson input. {pull}36273[36273]
 - Add support of the interval parameter in Salesforce setupaudittrail-rest fileset. {issue}35917[35917] {pull}35938[35938]
-<<<<<<< HEAD
-- Reduce HTTPJSON metrics allocations. {pull}36282[36282]
-=======
 - Add device handling to Okta input package for entity analytics. {pull}36049[36049]
 - Add setup option `--force-enable-module-filesets`, that will act as if all filesets have been enabled in a module during setup. {issue}30915[30915] {pull}99999[99999]
 - Add setup option `--force-enable-module-filesets`, that will act as if all filesets have been enabled in a module during setup. {issue}30915[30915] {pull}36286[36286]
 - [Azure] Add input metrics to the azure-eventhub input. {pull}35739[35739]
->>>>>>> 138e623c
+- Reduce HTTPJSON metrics allocations. {pull}36282[36282]
 
 *Auditbeat*
 
