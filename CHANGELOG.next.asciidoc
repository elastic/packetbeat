// Use these for links to issue and pulls. Note issues and pulls redirect one to
// each other on Github, so don't worry too much on using the right prefix.
:issue: https://github.com/elastic/beats/issues/
:pull: https://github.com/elastic/beats/pull/

=== Beats version HEAD
https://github.com/elastic/beats/compare/v7.0.0-alpha2...master[Check the HEAD diff]

==== Breaking changes

*Affecting all Beats*

- Update to Golang 1.12.1. {pull}11330[11330]
- Update to Golang 1.12.4. {pull}11782[11782]
- Update to ECS 1.0.1. {pull}12284[12284] {pull}12317[12317]
- Default of output.kafka.metadata.full is set to false by now. This reduced the amount of metadata to be queried from a kafka cluster. {pull}12738[12738]
- Fixed a crash under Windows when fetching processes information. {pull}12833[12833]
- Update to Golang 1.12.7. {pull}12931[12931]
- Remove `in_cluster` configuration parameter for Kuberentes, now in-cluster configuration is used only if no other kubeconfig is specified {pull}13051[13051]
- Disable Alibaba Cloud and Tencent Cloud metadata providers by default. {pull}13812[12812]
- Libbeat HTTP's Server can listen to a unix socket using the `unix:///tmp/hello.sock` syntax. {pull}13655[13655]
- Libbeat HTTP's Server can listen to a Windows named pipe using the `npipe:///hello` syntax. {pull}13655[13655]
- By default, all Beats-created files and folders will have a umask of 0027 (on POSIX systems). {pull}14119[14119]
- Adding new `Enterprise` license type to the licenser. {issue}14246[14246]
- Fix memory leak in kubernetes autodiscover provider and add_kubernetes_metadata processor happening when pods are terminated without sending a delete event. {pull}14259[14259]
- Allow Metricbeat's beat module to read monitoring information over a named pipe or unix domain socket. {pull}14558[14558]
- Remove version information from default ILM policy for improved upgrade experience on custom policies. {pull}14745[14745]
- Running `setup` cmd respects `setup.ilm.overwrite` setting for improved support of custom policies. {pull}14741[14741]

*Auditbeat*

- Auditd module: Normalized value of `event.category` field from `user-login` to `authentication`. {pull}11432[11432]
- Auditd module: Unset `auditd.session` and `user.audit.id` fields are removed from audit events. {issue}11431[11431] {pull}11815[11815]
- Socket dataset: Exclude localhost by default {pull}11993[11993]
- Socket dataset: New implementation using Kprobes for finer-grained monitoring and UDP support. {pull}13058[13058]

*Filebeat*

- Add Filebeat Azure Dashboards {pull}14127[14127]
- Add read_buffer configuration option. {pull}11739[11739]
- `convert_timezone` option is removed and locale is always added to the event so timezone is used when parsing the timestamp, this behaviour can be overriden with processors. {pull}12410[12410]
- Fix a race condition in the TCP input when close the client socket. {pull}13038[13038]
- cisco/asa fileset: Renamed log.original to event.original and cisco.asa.list_id to cisco.asa.rule_name. {pull}13286[13286]
- cisco/asa fileset: Fix parsing of 302021 message code. {pull}13476[13476]

*Heartbeat*

- Removed the `add_host_metadata` and `add_cloud_metadata` processors from the default config. These don't fit well with ECS for Heartbeat and were rarely used.
- Fixed/altered redirect behavior. `max_redirects` now defaults to 0 (no redirects). Following redirects now works across hosts, but some timing fields will not be reported. {pull}14125[14125]
- Removed `host.name` field that should never have been included. Heartbeat uses `observer.*` fields instead. {pull}14140[14140]
- Changed default user-agent to be `Elastic-Heartbeat/VERSION (PLATFORM_INFO)` as the current default `Go-http-client/1.1` is often blacklisted. {pull}14291[14291]
- JSON/Regex checks against HTTP bodies will only consider the first 100MiB of the HTTP body to prevent excessive memory usage. {pull}14223[pull]

*Journalbeat*

*Metricbeat*

- Add new dashboards for Azure vms, vm guest metrics, vm scale sets {pull}14000[14000]
- Add new Dashboard for PostgreSQL database stats {pull}13187[13187]
- Add new dashboard for CouchDB database {pull}13198[13198]
- Add new dashboard for Ceph cluster stats {pull}13216[13216]
- Add new dashboard for Aerospike database stats {pull}13217[13217]
- Add new dashboard for Couchbase cluster stats {pull}13212[13212]
- Add new dashboard for Prometheus server stats {pull}13126[13126]
- Add new option `OpMultiplyBuckets` to scale histogram buckets to avoid decimal points in final events {pull}10994[10994]
- system/raid metricset now uses /sys/block instead of /proc/mdstat for data. {pull}11613[11613]
- kubernetes.container.cpu.limit.cores and kubernetes.container.cpu.requests.cores are now floats. {issue}11975[11975]
- Add statistic option into cloudwatch metricset. If there is no statistic method specified, default is to collect Average, Sum, Maximum, Minimum and SampleCount. {issue}12370[12370] {pull}12840[12840]

*Packetbeat*

- Add support for mongodb opcode 2013 (OP_MSG). {issue}6191[6191] {pull}8594[8594]
- NFSv4: Always use opname `ILLEGAL` when failed to match request to a valid nfs operation. {pull}11503[11503]

*Winlogbeat*

*Functionbeat*

- Separate management and functions in Functionbeat. {pull}12939[12939]

==== Bugfixes

*Affecting all Beats*

- Fix typo in TLS renegotiation configuration and setting the option correctly {issue}10871[10871], {pull}12354[12354]
- Ensure all beat commands respect configured settings. {pull}10721[10721]
- Add missing fields and test cases for libbeat add_kubernetes_metadata processor. {issue}11133[11133], {pull}11134[11134]
- decode_json_field: process objects and arrays only {pull}11312[11312]
- decode_json_field: do not process arrays when flag not set. {pull}11318[11318]
- Report faulting file when config reload fails. {pull}11304[11304]
- Fix a typo in libbeat/outputs/transport/client.go by updating `c.conn.LocalAddr()` to `c.conn.RemoteAddr()`. {pull}11242[11242]
- Management configuration backup file will now have a timestamps in their name. {pull}11034[11034]
- [CM] Parse enrollment_token response correctly {pull}11648[11648]
- Not hiding error in case of http failure using elastic fetcher {pull}11604[11604]
- Escape BOM on JsonReader before trying to decode line {pull}11661[11661]
- Fix matching of string arrays in contains condition. {pull}11691[11691]
- Replace wmi queries with win32 api calls as they were consuming CPU resources {issue}3249[3249] and {issue}11840[11840]
- Fix a race condition with the Kafka pipeline client, it is possible that `Close()` get called before `Connect()` . {issue}11945[11945]
- Fix queue.spool.write.flush.events config type. {pull}12080[12080]
- Fixed a memory leak when using the add_process_metadata processor under Windows. {pull}12100[12100]
- Fix of docker json parser for missing "log" jsonkey in docker container's log {issue}11464[11464]
- Fixed Beat ID being reported by GET / API. {pull}12180[12180]
- Fixed setting bulk max size in kafka output. {pull}12254[12254]
- Add host.os.codename to fields.yml. {pull}12261[12261]
- Fix `@timestamp` being duplicated in events if `@timestamp` is set in a
  processor (or by any code utilizing `PutValue()` on a `beat.Event`).
- Fix leak in script processor when using Javascript functions in a processor chain. {pull}12600[12600]
- Add additional nil pointer checks to Docker client code to deal with vSphere Integrated Containers {pull}12628[12628]
- Fixed `json.add_error_key` property setting for delivering error messages from beat events  {pull}11298[11298]
- Fix Central Management enroll under Windows {issue}12797[12797] {pull}12799[12799]
- ILM: Use GET instead of HEAD when checking for alias to expose detailed error message. {pull}12886[12886]
- Fix seccomp policy preventing some features to function properly on 32bit Linux systems. {issue}12990[12990] {pull}13008[13008]
- Fix unexpected stops on docker autodiscover when a container is restarted before `cleanup_timeout`. {issue}12962[12962] {pull}13127[13127]
- Fix install-service.ps1's ability to set Windows service's delay start configuration. {pull}13173[13173]
- Fix some incorrect types and formats in field.yml files. {pull}13188[13188]
- Load DLLs only from Windows system directory. {pull}13234[13234] {pull}13384[13384]
- Fix mapping for kubernetes.labels and kubernetes.annotations in add_kubernetes_metadata. {issue}12638[12638] {pull}13226[13226]
- Fix case insensitive regular expressions not working correctly. {pull}13250[13250]
- Disable `add_kubernetes_metadata` if no matchers found. {pull}13709[13709]
- Better wording for xpack beats when the _xpack endpoint is not reachable. {pull}13771[13771]
- Recover from panics in the javascript process and log details about the failure to aid in future debugging. {pull}13690[13690]
- Make the script processor concurrency-safe. {issue}13690[13690] {pull}13857[13857]
- Kubernetes watcher at `add_kubernetes_metadata` fails with StatefulSets {pull}13905[13905]
- Fix panics that could result from invalid TLS certificates. This can affect Beats that connect over
  TLS or Beats that accept connections over TLS and validate client certificates. {pull}14146[14146]
- Support usage of custom builders without hints and mappers {pull}13839[13839]
- Fix kubernetes `metaGenerator.ResourceMetadata` when parent reference controller is nil {issue}14320[14320] {pull}14329[14329]
- Allow users to configure only `cluster_uuid` setting under `monitoring` namespace. {pull}14338[14338]

*Auditbeat*

- Process dataset: Fixed a memory leak under Windows. {pull}12100[12100]
- Login dataset: Fix re-read of utmp files. {pull}12028[12028]
- Package dataset: Fixed a crash inside librpm after Auditbeat has been running for a while. {issue}12147[12147] {pull}12168[12168]
- Fix formatting of config files on macOS and Windows. {pull}12148[12148]
- Fix direction of incoming IPv6 sockets. {pull}12248[12248]
- Package dataset: Close librpm handle. {pull}12215[12215]
- Package dataset: Auto-detect package directories. {pull}12289[12289]
- Package dataset: Improve dpkg parsing. {pull}12325[12325]
- System module: Start system module without host ID. {pull}12373[12373]
- Host dataset: Fix reboot detection logic. {pull}12591[12591]
- Add syscalls used by librpm for the system/package dataset to the default Auditbeat seccomp policy. {issue}12578[12578] {pull}12617[12617]
- Process dataset: Do not show non-root warning on Windows. {pull}12740[12740]
- Host dataset: Export Host fields to gob encoder. {pull}12940[12940]
- Socket dataset: Fix start errors when IPv6 is disabled on the kernel. {issue}13953[13953] {pull}13966[13966]

*Filebeat*

- Add support for Cisco syslog format used by their switch. {pull}10760[10760]
- Cover empty request data, url and version in Apache2 module{pull}10730[10730]
- Fix registry entries not being cleaned due to race conditions. {pull}10747[10747]
- Improve detection of file deletion on Windows. {pull}10747[10747]
- Add missing Kubernetes metadata fields to Filebeat CoreDNS module, and fix a documentation error. {pull}11591[11591]
- Reduce memory usage if long lines are truncated to fit `max_bytes` limit. The line buffer is copied into a smaller buffer now. This allows the runtime to release unused memory earlier. {pull}11524[11524]
- Fix memory leak in Filebeat pipeline acker. {pull}12063[12063]
- Fix goroutine leak caused on initialization failures of log input. {pull}12125[12125]
- Fix goroutine leak on non-explicit finalization of log input. {pull}12164[12164]
- Skipping unparsable log entries from docker json reader {pull}12268[12268]
- Parse timezone in PostgreSQL logs as part of the timestamp {pull}12338[12338]
- Load correct pipelines when system module is configured in modules.d. {pull}12340[12340]
- Fix timezone offset parsing in system/syslog. {pull}12529[12529]
- When TLS is configured for the TCP input and a `certificate_authorities` is configured we now default to `required` for the `client_authentication`. {pull}12584[12584]
- Apply `max_message_size` to incoming message buffer. {pull}11966[11966]
- Syslog input will now omit the `process` object from events if it is empty. {pull}12700[12700]
- Fix multiline pattern in Postgres which was too permissive {issue}12078[12078] {pull}13069[13069]
- Allow path variables to be used in files loaded from modules.d. {issue}13184[13184]
- Fix filebeat autodiscover fileset hint for container input. {pull}13296[13296]
- Fix incorrect references to index patterns in AWS and CoreDNS dashboards. {pull}13303[13303]
- Fix timezone parsing of system module ingest pipelines. {pull}13308[13308]
- Fix timezone parsing of elasticsearch module ingest pipelines. {pull}13367[13367]
- Change iis url path grok pattern from URIPATH to NOTSPACE. {issue}12710[12710] {pull}13225[13225] {issue}7951[7951] {pull}13378[13378] {pull}14754[14754]
- Fix timezone parsing of nginx module ingest pipelines. {pull}13369[13369]
- Fix incorrect field references in envoyproxy dashboard {issue}13420[13420] {pull}13421[13421]
- Fixed early expiration of templates (Netflow v9 and IPFIX). {pull}13821[13821]
- Fixed bad handling of sequence numbers when multiple observation domains were exported by a single device (Netflow V9 and IPFIX). {pull}13821[13821]
- Fix timezone parsing of rabbitmq module ingest pipelines. {pull}13879[13879]
- Fix conditions and error checking of date processors in ingest pipelines that use `event.timezone` to parse dates. {pull}13883[13883]
- Fix timezone parsing of Cisco module ingest pipelines. {pull}13893[13893]
- Fix timezone parsing of logstash module ingest pipelines. {pull}13890[13890]
- cisco asa and ftd filesets: Fix parsing of message 106001. {issue}13891[13891] {pull}13903[13903]
- Fix timezone parsing of iptables, mssql and panw module ingest pipelines. {pull}13926[13926]
- Fix merging of fields specified in global scope with fields specified under an input's scope. {issue}3628[3628] {pull}13909[13909]
- Fix delay in enforcing close_renamed and close_removed options. {issue}13488[13488] {pull}13907[13907]
- Fix missing netflow fields in index template. {issue}13768[13768] {pull}13914[13914]
- Fix cisco module's asa and ftd filesets parsing of domain names where an IP address is expected. {issue}14034[14034]
- Fixed increased memory usage with large files when multiline pattern does not match. {issue}14068[14068]
- panw module: Use geo.name instead of geo.country_iso_code for free-form location. {issue}13272[13272]
- Fix azure fields names. {pull}14098[14098]
- Fix calculation of `network.bytes` and `network.packets` for bi-directional netflow events. {pull}14111[14111]
- Accept '-' as http.response.body.bytes in apache module. {pull}14137[14137]
- Fix timezone parsing of MySQL module ingest pipelines. {pull}14130[14130]
- Improve error message in s3 input when handleSQSMessage failed. {pull}14113[14113]
- Fix race condition in S3 input plugin. {pull}14359[14359]
- Decode hex values in auditd module. {pull}14471[14471]
- Fix parse of remote addresses that are not IPs in nginx logs. {pull}14505[14505]
- Fix handling multiline log entries in nginx module. {issue}14349[14349] {pull}14499[14499]
- Fix parsing of Elasticsearch node name by `elasticsearch/slowlog` fileset. {pull}14547[14547]
- cisco/asa fileset: Fix parsing of 302021 message code. {pull}14519[14519]
- Fix filebeat azure dashboards, event category should be `Alert`. {pull}14668[14668]
- Fix a problem in Filebeat input httpjson where interval is not used as time.Duration. {pull}14728[14728] 
- Update Logstash module's Grok patterns to support Logstash 7.4 logs. {pull}14743[14743]

*Heartbeat*

- Fix NPEs / resource leaks when executing config checks. {pull}11165[11165]
- Fix duplicated IPs on `mode: all` monitors. {pull}12458[12458]
- Fix integer comparison on JSON responses. {pull}13348[13348]
- Fix storage of HTTP bodies to work when JSON/Regex body checks are enabled. {pull}14223[14223]
- Fix recording of SSL cert metadata for Expired/Unvalidated x509 certs. {pull}13687[13687]

*Journalbeat*

- Use backoff when no new events are found. {pull}11861[11861]
- Iterate over journal correctly, so no duplicate entries are sent. {pull}12716[12716]
- Preserve host name when reading from remote journal. {pull}12714[12714]

*Metricbeat*

- Change diskio metrics retrieval method (only for Windows) from wmi query to DeviceIOControl function using the IOCTL_DISK_PERFORMANCE control code {pull}11635[11635]
- Call GetMetricData api per region instead of per instance. {issue}11820[11820] {pull}11882[11882]
- Update documentation with cloudwatch:ListMetrics permission. {pull}11987[11987]
- Check permissions in system socket metricset based on capabilities. {pull}12039[12039]
- Get process information from sockets owned by current user when system socket metricset is run without privileges. {pull}12039[12039]
- Avoid generating hints-based configuration with empty hosts when no exposed port is suitable for the hosts hint. {issue}8264[8264] {pull}12086[12086]
- Fixed a socket leak in the postgresql module under Windows when SSL is disabled on the server. {pull}11393[11393]
- Change some field type from scaled_float to long in aws module. {pull}11982[11982]
- Fixed RabbitMQ `queue` metricset gathering when `consumer_utilisation` is set empty at the metrics source {pull}12089[12089]
- Fix direction of incoming IPv6 sockets. {pull}12248[12248]
- Refactored Windows perfmon metricset: replaced method to retrieve counter paths with PdhExpandWildCardPathW, separated code by responsibility, removed unused functions {pull}12212[12212]
- Validate that kibana/status metricset cannot be used when xpack is enabled. {pull}12264[12264]
- Ignore prometheus metrics when their values are NaN or Inf. {pull}12084[12084] {issue}10849[10849]
- In the kibana/stats metricset, only log error (don't also index it) if xpack is enabled. {pull}12265[12265]
- Fix an issue listing all processes when run under Windows as a non-privileged user. {issue}12301[12301] {pull}12475[12475]
- The `elasticsearch/index_summary` metricset gracefully handles an empty Elasticsearch cluster when `xpack.enabled: true` is set. {pull}12489[12489] {issue}12487[12487]
- When TLS is configured for the http metricset and a `certificate_authorities` is configured we now default to `required` for the `client_authentication`. {pull}12584[12584]
- Reuse connections in PostgreSQL metricsets. {issue}12504[12504] {pull}12603[12603]
- PdhExpandWildCardPathW will not expand counter paths in 32 bit windows systems, workaround will use a different function. {issue}12590[12590] {pull}12622[12622]
- In the elasticsearch/node_stats metricset, if xpack is enabled, make parsing of ES node load average optional as ES on Windows doesn't report load average. {pull}12866[12866]
- Ramdisk is not filtered out when collecting disk performance counters in diskio metricset {issue}12814[12814] {pull}12829[12829]
- Fix incoherent behaviour in redis key metricset when keyspace is specified both in host URL and key pattern {pull}12913[12913]
- Fix connections leak in redis module {pull}12914[12914] {pull}12950[12950]
- Fix wrong uptime reporting by system/uptime metricset under Windows. {pull}12915[12915]
- Print errors that were being omitted in vSphere metricsets. {pull}12816[12816]
- Fix redis key metricset dashboard references to index pattern. {pull}13303[13303]
- Check if fields in DBInstance is nil in rds metricset. {pull}13294[13294] {issue}13037[13037]
- Fix silent failures in kafka and prometheus module. {pull}13353[13353] {issue}13252[13252]
- Fix issue with aws cloudwatch module where dimensions and/or namespaces that contain space are not being parsed correctly {pull}13389[13389]
- Fix panic in Redis Key metricset when collecting information from a removed key. {pull}13426[13426]
- Fix module-level fields in Kubernetes metricsets. {pull}13433[13433] {pull}13544[13544]
- Fix reporting empty events in cloudwatch metricset. {pull}13458[13458]
- Fix `docker.cpu.system.pct` calculation by using the reported number online cpus instead of the number of metrics per cpu. {pull}13691[13691]
- Fix rds metricset dashboard. {pull}13721[13721]
- Ignore prometheus untyped metrics with NaN value. {issue}13750[13750] {pull}13790[13790]
- Change kubernetes.event.message to text. {pull}13964[13964]
- Fix performance counter values for windows/perfmon metricset. {issue}14036[14036] {pull}14039[14039]
- Add FailOnRequired when applying schema and fix metric names in mongodb metrics metricset. {pull}14143[14143]
- Change `server_status_path` default setting for nginx module {issue}13806[13806] {pull}14099[14099]
- Limit some of the error messages to the logs only {issue}14317[14317] {pull}14327[14327]
- Convert indexed ms-since-epoch timestamp fields in `elasticsearch/ml_job` metricset to ints from float64s. {issue}14220[14220] {pull}14222[14222]
- Fix ARN parsing function to work for ELB ARNs. {pull}14316[14316]
- Update azure configuration example. {issue}14224[14224]
- Fix cloudwatch metricset with names and dimensions in config. {issue}14376[14376] {pull}14391[14391]
- Fix marshaling of ms-since-epoch values in `elasticsearch/cluster_stats` metricset. {pull}14378[14378]
- Fix checking tagsFilter using length in cloudwatch metricset. {pull}14525[14525]
- Fixed bug with `elasticsearch/cluster_stats` metricset not recording license expiration date correctly. {issue}14541[14541] {pull}14591[14591]
- Fixed bug with `elasticsearch/cluster_stats` metricset not recording license ID in the correct field. {pull}14592[14592]
- Vshpere module splits `virtualmachine.host` into `virtualmachine.host.id` and `virtualmachine.host.hostname`. {issue}7187[7187] {pull}7213[7213]
- Log bulk failures from bulk API requests to monitoring cluster. {issue}14303[14303] {pull}14356[14356]
- Fix rds metricset from reporting same values for different instances. {pull}14702[14702]
- Closing handler after verifying the registry key in diskio metricset. {issue}14683[14683] {pull}14759[14759]
- Fix docker network stats when multiple interfaces are configured. {issue}14586[14586] {pull}14825[14825]

*Packetbeat*

- Prevent duplicate packet loss error messages in HTTP events. {pull}10709[10709]
- Fixed a memory leak when using process monitoring under Windows. {pull}12100[12100]
- Improved debug logging efficiency in PGQSL module. {issue}12150[12150]
- Limit memory usage of Redis replication sessions. {issue}12657[12657]
- Fix parsing the extended RCODE in the DNS parser. {pull}12805[12805]
- Fix parsing of the HTTP host header when it contains a port or an IPv6 address. {pull}14215[14215]

*Winlogbeat*

- Fix data race affecting config validation at startup. {issue}13005[13005]
- Set host.name to computername in Windows event logs & sysmon.  Requires {pull}14407[14407] in libbeat to work  {issue}13706[13706]

*Functionbeat*

- Fix function name reference for Kinesis streams in CloudFormation templates {pull}11646[11646]
- Fix Cloudwatch logs timestamp to use timestamp of the log record instead of when the record was processed {pull}13291[13291]
- Look for the keystore under the correct path. {pull}13332[13332]

==== Added

*Affecting all Beats*

- Decouple Debug logging from fail_on_error logic for rename, copy, truncate processors {pull}12451[12451]
- Add an option to append to existing logs rather than always rotate on start. {pull}11953[11953]
- Add `network` condition to processors for matching IP addresses against CIDRs. {pull}10743[10743]
- Add if/then/else support to processors. {pull}10744[10744]
- Add `community_id` processor for computing network flow hashes. {pull}10745[10745]
- Add output test to kafka output {pull}10834[10834]
- Gracefully shut down on SIGHUP {pull}10704[10704]
- New processor: `copy_fields`. {pull}11303[11303]
- Add `error.message` to events when `fail_on_error` is set in `rename` and `copy_fields` processors. {pull}11303[11303]
- New processor: `truncate_fields`. {pull}11297[11297]
- Allow a beat to ship monitoring data directly to an Elasticsearch monitoring cluster. {pull}9260[9260]
- Updated go-seccomp-bpf library to v1.1.0 which updates syscall lists for Linux v5.0. {pull}11394[11394]
- Add `add_observer_metadata` processor. {pull}11394[11394]
- Add `decode_csv_fields` processor. {pull}11753[11753]
- Add `convert` processor for converting data types of fields. {issue}8124[8124] {pull}11686[11686]
- New `extract_array` processor. {pull}11761[11761]
- Add number of goroutines to reported metrics. {pull}12135[12135]
- Add `proxy_disable` output flag to explicitly ignore proxy environment variables. {issue}11713[11713] {pull}12243[12243]
- Processor `add_cloud_metadata` adds fields `cloud.account.id` and `cloud.image.id` for AWS EC2. {pull}12307[12307]
- Add configurable bulk_flush_frequency in kafka output. {pull}12254[12254]
- Add `decode_base64_field` processor for decoding base64 field. {pull}11914[11914]
- Add support for reading the `network.iana_number` field by default to the community_id processor. {pull}12701[12701]
- Add aws overview dashboard. {issue}11007[11007] {pull}12175[12175]
- Add `decompress_gzip_field` processor. {pull}12733[12733]
- Add `timestamp` processor for parsing time fields. {pull}12699[12699]
- Fail with error when autodiscover providers have no defined configs. {pull}13078[13078]
- Add a check so alias creation explicitely fails if there is an index with the same name. {pull}13070[13070]
- Update kubernetes watcher to use official client-go libraries. {pull}13051[13051]
- Add support for unix epoch time values in the `timestamp` processor. {pull}13319[13319]
- add_host_metadata is now GA. {pull}13148[13148]
- Add an `ignore_missing` configuration option the `drop_fields` processor. {pull}13318[13318]
- add_host_metadata is no GA. {pull}13148[13148]
- Add `registered_domain` processor for deriving the registered domain from a given FQDN. {pull}13326[13326]
- Add support for RFC3339 time zone offsets in JSON output. {pull}13227[13227]
- Add autodetection mode for add_docker_metadata and enable it by default in included configuration files{pull}13374[13374]
- Added `monitoring.cluster_uuid` setting to associate Beat data with specified ES cluster in Stack Monitoring UI. {pull}13182[13182]
- Add autodetection mode for add_kubernetes_metadata and enable it by default in included configuration files. {pull}13473[13473]
- Add `providers` setting to `add_cloud_metadata` processor. {pull}13812[13812]
- Use less restrictive API to check if template exists. {pull}13847[13847]
- Do not check for alias when setup.ilm.check_exists is false. {pull}13848[13848]
- Add support for numeric time zone offsets in timestamp processor. {pull}13902[13902]
- Add condition to the config file template for add_kubernetes_metadata {pull}14056[14056]
- Marking Central Management deprecated. {pull}14018[14018]
- Add `keep_null` setting to allow Beats to publish null values in events. {issue}5522[5522] {pull}13928[13928]
- Add shared_credential_file option in aws related config for specifying credential file directory. {issue}14157[14157] {pull}14178[14178]
- GA the `script` processor. {pull}14325[14325]
- Add `fingerprint` processor. {issue}11173[11173] {pull}14205[14205]
- Add support for API keys in Elasticsearch outputs. {pull}14324[14324]
- Ensure that init containers are no longer tailed after they stop {pull}14394[14394]
- Add consumer_lag in Kafka consumergroup metricset {pull}14822[14822]

*Auditbeat*

- Auditd module: Add `event.outcome` and `event.type` for ECS. {pull}11432[11432]
- Process: Add file hash of process executable. {pull}11722[11722]
- Socket: Add network.transport and network.community_id. {pull}12231[12231]
- Host: Fill top-level host fields. {pull}12259[12259]
- Socket: Add DNS enrichment. {pull}14004[14004]

*Filebeat*

- Add more info to message logged when a duplicated symlink file is found {pull}10845[10845]
- Add option to configure docker input with paths {pull}10687[10687]
- Add Netflow module to enrich flow events with geoip data. {pull}10877[10877]
- Set `event.category: network_traffic` for Suricata. {pull}10882[10882]
- Allow custom default settings with autodiscover (for example, use of CRI paths for logs). {pull}12193[12193]
- Allow to disable hints based autodiscover default behavior (fetching all logs). {pull}12193[12193]
- Change Suricata module pipeline to handle `destination.domain` being set if a reverse DNS processor is used. {issue}10510[10510]
- Add the `network.community_id` flow identifier to field to the IPTables, Suricata, and Zeek modules. {pull}11005[11005]
- New Filebeat coredns module to ingest coredns logs. It supports both native coredns deployment and coredns deployment in kubernetes. {pull}11200[11200]
- New module for Cisco ASA logs. {issue}9200[9200] {pull}11171[11171]
- Added support for Cisco ASA fields to the netflow input. {pull}11201[11201]
- Configurable line terminator. {pull}11015[11015]
- Add Filebeat envoyproxy module. {pull}11700[11700]
- Add apache2(httpd) log path (`/var/log/httpd`) to make apache2 module work out of the box on Redhat-family OSes. {issue}11887[11887] {pull}11888[11888]
- Add support to new MongoDB additional diagnostic information {pull}11952[11952]
- New module `panw` for Palo Alto Networks PAN-OS logs. {pull}11999[11999]
- Add RabbitMQ module. {pull}12032[12032]
- Add new `container` input. {pull}12162[12162]
- Add timeouts on communication with docker daemon. {pull}12310[12310]
- `container` and `docker` inputs now support reading of labels and env vars written by docker JSON file logging driver. {issue}8358[8358]
- Add specific date processor to convert timezones so same pipeline can be used when convert_timezone is enabled or disabled. {pull}12253[12253]
- Add MSSQL module {pull}12079[12079]
- Add ISO8601 date parsing support for system module. {pull}12568[12568] {pull}12578[12579]
- Update Kubernetes deployment manifest to use `container` input. {pull}12632[12632]
- Use correct OS path separator in `add_kubernetes_metadata` to support Windows nodes. {pull}9205[9205]
- Add support for virtual host in Apache access logs {pull}12778[12778]
- Add support for client addresses with port in Apache error logs {pull}12695[12695]
- Add `google-pubsub` input type for consuming messages from a Google Cloud Pub/Sub topic subscription. {pull}12746[12746]
- Add module for ingesting Cisco IOS logs over syslog. {pull}12748[12748]
- Add module for ingesting Google Cloud VPC flow logs. {pull}12747[12747]
- Report host metadata for Filebeat logs in Kubernetes. {pull}12790[12790]
- Add netflow dashboards based on Logstash netflow. {pull}12857[12857]
- Parse more fields from Elasticsearch slowlogs. {pull}11939[11939]
- Update module pipelines to enrich events with autonomous system fields. {pull}13036[13036]
- Add module for ingesting IBM MQ logs. {pull}8782[8782]
- Add S3 input to retrieve logs from AWS S3 buckets. {pull}12640[12640] {issue}12582[12582]
- Add aws module s3access metricset. {pull}13170[13170] {issue}12880[12880]
- Update Suricata module to populate ECS DNS fields and handle EVE DNS version 2. {issue}13320[13320] {pull}13329[13329]
- Update PAN-OS fileset to use the ECS NAT fields. {issue}13320[13320] {pull}13330[13330]
- Add fields to the Zeek DNS fileset for ECS DNS. {issue}13320[13320] {pull}13324[13324]
- Add container image in Kubernetes metadata {pull}13356[13356] {issue}12688[12688]
- Add timezone information to apache error fileset. {issue}12772[12772] {pull}13304[13304]
- Add module for ingesting Cisco FTD logs over syslog. {pull}13286[13286]
- Update CoreDNS module to populate ECS DNS fields. {issue}13320[13320] {pull}13505[13505]
- Parse query steps in PostgreSQL slowlogs. {issue}13496[13496] {pull}13701[13701]
- Add filebeat azure module with activitylogs, auditlogs, signinlogs filesets. {pull}13776[13776] {pull}14033[14033]
- Add support to set the document id in the json reader. {pull}5844[5844]
- Add input httpjson. {issue}13545[13545] {pull}13546[13546]
- Filebeat Netflow input: Remove beta label. {pull}13858[13858]
- Remove `event.timezone` from events that don't need it in some modules that support log formats with and without timezones. {pull}13918[13918]
- Add ExpandEventListFromField config option in the kafka input. {pull}13965[13965]
- Add ELB fileset to AWS module. {pull}14020[14020]
- Add module for MISP (Malware Information Sharing Platform). {pull}13805[13805]
- Add `source.bytes` and `source.packets` for uni-directional netflow events. {pull}14111[14111]
- Add support for gzipped files in S3 input. {pull}13980[13980]
- Add support for all the ObjectCreated events in S3 input. {pull}14077[14077]
- Add Kibana Dashboard for MISP module. {pull}14147[14147]
- Add JSON options to autodiscover hints {pull}14208[14208]
- Add more filesets to Zeek module. {pull}14150[14150]
- Add support for http hostname in nginx filebeat module. {pull}14505[14505]
- Add attack_pattern_kql field to MISP threat indicators. {pull}14470[14470]
- Add fileset to the Zeek module for the intel.log. {pull}14404[14404]
- Add vpc flow log fileset to AWS module. {issue}13880[13880] {pull}14345[14345]
- Add document for Filebeat input httpjson. {pull}14602[14602]
<<<<<<< HEAD
- Fix timezone parsing in haproxy pipeline. {pull}14755[14755]
=======
- Add module for ActiveMQ. {pull}14840[14840]
- Add dashboards for the ActiveMQ Filebeat module. {pull}14880[14880]
>>>>>>> 17cb279b

*Heartbeat*
- Add non-privileged icmp on linux and darwin(mac). {pull}13795[13795] {issue}11498[11498]

- Enable `add_observer_metadata` processor in default config. {pull}11394[11394]
- Record HTTP body metadata and optionally contents in `http.response.body.*` fields. {pull}13022[13022]
- Allow `hosts` to be used to configure http monitors {pull}13703[13703]

*Journalbeat*

*Metricbeat*

- Add AWS SQS metricset. {pull}10684[10684] {issue}10053[10053]
- Add AWS s3_request metricset. {pull}10949[10949] {issue}10055[10055]
- Add s3_daily_storage metricset. {pull}10940[10940] {issue}10055[10055]
- Add `coredns` metricbeat module. {pull}10585[10585]
- Add SSL support for Metricbeat HTTP server. {pull}11482[11482] {issue}11457[11457]
- The `elasticsearch.index` metricset (with `xpack.enabled: true`) now collects `refresh.external_total_time_in_millis` fields from Elasticsearch. {pull}11616[11616]
- Allow module configurations to have variants {pull}9118[9118]
- Add `timeseries.instance` field calculation. {pull}10293[10293]
- Added new disk states and raid level to the system/raid metricset. {pull}11613[11613]
- Added `path_name` and `start_name` to service metricset on windows module {issue}8364[8364] {pull}11877[11877]
- Add check on object name in the counter path if the instance name is missing {issue}6528[6528] {pull}11878[11878]
- Add AWS cloudwatch metricset. {pull}11798[11798] {issue}11734[11734]
- Add `regions` in aws module config to specify target regions for querying cloudwatch metrics. {issue}11932[11932] {pull}11956[11956]
- Keep `etcd` followers members from reporting `leader` metricset events {pull}12004[12004]
- Add overview dashboard to Consul module {pull}10665[10665]
- New fields were added in the mysql/status metricset. {pull}12227[12227]
- Add Kubernetes metricset `proxy`. {pull}12312[12312]
- Add Kubernetes proxy dashboard to Kubernetes module {pull}12734[12734]
- Always report Pod UID in the `pod` metricset. {pull}12345[12345]
- Add Vsphere Virtual Machine operating system to `os` field in Vsphere virtualmachine module. {pull}12391[12391]
- Add validation for elasticsearch and kibana modules' metricsets when xpack.enabled is set to true. {pull}12386[12386]
- Add CockroachDB module. {pull}12467[12467]
- Add support for metricbeat modules based on existing modules (a.k.a. light modules) {issue}12270[12270] {pull}12465[12465]
- Add a system/entropy metricset {pull}12450[12450]
- Add kubernetes metricset `controllermanager` {pull}12409[12409]
- Add Kubernetes controller manager dashboard to Kubernetes module {pull}12744[12744]
- Allow redis URL format in redis hosts config. {pull}12408[12408]
- Add tags into ec2 metricset. {issue}[12263]12263 {pull}12372[12372]
- Add metrics to kubernetes apiserver metricset. {pull}12922[12922]
- Add kubernetes metricset `scheduler` {pull}12521[12521]
- Add Kubernetes scheduler dashboard to Kubernetes module {pull}12749[12749]
- Add `beat` module. {pull}12181[12181] {pull}12615[12615]
- Collect tags for cloudwatch metricset in aws module. {issue}[12263]12263 {pull}12480[12480]
- Add AWS RDS metricset. {pull}11620[11620] {issue}10054[10054]
- Add Oracle Module {pull}11890[11890]
- Add Oracle Tablespaces Dashboard {pull}12736[12736]
- Collect client provided name for rabbitmq connection. {issue}12851[12851] {pull}12852[12852]
- Add support to load default aws config file to get credentials. {pull}12727[12727] {issue}12708[12708]
- Add statistic option into cloudwatch metricset. {issue}12370[12370] {pull}12840[12840]
- Add support for kubernetes cronjobs {pull}13001[13001]
- Add cgroup memory stats to docker/memory metricset {pull}12916[12916]
- Add AWS elb metricset. {pull}12952[12952] {issue}11701[11701]
- Add AWS ebs metricset. {pull}13167[13167] {issue}11699[11699]
- Add `metricset.period` field with the configured fetching period. {pull}13242[13242] {issue}12616[12616]
- Add rate metrics for ec2 metricset. {pull}13203[13203]
- Add refresh list of perf counters at every fetch {issue}13091[13091]
- Add Performance metricset to Oracle module {pull}12547[12547]
- Add proc/vmstat data to the system/memory metricset on linux {pull}13322[13322]
- Use DefaultMetaGeneratorConfig in MetadataEnrichers to initialize configurations {pull}13414[13414]
- Add module for statsd. {pull}13109[13109]
- Add support for NATS version 2. {pull}13601[13601]
- Add `docker.cpu.*.norm.pct` metrics for `cpu` metricset of Docker Metricbeat module. {pull}13695[13695]
- Add `instance` label by default when using Prometheus collector. {pull}13737[13737]
- Add azure module. {pull}13196[13196] {pull}13859[13859] {pull}13988[13988]
- Add Apache Tomcat module {pull}13491[13491]
- Add ECS `container.id` and `container.runtime` to kubernetes `state_container` metricset. {pull}13884[13884]
- Add `job` label by default when using Prometheus collector. {pull}13878[13878]
- Add `state_resourcequota` metricset for Kubernetes module. {pull}13693[13693]
- Add tags filter in ec2 metricset. {pull}13872[13872] {issue}13145[13145]
- Add cloud.account.id and cloud.account.name into events from aws module. {issue}13551[13551] {pull}13558[13558]
- Add `metrics_path` as known hint for autodiscovery {pull}13996[13996]
- Leverage KUBECONFIG when creating k8s client. {pull}13916[13916]
- Add ability to filter by tags for cloudwatch metricset. {pull}13758[13758] {issue}13145[13145]
- Release cloudwatch, s3_daily_storage, s3_request, sqs and rds metricset as GA. {pull}14114[14114] {issue}14059[14059]
- Add Oracle overview dashboard {pull}14021[14021]
- Release CoreDNS module as GA. {pull}14308[14308]
- Release CouchDB module as GA. {pull}14300[14300]
- Add `elasticsearch/enrich` metricset. {pull}14243[14243] {issue}14221[14221]
- Add support for Application ELB and Network ELB. {pull}14123[14123] {issue}13538[13538] {issue}13539[13539]
- Release aws ebs metricset as GA. {pull}14312[14312] {issue}14060[14060]
- Add Kafka JMX metricsets. {pull}14330[14330]
- Add metrics to envoyproxy server metricset and support for envoy proxy 1.12. {pull}14416[14416] {issue}13642[13642]
- Add module for ActiveMQ. {pull}14788[14788]

*Packetbeat*

- Update DNS protocol plugin to produce events with ECS fields for DNS. {issue}13320[13320] {pull}13354[13354]

*Functionbeat*

- New options to configure roles and VPC. {pull}11779[11779]
- Export automation templates used to create functions. {pull}11923[11923]
- Configurable Amazon endpoint. {pull}12369[12369]
- Add timeout option to reference configuration. {pull}13351[13351]
- Configurable tags for Lambda functions. {pull}13352[13352]
- Add input for Cloudwatch logs through Kinesis. {pull}13317[13317]
- Enable Logstash output. {pull}13345[13345]
- Make `bulk_max_size` configurable in outputs. {pull}13493[13493]

*Winlogbeat*

- Add support for reading from .evtx files. {issue}4450[4450]
- Add support for event ID 4634 and 4647 to the Security module. {pull}12906[12906]
- Add `network.community_id` to Sysmon network events (event ID 3). {pull}13034[13034]
- Add `event.module` to Winlogbeat modules. {pull}13047[13047]
- Add `event.category: process` and `event.type: process_start/process_end` to Sysmon process events (event ID 1 and 5). {pull}13047[13047]
- Add support for event ID 4672 to the Security module. {pull}12975[12975]
- Add support for event ID 22 (DNS query) to the Sysmon module. {pull}12960[12960]
- Add certain winlog.event_data.* fields to the index template. {issue}13700[13700] {pull}13704[13704]
- Fill `event.provider`. {pull}13937[13937]
- Add support for user management events to the Security module. {pull}13530[13530]
- GA the Winlogbeat `sysmon` module. {pull}14326[14326]
- Add support for event ID 4688 & 4689 (Process create & exit) to the Security module. {issue}14038[14038]

==== Deprecated

*Affecting all Beats*

*Filebeat*

- `docker` input is deprecated in favour `container`. {pull}12162[12162]
- `postgresql.log.timestamp` field is deprecated in favour of `@timestamp`. {pull}12338[12338]

*Heartbeat*

*Journalbeat*

*Metricbeat*

- `kubernetes.container.id` field for `state_container` is deprecated in favour of ECS `container.id` and `container.runtime`. {pull}13884[13884]

*Packetbeat*

*Winlogbeat*

*Functionbeat*

==== Known Issue

*Journalbeat*<|MERGE_RESOLUTION|>--- conflicted
+++ resolved
@@ -419,12 +419,9 @@
 - Add fileset to the Zeek module for the intel.log. {pull}14404[14404]
 - Add vpc flow log fileset to AWS module. {issue}13880[13880] {pull}14345[14345]
 - Add document for Filebeat input httpjson. {pull}14602[14602]
-<<<<<<< HEAD
 - Fix timezone parsing in haproxy pipeline. {pull}14755[14755]
-=======
 - Add module for ActiveMQ. {pull}14840[14840]
 - Add dashboards for the ActiveMQ Filebeat module. {pull}14880[14880]
->>>>>>> 17cb279b
 
 *Heartbeat*
 - Add non-privileged icmp on linux and darwin(mac). {pull}13795[13795] {issue}11498[11498]
