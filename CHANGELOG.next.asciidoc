// Use these for links to issue and pulls. Note issues and pulls redirect one to
// each other on Github, so don't worry too much on using the right prefix.
:issue: https://github.com/elastic/beats/issues/
:pull: https://github.com/elastic/beats/pull/

=== Beats version HEAD
https://github.com/elastic/beats/compare/v7.0.0-alpha2...master[Check the HEAD diff]

==== Breaking changes

*Affecting all Beats*

- Update to Golang 1.12.1. {pull}11330[11330]
- Update to Golang 1.12.4. {pull}11782[11782]
- Update to ECS 1.0.1. {pull}12284[12284] {pull}12317[12317]
- Default of output.kafka.metadata.full is set to false by now. This reduced the amount of metadata to be queried from a kafka cluster. {pull}12738[12738]
- Fixed a crash under Windows when fetching processes information. {pull}12833[12833]
- Update to Golang 1.12.7. {pull}12931[12931]

*Auditbeat*

- Auditd module: Normalized value of `event.category` field from `user-login` to `authentication`. {pull}11432[11432]
- Auditd module: Unset `auditd.session` and `user.audit.id` fields are removed from audit events. {issue}11431[11431] {pull}11815[11815]
- Socket dataset: Exclude localhost by default {pull}11993[11993]

*Filebeat*

- Add read_buffer configuration option. {pull}11739[11739]
- `convert_timezone` option is removed and locale is always added to the event so timezone is used when parsing the timestamp, this behaviour can be overriden with processors. {pull}12410[12410]
- Fix a race condition in the TCP input when close the client socket. {pull}13038[13038]
- cisco/asa fileset: Renamed log.original to event.original and cisco.asa.list_id to cisco.asa.rule_name. {pull}13286[13286]

*Heartbeat*

- Removed the `add_host_metadata` and `add_cloud_metadata` processors from the default config. These don't fit well with ECS for Heartbeat and were rarely used.

*Journalbeat*

*Metricbeat*

- Add new Dashboard for PostgreSQL database stats {pull}13187[13187]
- Add new dashboard for CouchDB database {pull}13198[13198]
- Add new dashboard for Ceph cluster stats {pull}13216[13216]
- Add new dashboard for Aerospike database stats {pull}13217[13217]
- Add new dashboard for Couchbase cluster stats {pull}13212[13212]
- Add new dashboard for Prometheus server stats {pull}13126[13126]
- Add new option `OpMultiplyBuckets` to scale histogram buckets to avoid decimal points in final events {pull}10994[10994]
- system/raid metricset now uses /sys/block instead of /proc/mdstat for data. {pull}11613[11613]
- kubernetes.container.cpu.limit.cores and kubernetes.container.cpu.requests.cores are now floats. {issue}11975[11975]
- Add statistic option into cloudwatch metricset. If there is no statistic method specified, default is to collect Average, Sum, Maximum, Minimum and SampleCount. {issue}12370[12370] {pull}12840[12840]

*Packetbeat*

- Add support for mongodb opcode 2013 (OP_MSG). {issue}6191[6191] {pull}8594[8594]
- NFSv4: Always use opname `ILLEGAL` when failed to match request to a valid nfs operation. {pull}11503[11503]

*Winlogbeat*

*Functionbeat*

==== Bugfixes

*Affecting all Beats*

- Fix typo in TLS renegotiation configuration and setting the option correctly {issue}10871[10871], {pull}12354[12354]
- Ensure all beat commands respect configured settings. {pull}10721[10721]
- Add missing fields and test cases for libbeat add_kubernetes_metadata processor. {issue}11133[11133], {pull}11134[11134]
- decode_json_field: process objects and arrays only {pull}11312[11312]
- decode_json_field: do not process arrays when flag not set. {pull}11318[11318]
- Report faulting file when config reload fails. {pull}11304[11304]
- Fix a typo in libbeat/outputs/transport/client.go by updating `c.conn.LocalAddr()` to `c.conn.RemoteAddr()`. {pull}11242[11242]
- Management configuration backup file will now have a timestamps in their name. {pull}11034[11034]
- [CM] Parse enrollment_token response correctly {pull}11648[11648]
- Not hiding error in case of http failure using elastic fetcher {pull}11604[11604]
- Escape BOM on JsonReader before trying to decode line {pull}11661[11661]
- Fix matching of string arrays in contains condition. {pull}11691[11691]
- Replace wmi queries with win32 api calls as they were consuming CPU resources {issue}3249[3249] and {issue}11840[11840]
- Fix a race condition with the Kafka pipeline client, it is possible that `Close()` get called before `Connect()` . {issue}11945[11945]
- Fix queue.spool.write.flush.events config type. {pull}12080[12080]
- Fixed a memory leak when using the add_process_metadata processor under Windows. {pull}12100[12100]
- Fix of docker json parser for missing "log" jsonkey in docker container's log {issue}11464[11464]
- Fixed Beat ID being reported by GET / API. {pull}12180[12180]
- Fixed setting bulk max size in kafka output. {pull}12254[12254]
- Add host.os.codename to fields.yml. {pull}12261[12261]
- Fix `@timestamp` being duplicated in events if `@timestamp` is set in a
  processor (or by any code utilizing `PutValue()` on a `beat.Event`).
- Fix leak in script processor when using Javascript functions in a processor chain. {pull}12600[12600]
- Add additional nil pointer checks to Docker client code to deal with vSphere Integrated Containers {pull}12628[12628]
- Fixed `json.add_error_key` property setting for delivering error messages from beat events  {pull}11298[11298]
- Fix Central Management enroll under Windows {issue}12797[12797] {pull}12799[12799]
- ILM: Use GET instead of HEAD when checking for alias to expose detailed error message. {pull}12886[12886]
- Fix seccomp policy preventing some features to function properly on 32bit Linux systems. {issue}12990[12990] {pull}13008[13008]
- Fix unexpected stops on docker autodiscover when a container is restarted before `cleanup_timeout`. {issue}12962[12962] {pull}13127[13127]
- Fix install-service.ps1's ability to set Windows service's delay start configuration. {pull}13173[13173]
- Fix some incorrect types and formats in field.yml files. {pull}13188[13188]
- Load DLLs only from Windows system directory. {pull}13234[13234] {pull}13384[13384]
- Fix mapping for kubernetes.labels and kubernetes.annotations in add_kubernetes_metadata. {issue}12638[12638] {pull}13226[13226]
- Fix case insensitive regular expressions not working correctly. {pull}13250[13250]

*Auditbeat*

- Process dataset: Fixed a memory leak under Windows. {pull}12100[12100]
- Login dataset: Fix re-read of utmp files. {pull}12028[12028]
- Package dataset: Fixed a crash inside librpm after Auditbeat has been running for a while. {issue}12147[12147] {pull}12168[12168]
- Fix formatting of config files on macOS and Windows. {pull}12148[12148]
- Fix direction of incoming IPv6 sockets. {pull}12248[12248]
- Package dataset: Close librpm handle. {pull}12215[12215]
- Package dataset: Auto-detect package directories. {pull}12289[12289]
- Package dataset: Improve dpkg parsing. {pull}12325[12325]
- System module: Start system module without host ID. {pull}12373[12373]
- Host dataset: Fix reboot detection logic. {pull}12591[12591]
- Add syscalls used by librpm for the system/package dataset to the default Auditbeat seccomp policy. {issue}12578[12578] {pull}12617[12617]
- Process dataset: Do not show non-root warning on Windows. {pull}12740[12740]
- Host dataset: Export Host fields to gob encoder. {pull}12940[12940]

*Filebeat*

- Add support for Cisco syslog format used by their switch. {pull}10760[10760]
- Cover empty request data, url and version in Apache2 module{pull}10730[10730]
- Fix registry entries not being cleaned due to race conditions. {pull}10747[10747]
- Improve detection of file deletion on Windows. {pull}10747[10747]
- Add missing Kubernetes metadata fields to Filebeat CoreDNS module, and fix a documentation error. {pull}11591[11591]
- Reduce memory usage if long lines are truncated to fit `max_bytes` limit. The line buffer is copied into a smaller buffer now. This allows the runtime to release unused memory earlier. {pull}11524[11524]
- Fix memory leak in Filebeat pipeline acker. {pull}12063[12063]
- Fix goroutine leak caused on initialization failures of log input. {pull}12125[12125]
- Fix goroutine leak on non-explicit finalization of log input. {pull}12164[12164]
- Skipping unparsable log entries from docker json reader {pull}12268[12268]
- Parse timezone in PostgreSQL logs as part of the timestamp {pull}12338[12338]
- Load correct pipelines when system module is configured in modules.d. {pull}12340[12340]
- Fix timezone offset parsing in system/syslog. {pull}12529[12529]
- When TLS is configured for the TCP input and a `certificate_authorities` is configured we now default to `required` for the `client_authentication`. {pull}12584[12584]
- Apply `max_message_size` to incoming message buffer. {pull}11966[11966]
- Syslog input will now omit the `process` object from events if it is empty. {pull}12700[12700]
- Fix multiline pattern in Postgres which was too permissive {issue}12078[12078] {pull}13069[13069]
- Allow path variables to be used in files loaded from modules.d. {issue}13184[13184]
<<<<<<< HEAD
- Fix filebeat autodiscover fileset hint for container input. {pull}13296[13296]
=======
- Fix incorrect references to index patterns in AWS and CoreDNS dashboards. {pull}13303[13303]
- Fix timezone parsing of system module ingest pipelines. {pull}13308[13308]
- Change iis url path grok pattern from URIPATH to NOTSPACE. {issue}12710[12710] {pull}13225[13225] {issue}7951[7951] {pull}13378[13378]
- Add timezone information to apache error fileset. {issue}12772[12772] {pull}13304[13304]
- Fix incorrect field references in envoyproxy dashboard {issue}13420[13420] {pull}13421[13421]
>>>>>>> 99ded55e

*Heartbeat*

- Fix NPEs / resource leaks when executing config checks. {pull}11165[11165]
- Fix duplicated IPs on `mode: all` monitors. {pull}12458[12458]

*Journalbeat*

- Use backoff when no new events are found. {pull}11861[11861]
- Iterate over journal correctly, so no duplicate entries are sent. {pull}12716[12716]
- Preserve host name when reading from remote journal. {pull}12714[12714]

*Metricbeat*

- Change diskio metrics retrieval method (only for Windows) from wmi query to DeviceIOControl function using the IOCTL_DISK_PERFORMANCE control code {pull}11635[11635]
- Call GetMetricData api per region instead of per instance. {issue}11820[11820] {pull}11882[11882]
- Update documentation with cloudwatch:ListMetrics permission. {pull}11987[11987]
- Check permissions in system socket metricset based on capabilities. {pull}12039[12039]
- Get process information from sockets owned by current user when system socket metricset is run without privileges. {pull}12039[12039]
- Avoid generating hints-based configuration with empty hosts when no exposed port is suitable for the hosts hint. {issue}8264[8264] {pull}12086[12086]
- Fixed a socket leak in the postgresql module under Windows when SSL is disabled on the server. {pull}11393[11393]
- Change some field type from scaled_float to long in aws module. {pull}11982[11982]
- Fixed RabbitMQ `queue` metricset gathering when `consumer_utilisation` is set empty at the metrics source {pull}12089[12089]
- Fix direction of incoming IPv6 sockets. {pull}12248[12248]
- Refactored Windows perfmon metricset: replaced method to retrieve counter paths with PdhExpandWildCardPathW, separated code by responsibility, removed unused functions {pull}12212[12212]
- Validate that kibana/status metricset cannot be used when xpack is enabled. {pull}12264[12264]
- Ignore prometheus metrics when their values are NaN or Inf. {pull}12084[12084] {issue}10849[10849]
- In the kibana/stats metricset, only log error (don't also index it) if xpack is enabled. {pull}12265[12265]
- Fix an issue listing all processes when run under Windows as a non-privileged user. {issue}12301[12301] {pull}12475[12475]
- The `elasticsearch/index_summary` metricset gracefully handles an empty Elasticsearch cluster when `xpack.enabled: true` is set. {pull}12489[12489] {issue}12487[12487]
- When TLS is configured for the http metricset and a `certificate_authorities` is configured we now default to `required` for the `client_authentication`. {pull}12584[12584]
- Reuse connections in PostgreSQL metricsets. {issue}12504[12504] {pull}12603[12603]
- PdhExpandWildCardPathW will not expand counter paths in 32 bit windows systems, workaround will use a different function.{issue}12590[12590]{pull}12622[12622]
- In the elasticsearch/node_stats metricset, if xpack is enabled, make parsing of ES node load average optional as ES on Windows doesn't report load average. {pull}12866[12866]
- Ramdisk is not filtered out when collecting disk performance counters in diskio metricset {issue}12814[12814] {pull}12829[12829]
- Fix incoherent behaviour in redis key metricset when keyspace is specified both in host URL and key pattern {pull}12913[12913]
- Fix connections leak in redis module {pull}12914[12914] {pull}12950[12950]
- Fix wrong uptime reporting by system/uptime metricset under Windows. {pull}12915[12915]
- Print errors that were being omitted in vSphere metricsets. {pull}12816[12816]
- Fix redis key metricset dashboard references to index pattern. {pull}13303[13303]
- Check if fields in DBInstance is nil in rds metricset. {pull}13294[13294] {issue}13037[13037]
- Fix silent failures in kafka and prometheus module. {pull}13353[13353] {issue}13252[13252]
- Fix panic in Redis Key metricset when collecting information from a removed key. {pull}13426[13426]

*Packetbeat*

- Prevent duplicate packet loss error messages in HTTP events. {pull}10709[10709]
- Fixed a memory leak when using process monitoring under Windows. {pull}12100[12100]
- Improved debug logging efficiency in PGQSL module. {issue}12150[12150]
- Limit memory usage of Redis replication sessions. {issue}12657[12657]
- Fix parsing the extended RCODE in the DNS parser. {pull}12805[12805]

*Winlogbeat*

- Fix data race affecting config validation at startup. {issue}13005[13005]

*Functionbeat*

- Fix function name reference for Kinesis streams in CloudFormation templates {pull}11646[11646]
- Fix Cloudwatch logs timestamp to use timestamp of the log record instead of when the record was processed {pull}13291[13291]
- Look for the keystore under the correct path. {pull}13332[13332]

==== Added

*Affecting all Beats*

- Decouple Debug logging from fail_on_error logic for rename, copy, truncate processors {pull}12451[12451]
- Add an option to append to existing logs rather than always rotate on start. {pull}11953[11953]
- Add `network` condition to processors for matching IP addresses against CIDRs. {pull}10743[10743]
- Add if/then/else support to processors. {pull}10744[10744]
- Add `community_id` processor for computing network flow hashes. {pull}10745[10745]
- Add output test to kafka output {pull}10834[10834]
- Gracefully shut down on SIGHUP {pull}10704[10704]
- New processor: `copy_fields`. {pull}11303[11303]
- Add `error.message` to events when `fail_on_error` is set in `rename` and `copy_fields` processors. {pull}11303[11303]
- New processor: `truncate_fields`. {pull}11297[11297]
- Allow a beat to ship monitoring data directly to an Elasticsearch monitoring cluster. {pull}9260[9260]
- Updated go-seccomp-bpf library to v1.1.0 which updates syscall lists for Linux v5.0. {pull}11394[11394]
- Add `add_observer_metadata` processor. {pull}11394[11394]
- Add `decode_csv_fields` processor. {pull}11753[11753]
- Add `convert` processor for converting data types of fields. {issue}8124[8124] {pull}11686[11686]
- New `extract_array` processor. {pull}11761[11761]
- Add number of goroutines to reported metrics. {pull}12135[12135]
- Add `proxy_disable` output flag to explicitly ignore proxy environment variables. {issue}11713[11713] {pull}12243[12243]
- Processor `add_cloud_metadata` adds fields `cloud.account.id` and `cloud.image.id` for AWS EC2. {pull}12307[12307]
- Add configurable bulk_flush_frequency in kafka output. {pull}12254[12254]
- Add `decode_base64_field` processor for decoding base64 field. {pull}11914[11914]
- Add support for reading the `network.iana_number` field by default to the community_id processor. {pull}12701[12701]
- Add aws overview dashboard. {issue}11007[11007] {pull}12175[12175]
- Add `decompress_gzip_field` processor. {pull}12733[12733]
- Add `timestamp` processor for parsing time fields. {pull}12699[12699]
- Add a check so alias creation explicitely fails if there is an index with the same name. {pull}13070[13070]
- Update kubernetes watcher to use official client-go libraries. {pull}13051[13051]
- Add support for unix epoch time values in the `timestamp` processor. {pull}13319[13319]
- add_host_metadata is now GA. {pull}13148[13148]
- Add an `ignore_missing` configuration option the `drop_fields` processor. {pull}13318[13318]
- add_host_metadata is no GA. {pull}13148[13148]
- Add `registered_domain` processor for deriving the registered domain from a given FQDN. {pull}13326[13326]
- Add support for RFC3339 time zone offsets in JSON output. {pull}13227[13227]

*Auditbeat*

- Auditd module: Add `event.outcome` and `event.type` for ECS. {pull}11432[11432]
- Process: Add file hash of process executable. {pull}11722[11722]
- Socket: Add network.transport and network.community_id. {pull}12231[12231]
- Host: Fill top-level host fields. {pull}12259[12259]

*Filebeat*

- Add more info to message logged when a duplicated symlink file is found {pull}10845[10845]
- Add option to configure docker input with paths {pull}10687[10687]
- Add Netflow module to enrich flow events with geoip data. {pull}10877[10877]
- Set `event.category: network_traffic` for Suricata. {pull}10882[10882]
- Allow custom default settings with autodiscover (for example, use of CRI paths for logs). {pull}12193[12193]
- Allow to disable hints based autodiscover default behavior (fetching all logs). {pull}12193[12193]
- Change Suricata module pipeline to handle `destination.domain` being set if a reverse DNS processor is used. {issue}10510[10510]
- Add the `network.community_id` flow identifier to field to the IPTables, Suricata, and Zeek modules. {pull}11005[11005]
- New Filebeat coredns module to ingest coredns logs. It supports both native coredns deployment and coredns deployment in kubernetes. {pull}11200[11200]
- New module for Cisco ASA logs. {issue}9200[9200] {pull}11171[11171]
- Added support for Cisco ASA fields to the netflow input. {pull}11201[11201]
- Configurable line terminator. {pull}11015[11015]
- Add Filebeat envoyproxy module. {pull}11700[11700]
- Add apache2(httpd) log path (`/var/log/httpd`) to make apache2 module work out of the box on Redhat-family OSes. {issue}11887[11887] {pull}11888[11888]
- Add support to new MongoDB additional diagnostic information {pull}11952[11952]
- New module `panw` for Palo Alto Networks PAN-OS logs. {pull}11999[11999]
- Add RabbitMQ module. {pull}12032[12032]
- Add new `container` input. {pull}12162[12162]
- Add timeouts on communication with docker daemon. {pull}12310[12310]
- `container` and `docker` inputs now support reading of labels and env vars written by docker JSON file logging driver. {issue}8358[8358]
- Add specific date processor to convert timezones so same pipeline can be used when convert_timezone is enabled or disabled. {pull}12253[12253]
- Add MSSQL module {pull}12079[12079]
- Add ISO8601 date parsing support for system module. {pull}12568[12568] {pull}12578[12579]
- Update Kubernetes deployment manifest to use `container` input. {pull}12632[12632]
- Use correct OS path separator in `add_kubernetes_metadata` to support Windows nodes. {pull}9205[9205]
- Add support for client addresses with port in Apache error logs {pull}12695[12695]
- Add `google-pubsub` input type for consuming messages from a Google Cloud Pub/Sub topic subscription. {pull}12746[12746]
- Add module for ingesting Cisco IOS logs over syslog. {pull}12748[12748]
- Add module for ingesting Google Cloud VPC flow logs. {pull}12747[12747]
- Report host metadata for Filebeat logs in Kubernetes. {pull}12790[12790]
- Add netflow dashboards based on Logstash netflow. {pull}12857[12857]
- Parse more fields from Elasticsearch slowlogs. {pull}11939[11939]
- Update module pipelines to enrich events with autonomous system fields. {pull}13036[13036]
- Add module for ingesting IBM MQ logs. {pull}8782[8782]
- Add S3 input to retrieve logs from AWS S3 buckets. {pull}12640[12640] {issue}12582[12582]
- Add aws module s3access metricset. {pull}13170[13170] {issue}12880[12880]
- Update Suricata module to populate ECS DNS fields and handle EVE DNS version 2. {issue}13320[13320] {pull}13329[13329]
- Update PAN-OS fileset to use the ECS NAT fields. {issue}13320[13320] {pull}13330[13330]
- Add fields to the Zeek DNS fileset for ECS DNS. {issue}13320[13320] {pull}13324[13324]
- Add container image in Kubernetes metadata {pull}13356[13356] {issue}12688[12688]
- Add module for ingesting Cisco FTD logs over syslog. {pull}13286[13286]

*Heartbeat*

- Enable `add_observer_metadata` processor in default config. {pull}11394[11394]
- Record HTTP body metadata and optionally contents in `http.response.body.*` fields. {pull}13022[13022]

*Journalbeat*

*Metricbeat*

- Add AWS SQS metricset. {pull}10684[10684] {issue}10053[10053]
- Add AWS s3_request metricset. {pull}10949[10949] {issue}10055[10055]
- Add s3_daily_storage metricset. {pull}10940[10940] {issue}10055[10055]
- Add `coredns` metricbeat module. {pull}10585[10585]
- Add SSL support for Metricbeat HTTP server. {pull}11482[11482] {issue}11457[11457]
- The `elasticsearch.index` metricset (with `xpack.enabled: true`) now collects `refresh.external_total_time_in_millis` fields from Elasticsearch. {pull}11616[11616]
- Allow module configurations to have variants {pull}9118[9118]
- Add `timeseries.instance` field calculation. {pull}10293[10293]
- Added new disk states and raid level to the system/raid metricset. {pull}11613[11613]
- Added `path_name` and `start_name` to service metricset on windows module {issue}8364[8364] {pull}11877[11877]
- Add check on object name in the counter path if the instance name is missing {issue}6528[6528] {pull}11878[11878]
- Add AWS cloudwatch metricset. {pull}11798[11798] {issue}11734[11734]
- Add `regions` in aws module config to specify target regions for querying cloudwatch metrics. {issue}11932[11932] {pull}11956[11956]
- Keep `etcd` followers members from reporting `leader` metricset events {pull}12004[12004]
- Add overview dashboard to Consul module {pull}10665[10665]
- New fields were added in the mysql/status metricset. {pull}12227[12227]
- Add Kubernetes metricset `proxy`. {pull}12312[12312]
- Add Kubernetes proxy dashboard to Kubernetes module {pull}12734[12734]
- Always report Pod UID in the `pod` metricset. {pull}12345[12345]
- Add Vsphere Virtual Machine operating system to `os` field in Vsphere virtualmachine module. {pull}12391[12391]
- Add validation for elasticsearch and kibana modules' metricsets when xpack.enabled is set to true. {pull}12386[12386]
- Add CockroachDB module. {pull}12467[12467]
- Add support for metricbeat modules based on existing modules (a.k.a. light modules) {issue}12270[12270] {pull}12465[12465]
- Add a system/entropy metricset {pull}12450[12450]
- Add kubernetes metricset `controllermanager` {pull}12409[12409]
- Add Kubernetes controller manager dashboard to Kubernetes module {pull}12744[12744]
- Allow redis URL format in redis hosts config. {pull}12408[12408]
- Add tags into ec2 metricset. {issue}[12263]12263 {pull}12372[12372]
- Add metrics to kubernetes apiserver metricset. {pull}12922[12922]
- Add kubernetes metricset `scheduler` {pull}12521[12521]
- Add Kubernetes scheduler dashboard to Kubernetes module {pull}12749[12749]
- Add `beat` module. {pull}12181[12181] {pull}12615[12615]
- Collect tags for cloudwatch metricset in aws module. {issue}[12263]12263 {pull}12480[12480]
- Add AWS RDS metricset. {pull}11620[11620] {issue}10054[10054]
- Add Oracle Module {pull}11890[11890]
- Add Oracle Tablespaces Dashboard {pull}12736[12736]
- Collect client provided name for rabbitmq connection. {issue}12851[12851] {pull}12852[12852]
- Add support to load default aws config file to get credentials. {pull}12727[12727] {issue}12708[12708]
- Add statistic option into cloudwatch metricset. {issue}12370[12370] {pull}12840[12840]
- Add support for kubernetes cronjobs {pull}13001[13001]
- Add cgroup memory stats to docker/memory metricset {pull}12916[12916]
- Add AWS elb metricset. {pull}12952[12952] {issue}11701[11701]
- Add AWS ebs metricset. {pull}13167[13167] {issue}11699[11699]
- Add `metricset.period` field with the configured fetching period. {pull}13242[13242] {issue}12616[12616]
- Add rate metrics for ec2 metricset. {pull}13203[13203]
- Add Performance metricset to Oracle module {pull}12547[12547]
- Add proc/vmstat data to the system/memory metricset on linux {pull}13322[13322]

*Packetbeat*

- Update DNS protocol plugin to produce events with ECS fields for DNS. {issue}13320[13320] {pull}13354[13354]

*Functionbeat*

- New options to configure roles and VPC. {pull}11779[11779]
- Export automation templates used to create functions. {pull}11923[11923]
- Configurable Amazon endpoint. {pull}12369[12369]
- Add timeout option to reference configuration. {pull}13351[13351]
- Configurable tags for Lambda functions. {pull}13352[13352]

*Winlogbeat*

- Add support for reading from .evtx files. {issue}4450[4450]
- Add support for event ID 4634 and 4647 to the Security module. {pull}12906[12906]
- Add `network.community_id` to Sysmon network events (event ID 3). {pull}13034[13034]
- Add `event.module` to Winlogbeat modules. {pull}13047[13047]
- Add `event.category: process` and `event.type: process_start/process_end` to Sysmon process events (event ID 1 and 5). {pull}13047[13047]
- Add support for event ID 4672 to the Security module. {pull}12975[12975]
- Add support for event ID 22 (DNS query) to the Sysmon module. {pull}12960[12960]

==== Deprecated

*Affecting all Beats*

*Filebeat*

- `docker` input is deprecated in favour `container`. {pull}12162[12162]
- `postgresql.log.timestamp` field is deprecated in favour of `@timestamp`. {pull}12338[12338]

*Heartbeat*

*Journalbeat*

*Metricbeat*

*Packetbeat*

*Winlogbeat*

*Functionbeat*

==== Known Issue

*Journalbeat*<|MERGE_RESOLUTION|>--- conflicted
+++ resolved
@@ -133,15 +133,12 @@
 - Syslog input will now omit the `process` object from events if it is empty. {pull}12700[12700]
 - Fix multiline pattern in Postgres which was too permissive {issue}12078[12078] {pull}13069[13069]
 - Allow path variables to be used in files loaded from modules.d. {issue}13184[13184]
-<<<<<<< HEAD
 - Fix filebeat autodiscover fileset hint for container input. {pull}13296[13296]
-=======
 - Fix incorrect references to index patterns in AWS and CoreDNS dashboards. {pull}13303[13303]
 - Fix timezone parsing of system module ingest pipelines. {pull}13308[13308]
 - Change iis url path grok pattern from URIPATH to NOTSPACE. {issue}12710[12710] {pull}13225[13225] {issue}7951[7951] {pull}13378[13378]
 - Add timezone information to apache error fileset. {issue}12772[12772] {pull}13304[13304]
 - Fix incorrect field references in envoyproxy dashboard {issue}13420[13420] {pull}13421[13421]
->>>>>>> 99ded55e
 
 *Heartbeat*
 
