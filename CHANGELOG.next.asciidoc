--- conflicted
+++ resolved
@@ -121,11 +121,8 @@
 - Fixing the grok expression outputs of log files {pull}35221[35221]
 - Move repeated Windows event channel not found errors in winlog input to debug level.  {issue}35314[35314] {pull}35317[35317]
 - Fix crash when processing forwarded logs missing a message. {issue}34705[34705] {pull}34865[34865]
-<<<<<<< HEAD
+- Fix crash when loading azurewebstorage cursor with no partially processed data. {pull}35433[35433]
 - RFC5424 syslog timestamps with offset 'Z' will be treated as UTC rather than using the default timezone. {pull}35360[35360]
-=======
-- Fix crash when loading azurewebstorage cursor with no partially processed data. {pull}35433[35433]
->>>>>>> 24325788
 
 *Heartbeat*
 
