// Use these for links to issue and pulls. Note issues and pulls redirect one to
// each other on Github, so don't worry too much on using the right prefix.
:issue: https://github.com/elastic/beats/issues/
:pull: https://github.com/elastic/beats/pull/

=== Beats version HEAD
https://github.com/elastic/beats/compare/v8.8.1\...main[Check the HEAD diff]

==== Breaking changes

*Affecting all Beats*
- Update Go version to 1.19.10 {pull}35751[35751]
- Fix status reporting to Elastic-Agent when output configuration is invalid running under Elastic-Agent {pull}35719[35719]


*Auditbeat*


*Filebeat*


*Heartbeat*


*Metricbeat*


*Osquerybeat*


*Packetbeat*


*Winlogbeat*

- Add "event.category" and "event.type" to Sysmon module for EventIDs 8, 9, 19, 20, 27, 28, 255 {pull}35193[35193]

*Functionbeat*


*Elastic Logging Plugin*


==== Bugfixes

*Affecting all Beats*
- Support for multiline zookeeper logs {issue}2496[2496]
- Allow `clock_nanosleep` in the default seccomp profiles for amd64 and 386. Newer versions of glibc (e.g. 2.31) require it. {issue}33792[33792]
- Disable lockfile when running under elastic-agent. {pull}33988[33988]
- Fix lockfile logic, retry locking {pull}34194[34194]
- Add checks to ensure reloading of units if the configuration actually changed. {pull}34346[34346]
- Fix namespacing on self-monitoring {pull}32336[32336]
- Fix race condition when stopping runners {pull}32433[32433]
- Fix concurrent map writes when system/process code called from reporter code {pull}32491[32491]
- Log errors from the Elastic Agent V2 client errors channel. Avoids blocking when error occurs communicating with the Elastic Agent. {pull}34392[34392]
- Only log publish event messages in trace log level under elastic-agent. {pull}34391[34391]
- Fix issue where updating a single Elastic Agent configuration unit results in other units being turned off. {pull}34504[34504]
- Fix dropped events when monitor a beat under the agent and send its `Host info` log entry. {pull}34599[34599]
- Fix namespacing on self-monitoring {pull}32336[32336]
- Fix race condition when stopping runners {pull}32433[32433]
- Fix concurrent map writes when system/process code called from reporter code {pull}32491[32491]
- Fix panics when a processor is closed twice {pull}34647[34647]
- Update elastic-agent-system-metrics to v0.4.6 to allow builds on mips platforms. {pull}34674[34674]
- The Elasticsearch output now splits large requests instead of dropping them when it receives a StatusRequestEntityTooLarge error. {pull}34911[34911]
- Fix Beats started by agent do not respect the allow_older_versions: true configuration flag {issue}34227[34227] {pull}34964[34964]
- Fix performance issues when we have a lot of inputs starting and stopping by allowing to disable global processors under fleet. {issue}35000[35000] {pull}35031[35031]
- In cases where the matcher detects a non-string type in a match statement, report the error as a debug statement, and not a warning statement. {pull}35119[35119]
- 'add_cloud_metadata' processor - add cloud.region field for GCE cloud provider
- 'add_cloud_metadata' processor - update azure metadata api version to get missing `cloud.account.id` field
- Make sure k8s watchers are closed when closing k8s meta processor. {pull}35630[35630]
- Upgraded apache arrow library used in x-pack/libbeat/reader/parquet from v11 to v12.0.1 in order to fix cross-compilation issues {pull}35640[35640]
- Fix panic when MaxRetryInterval is specified, but RetryInterval is not {pull}35820[35820]



*Auditbeat*

*Filebeat*

- [Auditbeat System Package] Added support for Apple Silicon chips. {pull}34433[34433]
- [Azure blob storage] Changed logger field name from `container` to `container_name` so that it does not clash
   with the ecs field name `container`. {pull}34403[34403]
- [GCS] Added support for more mime types & introduced offset tracking via cursor state. Also added support for
   automatic splitting at root level, if root level element is an array. {pull}34155[34155]
- [httpsjon] Improved error handling during pagination with chaining & split processor {pull}34127[34127]
- [Azure blob storage] Added support for more mime types & introduced offset tracking via cursor state. {pull}33981[33981]
- Fix EOF on single line not producing any event. {issue}30436[30436] {pull}33568[33568]
- Fix handling of error in states in direct aws-s3 listing input {issue}33513[33513] {pull}33722[33722]
- Fix `httpjson` input page number initialization and documentation. {pull}33400[33400]
- Add handling of AAA operations for Cisco ASA module. {issue}32257[32257] {pull}32789[32789]
- Fix gc.log always shipped even if gc fileset is disabled {issue}30995[30995]
- Fix handling of empty array in httpjson input. {pull}32001[32001]
- Fix reporting of `filebeat.events.active` in log events such that the current value is always reported instead of the difference from the last value. {pull}33597[33597]
- Fix splitting array of strings/arrays in httpjson input {issue}30345[30345] {pull}33609[33609]
- Fix Google workspace pagination and document ID generation. {pull}33666[33666]
- Fix PANW handling of messages with event.original already set. {issue}33829[33829] {pull}33830[33830]
- Rename identity as identity_name when the value is a string in Azure Platform Logs. {pull}33654[33654]
- Fix 'requires pointer' error while getting cursor metadata. {pull}33956[33956]
- Fix input cancellation handling when HTTP client does not support contexts. {issue}33962[33962] {pull}33968[33968]
- Update mito CEL extension library to v0.0.0-20221207004749-2f0f2875e464 {pull}33974[33974]
- Fix CEL result deserialisation when evaluation fails. {issue}33992[33992] {pull}33996[33996]
- Fix handling of non-200/non-429 status codes. {issue}33999[33999] {pull}34002[34002]
- [azure-eventhub input] Switch the run EPH run mode to non-blocking {pull}34075[34075]
- [google_workspace] Fix pagination and cursor value update. {pull}34274[34274]
- Fix handling of quoted values in auditd module. {issue}22587[22587] {pull}34069[34069]
- Fixing system tests not returning expected content encoding for azure blob storage input. {pull}34412[34412]
- [Azure Logs] Fix authentication_processing_details parsing in sign-in logs. {issue}34330[34330] {pull}34478[34478]
- Prevent Elasticsearch from spewing log warnings about redundant wildcard when setting up ingest pipelines. {issue}34249[34249] {pull}34550[34550]
- Gracefully handle Windows event channel not found errors in winlog input. {issue}30201[30201] {pull}34605[34605]
- Fix the issue of `cometd` input worker getting closed in case of a network connection issue and an EOF error. {issue}34326[34326] {pull}34327[34327]
- Fix for httpjson first_response object throwing false positive errors by making it a flag based object {issue}34747[34747] {pull}34748[34748]
- Fix errors and panics due to re-used processors {pull}34761[34761]
- Add missing Basic Authentication support to CEL input {issue}34609[34609] {pull}34689[34689]
- [Gcs Input] - Added missing locks for safe concurrency {pull}34914[34914]
- Fix the ignore_inactive option being ignored in Filebeat's filestream input {pull}34770[34770]
- Fix TestMultiEventForEOFRetryHandlerInput unit test of CometD input {pull}34903[34903]
- Add input instance id to request trace filename for httpjson and cel inputs {pull}35024[35024]
- Fix panic in TCP and UDP inputs on Linux when collecting socket metrics from OS. {issue}35064[35064]
- Correctly collect TCP and UDP metrics for unspecified address values. {pull}35111[35111]
- Fix base for UDP and TCP queue metrics and UDP drops metric. {pull}35123[35123]
- Sanitize filenames for request tracer in httpjson input. {pull}35143[35143]
- decode_cef processor: Fix ECS output by making `observer.ip` into an array of strings instead of string. {issue}35140[35140] {pull}35149[35149]
- Fix handling of MySQL audit logs with strict JSON parser. {issue}35158[35158] {pull}35160[35160]
- Sanitize filenames for request tracer in cel input. {pull}35154[35154]
- Fix accidental error overwrite in defer statement in entityanalytics Azure AD input. {issue}35153[35153] {pull}35169[35169]
- Fixing the grok expression outputs of log files {pull}35221[35221]
- Fixes "Can only start an input when all related states are finished" error when running under Elastic-Agent {pull}35250[35250] {issue}33653[33653]
- Move repeated Windows event channel not found errors in winlog input to debug level.  {issue}35314[35314] {pull}35317[35317]
- Fix crash when processing forwarded logs missing a message. {issue}34705[34705] {pull}34865[34865]
- Fix crash when loading azurewebstorage cursor with no partially processed data. {pull}35433[35433]
- Add support in s3 input for JSON with array of objects. {pull}35475[35475]
- RFC5424 syslog timestamps with offset 'Z' will be treated as UTC rather than using the default timezone. {pull}35360[35360]
- Fix syslog message parsing for fortinet.firewall to take into account quoted values. {pull}35522[35522]
- [system] sync system/auth dataset with system integration 1.29.0. {pull}35581[35581]
- [GCS Input] - Fixed an issue where bucket_timeout was being applied to the entire bucket poll interval and not individual bucket object read operations. Fixed a map write concurrency issue arising from data races when using a high number of workers. Fixed the flaky tests that were present in the GCS test suit. {pull}35605[35605]
- Fix filestream false positive log error "filestream input with ID 'xyz' already exists" {issue}31767[31767]
- Fix error message formatting from filestream input. {pull}35658[35658]
- Fix error when trying to use `include_message` parser {issue}35440[35440]
- Fix handling of IPv6 unspecified addresses in TCP input. {issue}35064[35064] {pull}35637[35637]
- Fixed a minor code error in the GCS input scheduler where a config value was being used directly instead of the source struct. {pull}35729[35729]
- Improve error reporting and fix IPv6 handling of TCP and UDP metric collection. {pull}35772[35772]
- Fix CEL input JSON marshalling of nested objects. {issue}35763[35763] {pull}35774[35774]
- Fix metric collection in GCPPubSub input. {pull}35773[35773]
- Fix end point deregistration in http_endpoint input. {issue}35899[35899] {pull}35903[35903]

*Heartbeat*

- Fix panics when parsing dereferencing invalid parsed url. {pull}34702[34702]
- Fix broken zip URL monitors. NOTE: Zip URL Monitors will be removed in version 8.7 and replaced with project monitors. {pull}33723[33723]
- Fix integration hashing to prevent reloading all when updated. {pull}34697[34697]
- Fix release of job limit semaphore when context is cancelled. {pull}34697[34697]
- Fix bug where states.duration_ms was incorrect type. {pull}33563[33563]
- Fix handling of long UDP messages in UDP input. {issue}33836[33836] {pull}33837[33837]
- Fix browser monitor summary reporting as up when monitor is down. {issue}33374[33374] {pull}33819[33819]
- Fix beat capabilities on Docker image. {pull}33584[33584]
- Fix serialization of state duration to avoid scientific notation. {pull}34280[34280]
- Enable nodejs engine strict validation when bundling synthetics. {pull}34470[34470]
with the ecs field name `container`. {pull}34403[34403]
automatic splitting at root level, if root level element is an array. {pull}34155[34155]
- Fix broken mapping for state.ends field. {pull}34891[34891]
- Fix issue using projects in airgapped environments by disabling npm audit. {pull}34936[34936]
- Fix broken state ID location naming. {pull}35336[35336]
- Fix project monitor temp directories permission to include group access. {pull}35398[35398]
- Fix output pipeline exit on run_once. {pull}35376[35376]
- Fix formatting issue with socket trace timeout. {pull}35434[35434]
- Update gval version. {pull}35636[35636]
- Fix serialization of processors when running diagnostics. {pull}35698[35698]
- Filter dev flags for ui monitors inside synthetics_args. {pull}35788[35788]
- Fix temp dir running out of space with project monitors. {issue}35843[35843]
- Fixing the grok expression outputs of log files {pull}35221[35221]

*Heartbeat*


*Heartbeat*


*Heartbeat*


*Heartbeat*


*Auditbeat*


*Filebeat*


*Auditbeat*


*Filebeat*

- Sanitize filenames for request tracer in cel input. {pull}35154[35154]

*Heartbeat*


*Metricbeat*

- in module/windows/perfmon, changed collection method of the second counter value required to create a displayable value {pull}32305[32305]
- Fix and improve AWS metric period calculation to avoid zero-length intervals {pull}32724[32724]
- Add missing cluster metadata to k8s module metricsets {pull}32979[32979] {pull}33032[33032]
- Add GCP CloudSQL region filter {pull}32943[32943]
- Fix logstash cgroup mappings {pull}33131[33131]
- Remove unused `elasticsearch.node_stats.indices.bulk.avg_time.bytes` mapping {pull}33263[33263]
- Fix kafka dashboard field names {pull}33555[33555]
- Add tags to events based on parsed identifier. {pull}33472[33472]
- Support Oracle-specific connection strings in SQL module {issue}32089[32089] {pull}32293[32293]
- Remove deprecated metrics from controller manager, scheduler and proxy {pull}34161[34161]
- Fix metrics split through different events and metadata not matching for aws cloudwatch. {pull}34483[34483]
- Fix metadata enricher with correct container ids for pods with multiple containers in container metricset. Align `kubernetes.container.id` and `container.id` fields for state_container metricset. {pull}34516[34516]
- Make generic SQL GA {pull}34637[34637]
- Collect missing remote_cluster in elasticsearch ccr metricset {pull}34957[34957]
- Add context with timeout in AWS API calls {pull}35425[35425]
- Fix no error logs displayed in CloudWatch EC2, RDS and SQS metadata {issue}34985[34985] {pull}35035[35035]
- Remove Beta warning from IIS application_pool metricset {pull}35480[35480]
- Improve documentation for ActiveMQ module {issue}35113[35113] {pull}35558[35558]
- Fix EC2 host.cpu.usage {pull}35717[35717]
- Resolve statsd module's prematurely halting of metrics parsing upon encountering an invalid packet. {pull}35075[35075]

*Osquerybeat*

- Adds the `elastic_file_analysis` table to the Osquery extension for macOS builds. {pull}35056[35056]

*Packetbeat*

- Fix double channel close panic when reloading. {pull}35324[35324]
- Fix BPF filter setting not being applied to sniffers. {issue}35363[35363] {pull}35484[35484]
- Fix handling of Npcap installation options from Fleet. {pull}35541[35541]

*Winlogbeat*

- Fix handling of event data with keys containing dots. {issue}34345[34345] {pull}34549[34549]
- Gracefully handle channel not found errors. {issue}30201[30201] {pull}34605[34605]
- Clarify query term limits warning and remove link to missing Microsoft doc page. {pull}34715[34715]
- Improve documentation for event_logs.name configuration. {pull}34931[34931]
- Move repeated channel not found errors to debug level.  {issue}35314[35314] {pull}35317[35317]
- Fix panic due to misrepresented buffer use. {pull}35437[35437]
- Prevent panic on closing iterators on empty channels in experimental API. {issue}33966[33966] {pull}35423[35423]
- Allow program termination when attempting to open an absent channel. {pull}35474[35474]

*Functionbeat*


*Functionbeat*



*Elastic Logging Plugin*


==== Added

*Affecting all Beats*

- Added append Processor which will append concrete values or values from a field to target. {issue}29934[29934] {pull}33364[33364]
- Allow users to enable features via configuration, starting with the FQDN reporting feature. {issue}1070[1070] {pull}34456[34456]
- Add Hetzner Cloud as a provider for `add_cloud_metadata`. {pull}35456[35456]
- Reload Beat when TLS certificates or key files are modified. {issue}34408[34408] {pull}34416[34416]
- Upgrade version of elastic-agent-autodiscover to v0.6.1 for improved memory consumption on k8s. {pull}35483[35483]
- Added `orchestrator.cluster.id` and `orchestrator.cluster.name` fields to the add_cloud_metadata processor, AWS cloud provider. {pull}35182[35182]
- Lowercase reported hostnames per Elastic Common Schema (ECS) guidelines for the host.name field. Upgraded github.com/elastic/go-sysinfo to 1.11.0. {pull}35652[35652]

*Auditbeat*


*Filebeat*

- add documentation for decode_xml_wineventlog processor field mappings.  {pull}32456[32456]
- httpjson input: Add request tracing logger. {issue}32402[32402] {pull}32412[32412]
- Add cloudflare R2 to provider list in AWS S3 input. {pull}32620[32620]
- Add support for single string containing multiple relation-types in getRFC5988Link. {pull}32811[32811]
- Added separation of transform context object inside httpjson. Introduced new clause `.parent_last_response.*` {pull}33499[33499]
- Cloud Foundry input uses server-side filtering when retrieving logs. {pull}33456[33456]
- Add `parse_aws_vpc_flow_log` processor. {pull}33656[33656]
- Update `aws.vpcflow` dataset in AWS module have a configurable log `format` and to produce ECS 8.x fields. {pull}33699[33699]
- Modified `aws-s3` input to reduce mutex contention when multiple SQS message are being processed concurrently. {pull}33658[33658]
- Disable "event normalization" processing for the aws-s3 input to reduce allocations. {pull}33673[33673]
- Add Common Expression Language input. {pull}31233[31233]
- Add support for http+unix and http+npipe schemes in httpjson input. {issue}33571[33571] {pull}33610[33610]
- Add support for http+unix and http+npipe schemes in cel input. {issue}33571[33571] {pull}33712[33712]
- Add `decode_duration`, `move_fields` processors. {pull}31301[31301]
- Add backup to bucket and delete functionality for the `aws-s3` input. {issue}30696[30696] {pull}33559[33559]
- Add metrics for UDP packet processing. {pull}33870[33870]
- Convert UDP input to v2 input. {pull}33930[33930]
- Improve collection of risk information from Okta debug data. {issue}33677[33677] {pull}34030[34030]
- Adding filename details from zip to response for httpjson {issue}33952[33952] {pull}34044[34044]
- Allow user configuration of keep-alive behaviour for HTTPJSON and CEL inputs. {issue}33951[33951] {pull}34014[34014]
- Add support for polling system UDP stats for UDP input metrics. {pull}34070[34070]
- Add support for recognizing the log level in Elasticsearch JVM logs {pull}34159[34159]
- Add new Entity Analytics input with Azure Active Directory support. {pull}34305[34305]
- Added metric `sqs_lag_time` for aws-s3 input. {pull}34306[34306]
- Add metrics for TCP packet processing. {pull}34333[34333]
- Add metrics for unix socket packet processing. {pull}34335[34335]
- Add beta `take over` mode for `filestream` for simple migration from `log` inputs {pull}34292[34292]
- Add pagination support for Salesforce module. {issue}34057[34057] {pull}34065[34065]
- Allow users to redact sensitive data from CEL input debug logs. {pull}34302[34302]
- Added support for HTTP destination override to Google Cloud Storage input. {pull}34413[34413]
- Added metric `sqs_messages_waiting_gauge` for aws-s3 input. {pull}34488[34488]
- Add support for new Rabbitmq timestamp format for logs {pull}34211[34211]
- Allow user configuration of timezone offset in Cisco ASA and FTD modules. {pull}34436[34436]
- Allow user configuration of timezone offset in Checkpoint module. {pull}34472[34472]
- Add support for Okta debug attributes, `risk_reasons`, `risk_behaviors` and `factor`. {issue}33677[33677] {pull}34508[34508]
- Fill okta.request.ip_chain.* as a flattened object in Okta module. {pull}34621[34621]
- Fixed GCS log format issues. {pull}34659[34659]
- Add nginx.ingress_controller.upstream.ip to related.ip {issue}34645[34645] {pull}34672[34672]
- Include NAT and firewall IPs in `related.ip` in Fortinet Firewall module. {issue}34640[34640] {pull}34673[34673]
- Add Basic Authentication support on constructed requests to CEL input {issue}34609[34609] {pull}34689[34689]
- Add string manipulation extensions to CEL input {issue}34610[34610] {pull}34689[34689]
- Add unix socket log parsing for nginx ingress_controller {pull}34732[34732]
- Added metric `sqs_worker_utilization` for aws-s3 input. {pull}34793[34793]
- Improve CEL input documentation {pull}34831[34831]
- Add metrics documentation for CEL and AWS CloudWatch inputs. {issue}34887[34887] {pull}34889[34889]
- Register MIME handlers for CSV types in CEL input. {pull}34934[34934]
- Add MySQL authentication message parsing and `related.ip` and `related.user` fields {pull}34810[34810]
- Mention `mito` CEL tool in CEL input docs. {pull}34959[34959]
- Add nginx ingress_controller parsing if one of upstreams fails to return response {pull}34787[34787]
- Allow neflow v9 and ipfix templates to be shared between source addresses. {pull}35036[35036]
- Add support for collecting IPv6 metrics. {pull}35123[35123]
- Added support for decoding apache parquet files in awss3 input. {issue}34662[34662] {pull}35578[35578]
- Add oracle authentication messages parsing {pull}35127[35127]
- Add sanitization capabilities to azure-eventhub input {pull}34874[34874]
- Add support for CRC validation in Filebeat's HTTP endpoint input. {pull}35204[35204]
- Add support for CRC validation in Zoom module. {pull}35604[35604]
- Add execution budget to CEL input. {pull}35409[35409]
- Add XML decoding support to HTTPJSON. {issue}34438[34438] {pull}35235[35235]
- Add delegated account support when using Google ADC in `httpjson` input. {pull}35507[35507]
- Add metrics for filestream input. {pull}35529[35529]
- Add support for collecting `httpjson` metrics. {pull}35392[35392]
- Add XML decoding support to CEL. {issue}34438[34438] {pull}35372[35372]
- Mark CEL input as GA. {pull}35559[35559]
- Add metrics for gcp-pubsub input. {pull}35614[35614]
- [GCS] Added scheduler debug logs and improved the context passing mechanism by removing them from struct params and passing them as function arguments. {pull}35674[35674]
- Allow non-AWS endpoints for awss3 input. {issue}35496[35496] {pull}35520[35520]
- Under elastic-agent the input metrics will now be included in agent diagnostics dumps. {pull}35798[35798]
- Add Okta input package for entity analytics. {pull}35611[35611]
- Expose harvester metrics from filestream input {pull}35835[35835] {issue}33771[33771]
- Add device support for Azure AD entity analytics. {pull}35807[35807]
- Improve CEL input performance. {pull}35915[35915]
- Adding filename details from zip to response for httpjson {issue}33952[33952] {pull}34044[34044]

*Auditbeat*
   - Migration of system/package module storage from gob encoding to flatbuffer encoding in bolt db. {pull}34817[34817]

*Libbeat*
- Added support for apache parquet file reader. {issue}34662[34662] {pull}35183[35183]

*Heartbeat*
- Users can now configure max scheduler job limits per monitor type via env var. {pull}34307[34307]
- Added status to monitor run log report.
- Removed beta label for browser monitors. {pull}35424[35424].


*Metricbeat*

- Add per-thread metrics to system_summary {pull}33614[33614]
- Add GCP CloudSQL metadata {pull}33066[33066]
- Add GCP Redis metadata {pull}33701[33701]
- Remove GCP Compute metadata cache {pull}33655[33655]
- Add support for multiple regions in GCP {pull}32964[32964]
- Add GCP Redis regions support {pull}33728[33728]
- Add namespace metadata to all namespaced kubernetes resources. {pull}33763[33763]
- Changed cloudwatch module to call ListMetrics API only once per region, instead of per AWS namespace {pull}34055[34055]
- Add beta ingest_pipeline metricset to Elasticsearch module for ingest pipeline monitoring {pull}34012[34012]
- Handle duplicated TYPE line for prometheus metrics {issue}18813[18813] {pull}33865[33865]
- Add GCP Carbon Footprint metricbeat data {pull}34820[34820]
- Add event loop utilization metric to Kibana module {pull}35020[35020]
- Support collecting metrics from both the monitoring account and linked accounts from AWS CloudWatch. {pull}35540[35540]
- Add new parameter `include_linked_accounts` to enable/disable metrics collection from multiple linked AWS Accounts {pull}35648[35648]
- Migrate Azure Billing, Monitor, and Storage metricsets to the newer SDK. {pull}33585[33585]
- Add support for float64 values parsing for statsd metrics of counter type. {pull}35099[35099]

*Osquerybeat*


*Packetbeat*

- Added `packetbeat.interfaces.fanout_group` to allow a Packetbeat sniffer to join an AF_PACKET fanout group. {issue}35451[35451] {pull}35453[35453]
- Add AF_PACKET metrics. {issue}35428[35428] {pull}35489[35489]
<<<<<<< HEAD
- Under elastic-agent the input metrics will now be included in agent diagnostics dumps. {pull}35798[35798]
=======
- Add support for multiple regions in GCP {pull}32964[32964]

*Packetbeat*

>>>>>>> 59447f67

*Winlogbeat*


*Functionbeat*


*Winlogbeat*

- Set `host.os.type` and `host.os.family` to "windows" if not already set. {pull}35435[35435]
- Handle empty DNS answer data in QueryResults for the Sysmon Pipeline {pull}35207[35207]
- Under elastic-agent the input metrics will now be included in agent diagnostics dumps. {pull}35798[35798]


*Elastic Log Driver*
*Elastic Logging Plugin*


==== Deprecated

*Auditbeat*


*Filebeat*


*Heartbeat*


*Metricbeat*


*Osquerybeat*


*Packetbeat*


*Winlogbeat*


*Functionbeat*


*Elastic Logging Plugin*


==== Known Issues


<|MERGE_RESOLUTION|>--- conflicted
+++ resolved
@@ -379,14 +379,11 @@
 
 - Added `packetbeat.interfaces.fanout_group` to allow a Packetbeat sniffer to join an AF_PACKET fanout group. {issue}35451[35451] {pull}35453[35453]
 - Add AF_PACKET metrics. {issue}35428[35428] {pull}35489[35489]
-<<<<<<< HEAD
 - Under elastic-agent the input metrics will now be included in agent diagnostics dumps. {pull}35798[35798]
-=======
 - Add support for multiple regions in GCP {pull}32964[32964]
 
 *Packetbeat*
 
->>>>>>> 59447f67
 
 *Winlogbeat*
 
