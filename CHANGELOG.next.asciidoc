// Use these for links to issue and pulls. Note issues and pulls redirect one to
// each other on Github, so don't worry too much on using the right prefix.
:issue: https://github.com/elastic/beats/issues/
:pull: https://github.com/elastic/beats/pull/

=== Beats version HEAD
https://github.com/elastic/beats/compare/v7.0.0-alpha2...master[Check the HEAD diff]

==== Breaking changes

*Affecting all Beats*

- Update to Golang 1.12.1. {pull}11330[11330]
- Disable Alibaba Cloud and Tencent Cloud metadata providers by default. {pull}13812[12812]
- Libbeat: Do not overwrite agent.*, ecs.version, and host.name. {pull}14407[14407]
- Libbeat: Cleanup the x-pack licenser code to use the new license endpoint and the new format. {pull}15091[15091]
- Refactor metadata generator to support adding metadata across resources {pull}14875[14875]
- Variable substitution from environment variables is not longer supported. {pull}15937{15937}
- Change aws_elb autodiscover provider field name from elb_listener.* to aws.elb.*. {issue}16219[16219] {pull}16402{16402}
- Remove `AddDockerMetadata` and `AddKubernetesMetadata` processors from the `script` processor. They can still be used as normal processors in the configuration. {issue}16349[16349] {pull}16514[16514]
- Introduce APM libbeat instrumentation, active when running the beat with ELASTIC_APM_ACTIVE=true. {pull}17938[17938]
- Make error message about locked data path actionable. {pull}18667[18667]
- Ensure dynamic template names are unique for the same field. {pull}18849[18849]
- Autodiscover doesn't generate any configuration when a variable is missing. Previously it generated an incomplete configuration. {pull}20898[20898]
- Added `certificate` TLS verification mode to ignore server name mismatch. {issue}12283[12283] {pull}20293[20293]
- Remove redundant `cloudfoundry.*.timestamp` fields. This value is set in `@timestamp`. {pull}21175[21175]
- Allow embedding of CAs, Certificate of private keys for anything that support TLS in ouputs and inputs https://github.com/elastic/beats/pull/21179
- API address is a required setting in `add_cloudfoundry_metadata`. {pull}21759[21759]
- Update to ECS 1.7.0. {pull}22571[22571]

*Auditbeat*

- Use ECS 1.7 ingress/egress network directions instead of inbound/outbound for system/socket. {pull}22991[22991]
- Use ingress/egress instead of inbound/outbound for ECS 1.7 in auditd module. {pull}23000[23000]

*Filebeat*

- Fix parsing of Elasticsearch node name by `elasticsearch/slowlog` fileset. {pull}14547[14547]
- Improve ECS field mappings in panw module.  event.outcome now only contains success/failure per ECS specification. {issue}16025[16025] {pull}17910[17910]
- Improve ECS categorization field mappings for nginx module. http.request.referrer only populated when nginx sets a value {issue}16174[16174] {pull}17844[17844]
- Improve ECS field mappings in santa module. move hash.sha256 to process.hash.sha256 & move certificate fields to santa.certificate . {issue}16180[16180] {pull}17982[17982]
- Preserve case of http.request.method.  ECS prior to 1.6 specified normalizing to lowercase, which lost information. Affects filesets: apache/access, elasticsearch/audit, iis/access, iis/error, nginx/access, nginx/ingress_controller, aws/elb, suricata/eve, zeek/http. {issue}18154[18154] {pull}18359[18359]
- Adds oauth support for httpjson input. {issue}18415[18415] {pull}18892[18892]
- Adds `split_events_by` option to httpjson input. {pull}19246[19246]
- Adds `date_cursor` option to httpjson input. {pull}19483[19483]
- Adds Gsuite module with SAML support. {pull}19329[19329]
- Adds Gsuite User Accounts support. {pull}19329[19329]
- Adds Gsuite Login audit support. {pull}19702[19702]
- Adds Gsuite Admin support. {pull}19769[19769]
- Adds Gsuite Drive support. {pull}19704[19704]
- Adds Gsuite Groups support. {pull}19725[19725]
- Move file metrics to dataset endpoint {pull}19977[19977]
- Disable the option of running --machine-learning on its own. {pull}20241[20241]
- Fix PANW field spelling "veredict" to "verdict" on event.action {pull}18808[18808]
- Tracking session end reason in panw module. {pull}18705[18705]
- Removed experimental modules `citrix`, `kaspersky`, `rapid7` and `tenable`. {pull}20706[20706]
- Add support for GMT timezone offsets in `decode_cef`. {pull}20993[20993]
- API address and shard ID are required settings in the Cloud Foundry input. {pull}21759[21759]
- Remove `suricata.eve.timestamp` alias field. {issue}10535[10535] {pull}22095[22095]
- Rename bad ECS field name tracing.trace.id to trace.id in aws elb fileset. {pull}22571[22571]
- Fix parsing issues with nested JSON payloads in Elasticsearch audit log fileset. {pull}22975[22975]
- Rename `network.direction` values in crowdstrike/falcon to `ingress`/`egress`. {pull}23041[23041]

*Heartbeat*

*Journalbeat*

- Improve parsing of syslog.pid in journalbeat to strip the username when present {pull}16116[16116]


*Metricbeat*

- Add new dashboard for VSphere host cluster and virtual machine {pull}14135[14135]
- kubernetes.container.cpu.limit.cores and kubernetes.container.cpu.requests.cores are now floats. {issue}11975[11975]
- Fix ECS compliance of user.id field in system/users  metricset {pull}19019[19019]
- Rename googlecloud stackdriver metricset to metrics. {pull}19718[19718]
- Remove "invalid zero" metrics on Windows and Darwin, don't report linux-only memory and diskio metrics when running under agent. {pull}21457[21457]
- Change cloud.provider from googlecloud to gcp. {pull}21775[21775]
- API address and shard ID are required settings in the Cloud Foundry module. {pull}21759[21759]
- Rename googlecloud module to gcp module. {pull}22246[22246]
- Use ingress/egress instead of inbound/outbound for system/socket metricset. {pull}22992[22992]

*Packetbeat*

- Added redact_headers configuration option, to allow HTTP request headers to be redacted whilst keeping the header field included in the beat. {pull}15353[15353]
- Add dns.question.subdomain and dns.question.top_level_domain fields. {pull}14578[14578]
- Update how Packetbeat classifies network directionality to bring it in line with ECS 1.7 {pull}22996[22996]

*Winlogbeat*

- Add support to Sysmon file delete events (event ID 23). {issue}18094[18094]
- Improve ECS field mappings in Sysmon module. `related.hash`, `related.ip`, and `related.user` are now populated. {issue}18364[18364]
- Improve ECS field mappings in Sysmon module. Hashes are now also populated to the corresponding `process.hash`, `process.pe.imphash`, `file.hash`, or `file.pe.imphash`. {issue}18364[18364]
- Improve ECS field mappings in Sysmon module. `file.name`, `file.directory`, and `file.extension` are now populated. {issue}18364[18364]
- Improve ECS field mappings in Sysmon module. `rule.name` is populated for all events when present. {issue}18364[18364]
- Add Powershell module. Support for event ID's: `400`, `403`, `600`, `800`, `4103`, `4014`, `4105`, `4106`. {issue}16262[16262] {pull}18526[18526]
- Fix Powershell processing of downgraded engine events. {pull}18966[18966]
- Fix unprefixed fields in `fields.yml` for Powershell module {issue}18984[18984]
- Use ECS 1.7 ingress/egress instead of inbound/outbound network.direction in sysmon. {pull}22997[22997]

*Functionbeat*


==== Bugfixes

*Affecting all Beats*

- Fix a race condition with the Kafka pipeline client, it is possible that `Close()` get called before `Connect()` . {issue}11945[11945]
- Allow users to configure only `cluster_uuid` setting under `monitoring` namespace. {pull}14338[14338]
- Update replicaset group to apps/v1 {pull}15854[15802]
- Fix Kubernetes autodiscovery provider to correctly handle pod states and avoid missing event data {pull}17223[17223]
- Fix `add_cloud_metadata` to better support modifying sub-fields with other processors. {pull}13808[13808]
- Fix missing output in dockerlogbeat {pull}15719[15719]
- Do not load dashboards where not available. {pull}15802[15802]
- Fix issue where TLS settings would be ignored when a forward proxy was in use. {pull}15516{15516}
- Remove superfluous use of number_of_routing_shards setting from the default template. {pull}16038[16038]
- Fix index names for indexing not always guaranteed to be lower case. {pull}16081[16081]
- Upgrade go-ucfg to latest v0.8.1. {pull}15937{15937}
- Fix loading processors from annotation hints. {pull}16348[16348]
- Upgrade go-ucfg to latest v0.8.3. {pull}16450{16450}
- Add `ssl.ca_sha256` option to the supported TLS option, this allow to check that a specific certificate is used as part of the verified chain. {issue}15717[15717]
- Fix `NewContainerMetadataEnricher` to use default config for kubernetes module. {pull}16857[16857]
- Improve some logging messages for add_kubernetes_metadata processor {pull}16866{16866}
- Do not rotate log files on startup when interval is configured and rotateonstartup is disabled. {pull}17613[17613]
- Fix `setup.dashboards.index` setting not working. {pull}17749[17749]
- Fix goroutine leak and Elasticsearch output file descriptor leak when output reloading is in use. {issue}10491[10491] {pull}17381[17381]
- Fix Elasticsearch license endpoint URL referenced in error message. {issue}17880[17880] {pull}18030[18030]
- Change `decode_json_fields` processor, to merge parsed json objects with existing objects in the event instead of fully replacing them. {pull}17958[17958]
- Gives monitoring reporter hosts, if configured, total precedence over corresponding output hosts. {issue}17937[17937] {pull}17991[17991]
- [Autodiscover] Check if runner is already running before starting again. {pull}18564[18564]
- Fix `keystore add` hanging under Windows. {issue}18649[18649] {pull}18654[18654]
- Fix regression in `add_kubernetes_metadata`, so configured `indexers` and `matchers` are used if defaults are not disabled. {issue}18481[18481] {pull}18818[18818]
- Fix the `translate_sid` processor's handling of unconfigured target fields. {issue}18990[18990] {pull}18991[18991]
- Fixed a service restart failure under Windows. {issue}18914[18914] {pull}18916[18916]
- Fix metrics hints builder to avoid wrong container metadata usage when port is not exposed {pull}18979[18979]
- Server-side TLS config now validates certificate and key are both specified {pull}19584[19584]
- Fix terminating pod autodiscover issue. {pull}20084[20084]
- Fix seccomp policy for calls to `chmod` and `chown`. {pull}20054[20054]
- Remove unnecessary restarts of metricsets while using Node autodiscover {pull}19974[19974]
- Output errors when Kibana index pattern setup fails. {pull}20121[20121]
- Fix issue in autodiscover that kept inputs stopped after config updates. {pull}20305[20305]
- Add service resource in k8s cluster role. {pull}20546[20546]
- [Metricbeat][Kubernetes] Change cluster_ip field from ip to keyword. {pull}20571[20571]
- Rename cloud.provider `az` value to `azure` inside the add_cloud_metadata processor. {pull}20689[20689]
- Add missing country_name geo field in `add_host_metadata` and `add_observer_metadata` processors. {issue}20796[20796] {pull}20811[20811]
- [Autodiscover] Handle input-not-finished errors in config reload. {pull}20915[20915]
- Explicitly detect missing variables in autodiscover configuration, log them at the debug level. {issue}20568[20568] {pull}20898[20898]
- Fix `libbeat.output.write.bytes` and `libbeat.output.read.bytes` metrics of the Elasticsearch output. {issue}20752[20752] {pull}21197[21197]
- The `o365input` and `o365` module now recover from an authentication problem or other fatal errors, instead of terminating. {pull}21258[21258]
- Orderly close processors when processing pipelines are not needed anymore to release their resources. {pull}16349[16349]
- Fix memory leak and events duplication in docker autodiscover and add_docker_metadata. {pull}21851[21851]
- Fix parsing of expired licences. {issue}21112[21112] {pull}22180[22180]
- Fix duplicated pod events in kubernetes autodiscover for pods with init or ephemeral containers. {pull}22438[22438]
- Fix index template loading when the new index format is selected. {issue}22482[22482] {pull}22682[22682]
- Log debug message if the Kibana dashboard can not be imported from the archive because of the invalid archive directory structure {issue}12211[12211], {pull}13387[13387]
- Use PROGRAMDATA environment variable instead of C:\ProgramData for windows install service {pull}22874[22874]


*Auditbeat*

- system/socket: Fixed compatibility issue with kernel 5.x. {pull}15771[15771]
- system/package: Fix parsing of Installed-Size field of DEB packages. {issue}16661[16661] {pull}17188[17188]
- system module: Fix panic during initialisation when /proc/stat can't be read. {pull}17569[17569]
- system/package: Fix an error that can occur while trying to persist package metadata. {issue}18536[18536] {pull}18887[18887]
- system/socket: Fix dataset using 100% CPU and becoming unresponsive in some scenarios. {pull}19033[19033] {pull}19764[19764]
- system/socket: Fixed tracking of long-running connections. {pull}19033[19033]
- auditd: Fix an error condition causing a lot of `audit_send_reply` kernel threads being created. {pull}22673[22673]
- system/socket: Fixed start failure when run under config reloader. {issue}20851[20851] {pull}21693[21693]
- file_integrity: stop monitoring excluded paths {issue}21278[21278] {pull}21282[21282]
- system/socket: Fixed startup error with some 5.x kernels. {issue}18755[18755] {pull}22787[22787]
- system/socket: Having some CPUs unavailable to Auditbeat could cause startup errors or event loss. {pull}22827[22827]

*Filebeat*

- cisco/asa fileset: Fix parsing of 302021 message code. {pull}14519[14519]
- Fix filebeat azure dashboards, event category should be `Alert`. {pull}14668[14668]
- Fixed dashboard for Cisco ASA Firewall. {issue}15420[15420] {pull}15553[15553]
- Add shared_credential_file to cloudtrail config {issue}15652[15652] {pull}15656[15656]
- Fix s3 input with cloudtrail fileset reading json file. {issue}16374[16374] {pull}16441[16441]
- Fix merging of fileset inputs to replace paths and append processors. {pull}16450{16450}
- Add queue_url definition in manifest file for aws module. {pull}16640{16640}
- Fixed various Cisco FTD parsing issues. {issue}16863[16863] {pull}16889[16889]
- Fix default index pattern in IBM MQ filebeat dashboard. {pull}17146[17146]
- Fix `elasticsearch.gc` fileset to not collect _all_ logs when Elasticsearch is running in Docker. {issue}13164[13164] {issue}16583[16583] {pull}17164[17164]
- Fixed a mapping exception when ingesting CEF logs that used the spriv or dpriv extensions. {issue}17216[17216] {pull}17220[17220]
- Fixed a mapping exception when ingesting Logstash plain logs (7.4+) with pipeline ids containing non alphanumeric chars. {issue}17242[17242] {pull}17243[17243]
- Fixed MySQL slowlog module causing "regular expression has redundant nested repeat operator" warning in Elasticsearch. {issue}17086[17086] {pull}17156[17156]
- CEF: Fixed decoding errors caused by trailing spaces in messages. {pull}17253[17253]
- Fixed activemq module causing "regular expression has redundant nested repeat operator" warning in Elasticsearch. {pull}17428[17428]
- Fix issue 17734 to retry on rate-limit error in the Filebeat httpjson input. {issue}17734[17734] {pull}17735[17735]
- Remove migrationVersion map 7.7.0 reference from Kibana dashboard file to fix backward compatibility issues. {pull}17425[17425]
- Fixed `cloudfoundry.access` to have the correct `cloudfoundry.app.id` contents. {pull}17847[17847]
- Fixing `ingress_controller.` fields to be of type keyword instead of text. {issue}17834[17834]
- Fixed typo in log message. {pull}17897[17897]
- Unescape file name from SQS message. {pull}18370[18370]
- Improve cisco asa and ftd pipelines' failure handler to avoid mapping temporary fields. {issue}18391[18391] {pull}18392[18392]
- Fix source.address not being set for nginx ingress_controller {pull}18511[18511]
- Fix PANW module wrong mappings for bytes and packets counters. {issue}18522[18522] {pull}18525[18525]
- Fixed ingestion of some Cisco ASA and FTD messages when a hostname was used instead of an IP for NAT fields. {issue}14034[14034] {pull}18376[18376]
- Fix `o365.audit` failing to ingest events when ip address is surrounded by square brackets. {issue}18587[18587] {pull}18591[18591]
- Fix `o365` module ignoring `var.api` settings. {pull}18948[18948]
- Fix improper nesting of session_issuer object in aws cloudtrail fileset. {issue}18894[18894] {pull}18915[18915]
- Fix Cisco ASA ASA 3020** and 106023 messages {pull}17964[17964]
- Add missing `default_field: false` to aws filesets fields.yml. {pull}19568[19568]
- Fix bug with empty filter values in system/service {pull}19812[19812]
- Fix S3 input to trim delimiter /n from each log line. {pull}19972[19972]
- Fix s3 input parsing json file without expand_event_list_from_field. {issue}19902[19902] {pull}19962[19962]
- Fix s3 input parsing json file without expand_event_list_from_field. {issue}19902[19902] {pull}19962[19962] {pull}20370[20370]
- Fix millisecond timestamp normalization issues in CrowdStrike module {issue}20035[20035], {pull}20138[20138]
- Fix support for message code 106100 in Cisco ASA and FTD. {issue}19350[19350] {pull}20245[20245]
- Fix event.outcome logic for azure/siginlogs fileset {pull}20254[20254]
- Fix `fortinet` setting `event.timezone` to the system one when no `tz` field present {pull}20273[20273]
- Fix `okta` geoip lookup in pipeline for `destination.ip` {pull}20454[20454]
- Fix mapping exception in the `googlecloud/audit` dataset pipeline. {issue}18465[18465] {pull}20465[20465]
- Fix `cisco` asa and ftd parsing of messages 106102 and 106103. {pull}20469[20469]
- Fix event.kind for system/syslog pipeline {issue}20365[20365] {pull}20390[20390]
- Fix event.type for zeek/ssl and duplicate event.category for zeek/connection {pull}20696[20696]
- Fix long registry migration times. {pull}20717[20717] {issue}20705[20705]
- Fix event types and categories in auditd module to comply with ECS {pull}20652[20652]
- Update documentation in the azure module filebeat. {pull}20815[20815]
- Remove wrongly mapped `tls.client.server_name` from `fortinet/firewall` fileset. {pull}20983[20983]
- Fix an error updating file size being logged when EOF is reached. {pull}21048[21048]
- Fix error when processing AWS Cloudtrail Digest logs. {pull}21086[21086] {issue}20943[20943]
- Provide backwards compatibility for the `set` processor when Elasticsearch is less than 7.9.0. {pull}20908[20908]
- Handle multiple upstreams in ingress-controller. {pull}21215[21215]
- Provide backwards compatibility for the `append` processor when Elasticsearch is less than 7.10.0. {pull}21159[21159]
- Fix checkpoint module when logs contain time field. {pull}20567[20567]
- Add field limit check for AWS Cloudtrail flattened fields. {pull}21388[21388] {issue}21382[21382]
- Fix syslog RFC 5424 parsing in the CheckPoint module. {pull}21854[21854]
- Add json body check for sqs message. {pull}21727[21727]
- Fix incorrect connection state mapping in zeek connection pipeline. {pull}22151[22151] {issue}22149[22149]
- Fix Zeek dashboard reference to `zeek.ssl.server.name` field. {pull}21696[21696]
- Fix handing missing eventtime and assignip field being set to N/A for fortinet module. {pull}22361[22361]
- Fix for `field [source] not present as part of path [source.ip]` error in azure pipelines. {pull}22377[22377]
- Drop aws.vpcflow.pkt_srcaddr and aws.vpcflow.pkt_dstaddr when equal to "-". {pull}22721[22721] {issue}22716[22716]
- Fix cisco umbrella module config by adding input variable. {pull}22892[22892]
- Fix network.direction logic in zeek connection fileset. {pull}22967[22967]
- Fix bad `network.direction` values in Fortinet/firewall fileset. {pull}23072[23072]

*Heartbeat*

- Fixed excessive memory usage introduced in 7.5 due to over-allocating memory for HTTP checks. {pull}15639[15639]
- Fixed scheduler shutdown issues which would in rare situations cause a panic due to semaphore misuse. {pull}16397[16397]
- Fixed TCP TLS checks to properly validate hostnames, this broke in 7.x and only worked for IP SANs. {pull}17549[17549]
- Fixed missing `tls` fields when connecting to https via proxy. {issue}15797[15797] {pull}22190[22190]

*Heartbeat*


*Journalbeat*


*Metricbeat*

- Fix checking tagsFilter using length in cloudwatch metricset. {pull}14525[14525]
- Fixed bug with `elasticsearch/cluster_stats` metricset not recording license expiration date correctly. {issue}14541[14541] {pull}14591[14591]
- Log bulk failures from bulk API requests to monitoring cluster. {issue}14303[14303] {pull}14356[14356]
- Fixed bug with `elasticsearch/cluster_stats` metricset not recording license ID in the correct field. {pull}14592[14592]
- Change lookup_fields from metricset.host to service.address {pull}15883[15883]
- Fix skipping protocol scheme by light modules. {pull}16205[pull]
- Made `logstash-xpack` module once again have parity with internally-collected Logstash monitoring data. {pull}16198[16198]
- Revert changes in `docker` module: add size flag to docker.container. {pull}16600[16600]
- Fix detection and logging of some error cases with light modules. {pull}14706[14706]
- Dynamically choose a method for the system/service metricset to support older linux distros. {pull}16902[16902]
- Reduce memory usage in `elasticsearch/index` metricset. {issue}16503[16503] {pull}16538[16538]
- Fix issue in Jolokia module when mbean contains multiple quoted properties. {issue}17375[17375] {pull}17374[17374]
- Further revise check for bad data in docker/memory. {pull}17400[17400]
- Fix how we filter services by name in system/service {pull}17400[17400]
- Fix cloudwatch metricset missing tags collection. {issue}17419[17419] {pull}17424[17424]
- check if cpuOptions field is nil in DescribeInstances output in ec2 metricset. {pull}17418[17418]
- Fix aws.s3.bucket.name terms_field in s3 overview dashboard. {pull}17542[17542]
- Fix Unix socket path in memcached. {pull}17512[17512]
- Fix azure storage dashboards. {pull}17590[17590]
- Metricbeat no longer needs to be started strictly after Logstash for `logstash-xpack` module to report correct data. {issue}17261[17261] {pull}17497[17497]
- Fix pubsub metricset to collect all GA stage metrics from gcp stackdriver. {issue}17154[17154] {pull}17600[17600]
- Add privileged option so as mb to access data dir in Openshift. {pull}17606[17606]
- Fix "ID" event generator of Google Cloud module {issue}17160[17160] {pull}17608[17608]
- Add privileged option for Auditbeat in Openshift {pull}17637[17637]
- Fix storage metricset to allow config without region/zone. {issue}17623[17623] {pull}17624[17624]
- Fix overflow on Prometheus rates when new buckets are added on the go. {pull}17753[17753]
- Add a switch to the driver definition on SQL module to use pretty names {pull}17378[17378]
- Remove specific win32 api errors from events in perfmon. {issue}18292[18292] {pull}18361[18361]
- Remove required for region/zone and make stackdriver a metricset in googlecloud. {issue}16785[16785] {pull}18398[18398]
- Fix application_pool metricset after pdh changes. {pull}18477[18477]
- Fix tags_filter for cloudwatch metricset in aws. {pull}18524[18524]
- Fix panic on `metricbeat test modules` when modules are configured in `metricbeat.modules`. {issue}18789[18789] {pull}18797[18797]
- Fix getting gcp compute instance metadata with partial zone/region in config. {pull}18757[18757]
- Add missing network.sent_packets_count metric into compute metricset in googlecloud module. {pull}18802[18802]
- Fix compute and pubsub dashboard for googlecloud module. {issue}18962[18962] {pull}18980[18980]
- Fix crash on vsphere module when Host information is not available. {issue}18996[18996] {pull}19078[19078]
- Fix incorrect usage of hints builder when exposed port is a substring of the hint {pull}19052[19052]
- Stop counterCache only when already started {pull}19103[19103]
- Remove dedot for tag values in aws module. {issue}19112[19112] {pull}19221[19221]
- Fix mapping of service start type in the service metricset, windows module. {pull}19551[19551]
- Fix SQL module mapping NULL values as string {pull}18955[18955] {issue}18898[18898
- Modify doc for app_insights metricset to contain example of config. {pull}20185[20185]
- Add required option for `metrics` in app_insights. {pull}20406[20406]
- Groups same timestamp metric values to one event in the app_insights metricset. {pull}20403[20403]
- Add support for azure light metricset app_stats. {pull}20639[20639]
- Fix remote_write flaky test. {pull}21173[21173]
- Remove io.time from windows {pull}22237[22237]
- Change Session ID type from int to string {pull}22359[22359]
- Fix filesystem types on Windows in filesystem metricset. {pull}22531[22531]
- Fix failiures caused by custom beat names with more than 15 characters {pull}22550[22550]
- Stop generating NaN values from Cloud Foundry module to avoid errors in outputs. {pull}22634[22634]
- Update NATS dashboards to leverage connection and route metricsets {pull}22646[22646]
- Fix rate metrics in Kafka broker metricset by using last minute rate instead of mean rate. {pull}22733[22733]
- Fix `logstash` module when `xpack.enabled: true` is set from emitting redundant events. {pull}22808[22808]

*Packetbeat*


*Winlogbeat*

- Protect against accessing an undefined variable in Security module. {pull}22937[22937]

*Functionbeat*


==== Added

*Affecting all Beats*

- Decouple Debug logging from fail_on_error logic for rename, copy, truncate processors {pull}12451[12451]
- Allow a beat to ship monitoring data directly to an Elasticsearch monitoring cluster. {pull}9260[9260]
- Updated go-seccomp-bpf library to v1.1.0 which updates syscall lists for Linux v5.0. {pull}11394[11394]
- add_host_metadata is no GA. {pull}13148[13148]
- Add `providers` setting to `add_cloud_metadata` processor. {pull}13812[13812]
- Ensure that init containers are no longer tailed after they stop {pull}14394[14394]
- Fingerprint processor adds a new xxhash hashing algorithm {pull}15418[15418]
- Add configuration for APM instrumentation and expose the tracer trough the Beat object. {pull}17938[17938]
- Include network information by default on add_host_metadata and add_observer_metadata. {issue}15347[15347] {pull}16077[16077]
- Add `aws_ec2` provider for autodiscover. {issue}12518[12518] {pull}14823[14823]
- Add support for multiple password in redis output. {issue}16058[16058] {pull}16206[16206]
- Add support for Histogram type in fields.yml {pull}16570[16570]
- Remove experimental flag from `setup.template.append_fields` {pull}16576[16576]
- Add support for kubernetes provider to recognize namespace level defaults {pull}16321[16321]
- Add capability of enrich `container.id` with process id in `add_process_metadata` processor {pull}15947[15947]
- Update documentation for system.process.memory fields to include clarification on Windows os's. {pull}17268[17268]
- Add `urldecode` processor to for decoding URL-encoded fields. {pull}17505[17505]
- Add keystore support for autodiscover static configurations. {pull]16306[16306]
- When using the `decode_json_fields` processor, decoded fields are now deep-merged into existing event. {pull}17958[17958]
- Add keystore support for autodiscover static configurations. {pull]16306[16306]
- Add TLS support to Kerberos authentication in Elasticsearch. {pull}18607[18607]
- Add support for multiple sets of hints on autodiscover {pull}18883[18883]
- Add a configurable delay between retries when an app metadata cannot be retrieved by `add_cloudfoundry_metadata`. {pull}19181[19181]
- Added the `max_cached_sessions` option to the script processor. {pull}19562[19562]
- Set index.max_docvalue_fields_search in index template to increase value to 200 fields. {issue}20215[20215]
- Add capability of enriching process metadata with contianer id also for non-privileged containers in `add_process_metadata` processor. {pull}19767[19767]
- Add replace_fields config option in add_host_metadata for replacing host fields. {pull}20490[20490] {issue}20464[20464]
- Add option to select the type of index template to load: legacy, component, index. {pull}21212[21212]
- Add istiod metricset. {pull}21519[21519]
- Release `add_cloudfoundry_metadata` as GA. {pull}21525[21525]
- Add support for OpenStack SSL metadata APIs in `add_cloud_metadata`. {pull}21590[21590]
- Add cloud.account.id for GCP into add_cloud_metadata processor. {pull}21776[21776]
- Add proxy metricset for istio module. {pull}21751[21751]
- Add kubernetes.node.hostname metadata of Kubernetes node. {pull}22189[22189]
- Enable always add_resource_metadata for Pods and Services of kubernetes autodiscovery. {pull}22189[22189]
- Add add_resource_metadata option setting (always enabled) for add_kubernetes_metadata setting. {pull}22189[22189]
- Added Kafka version 2.2 to the list of supported versions. {pull}22328[22328]
- Add support for ephemeral containers in kubernetes autodiscover and `add_kubernetes_metadata`. {pull}22389[22389] {pull}22439[22439]
- Added support for wildcard fields and keyword fallback in beats setup commands. {pull}22521[22521]
- Fix polling node when it is not ready and monitor by hostname {pull}22666[22666]
- Update k8s client and release k8s leader lock gracefully {pull}22919[22919]
- Add tini as init system in docker images {pull}22137[22137]
- Added "detect_mime_type" processor for detecting mime types {pull}22940[22940]
- Added "add_network_direction" processor for determining perimeter-based network direction. {pull}23076[23076]

*Auditbeat*

- Reference kubernetes manifests include configuration for auditd and enrichment with kubernetes metadata. {pull}17431[17431]
- Reference kubernetes manifests mount data directory from the host, so data persist between executions in the same node. {pull}17429[17429]
- Log to stderr when running using reference kubernetes manifests. {pull}17443[174443]
- Fix syscall kprobe arguments for 32-bit systems in socket module. {pull}17500[17500]
- Add ECS categorization info for auditd module {pull}18596[18596]
- Add several improvements for auditd module for improved ECS field mapping {pull}22647[22647]
- Add ECS 1.7 `configuration` categorization in certain events in auditd module. {pull}23000[23000]

*Filebeat*


- `container` and `docker` inputs now support reading of labels and env vars written by docker JSON file logging driver. {issue}8358[8358]
- Add `index` option to all inputs to directly set a per-input index value. {pull}14010[14010]
- Add ECS tls fields to zeek:smtp,rdp,ssl and aws:s3access,elb {issue}15757[15757] {pull}15935[15936]
- Add ingress nginx controller fileset {pull}16197[16197]
- move create-[module,fileset,fields] to mage and enable in x-pack/filebeat {pull}15836[15836]
- Work on e2e ACK's for the azure-eventhub input {issue}15671[15671] {pull}16215[16215]
- Add a TLS test and more debug output to httpjson input {pull}16315[16315]
- Add an SSL config example in config.yml for filebeat MISP module. {pull}16320[16320]
- Improve ECS categorization, container & process field mappings in auditd module. {issue}16153[16153] {pull}16280[16280]
- Add cloudwatch fileset and ec2 fileset in aws module. {issue}13716[13716] {pull}16579[16579]
- Improve the decode_cef processor by reducing the number of memory allocations. {pull}16587[16587]
- Add custom string mapping to CEF module to support Forcepoint NGFW {issue}14663[14663] {pull}15910[15910]
- Add ECS related fields to CEF module {issue}16157[16157] {pull}16338[16338]
- Improve ECS categorization, host field mappings in elasticsearch module. {issue}16160[16160] {pull}16469[16469]
- Add pattern for Cisco ASA / FTD Message 734001 {issue}16212[16212] {pull}16612[16612]
- Added new module `o365` for ingesting Office 365 management activity API events. {issue}16196[16196] {pull}16386[16386]
- Add Filebeat Okta module. {pull}16362[16362]
- Add source field in k8s events {pull}17209[17209]
- Improve AWS cloudtrail field mappings {issue}16086[16086] {issue}16110[16110] {pull}17155[17155]
- Added new module `crowdstrike` for ingesting Crowdstrike Falcon streaming API endpoint event data. {pull}16988[16988]
- Move azure-eventhub input to GA. {issue}15671[15671] {pull}17313[17313]
- Added documentation for running Filebeat in Cloud Foundry. {pull}17275[17275]
- Added access_key_id, secret_access_key and session_token into aws module config. {pull}17456[17456]
- Release Google Cloud module as GA. {pull}17511[17511]
- Update filebeat httpjson input to support pagination via Header and Okta module. {pull}16354[16354]
- Added new Checkpoint Syslog filebeat module. {pull}17682[17682]
- Added Unix stream socket support as an input source and a syslog input source. {pull}17492[17492]
- Added new Fortigate Syslog filebeat module. {pull}17890[17890]
- Change the `json.*` input settings implementation to merge parsed json objects with existing objects in the event instead of fully replacing them. {pull}17958[17958]
- Added http_endpoint input{pull}18298[18298]
- Add support for array parsing in azure-eventhub input. {pull}18585[18585]
- Added `observer.vendor`, `observer.product`, and `observer.type` to PANW module events. {pull}18223[18223]
- Improve ECS categorization field mappings in coredns module. {issue}16159[16159] {pull}18424[18424]
- Improve ECS categorization field mappings in envoyproxy module. {issue}16161[16161] {pull}18395[18395]
- Improve ECS categorization field mappings in cisco module. {issue}16028[16028] {pull}18537[18537]
- Add geoip AS lookup & improve ECS categorization in aws cloudtrail fileset. {issue}18644[18644] {pull}18958[18958]
- Improved performance of PANW sample dashboards. {issue}19031[19031] {pull}19032[19032]
- Add support for v1 consumer API in Cloud Foundry input, use it by default. {pull}19125[19125]
- Add new mode to multiline reader to aggregate constant number of lines {pull}18352[18352]
- Changed the panw module to pass through (rather than drop) message types other than threat and traffic. {issue}16815[16815] {pull}19375[19375]
- Improve ECS categorization field mappings in traefik module. {issue}16183[16183] {pull}19379[19379]
- Improve ECS categorization field mappings in azure module. {issue}16155[16155] {pull}19376[19376]
- Add text & flattened versions of fields with unknown subfields in aws cloudtrail fileset. {issue}18866[18866] {pull}19121[19121]
- Added Microsoft Defender ATP Module. {issue}17997[17997] {pull}19197[19197]
- Add experimental dataset tomcat/log for Apache TomCat logs {pull}19713[19713]
- Add experimental dataset netscout/sightline for Netscout Arbor Sightline logs {pull}19713[19713]
- Add experimental dataset barracuda/waf for Barracuda Web Application Firewall logs {pull}19713[19713]
- Add experimental dataset f5/bigipapm for F5 Big-IP Access Policy Manager logs {pull}19713[19713]
- Add experimental dataset bluecoat/director for Bluecoat Director logs {pull}19713[19713]
- Add experimental dataset cisco/nexus for Cisco Nexus logs {pull}19713[19713]
- Add experimental dataset citrix/virtualapps for Citrix Virtual Apps logs {pull}19713[19713]
- Add experimental dataset cylance/protect for Cylance Protect logs {pull}19713[19713]
- Add experimental dataset fortinet/clientendpoint for Fortinet FortiClient Endpoint Protection logs {pull}19713[19713]
- Add experimental dataset imperva/securesphere for Imperva Secure Sphere logs {pull}19713[19713]
- Add experimental dataset infoblox/nios for Infoblox Network Identity Operating System logs {pull}19713[19713]
- Add experimental dataset juniper/junos for Juniper Junos OS logs {pull}19713[19713]
- Add experimental dataset kaspersky/av for Kaspersky Anti-Virus logs {pull}19713[19713]
- Add experimental dataset microsoft/dhcp for Microsoft DHCP Server logs {pull}19713[19713]
- Add experimental dataset tenable/nessus_security for Tenable Nessus Security Scanner logs {pull}19713[19713]
- Add experimental dataset rapid7/nexpose for Rapid7 Nexpose logs {pull}19713[19713]
- Add experimental dataset radware/defensepro for Radware DefensePro logs {pull}19713[19713]
- Add experimental dataset sonicwall/firewall for Sonicwall Firewalls logs {pull}19713[19713]
- Add experimental dataset squid/log for Squid Proxy Server logs {pull}19713[19713]
- Add experimental dataset zscaler/zia for Zscaler Internet Access logs {pull}19713[19713]
- Add support for reading auditd logs that are prefixed with `node=`. {pull}19659[19659]
- Add event.ingested for CrowdStrike module {pull}20138[20138]
- Add support for additional fields and FirewallMatchEvent type events in CrowdStrike module {pull}20138[20138]
- Add event.ingested to all Filebeat modules. {pull}20386[20386]
- Add event.ingested for Suricata module {pull}20220[20220]
- Add support for custom header and headersecret for filebeat http_endpoint input {pull}20435[20435]
- Convert httpjson to v2 input {pull}20226[20226]
- Add event.ingested to all Filebeat modules. {pull}20386[20386]
- Return error when log harvester tries to open a named pipe. {issue}18682[18682] {pull}20450[20450]
- Avoid goroutine leaks in Filebeat readers. {issue}19193[19193] {pull}20455[20455]
- Improve Zeek x509 module with `x509` ECS mappings {pull}20867[20867]
- Improve Zeek SSL module with `x509` ECS mappings {pull}20927[20927]
- Added new properties field support for event.outcome in azure module {pull}20998[20998]
- Improve Zeek Kerberos module with `x509` ECS mappings {pull}20958[20958]
- Improve Fortinet firewall module with `x509` ECS mappings {pull}20983[20983]
- Improve Santa module with `x509` ECS mappings {pull}20976[20976]
- Improve Suricata Eve module with `x509` ECS mappings {pull}20973[20973]
- Added new module for Zoom webhooks {pull}20414[20414]
- Add type and sub_type to panw panos fileset {pull}20912[20912]
- Always attempt community_id processor on zeek module {pull}21155[21155]
- Add related.hosts ecs field to all modules {pull}21160[21160]
- Keep cursor state between httpjson input restarts {pull}20751[20751]
- Convert aws s3 to v2 input {pull}20005[20005]
- Add support for additional fields from V2 ALB logs. {pull}21540[21540]
- Release Cloud Foundry input as GA. {pull}21525[21525]
- New Cisco Umbrella dataset {pull}21504[21504]
- New juniper.srx dataset for Juniper SRX logs. {pull}20017[20017]
- Adding support for Microsoft 365 Defender (Microsoft Threat Protection) {pull}21446[21446]
- Adding support for FIPS in s3 input {pull}21446[21446]
- Adding support for Oracle Database Audit Logs {pull}21991[21991]
- Add max_number_of_messages config into s3 input. {pull}21993[21993]
- Update Okta documentation for new stateful restarts. {pull}22091[22091]
- Add SSL option to checkpoint module {pull}19560[19560]
- Added support for MySQL Enterprise audit logs. {pull}22273[22273]
- Rename googlecloud module to gcp module. {pull}22214[22214]
- Rename awscloudwatch input to aws-cloudwatch. {pull}22228[22228]
- Rename google-pubsub input to gcp-pubsub. {pull}22213[22213]
- Copy tag names from MISP data into events. {pull}21664[21664]
- Added DNS response IP addresses to `related.ip` in Suricata module. {pull}22291[22291]
- Added TLS JA3 fingerprint, certificate not_before/not_after, certificate SHA1 hash, and certificate subject fields to Zeek SSL dataset. {pull}21696[21696]
- Add platform logs in the azure filebeat module. {pull}22371[22371]
- Added `event.ingested` field to data from the Netflow module. {pull}22412[22412]
- Improve panw ECS url fields mapping. {pull}22481[22481]
- Improve Nats filebeat dashboard. {pull}22726[22726]
- Add support for UNIX datagram sockets in `unix` input. {issues}18632[18632] {pull}22699[22699]
- Add `http.request.mime_type` for Elasticsearch audit log fileset. {pull}22975[22975]
- Add new httpjson input features and mark old config ones for deprecation {pull}22320[22320]
- Add configuration option to set external and internal networks for panw panos fileset {pull}22998[22998]
- Add subdomain enrichment for suricata/eve fileset. {pull}23011[23011]
- Add subdomain enrichment for zeek/dns fileset. {pull}23011[23011]
- Add `event.category` "configuration" to auditd module events. {pull}23010[23010]
- Add `event.category` "configuration" to gsuite module events. {pull}23010[23010]
- Add `event.category` "configuration" to o365 module events. {pull}23010[23010]
- Add `event.category` "configuration" to zoom module events. {pull}23010[23010]
- Add `network.direction` to auditd/log fileset. {pull}23041[23041]
- Add logic for external network.direction in sophos xg fileset {pull}22973[22973]
- Preserve AWS CloudTrail eventCategory in aws.cloudtrail.event_category. {issue}22776[22776] {pull}22805[22805]
- Add top_level_domain enrichment for suricata/eve fileset. {pull}23046[23046]
- Add top_level_domain enrichment for zeek/dns fileset. {pull}23046[23046]
- Add `observer.egress.zone` and `observer.ingress.zone` for cisco/asa and cisco/ftd filesets. {pull}23068[23068]
- Allow cisco/asa and cisco/ftd filesets to override network directionality based off of zones. {pull}23068[23068]
- Allow cef and checkpoint modules to override network directionality based off of zones {pull}23066[23066]
- Add `network.direction` to netflow/log fileset. {pull}23052[23052]
<<<<<<< HEAD
- Add `network.direction` override by specifying `internal_networks` in gcp module. {pull}23081[23081]
=======
- Add the ability to override `network.direction` based on interfaces in Fortinet/firewall fileset. {pull}23072[23072]
>>>>>>> a3f90fc4

*Heartbeat*

- Add mime type detection for http responses. {pull}22976[22976]

*Heartbeat*

*Journalbeat*

*Metricbeat*

- Move the windows pdh implementation from perfmon to a shared location in order for future modules/metricsets to make use of. {pull}15503[15503]
- Add DynamoDB AWS Metricbeat light module {pull}15097[15097]
- Add IBM MQ light-weight Metricbeat module {pull}15301[15301]
- Add mixer metricset for Istio Metricbeat module {pull}15696[15696]
- Add mesh metricset for Istio Metricbeat module{pull}15535[15535]
- Add pilot metricset for Istio Metricbeat module {pull}15761[15761]
- Add galley metricset for Istio Metricbeat module {pull}15857[15857]
- Add `key/value` mode for SQL module. {issue}15770[15770] {pull]15845[15845]
- Add support for Unix socket in Memcached metricbeat module. {issue}13685[13685] {pull}15822[15822]
- Add `up` metric to prometheus metrics collected from host {pull}15948[15948]
- Add citadel metricset for Istio Metricbeat module {pull}15990[15990]
- Add collecting AuroraDB metrics in rds metricset. {issue}14142[14142] {pull}16004[16004]
- Add database_account azure metricset. {issue}15758[15758]
- Add Load Balancing metricset to GCP {pull}15559[15559]
- Add OpenMetrics Metricbeat module {pull}16596[16596]
- Add system/users metricset as beta {pull}16569[16569]
- Add additional cgroup fields to docker/diskio{pull}16638[16638]
- Add Prometheus remote write endpoint {pull}16609[16609]
- Add support for CouchDB v2 {issue}16352[16352] {pull}16455[16455]
- Release Zookeeper/connection module as GA. {issue}14281[14281] {pull}17043[17043]
- Add dashboard for pubsub metricset in googlecloud module. {pull}17161[17161]
- Replace vpc metricset into vpn, transitgateway and natgateway metricsets. {pull}16892[16892]
- Use Elasticsearch histogram type to store Prometheus histograms {pull}17061[17061]
- Allow to rate Prometheus counters when scraping them {pull}17061[17061]
- Release Oracle module as GA. {issue}14279[14279] {pull}16833[16833]
- Add Storage metricsets to GCP module {pull}15598[15598]
- Release vsphere module as GA. {issue}15798[15798] {pull}17119[17119]
- Add PubSub metricset to Google Cloud Platform module {pull}15536[15536]
- Add final tests and move label to GA for the azure module in metricbeat. {pull}17319[17319]
- Added documentation for running Metricbeat in Cloud Foundry. {pull}17275[17275]
- Reference kubernetes manifests mount data directory from the host when running metricbeat as daemonset, so data persist between executions in the same node. {pull}17429[17429]
- Stack Monitoring modules now auto-configure required metricsets when `xpack.enabled: true` is set. {issue}16471[[16471] {pull}17609[17609]
- Add aggregation aligner as a config parameter for googlecloud stackdriver metricset. {issue}17141[[17141] {pull}17719[17719]
- Stack Monitoring modules now auto-configure required metricsets when `xpack.enabled: true` is set. {issue}16471[[16471] {pull}17609[17609]
- Collect new `bulk` indexing metrics from Elasticsearch when `xpack.enabled:true` is set. {issue} {pull}17992[17992]
- Remove requirement to connect as sysdba in Oracle module {issue}15846[15846] {pull}18182[18182]
- Update MSSQL module to fix some SSPI authentication and add brackets to USE statements {pull}17862[17862]]
- Add client address to events from http server module {pull}18336[18336]
- Add memory metrics into compute googlecloud. {pull}18802[18802]
- Add Tomcat overview dashboard {pull}14026[14026]
- Add support for v1 consumer API in Cloud Foundry module, use it by default. {pull}19268[19268]
- The `elasticsearch/index` metricset now collects metrics for hidden indices as well. {issue}18639[18639] {pull}18703[18703]
- Adds support for app insights metrics in the azure module. {issue}18570[18570] {pull}18940[18940]
- Added cache and connection_errors metrics to status metricset of MySQL module {issue}16955[16955] {pull}19844[19844]
- Update MySQL dashboard with connection errors and cache metrics {pull}19913[19913] {issue}16955[16955]
- Add cloud.instance.name into aws ec2 metricset. {pull}20077[20077]
- Add host inventory metrics into aws ec2 metricset. {pull}20171[20171]
- Add `scope` setting for elasticsearch module, allowing it to monitor an Elasticsearch cluster behind a load-balancing proxy. {issue}18539[18539] {pull}18547[18547]
- Add state_daemonset metricset for Kubernetes Metricbeat module {pull}20649[20649]
- Add host inventory metrics to googlecloud compute metricset. {pull}20391[20391]
- Add host inventory metrics to azure compute_vm metricset. {pull}20641[20641]
- Add host inventory metrics to system module. {pull}20415[20415]
- Add billing data collection from Cost Explorer into aws billing metricset. {pull}20527[20527] {issue}20103[20103]
- Migrate `compute_vm` metricset to a light one, map `cloud.instance.id` field. {pull}20889[20889]
- Request prometheus endpoints to be gzipped by default {pull}20766[20766]
- Add latency config parameter into aws module. {pull}20875[20875]
- Add billing metricset into googlecloud module. {pull}20812[20812] {issue}20738[20738]
- Release all kubernetes `state` metricsets as GA {pull}20901[20901]
- Move `compute_vm_scaleset` to light metricset. {pull}21038[21038] {issue}20985[20985]
- Sanitize `event.host`. {pull}21022[21022]
- Add support for different Azure Cloud environments in the metricbeat azure module. {pull}21044[21044] {issue}20988[20988]
- Add overview and platform health dashboards to Cloud Foundry module. {pull}21124[21124]
- Release lambda metricset in aws module as GA. {issue}21251[21251] {pull}21255[21255]
- Add dashboard for pubsub metricset in googlecloud module. {pull}21326[21326] {issue}17137[17137]
- Move Prometheus query & remote_write to GA. {pull}21507[21507]
- Map cloud data filed `cloud.account.id` to azure subscription.  {pull}21483[21483] {issue}21381[21381]
- Expand unsupported option from namespace to metrics in the azure module. {pull}21486[21486]
- Move s3_daily_storage and s3_request metricsets to use cloudwatch input. {pull}21703[21703]
- Duplicate system.process.cmdline field with process.command_line ECS field name. {pull}22325[22325]
- Add awsfargate module task_stats metricset to monitor AWS ECS Fargate. {pull}22034[22034]
- Add connection and route metricsets for nats metricbeat module to collect metrics per connection/route. {pull}22445[22445]
- Add unit file states to system/service {pull}22557[22557]
- `kibana` module: `stats` metricset no-longer collects usage-related data. {pull}22732[22732]
- Add more TCP states to Metricbeat system socket_summary. {pull}14347[14347]
- Add io.ops in fields exported by system.diskio. {pull}22066[22066]
- Adjust the Apache status fields in the fleet mode. {pull}22821[22821]
- Add AWS Fargate overview dashboard. {pull}22941[22941]
- Add process.state, process.cpu.pct, process.cpu.start_time and process.memory.pct. {pull}22845[22845]
- Apache: convert status.total_kbytes to status.total_bytes in fleet mode. {pull}23022[23022]

*Packetbeat*

`host` metadata fields when processing network data from network tap or mirror
port. {pull}19209[19209]
- Add support for overriding the published index on a per-protocol/flow basis. {pull}22134[22134]
- Change build process for x-pack distribution {pull}21979[21979]
- Tuned the internal queue size to reduce the chances of events being dropped. {pull}22650[22650]
- Add support for "http.request.mime_type" and "http.response.mime_type". {pull}22940[22940]


*Functionbeat*


*Winlogbeat*

- Set process.command_line and process.parent.command_line from Sysmon Event ID 1. {pull}17327[17327]
- Add support for event IDs 4673,4674,4697,4698,4699,4700,4701,4702,4768,4769,4770,4771,4776,4778,4779,4964 to the Security module {pull}17517[17517]
- Add registry and code signature information and ECS categorization fields for sysmon module {pull}18058[18058]
- Add file.pe and process.pe fields to ProcessCreate & LoadImage events in Sysmon module. {issue}17335[17335] {pull}22217[22217]
- Add dns.question.subdomain fields for sysmon DNS events. {pull}22999[22999]
- Add additional event categorization for security and sysmon modules. {pull}22988[22988]
- Add dns.question.top_level_domain fields for sysmon DNS events. {pull}23046[23046]

*Elastic Log Driver*

- Add support for `docker logs` command {pull}19531[19531]
- Add new winlogbeat security dashboard {pull}18775[18775]

==== Deprecated

*Affecting all Beats*

*Filebeat*


*Heartbeat*

*Journalbeat*

*Metricbeat*


*Packetbeat*

*Winlogbeat*

*Functionbeat*

==== Known Issue

*Journalbeat*




<|MERGE_RESOLUTION|>--- conflicted
+++ resolved
@@ -506,11 +506,8 @@
 - Allow cisco/asa and cisco/ftd filesets to override network directionality based off of zones. {pull}23068[23068]
 - Allow cef and checkpoint modules to override network directionality based off of zones {pull}23066[23066]
 - Add `network.direction` to netflow/log fileset. {pull}23052[23052]
-<<<<<<< HEAD
+- Add the ability to override `network.direction` based on interfaces in Fortinet/firewall fileset. {pull}23072[23072]
 - Add `network.direction` override by specifying `internal_networks` in gcp module. {pull}23081[23081]
-=======
-- Add the ability to override `network.direction` based on interfaces in Fortinet/firewall fileset. {pull}23072[23072]
->>>>>>> a3f90fc4
 
 *Heartbeat*
 
