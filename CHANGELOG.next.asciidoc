// Use these for links to issue and pulls. Note issues and pulls redirect one to
// each other on Github, so don't worry too much on using the right prefix.
:issue: https://github.com/elastic/beats/issues/
:pull: https://github.com/elastic/beats/pull/

=== Beats version HEAD
https://github.com/elastic/beats/compare/v8.2.0\...main[Check the HEAD diff]

==== Breaking changes

*Affecting all Beats*


*Auditbeat*


*Filebeat*

- Add a new `salesforce` module to collect data from salesforce. {pull}31486[31486]

*Heartbeat*


*Metricbeat*


*Packetbeat*


*Winlogbeat*


*Functionbeat*


==== Bugfixes

*Affecting all Beats*

- Allow loading secrets that contain commas from the keystore {pull}31694{pull}.
<<<<<<< HEAD
- Fix Windows service timeouts when the "TCP/IP NetBIOS Helper" service is disabled. {issue}31810[31810] {pull}31835[31835]
=======
- Fix an issue that could lead Windows service timeouts. {issue}31810[31810]
>>>>>>> 1fcdee69

*Auditbeat*

- Fix audit status collection on kernels prior to version 5.9. {issue}31616[31616] {pull}31710[31710]

*Filebeat*

- Do not emit error log when filestream reader reaches EOF and `close.reader.on_eof` is enabled. {pull}31109[31109]
- sophos.xg: Update module to handle new log fields. {issue}31038[31038] {pull}31388[31388]
- Fix MISP documentation for `var.filters` config option. {pull}31434[31434]
- Fix type mapping of client.as.number in okta module. {pull}31676[31676]
- Fix last write pagination commit checkpoint on `aws-s3` input for s3 direct polling when using the same bucket and different list prefixes. {pull}31776[31776]

*Heartbeat*

- Fix unintentional use of no-op logger. {pull}31543[31543]

*Metricbeat*

- make `system/filesystem` code sensitive to `hostfs` and migrate libraries to `elastic-agent-opts` {pull}31001[31001]

*Packetbeat*


*Winlogbeat*

- Sysmon: Drop fields with "-" value (unset) {pull}31556[31556]

*Functionbeat*



*Elastic Logging Plugin*


==== Added

*Affecting all Beats*

- Add new config option `timestamp.precision` to configure timestamps. {pull}31682[31682]


*Auditbeat*

- Add `backlog_wait_time_actual` to the output of the `auditbeat auditd show-status` command. {pull}31535[31535]

*Filebeat*

- Add `text/csv` decoder to `httpjson` input {pull}28564[28564]
- Update `aws-s3` input to connect to non AWS S3 buckets {issue}28222[28222] {pull}28234[28234]
- Add support for '/var/log/pods/' path for add_kubernetes_metadata processor with `resource_type: pod`. {pull}28868[28868]
- Add documentation for add_kubernetes_metadata processors `log_path` matcher. {pull}28868[28868]
- Add support for parsers on journald input {pull}29070[29070]
- Add support in httpjson input for oAuth2ProviderDefault of password grant_type. {pull}29087[29087]
- threatintel module: Add new Recorded Future integration. {pull}30030[30030]
- Support SASL/SCRAM authentication in the Kafka input. {pull}31167[31167]
- checkpoint module: Add `network.transport` derived from IANA number. {pull}31076[31076]
- Add URL Encode template function for httpjson input. {pull}30962[30962]
- Add `application/zip` decoder to the `httpsjon` input. {issue}31282[31282] {pull}31304[31304]
- Default value of `filebeat.registry.flush` increased from 0s to 1s. CPU and disk I/O usage are reduced because the registry is not written to disk for each ingested log line. {issue}30279[30279]
- Cisco ASA/FTD: Add support for messages 434001 and 434003. {pull}31533[31533]
- Change threatintel module from beta to GA. {pull}31693[31693]
- Add template helper function for hashing strings. {issue}31613[31613] {pull}31630[31630]
- Add extended okta.debug_context.debug_data handling. {pull}31676[31676]
- Add `auth.oauth2.google.jwt_json` option to `httpjson` input. {pull}31750[31750]

*Auditbeat*

- auditd: Updated the go-libaudit library version to v2.3.0. This refreshes the syscall names for Linux and adds ECS categorizations for more audit anomaly events. {pull}31519[31519]

*Filebeat*

- http_endpoint input: Add support for requests with `Content-Encoding: gzip`. {issue}31005[31005]

*Heartbeat*

- Add support for `pushed` browser monitor source from the synthetics agent. {pull}31428[31428]
- Add ARM64 seccomp profile. {issue}31285[31285] {pull}31422[31422]
- Add new `playwright_options` config for browser monitors. {issue}28197[28196] {pull}31737[31737]


*Metricbeat*

- Enhance Oracle Module: Change tablespace metricset collection period {issue}30948[30948] {pull}31259[#31259]
- Add orchestrator cluster ECS fields in kubernetes events {pull}31341[31341]
- Add new Kubernetes module dashboards {pull}31591[31591]
- system/core: add cpuinfo information for Linux hosts {pull}31643[31643]
- Enhance Oracle Module: Refactor module to properly use host parsers instead of doing its own parsing of hosts {issue}31611[31611] {pull}31692[#31692]

*Packetbeat*


*Functionbeat*


*Winlogbeat*

- Add parent process ID to new process creation events. {issue}29237[29237] {pull}31102[31102]
- Sysmon: Support for Sysmon Registry non-QWORD/DWORD events. {pull}31556[31556]

*Elastic Log Driver*


==== Deprecated

*Affecting all Beats*


*Filebeat*


*Heartbeat*
- Bump node.js version for synthetics to 16.15.0. {pull}31675[31675]

*Metricbeat*


*Packetbeat*

*Winlogbeat*

*Functionbeat*

==== Known Issue



<|MERGE_RESOLUTION|>--- conflicted
+++ resolved
@@ -38,11 +38,8 @@
 *Affecting all Beats*
 
 - Allow loading secrets that contain commas from the keystore {pull}31694{pull}.
-<<<<<<< HEAD
 - Fix Windows service timeouts when the "TCP/IP NetBIOS Helper" service is disabled. {issue}31810[31810] {pull}31835[31835]
-=======
 - Fix an issue that could lead Windows service timeouts. {issue}31810[31810]
->>>>>>> 1fcdee69
 
 *Auditbeat*
 
