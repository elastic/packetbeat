// Use these for links to issue and pulls. Note issues and pulls redirect one to
// each other on Github, so don't worry too much on using the right prefix.
:issue: https://github.com/elastic/beats/issues/
:pull: https://github.com/elastic/beats/pull/

=== Beats version HEAD
https://github.com/elastic/beats/compare/v8.8.1\...main[Check the HEAD diff]

==== Breaking changes

*Affecting all Beats*

- Fix FQDN being lowercased when used as `host.hostname` {issue}39993[39993]
- Beats won't log start up information when running under the Elastic Agent {40390}40390[40390]
- Filebeat now needs `dup3`, `faccessat2`, `prctl` and `setrlimit` syscalls to run the journald input. If this input is not being used, the syscalls are not needed. All Beats have those syscalls allowed now because the default seccomp policy is global to all Beats. {pull}40061[40061]
- Beats will rate limit the logs about errors when indexing events on Elasticsearch, logging a summary every 10s. The logs sent to the event log is unchanged. {issue}40157[40157]
- Drop support for Debian 10 and upgrade statically linked glibc from 2.28 to 2.31 {pull}41402[41402]
- Fix metrics not being ingested, due to "Limit of total fields [10000] has been exceeded while adding new fields [...]". The total fields limit has been increased to 12500. No significant performance impact on Elasticsearch is anticipated. {pull}41640[41640]
- Set default kafka version to 2.1.0 in kafka output and filebeat. {pull}41662[41662]

*Auditbeat*


*Filebeat*

- Convert netflow input to API v2 and disable event normalisation {pull}37901[37901]
- Removed deprecated Squid from Beats. See <<migrate-from-deprecated-module>> for migration options. {pull}38037[38037]
- Removed deprecated Sonicwall from Beats. Use the https://docs.elastic.co/integrations/sonicwall[SonicWall Firewall] Elastic integration instead. {pull}38037[38037]
- Removed deprecated Radware from Beats. See <<migrate-from-deprecated-module>> for migration options. {pull}38037[38037]
- Removed deprecated Netscout from Beats. See <<migrate-from-deprecated-module>> for migration options. {pull}38037[38037]
- Removed deprecated Juniper Netscreen from Beats. See <<migrate-from-deprecated-module>> for migration options. {pull}38037[38037]
- Removed deprecated Impreva from Beats. See <<migrate-from-deprecated-module>> for migration options. {pull}38037[38037]
- Removed deprecated Cylance from Beats. See <<migrate-from-deprecated-module>> for migration options. {pull}38037[38037]
- Removed deprecated Bluecoat from Beats. See <<migrate-from-deprecated-module>> for migration options. {pull}38037[38037]
- Introduce input/netmetrics and refactor netflow input metrics {pull}38055[38055]
- Update Salesforce module to use new Salesforce input. {pull}37509[37509]
- Tag events that come from a filestream in "take over" mode. {pull}39828[39828]
- Fix high IO and handling of a corrupted registry log file. {pull}35893[35893]
- Enable file ingestion to report detailed status to Elastic Agent {pull}40075[40075]
- Filebeat, when running with Elastic-Agent, reports status for Filestream input. {pull}40121[40121]
- Fix filestream's registry GC: registry entries will never be removed if clean_inactive is set to "-1". {pull}40258[40258]
- Added `ignore_empty_values` flag in `decode_cef` Filebeat processor. {pull}40268[40268]
- Added support for hyphens in extension keys in `decode_cef` Filebeat processor. {pull}40427[40427]
- Journald: removed configuration options `include_matches.or`, `include_matches.and`, `backoff`, `max_backoff`, `cursor_seek_fallback`. {pull}40061[40061]
- Journald: `include_matches.match` now behaves in the same way as matchers in `journalctl`. Users should carefully update their input configuration. {pull}40061[40061]
- Journald: `seek` and `since` behaviour have been simplified, if there is a cursor (state) `seek` and `since` are ignored and the cursor is used. {pull}40061[40061]
- Redis: Added replication role as a field to submitted slowlogs
- Added `container.image.name` to `journald` Filebeat input's Docker-specific translated fields. {pull}40450[40450]
- Change log.file.path field in awscloudwatch input to nested object. {pull}41099[41099]
- Remove deprecated awscloudwatch field from Filebeat. {pull}41089[41089]
- The performance of ingesting SQS data with the S3 input has improved by up to 60x for queues with many small events. `max_number_of_messages` config for SQS mode is now ignored, as the new design no longer needs a manual cap on messages. Instead, use `number_of_workers` to scale ingestion rate in both S3 and SQS modes. The increased efficiency may increase network bandwidth consumption, which can be throttled by lowering `number_of_workers`. It may also increase number of events stored in memory, which can be throttled by lowering the configured size of the internal queue. {pull}40699[40699]
- Fixes filestream logging the error "filestream input with ID 'ID' already exists, this will lead to data duplication[...]" on Kubernetes when using autodiscover. {pull}41585[41585]
- Add kafka compression support for ZSTD.
- Filebeat fails to start if there is any input with a duplicated ID. It logs the duplicated IDs and the offending inputs configurations. {pull}41731[41731]
<<<<<<< HEAD
- Filestream inputs with duplicated IDs will fail to start. An error is logged showing the ID and the full input configuration. {issue}41938[41938] {pull}41954[41954]
- Filestream inputs can define `allow_deprecated_id_duplication: true` to run keep the previous behaviour of running inputs with duplicated IDs. {issue}41938[41938] {pull}41954[41954]

=======
- The Filestream input only starts to ingest a file when it is >= 1024 bytes in size. This happens because the fingerprint` is the default file identity now. To restore the previous behaviour, set `file_identity.native: ~` and `prospector.scanner.fingerprint.enabled: false` {issue}40197[40197] {pull}41762[41762]
>>>>>>> 3d1bdcfd
*Heartbeat*


*Metricbeat*

- Setting period for counter cache for Prometheus remote_write at least to 60sec {pull}38553[38553]
- Remove fallback to the node limit for the `kubernetes.pod.cpu.usage.limit.pct` and `kubernetes.pod.memory.usage.limit.pct` metrics calculation
- Add support for Kibana status metricset in v8 format {pull}40275[40275]
- Mark system process metricsets as running if metrics are partially available {pull}40565[40565]
- Added back `elasticsearch.node.stats.jvm.mem.pools.*` to the `node_stats` metricset {pull}40571[40571]
- Add GCP organization and project details to ECS cloud fields. {pull}40461[40461]
- Add support for specifying a custom endpoint for GCP service clients. {issue}40848[40848] {pull}40918[40918]
- Fix incorrect handling of types in SQL module. {issue}40090[40090] {pull}41607[41607]

*Osquerybeat*

- Add action responses data stream, allowing osquerybeat to post action results directly to elasticsearch. {pull}39143[39143]
- Disable allow_unsafe osquery configuration. {pull}40130[40130]
- Upgrade to osquery 5.12.1. {pull}40368[40368]
- Upgrade to osquery 5.13.1. {pull}40849[40849]

*Osquerybeat*


*Packetbeat*

- Use base-16 for reporting `serial_number` value in TLS fields in line with the ECS recommendation. {pull}41542[41542]

- Expire source port mappings. {pull}41581[41581]

*Winlogbeat*

- Add "event.category" and "event.type" to Sysmon module for EventIDs 8, 9, 19, 20, 27, 28, 255 {pull}35193[35193]

*Functionbeat*


*Elastic Logging Plugin*


==== Bugfixes

*Affecting all Beats*

- Support for multiline zookeeper logs {issue}2496[2496]
- Add checks to ensure reloading of units if the configuration actually changed. {pull}34346[34346]
- Fix namespacing on self-monitoring {pull}32336[32336]
- Fix namespacing on self-monitoring {pull}32336[32336]
- Fix Beats started by agent do not respect the allow_older_versions: true configuration flag {issue}34227[34227] {pull}34964[34964]
- Fix performance issues when we have a lot of inputs starting and stopping by allowing to disable global processors under fleet. {issue}35000[35000] {pull}35031[35031]
- 'add_cloud_metadata' processor - add cloud.region field for GCE cloud provider
- 'add_cloud_metadata' processor - update azure metadata api version to get missing `cloud.account.id` field
- Upgraded apache arrow library used in x-pack/libbeat/reader/parquet from v11 to v12.0.1 in order to fix cross-compilation issues {pull}35640[35640]
- Fix panic when MaxRetryInterval is specified, but RetryInterval is not {pull}35820[35820]
- Support build of projects outside of beats directory {pull}36126[36126]
- Support Elastic Agent control protocol chunking support {pull}37343[37343]
- Lower logging level to debug when attempting to configure beats with unknown fields from autodiscovered events/environments {pull}[37816][37816]
- Set timeout of 1 minute for FQDN requests {pull}37756[37756]
- Fix issue where old data could be saved in the memory queue after acknowledgment, increasing memory use {pull}41356[41356]
- Ensure Elasticsearch output can always recover from network errors {pull}40794[40794]
- Add `translate_ldap_attribute` processor. {pull}41472[41472]
- Remove unnecessary debug logs during idle connection teardown {issue}40824[40824]
- Remove unnecessary reload for Elastic Agent managed beats when apm tracing config changes from nil to nil {pull}41794[41794]
- Fix incorrect cloud provider identification in add_cloud_metadata processor using provider priority mechanism {pull}41636[41636]
- Prevent panic if libbeat processors are loaded more than once. {issue}41475[41475] {pull}41857[51857]
- Allow network condition to handle field values that are arrays of IP addresses. {pull}41918[41918]
- Fix a bug where log files are rotated on startup when interval is configured and rotateonstartup is disabled {issue}41894[41894] {pull}41895[41895]

*Auditbeat*

- auditd: Request status from a separate socket to avoid data congestion {pull}41207[41207]
- auditd: Use ECS `event.type: end` instead of `stop` for SERVICE_STOP, DAEMON_ABORT, and DAEMON_END messages. {pull}41558[41558]
- auditd: Update syscall names for Linux 6.11. {pull}41558[41558]
- hasher: Geneneral improvements and fixes. {pull}41863[41863]
- hasher: Add a cached hasher for upcoming backend. {pull}41952[41952]
- Split common tty definitions. {pull}42004[42004]

*Filebeat*

- [Gcs Input] - Added missing locks for safe concurrency {pull}34914[34914]
- Fix the ignore_inactive option being ignored in Filebeat's filestream input {pull}34770[34770]
- Fix TestMultiEventForEOFRetryHandlerInput unit test of CometD input {pull}34903[34903]
- Add input instance id to request trace filename for httpjson and cel inputs {pull}35024[35024]
- Fixes "Can only start an input when all related states are finished" error when running under Elastic-Agent {pull}35250[35250] {issue}33653[33653]
- [system] sync system/auth dataset with system integration 1.29.0. {pull}35581[35581]
- [GCS Input] - Fixed an issue where bucket_timeout was being applied to the entire bucket poll interval and not individual bucket object read operations. Fixed a map write concurrency issue arising from data races when using a high number of workers. Fixed the flaky tests that were present in the GCS test suit. {pull}35605[35605]
- Fixed concurrency and flakey tests issue in azure blob storage input. {issue}35983[35983] {pull}36124[36124]
- Fix panic when sqs input metrics getter is invoked {pull}36101[36101] {issue}36077[36077]
- Fix handling of Juniper SRX structured data when there is no leading junos element. {issue}36270[36270] {pull}36308[36308]
- Fix Filebeat Cisco module with missing escape character {issue}36325[36325] {pull}36326[36326]
- Added a fix for Crowdstrike pipeline handling process arrays {pull}36496[36496]
- [threatintel] MISP pagination fixes {pull}37898[37898]
- Fix file handle leak when handling errors in filestream {pull}37973[37973]
- Fix a race condition that could crash Filebeat with a "negative WaitGroup counter" error {pull}38094[38094]
- Fix "failed processing S3 event for object key" error on aws-s3 input when key contains the "+" character {issue}38012[38012] {pull}38125[38125]
- Fix filebeat gcs input panic {pull}38407[38407]
- Fix filestream's registry GC: registry entries are now removed from the in-memory and disk store when they're older than the set TTL {issue}36761[36761] {pull}38488[38488]
- Fix filestream's registry GC: registry entries are now removed from the in-memory and disk store when they're older than the set TTL {issue}36761[36761] {pull}38488[38488]
- [threatintel] MISP splitting fix for empty responses {issue}38739[38739] {pull}38917[38917]
- Prevent GCP Pub/Sub input blockage by increasing default value of `max_outstanding_messages` {issue}35029[35029] {pull}38985[38985]
- Updated Websocket input title to align with existing inputs {pull}39006[39006]
- Restore netflow input on Windows {pull}39024[39024]
- Upgrade azure-event-hubs-go and azure-storage-blob-go dependencies. {pull}38861[38861]
- Fix request trace filename handling in http_endpoint input. {pull}39410[39410]
- Upgrade github.com/hashicorp/go-retryablehttp to mitigate CVE-2024-6104 {pull}40036[40036]
- Fix for Google Workspace duplicate events issue by adding canonical sorting over fingerprint keys array to maintain key order. {pull}40055[40055] {issue}39859[39859]
- Fix handling of deeply nested numeric values in HTTP Endpoint CEL programs. {pull}40115[40115]
- Prevent panic in CEL and salesforce inputs when github.com/hashicorp/go-retryablehttp exceeds maximum retries. {pull}40144[40144]
- Fix bug in CEL input rate limit logic. {issue}40106[40106] {pull}40270[40270]
- Relax requirements in Okta entity analytics provider user and device profile data shape. {pull}40359[40359]
- Fix bug in Okta entity analytics rate limit logic. {issue}40106[40106] {pull}40267[40267]
- Fix crashes in the journald input. {pull}40061[40061]
- Fix order of configuration for EntraID entity analytics provider. {pull}40487[40487]
- Ensure Entra ID request bodies are not truncated and trace logs are rotated before 100MB. {pull}40494[40494]
- The Elasticsearch output now correctly logs the event fields to the event log file {issue}40509[40509] {pull}40512[40512]
- Fix the "No such input type exist: 'azure-eventhub'" error on the Windows platform {issue}40608[40608] {pull}40609[40609]
- awss3 input: Fix handling of SQS notifications that don't contain a region. {pull}40628[40628]
- Fix credential handling when workload identity is being used in GCS input. {issue}39977[39977] {pull}40663[40663]
- Fix publication of group data from the Okta entity analytics provider. {pull}40681[40681]
- Ensure netflow custom field configuration is applied. {issue}40735[40735] {pull}40730[40730]
- Fix replace processor handling of zero string replacement validation. {pull}40751[40751]
- Fix long filepaths in diagnostics exceeding max path limits on Windows. {pull}40909[40909]
- Add backup and delete for AWS S3 polling mode feature back. {pull}41071[41071]
- Fix a bug in Salesforce input to only handle responses with 200 status code {pull}41015[41015]
- Fixed failed job handling and removed false-positive error logs in the GCS input. {pull}41142[41142]
- Bump github.com/elastic/go-sfdc dependency used by x-pack/filebeat/input/salesforce. {pull}41192[41192]
- Log bad handshake details when websocket connection fails {pull}41300[41300]
- Improve modification time handling for entities and entity deletion logic in the Active Directory entityanalytics input. {pull}41179[41179]
- Journald input now can read events from all boots {issue}41083[41083] {pull}41244[41244]
- Fix double encoding of client_secret in the Entity Analytics input's Azure Active Directory provider {pull}41393[41393]
- Fix aws region in aws-s3 input s3 polling mode.  {pull}41572[41572]
- Fix errors in SQS host resolution in the `aws-s3` input when using custom (non-AWS) endpoints. {pull}41504[41504]
- Fix double encoding of client_secret in the Entity Analytics input's Azure Active Directory provider {pull}41393[41393]
- The azure-eventhub input now correctly reports its status to the Elastic Agent on fatal errors {pull}41469[41469]
- Add support for Access Points in the `aws-s3` input. {pull}41495[41495]
- Fix the "No such input type exist: 'salesforce'" error on the Windows/AIX platform. {pull}41664[41664]
- Fix missing key in streaming input logging. {pull}41600[41600]
- Improve S3 object size metric calculation to support situations where Content-Length is not available. {pull}41755[41755]
- Fix handling of http_endpoint request exceeding memory limits. {issue}41764[41764] {pull}41765[41765]
- Rate limiting fixes in the Okta provider of the Entity Analytics input. {issue}40106[40106] {pull}41583[41583]
- Redact authorization headers in HTTPJSON debug logs. {pull}41920[41920]
- Further rate limiting fix in the Okta provider of the Entity Analytics input. {issue}40106[40106] {pull}41977[41977]
- Fix streaming input handling of invalid or empty websocket messages. {pull}42036[42036]
- Fix awss3 document ID construction when using the CSV decoder. {pull}42019[42019]
- The `_id` generation process for S3 events has been updated to incorporate the LastModified field. This enhancement ensures that the `_id` is unique. {pull}42078[42078]
- Fix Netflow Template Sharing configuration handling. {pull}42080[42080]

*Heartbeat*



*Metricbeat*

- Fix Azure Monitor 429 error by causing metricbeat to retry the request again. {pull}38294[38294]
- Fix fields not being parsed correctly in postgresql/database {issue}25301[25301] {pull}37720[37720]
- rabbitmq/queue - Change the mapping type of `rabbitmq.queue.consumers.utilisation.pct` to `scaled_float` from `long` because the values fall within the range of `[0.0, 1.0]`. Previously, conversion to integer resulted in reporting either `0` or `1`.
- Fix timeout caused by the retrival of which indices are hidden {pull}39165[39165]
- Fix Azure Monitor support for multiple aggregation types {issue}39192[39192] {pull}39204[39204]
- Fix handling of access errors when reading process metrics {pull}39627[39627]
- Fix behavior of cgroups path discovery when monitoring the host system from within a container {pull}39627[39627]
- Fix issue where beats may report incorrect metrics for its own process when running inside a container {pull}39627[39627]
- Normalize AWS RDS CPU Utilization values before making the metadata API call. {pull}39664[39664]
- Fix behavior of pagetypeinfo metrics {pull}39985[39985]
- Fix query logic for temp and non-temp tablespaces in Oracle module. {issue}38051[38051] {pull}39787[39787]
- Set GCP metrics config period to the default (60s) when the value is below the minimum allowed period. {issue}30434[30434] {pull}40020[40020]
- Fix statistic methods for metrics collected for SQS. {pull}40207[40207]
- Add GCP 'instance_id' resource label in ECS cloud fields. {issue}40033[40033] {pull}40062[40062]
- Fix missing metrics from CloudWatch when include_linked_accounts set to false. {issue}40071[40071] {pull}40135[40135]
- Update beat module with apm-server monitoring metrics fields {pull}40127[40127]
- Fix Azure Monitor metric timespan to restore Storage Account PT1H metrics {issue}40376[40376] {pull}40367[40367]
- Remove excessive info-level logs in cgroups setup {pull}40491[40491]
- Add missing ECS Cloud fields in GCP `metrics` metricset when using `exclude_labels: true` {issue}40437[40437] {pull}40467[40467]
- Add AWS OwningAccount support for cross account monitoring {issue}40570[40570] {pull}40691[40691]
- Use namespace for GetListMetrics when exists in AWS {pull}41022[41022]
- Fix http server helper SSL config. {pull}39405[39405]
- Fix Kubernetes metadata sometimes not being present after startup {pull}41216[41216]
- Do not report non-existant 0 values for RSS metrics in docker/memory {pull}41449[41449]
- Log Cisco Meraki `getDevicePerformanceScores` errors without stopping metrics collection. {pull}41622[41622]
- Don't skip first bucket value in GCP metrics metricset for distribution type metrics {pull}41822[41822]
- Fixed `creation_date` scientific notation output in the `elasticsearch.index` metricset. {pull}42053[42053]
- Fix bug where metricbeat unintentionally triggers Windows ASR. {pull}42177[42177]

*Osquerybeat*


*Packetbeat*


*Winlogbeat*

- Fix message handling in the experimental api. {issue}19338[19338] {pull}41730[41730]


*Elastic Logging Plugin*


==== Added

*Affecting all Beats*

- Added append Processor which will append concrete values or values from a field to target. {issue}29934[29934] {pull}33364[33364]
- dns processor: Add support for forward lookups (`A`, `AAAA`, and `TXT`). {issue}11416[11416] {pull}36394[36394]
- [Enhanncement for host.ip and host.mac] Disabling netinfo.enabled option of add-host-metadata processor {pull}36506[36506]
- allow `queue` configuration settings to be set under the output. {issue}35615[35615] {pull}36788[36788]
- Beats will now connect to older Elasticsearch instances by default {pull}36884[36884]
- Raise up logging level to warning when attempting to configure beats with unknown fields from autodiscovered events/environments
- elasticsearch output now supports `idle_connection_timeout`. {issue}35616[35615] {pull}36843[36843]
- Enable early event encoding in the Elasticsearch output, improving cpu and memory use {pull}38572[38572]
- The environment variable `BEATS_ADD_CLOUD_METADATA_PROVIDERS` overrides configured/default `add_cloud_metadata` providers {pull}38669[38669]
- When running under Elastic-Agent Kafka output allows dynamic topic in `topic` field {pull}40415[40415]
- The script processor has a new configuration option that only uses the cached javascript sessions and prevents the creation of new javascript sessions.
- Update to Go 1.22.10. {pull}42095[42095]
- Replace Ubuntu 20.04 with 24.04 for Docker base images {issue}40743[40743] {pull}40942[40942]
- Reduce memory consumption of k8s autodiscovery and the add_kubernetes_metadata processor when Deployment metadata is enabled
- Add `lowercase` processor. {issue}22254[22254] {pull}41424[41424]
- Add `uppercase` processor. {issue}22254[22254] {pull}41535[41535]
- Replace `compress/gzip` with https://github.com/klauspost/compress/gzip library for gzip compression {pull}41584[41584]
- Add regex pattern matching to add_kubernetes_metadata processor {pull}41903[41903]

*Auditbeat*

- Added `add_session_metadata` processor, which enables session viewer on Auditbeat data. {pull}37640[37640]
- Add linux capabilities to processes in the system/process. {pull}37453[37453]
- Add linux capabilities to processes in the system/process. {pull}37453[37453]
- Add process.entity_id, process.group.name and process.group.id in add_process_metadata processor. Make fim module with kprobes backend to always add an appropriately configured add_process_metadata processor to enrich file events {pull}38776[38776]
- Split module/system/process into common and provider bits. {pull}41868[41868]

*Auditbeat*

- Improve logging in system/socket {pull}41571[41571]


*Auditbeat*


*Filebeat*

- add documentation for decode_xml_wineventlog processor field mappings.  {pull}32456[32456]
- httpjson input: Add request tracing logger. {issue}32402[32402] {pull}32412[32412]
- Add cloudflare R2 to provider list in AWS S3 input. {pull}32620[32620]
- Add support for single string containing multiple relation-types in getRFC5988Link. {pull}32811[32811]
- Added separation of transform context object inside httpjson. Introduced new clause `.parent_last_response.*` {pull}33499[33499]
- Added metric `sqs_messages_waiting_gauge` for aws-s3 input. {pull}34488[34488]
- Add nginx.ingress_controller.upstream.ip to related.ip {issue}34645[34645] {pull}34672[34672]
- Add unix socket log parsing for nginx ingress_controller {pull}34732[34732]
- Added metric `sqs_worker_utilization` for aws-s3 input. {pull}34793[34793]
- Add MySQL authentication message parsing and `related.ip` and `related.user` fields {pull}34810[34810]
- Add nginx ingress_controller parsing if one of upstreams fails to return response {pull}34787[34787]
- Add oracle authentication messages parsing {pull}35127[35127]
- Add `clean_session` configuration setting for MQTT input.  {pull}35806[16204]
- Add support for a simplified input configuraton when running under Elastic-Agent {pull}36390[36390]
- Added support for Okta OAuth2 provider in the CEL input. {issue}36336[36336] {pull}36521[36521]
- Added support for new features & removed partial save mechanism in the Azure Blob Storage input. {issue}35126[35126] {pull}36690[36690]
- Added support for new features and removed partial save mechanism in the GCS input. {issue}35847[35847] {pull}36713[36713]
- Use filestream input with file_identity.fingerprint as default for hints autodiscover. {issue}35984[35984] {pull}36950[36950]
- Add setup option `--force-enable-module-filesets`, that will act as if all filesets have been enabled in a module during setup. {issue}30915[30915] {pull}99999[99999]
- Made Azure Blob Storage input GA and updated docs accordingly. {pull}37128[37128]
- Made GCS input GA and updated docs accordingly. {pull}37127[37127]
- Add parseDateInTZ value template for the HTTPJSON input {pull}37738[37738]
- Improve rate limit handling by HTTPJSON {issue}36207[36207] {pull}38161[38161] {pull}38237[38237]
- Parse more fields from Elasticsearch slowlogs {pull}38295[38295]
- added benchmark input {pull}37437[37437]
- added benchmark input and discard output {pull}37437[37437]
- Update CEL mito extensions to v1.11.0 to improve type checking. {pull}39460[39460]
- Update CEL mito extensions to v1.12.2. {pull}39755[39755]
- Add support for base64-encoded HMAC headers to HTTP Endpoint. {pull}39655[39655]
- Add user group membership support to Okta entity analytics provider. {issue}39814[39814] {pull}39815[39815]
- Add request trace support for Okta and EntraID entity analytics providers. {pull}39821[39821]
- Fix handling of infinite rate values in CEL rate limit handling logic. {pull}39940[39940]
- Allow elision of set and append failure logging. {issue}34544[34544] {pull}39929[39929]
- Add ability to remove request trace logs from CEL input. {pull}39969[39969]
- Add ability to remove request trace logs from HTTPJSON input. {pull}40003[40003]
- Added out of the box support for Amazon EventBridge notifications over SQS to S3 input {pull}40006[40006]
- Update CEL mito extensions to v1.13.0 {pull}40035[40035]
- Add Jamf entity analytics provider. {pull}39996[39996]
- Add ability to remove request trace logs from http_endpoint input. {pull}40005[40005]
- Add ability to remove request trace logs from entityanalytics input. {pull}40004[40004]
- Relax constraint on Base DN in entity analytics Active Directory provider. {pull}40054[40054]
- Implement Elastic Agent status and health reporting for Netflow Filebeat input. {pull}40080[40080]
- Enhance input state reporting for CEL evaluations that return a single error object in events. {pull}40083[40083]
- Allow absent credentials when using GCS with Application Default Credentials. {issue}39977[39977] {pull}40072[40072]
- Add SSL and username support for Redis input, now the input includes support for Redis 6.0+. {pull}40111[40111]
- Add scaling up support for Netflow input. {issue}37761[37761] {pull}40122[40122]
- Update CEL mito extensions to v1.15.0. {pull}40294[40294]
- Allow cross-region bucket configuration in s3 input. {issue}22161[22161] {pull}40309[40309]
- Improve logging in Okta Entity Analytics provider. {issue}40106[40106] {pull}40347[40347]
- Document `winlog` input. {issue}40074[40074] {pull}40462[40462]
- Added retry logic to websocket connections in the streaming input. {issue}40271[40271] {pull}40601[40601]
- Disable event normalization for netflow input {pull}40635[40635]
- Allow attribute selection in the Active Directory entity analytics provider. {issue}40482[40482] {pull}40662[40662]
- Improve error quality when CEL program does not correctly return an events array. {pull}40580[40580]
- Added support for Microsoft Entra ID RBAC authentication. {issue}40434[40434] {pull}40879[40879]
- Add `use_kubeadm` config option for filebeat (both filbeat.input and autodiscovery) in order to toggle kubeadm-config api requests {pull}40301[40301]
- Make HTTP library function inclusion non-conditional in CEL input. {pull}40912[40912]
- Add support for Crowdstrike streaming API to the streaming input. {issue}40264[40264] {pull}40838[40838]
- Add support to CEL for reading host environment variables. {issue}40762[40762] {pull}40779[40779]
- Add CSV decoder to awss3 input. {pull}40896[40896]
- Change request trace logging to include headers instead of complete request. {pull}41072[41072]
- Improved GCS input documentation. {pull}41143[41143]
- Add CSV decoding capacity to azureblobstorage input {pull}40978[40978]
- Add CSV decoding capacity to gcs input {pull}40979[40979]
- Add support to source AWS cloudwatch logs from linked accounts. {pull}41188[41188]
- Jounrald input now supports filtering by facilities {pull}41061[41061]
- Add support to include AWS cloudwatch linked accounts when using log_group_name_prefix to define log group names. {pull}41206[41206]
- Improved Azure Blob Storage input documentation. {pull}41252[41252]
- Make ETW input GA. {pull}41389[41389]
- Added input metrics to GCS input. {issue}36640[36640] {pull}41505[41505]
- Add support for Okta entity analytics provider to collect role and factor data for users. {pull}41460[41460]
- Add support for Journald in the System module. {pull}41555[41555]
- Add ability to remove request trace logs from http_endpoint input. {pull}40005[40005]
- Add ability to remove request trace logs from entityanalytics input. {pull}40004[40004]
- Refactor & cleanup with updates to default values and documentation. {pull}41834[41834]
- Update CEL mito extensions to v1.16.0. {pull}41727[41727]
- Add `unifiedlogs` input for MacOS. {pull}41791[41791]
- Add evaluation state dump debugging option to CEL input. {pull}41335[41335]
- Added support for retry configuration in GCS input. {issue}11580[11580] {pull}41862[41862]
- Improve S3 polling mode states registry when using list prefix option. {pull}41869[41869]
- Add support for SSL and Proxy configurations for websoket type in streaming input. {pull}41934[41934]
- AWS S3 input registry cleanup for untracked s3 objects. {pull}41694[41694]
- The environment variable `BEATS_AZURE_EVENTHUB_INPUT_TRACING_ENABLED: true` enables internal logs tracer for the azure-eventhub input. {issue}41931[41931] {pull}41932[41932]
- The Filestream input now uses the `fingerprint` file identity by default. The state from files are automatically migrated if the previous file identity was `native` (the default) or `path`. If the `file_identity` is explicitly set, there is no change in behaviour. {issue}40197[40197] {pull}41762[41762]
- Rate limiting operability improvements in the Okta provider of the Entity Analytics input. {issue}40106[40106] {pull}41977[41977]
- Added default values in the streaming input for websocket retries and put a cap on retry wait time to be lesser than equal to the maximum defined wait time. {pull}42012[42012]
- Rate limiting fault tolerance improvements in the Okta provider of the Entity Analytics input. {issue}40106[40106] {pull}42094[42094]

*Auditbeat*


*Libbeat*

- enrich events with EC2 tags in add_cloud_metadata processor {pull}41477[41477]


*Heartbeat*

- Added status to monitor run log report.
- Upgrade node to latest LTS v18.20.3. {pull}40038[40038]
- Add support for RFC7231 methods to http monitors. {pull}41975[41975]

*Metricbeat*

- Add per-thread metrics to system_summary {pull}33614[33614]
- Add GCP CloudSQL metadata {pull}33066[33066]
- Add GCP Carbon Footprint metricbeat data {pull}34820[34820]
- Add event loop utilization metric to Kibana module {pull}35020[35020]
- Add metrics grouping by dimensions and time to Azure app insights {pull}36634[36634]
- Align on the algorithm used to transform Prometheus histograms into Elasticsearch histograms {pull}36647[36647]
- Add linux IO metrics to system/process {pull}37213[37213]
- Add new memory/cgroup metrics to Kibana module {pull}37232[37232]
- Add SSL support to mysql module {pull}37997[37997]
- Add SSL support for aerospike module {pull}38126[38126]
- Add `use_kubeadm` config option in kubernetes module in order to toggle kubeadm-config api requests {pull}40086[40086]
- Log the total time taken for GCP `ListTimeSeries` and `AggregatedList` requests {pull}40661[40661]
- Add new metrics for the vSphere Host metricset. {pull}40429[40429]
- Add new metrics for the vSphere Datastore metricset. {pull}40441[40441]
- Add new metricset cluster for the vSphere module. {pull}40536[40536]
- Add new metricset network for the vSphere module. {pull}40559[40559]
- Add new metricset resourcepool for the vSphere module. {pull}40456[40456]
- Add AWS Cloudwatch capability to retrieve tags from AWS/ApiGateway resources {pull}40755[40755]
- Add new metricset datastorecluster for vSphere module. {pull}40634[40634]
- Add support for new metrics in datastorecluster metricset. {pull}40694[40694]
- Add new metrics for the vSphere Virtualmachine metricset. {pull}40485[40485]
- Add support for snapshot in vSphere virtualmachine metricset {pull}40683[40683]
- Update fields to use mapstr in vSphere virtualmachine metricset  {pull}40707[40707]
- Add metrics related to triggered alarms in all the vSphere metricsets. {pull}40714[40714] {pull}40876[40876]
- Add support for period based intervalID in vSphere host and datastore metricsets {pull}40678[40678]
- Add new metrics fot datastore and minor changes to overall vSphere metrics {pull}40766[40766]
- Add `metrics_count` to Prometheus module if `metrics_count: true` is set. {pull}40411[40411]
- Added Cisco Meraki module {pull}40836[40836]
- Added Palo Alto Networks module {pull}40686[40686]
- Restore docker.network.in.* and docker.network.out.* fields in docker module {pull}40968[40968]
- Add `id` field to all the vSphere metricsets. {pull}41097[41097]
- Bump aerospike-client-go to version v7.7.1 and add support for basic auth in Aerospike module {pull}41233[41233]
- Only watch metadata for ReplicaSets in metricbeat k8s module {pull}41289[41289]
- Add support for region/zone for Vertex AI service in GCP module {pull}41551[41551]
- Add support for location label as an optional configuration parameter in GCP metrics metricset. {issue}41550[41550] {pull}41626[41626]
- Collect .NET CLR (IIS) Memory, Exceptions and LocksAndThreads metrics {pull}41929[41929]
- Added `tier_preference`, `creation_date` and `version` fields to the `elasticsearch.index` metricset. {pull}41944[41944]
- Add `use_performance_counters` to collect CPU metrics using performance counters on Windows for `system/cpu` and `system/core` {pull}41965[41965]

*Metricbeat*
- Add benchmark module {pull}41801[41801]


*Osquerybeat*


*Packetbeat*


*Winlogbeat*

- Add handling for missing `EvtVarType`s in experimental api. {issue}19337[19337] {pull}41418[41418]
- Properly set events `UserData` when experimental api is used. {pull}41525[41525]
- Include XML is respected for experimental api {pull}41525[41525]
- Forwarded events use renderedtext info for experimental api {pull}41525[41525]
- Language setting is respected for experimental api {pull}41525[41525]
- Language setting also added to decode xml wineventlog processor {pull}41525[41525]
- Format embedded messages in the experimental api {pull}41525[41525]
- Implement exclusion range support for event_id. {issue}38623[38623] {pull}41639[41639]
- Make the experimental API GA and rename it to winlogbeat-raw {issue}39580[39580] {pull}41770[41770]


*Functionbeat*

- Removal of functionbeat binaries from CI pipelines {issue}40745[40745] {pull}41506[41506]

*Elastic Log Driver*
*Elastic Logging Plugin*


==== Deprecated

*Auditbeat*


*Filebeat*

- Removed `bucket_timeout` config option for GCS input and replaced bucket context with parent program context. {issue}41107[41107] {pull}41970[41970]

*Heartbeat*



*Metricbeat*


*Osquerybeat*


*Packetbeat*


*Winlogbeat*


*Functionbeat*


*Elastic Logging Plugin*


==== Known Issues

















<|MERGE_RESOLUTION|>--- conflicted
+++ resolved
@@ -52,13 +52,10 @@
 - Fixes filestream logging the error "filestream input with ID 'ID' already exists, this will lead to data duplication[...]" on Kubernetes when using autodiscover. {pull}41585[41585]
 - Add kafka compression support for ZSTD.
 - Filebeat fails to start if there is any input with a duplicated ID. It logs the duplicated IDs and the offending inputs configurations. {pull}41731[41731]
-<<<<<<< HEAD
 - Filestream inputs with duplicated IDs will fail to start. An error is logged showing the ID and the full input configuration. {issue}41938[41938] {pull}41954[41954]
 - Filestream inputs can define `allow_deprecated_id_duplication: true` to run keep the previous behaviour of running inputs with duplicated IDs. {issue}41938[41938] {pull}41954[41954]
 
-=======
 - The Filestream input only starts to ingest a file when it is >= 1024 bytes in size. This happens because the fingerprint` is the default file identity now. To restore the previous behaviour, set `file_identity.native: ~` and `prospector.scanner.fingerprint.enabled: false` {issue}40197[40197] {pull}41762[41762]
->>>>>>> 3d1bdcfd
 *Heartbeat*
 
 
