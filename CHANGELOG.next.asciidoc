--- conflicted
+++ resolved
@@ -390,11 +390,8 @@
 - Add kubernetes.pod.ip field in kubernetes metadata. {pull}25037[25037]
 - Discover changes in Kubernetes namespace metadata as soon as they happen. {pull}25117[25117]
 - Add `decode_xml_wineventlog` processor. {issue}23910[23910] {pull}25115[25115]
-<<<<<<< HEAD
 - Add new setting `gc_percent` for tuning the garbage collector limits via configuration file. {pull}25394[25394]
-=======
 - Add `unit` and `metric_type` properties to fields.yml for populating field metadata in Elasticsearch templates {pull}25419[25419]
->>>>>>> cf668703
 
 *Auditbeat*
 
