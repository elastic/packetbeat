--- conflicted
+++ resolved
@@ -80,18 +80,8 @@
 
 *Metricbeat*
 
-<<<<<<< HEAD
-- update kubernetes apiserver metricset to not collect deprecated metrics and fix dashboard {pull}31973[31973]
-- Check for nil metadata in GCP. {pull}32281[32281]
-- update kubernetes controllermanager metricset to not collect deprecated metrics and fix dashboard {pull}32037[32037]
-- Fix to ARN parsing for Cloudwatch resource names with leading slashes {pull}32358[32358]
-- Fix an infinite loop in AWS billing metricset. {pull}32626[32626]
-- Add missing metrics in AWS Transit Gateway module {pull}32617[32617]
-- Replace internal expiring cache used by the Kubernetes module with in-memory dictionary {pull}32539[32539]
 - Fix GCP storage field naming {pull}32806[32806]
-=======
 - in module/windows/perfmon, changed collection method of the second counter value required to create a displayable value {pull}32305[32305]
->>>>>>> f0449efa
 - Fix and improve AWS metric period calculation to avoid zero-length intervals {pull}32724[32724]
 - Add missing cluster metadata to k8s module metricsets {pull}32979[32979]
 
