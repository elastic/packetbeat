--- conflicted
+++ resolved
@@ -50,14 +50,11 @@
 - elasticsearch: fix duplicate ingest when using a common appender configuration {issue}30428[30428] {pull}30440[30440]
 - Fix ECS version string in threatintel to be consistent with other modules and add event.timezone. {issue}30499[30499] {pull}30570[30570]
 - Add default paths value to MySQL Enterprise module to prevent issues with pipeline installations {pull}30598[30598]
-<<<<<<< HEAD
 - Report the starting offset of the line in `log.offset` when using `filestream` instead of the end to be ECS compliant. {pull}30445[30445]
-=======
 - Update documentation for accessing `last_response.url.params` in httpjson input. {pull}30739[30739]
 - Fix add_kubernetes_metadata matcher: support rotated logs when `resource_type: pod` {pull}30720[30720]
 - Allow fixing data duplication on restart when filestream inputs did not have an ID set. Setting an ID for filestream
   inputs will fix the problem without generating any data duplication{issue}30061[30061]
->>>>>>> f6042bc3
 
 *Heartbeat*
 
