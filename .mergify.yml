--- conflicted
+++ resolved
@@ -345,11 +345,7 @@
   - name: backport patches to 8.15 branch
     conditions:
       - merged
-<<<<<<< HEAD
-      - label=backport-v8.15.0
-=======
       - label~=^(backport-v8.15.0|backport-8.15)$
->>>>>>> e345f285
     actions:
       backport:
         assignees:
@@ -358,8 +354,6 @@
           - "8.15"
         labels:
           - "backport"
-<<<<<<< HEAD
-=======
         title: "[{{ destination_branch }}](backport #{{ number }}) {{ title }}"
   - name: backport patches to 8.x branch
     conditions:
@@ -373,5 +367,4 @@
           - "8.x"
         labels:
           - "backport"
->>>>>>> e345f285
         title: "[{{ destination_branch }}](backport #{{ number }}) {{ title }}"