queue_rules:
  - name: default
    conditions:
      - check-success=buildkite/beats
pull_request_rules:
  - name: self-assign PRs
    conditions:
      - -merged
      - -closed
      - "#assignee=0"
    actions:
      assign:
        add_users:
          - "{{ author }}"
  - name: forward-port patches to main branch
    conditions:
      - merged
      - label=forwardport-main
    actions:
      backport:
        assignees:
          - "{{ author }}"
        branches:
          - "main"
        labels:
          - "backport"
        title: "[{{ destination_branch }}](backport #{{ number }}) {{ title }}"
  - name: ask to resolve conflict
    conditions:
      - -merged
      - -closed
      - conflict
      - -author=apmmachine
    actions:
        comment:
          message: |
            This pull request is now in conflicts. Could you fix it? 🙏
            To fixup this pull request, you can check out it locally. See documentation: https://help.github.com/articles/checking-out-pull-requests-locally/
            ```
            git fetch upstream
            git checkout -b {{head}} upstream/{{head}}
            git merge upstream/{{base}}
            git push upstream {{head}}
            ```
  - name: close automated pull requests with bump updates if any conflict
    conditions:
      - -merged
      - -closed
      - conflict
      - author=apmmachine
      - label=automation
    actions:
      close:
        message: |
          This pull request has been automatically closed by Mergify.
          There are some other up-to-date pull requests.
  - name: automatic approval for automated pull requests with bump updates
    conditions:
      - author=apmmachine
      - check-success=buildkite/beats
      - label=automation
      - files~=^testing/environments/snapshot.*\.yml$
    actions:
      review:
        type: APPROVE
        message: Automatically approving mergify
  - name: automatic squash and merge with success checks and the files matching the regex ^testing/environments/snapshot* are modified.
    conditions:
      - check-success=buildkite/beats
      - label=automation
      - files~=^testing/environments/snapshot.*\.yml$
      - "#approved-reviews-by>=1"
    actions:
      queue:
        method: squash
        name: default
  - name: delete upstream branch after merging changes on testing/environments/snapshot* or it's closed
    conditions:
      - or:
        - merged
        - closed
      - and:
        - label=automation
        - head~=^updatecli_bump-elastic-stack
        - files~=^testing/environments/snapshot.*\.yml$
    actions:
      delete_head_branch:
  - name: delete upstream branch after merging changes on .go-version or it's closed
    conditions:
      - or:
        - merged
        - closed
      - and:
        - label=automation
        - head~=^updatecli_bump-golang-version
        - files~=^\.go-version$
    actions:
      delete_head_branch:
  - name: automatic approval for mergify pull requests with changes in bump-rules
    conditions:
      - author=mergify[bot]
      - check-success=buildkite/beats
      - label=automation
      - files~=^\.mergify\.yml$
      - head~=^add-backport-next.*
    actions:
      review:
        type: APPROVE
        message: Automatically approving mergify
  - name: automatic squash and merge with success checks and the files matching the regex ^.mergify.yml is modified.
    conditions:
      - check-success=buildkite/beats
      - label=automation
      - files~=^\.mergify\.yml$
      - head~=^add-backport-next.*
      - "#approved-reviews-by>=1"
    actions:
      queue:
        method: squash
        name: default
  - name: delete upstream branch with changes on ^.mergify.yml that has been merged or closed
    conditions:
      - or:
        - merged
        - closed
      - and:
        - label=automation
        - head~=^add-backport-next.*
        - files~=^\.mergify\.yml$
    actions:
      delete_head_branch:
  - name: notify the backport policy
    conditions:
      - -label~=^backport
      - base=main
      - -merged
      - -closed
    actions:
      comment:
        message: |
          This pull request does not have a backport label.
          If this is a bug or security fix, could you label this PR @{{author}}? 🙏.
          For such, you'll need to label your PR with:
          * The upcoming major version of the Elastic Stack
          * The upcoming minor version of the Elastic Stack (if you're not pushing a breaking change)

          To fixup this pull request, you need to add the backport labels for the needed
          branches, such as:
<<<<<<< HEAD
          * `backport-8./d` is the label to automatically backport to the `8./d` branch. `/d` is the digit
=======
          * `backport-v8./d.0` is the label to automatically backport to the `8./d` branch. `/d` is the digit

          **NOTE**: `backport-v8.x` has been added to help with the transition to the new branch 8.x.
      label:
        add:
          - backport-v8.x
>>>>>>> e7637c08
  - name: notify the backport has not been merged yet
    conditions:
      - -merged
      - -closed
      - author=mergify[bot]
      - "#check-success>0"
      - schedule=Mon-Mon 06:00-10:00[Europe/Paris]
      - "#assignee>=1"
    actions:
      comment:
        message: |
          This pull request has not been merged yet. Could you please review and merge it @{{ assignee | join(', @') }}? 🙏
  - name: backport patches to 7.17 branch
    conditions:
      - merged
      - label~=^(backport-v7.17.0|backport-7.17)$
    actions:
      backport:
        assignees:
          - "{{ author }}"
        branches:
          - "7.17"
        labels:
          - "backport"
        title: "[{{ destination_branch }}](backport #{{ number }}) {{ title }}"
  - name: backport patches to 8.3 branch
    conditions:
      - merged
      - label=backport-v8.3.0
    actions:
      backport:
        assignees:
          - "{{ author }}"
        branches:
          - "8.3"
        labels:
          - "backport"
        title: "[{{ destination_branch }}](backport #{{ number }}) {{ title }}"
  - name: backport patches to 8.4 branch
    conditions:
      - merged
      - label=backport-v8.4.0
    actions:
      backport:
        assignees:
          - "{{ author }}"
        branches:
          - "8.4"
        labels:
          - "backport"
        title: "[{{ destination_branch }}](backport #{{ number }}) {{ title }}"
  - name: backport patches to 8.5 branch
    conditions:
      - merged
      - label=backport-v8.5.0
    actions:
      backport:
        assignees:
          - "{{ author }}"
        branches:
          - "8.5"
        labels:
          - "backport"
        title: "[{{ destination_branch }}](backport #{{ number }}) {{ title }}"
  - name: backport patches to 8.6 branch
    conditions:
      - merged
      - label=backport-v8.6.0
    actions:
      backport:
        assignees:
          - "{{ author }}"
        branches:
          - "8.6"
        labels:
          - "backport"
        title: "[{{ destination_branch }}](backport #{{ number }}) {{ title }}"
  - name: backport patches to 8.7 branch
    conditions:
      - merged
      - label=backport-v8.7.0
    actions:
      backport:
        assignees:
          - "{{ author }}"
        branches:
          - "8.7"
        labels:
          - "backport"
        title: "[{{ destination_branch }}](backport #{{ number }}) {{ title }}"
  - name: backport patches to 8.8 branch
    conditions:
      - merged
      - label=backport-v8.8.0
    actions:
      backport:
        assignees:
          - "{{ author }}"
        branches:
          - "8.8"
        labels:
          - "backport"
        title: "[{{ destination_branch }}](backport #{{ number }}) {{ title }}"
  - name: backport patches to 8.9 branch
    conditions:
      - merged
      - label=backport-v8.9.0
    actions:
      backport:
        assignees:
          - "{{ author }}"
        branches:
          - "8.9"
        labels:
          - "backport"
        title: "[{{ destination_branch }}](backport #{{ number }}) {{ title }}"
  - name: backport patches to 8.10 branch
    conditions:
      - merged
      - label=backport-v8.10.0
    actions:
      backport:
        assignees:
          - "{{ author }}"
        branches:
          - "8.10"
        labels:
          - "backport"
        title: "[{{ destination_branch }}](backport #{{ number }}) {{ title }}"
  - name: backport patches to 8.11 branch
    conditions:
      - merged
      - label=backport-v8.11.0
    actions:
      backport:
        assignees:
          - "{{ author }}"
        branches:
          - "8.11"
        labels:
          - "backport"
        title: "[{{ destination_branch }}](backport #{{ number }}) {{ title }}"
  - name: backport patches to 8.12 branch
    conditions:
      - merged
      - label=backport-v8.12.0
    actions:
      backport:
        assignees:
          - "{{ author }}"
        branches:
          - "8.12"
        labels:
          - "backport"
        title: "[{{ destination_branch }}](backport #{{ number }}) {{ title }}"
  - name: backport patches to 8.13 branch
    conditions:
      - merged
      - label=backport-v8.13.0
    actions:
      backport:
        assignees:
          - "{{ author }}"
        branches:
          - "8.13"
        labels:
          - "backport"
        title: "[{{ destination_branch }}](backport #{{ number }}) {{ title }}"
  - name: backport patches to 8.14 branch
    conditions:
      - merged
      - label=backport-v8.14.0
    actions:
      backport:
        assignees:
          - "{{ author }}"
        branches:
          - "8.14"
        labels:
          - "backport"
        title: "[{{ destination_branch }}](backport #{{ number }}) {{ title }}"
  - name: backport patches to 8.15 branch
    conditions:
      - merged
      - label~=^(backport-v8.15.0|backport-8.15)$
    actions:
      backport:
        assignees:
          - "{{ author }}"
        branches:
          - "8.15"
        labels:
          - "backport"
        title: "[{{ destination_branch }}](backport #{{ number }}) {{ title }}"
  - name: backport patches to 8.x branch
    conditions:
      - merged
      - label=backport-8.x
    actions:
      backport:
        assignees:
          - "{{ author }}"
        branches:
          - "8.x"
        labels:
          - "backport"
        title: "[{{ destination_branch }}](backport #{{ number }}) {{ title }}"<|MERGE_RESOLUTION|>--- conflicted
+++ resolved
@@ -146,16 +146,12 @@
 
           To fixup this pull request, you need to add the backport labels for the needed
           branches, such as:
-<<<<<<< HEAD
           * `backport-8./d` is the label to automatically backport to the `8./d` branch. `/d` is the digit
-=======
-          * `backport-v8./d.0` is the label to automatically backport to the `8./d` branch. `/d` is the digit
 
           **NOTE**: `backport-v8.x` has been added to help with the transition to the new branch 8.x.
       label:
         add:
-          - backport-v8.x
->>>>>>> e7637c08
+          - backport-8.x
   - name: notify the backport has not been merged yet
     conditions:
       - -merged
