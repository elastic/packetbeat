// Licensed to Elasticsearch B.V. under one or more contributor
// license agreements. See the NOTICE file distributed with
// this work for additional information regarding copyright
// ownership. Elasticsearch B.V. licenses this file to you under
// the Apache License, Version 2.0 (the "License"); you may
// not use this file except in compliance with the License.
// You may obtain a copy of the License at
//
//     http://www.apache.org/licenses/LICENSE-2.0
//
// Unless required by applicable law or agreed to in writing,
// software distributed under the License is distributed on an
// "AS IS" BASIS, WITHOUT WARRANTIES OR CONDITIONS OF ANY
// KIND, either express or implied.  See the License for the
// specific language governing permissions and limitations
// under the License.

package auditd

import (
	"fmt"
	"io/ioutil"
	"path/filepath"
	"strconv"
	"strings"
	"testing"

	"github.com/stretchr/testify/assert"

	"github.com/elastic/beats/libbeat/common"
)

func TestConfigValidate(t *testing.T) {
	data := `
audit_rules: |
  # Comments and empty lines are ignored.
  -w /etc/passwd -p wa -k auth

<<<<<<< HEAD
  -a always,exit -F arch=s390x || arch=b64 -S execve -k exec`
=======
  -a always,exit -S execve -k exec`
>>>>>>> fbc2ddaa

	config, err := parseConfig(t, data)
	if err != nil {
		t.Fatal(err)
	}
	rules := config.rules()

	assert.EqualValues(t, []string{
		"-w /etc/passwd -p wa -k auth",
<<<<<<< HEAD
		"-a always,exit -F arch=s390x || arch=b64 -S execve -k exec",
=======
		"-a always,exit -S execve -k exec",
>>>>>>> fbc2ddaa
	}, commands(rules))
}

func TestConfigValidateWithError(t *testing.T) {
	data := `
audit_rules: |
  -x bad -F flag
  -a always,exit -w /etc/passwd
<<<<<<< HEAD
  -a always,exit -F arch=s390x || arch=b64 -S fake -k exec`
=======
  -a always,exit -S fake -k exec`
>>>>>>> fbc2ddaa

	_, err := parseConfig(t, data)
	if err == nil {
		t.Fatal("expected error")
	}
	t.Log(err)
}

func TestConfigValidateWithDuplicates(t *testing.T) {
	data := `
audit_rules: |
  -w /etc/passwd -p rwxa -k auth
  -w /etc/passwd -k auth`

	_, err := parseConfig(t, data)
	if err == nil {
		t.Fatal("expected error")
	}
	t.Log(err)
}

func TestConfigValidateFailureMode(t *testing.T) {
	config := defaultConfig
	config.FailureMode = "boom"
	err := config.Validate()
	assert.Error(t, err)
	t.Log(err)
}

func TestConfigValidateConnectionType(t *testing.T) {
	config := defaultConfig
	config.SocketType = "Satellite"
	err := config.Validate()
	assert.Error(t, err)
	t.Log(err)
}

func TestConfigRuleOrdering(t *testing.T) {
	const fileMode = 0644
	config := defaultConfig
	config.RulesBlob = strings.Join([]string{
		makeRuleFlags(0, 0),
		makeRuleFlags(0, 1),
		makeRuleFlags(0, 2),
	}, "\n")

	dir1, err := ioutil.TempDir("", "rules1")
	if err != nil {
		t.Fatal(err)
	}

	for _, file := range []struct {
		order int
		name  string
	}{
		{0, "00_first.conf"},
		{5, "99_last.conf"},
		{2, "03_auth.conf"},
		{4, "20_exec.conf"},
		{3, "10_network_access.conf"},
		{1, "01_32bit_abi.conf"},
	} {
		path := filepath.Join(dir1, file.name)
		content := []byte(strings.Join([]string{
			makeRuleFlags(1+file.order, 0),
			makeRuleFlags(1+file.order, 1),
			makeRuleFlags(1+file.order, 2),
			makeRuleFlags(1+file.order, 3),
		}, "\n"))
		if err = ioutil.WriteFile(path, content, fileMode); err != nil {
			t.Fatal(err)
		}
	}

	dir2, err := ioutil.TempDir("", "rules0")
	if err != nil {
		t.Fatal(err)
	}

	for _, file := range []struct {
		order int
		name  string
	}{
		{3, "99_tail.conf"},
		{0, "00_head.conf"},
		{2, "50_mid.conf"},
		{1, "13.conf"},
	} {
		path := filepath.Join(dir2, file.name)
		content := []byte(strings.Join([]string{
			makeRuleFlags(10+file.order, 0),
			makeRuleFlags(10+file.order, 1),
			makeRuleFlags(10+file.order, 2),
			makeRuleFlags(10+file.order, 3),
		}, "\n"))
		if err = ioutil.WriteFile(path, content, fileMode); err != nil {
			t.Fatal(err)
		}
	}

	config.RuleFiles = []string{
		fmt.Sprintf("%s/*.conf", dir1),
		fmt.Sprintf("%s/*.conf", dir2),
	}

	if err = config.Validate(); err != nil {
		t.Fatal(err)
	}

	rules := config.rules()
	fileNo, ruleNo := 0, 0
	for _, rule := range rules {
		parts := strings.Split(rule.flags, " ")
		assert.Len(t, parts, 6, rule.flags)
		fields := strings.Split(parts[5], ":")
		assert.Len(t, fields, 3, rule.flags)
		fileID, err := strconv.Atoi(fields[1])
		if err != nil {
			t.Fatal(err, rule.flags)
		}
		ruleID, err := strconv.Atoi(fields[2])
		if err != nil {
			t.Fatal(err, rule.flags)
		}
		if fileID > fileNo {
			fileNo = fileID
			ruleNo = 0
		}
		assert.Equal(t, fileNo, fileID, rule.flags)
		assert.Equal(t, ruleNo, ruleID, rule.flags)
		ruleNo++
	}
}

func makeRuleFlags(fileID, ruleID int) string {
	return fmt.Sprintf("-w /path/%d/%d -p rwxa -k rule:%d:%d", fileID, ruleID, fileID, ruleID)
}

func parseConfig(t testing.TB, yaml string) (Config, error) {
	c, err := common.NewConfigWithYAML([]byte(yaml), "")
	if err != nil {
		t.Fatal(err)
	}

	config := defaultConfig
	err = c.Unpack(&config)
	return config, err
}

func commands(rules []auditRule) []string {
	var cmds []string
	for _, r := range rules {
		cmds = append(cmds, r.flags)
	}
	return cmds
}<|MERGE_RESOLUTION|>--- conflicted
+++ resolved
@@ -36,11 +36,7 @@
   # Comments and empty lines are ignored.
   -w /etc/passwd -p wa -k auth
 
-<<<<<<< HEAD
-  -a always,exit -F arch=s390x || arch=b64 -S execve -k exec`
-=======
   -a always,exit -S execve -k exec`
->>>>>>> fbc2ddaa
 
 	config, err := parseConfig(t, data)
 	if err != nil {
@@ -50,11 +46,7 @@
 
 	assert.EqualValues(t, []string{
 		"-w /etc/passwd -p wa -k auth",
-<<<<<<< HEAD
-		"-a always,exit -F arch=s390x || arch=b64 -S execve -k exec",
-=======
 		"-a always,exit -S execve -k exec",
->>>>>>> fbc2ddaa
 	}, commands(rules))
 }
 
@@ -63,11 +55,7 @@
 audit_rules: |
   -x bad -F flag
   -a always,exit -w /etc/passwd
-<<<<<<< HEAD
-  -a always,exit -F arch=s390x || arch=b64 -S fake -k exec`
-=======
   -a always,exit -S fake -k exec`
->>>>>>> fbc2ddaa
 
 	_, err := parseConfig(t, data)
 	if err == nil {
