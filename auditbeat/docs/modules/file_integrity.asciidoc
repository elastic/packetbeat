////
This file is generated! See scripts/docs_collector.py
////

:modulename: file_integrity

[id="{beatname_lc}-module-file_integrity"]
== File Integrity Module

The `file_integrity` module sends events when a file is changed (created,
updated, or deleted) on disk. The events contain file metadata and hashes.

The module is implemented for Linux, macOS (Darwin), and Windows.

[float]
=== How it works

This module uses features of the operating system to monitor file changes in
realtime. When the module starts it creates a subscription with the OS to
receive notifications of changes to the specified files or directories. Upon
receiving notification of a change the module will read the file's metadata
and the compute a hash of the file's contents.

At startup this module will perform an initial scan of the configured files
and directories to generate baseline data for the monitored paths and detect
changes since the last time it was run. It uses locally persisted data in order
to only send events for new or modified files.

The operating system features that power this feature are as follows.

<<<<<<< HEAD
* Linux - As of now, three kernel backends are supported: `ebpf`, `kprobes` and `fsnotify`.
By default, `fsnotify` is used, and therefore the kernel must have inotify support.
`Inotify` was initially merged into the 2.6.13 Linux kernel.
The `Kprobes` backend uses tracefs and supports 3.10+ kernels.
The `eBPF` backend uses modern eBPF features and supports 5.10.16+ kernels.
The preferred backend can be selected by specifying the `force_backend` config option.
=======
* Linux - Multiple backends are supported: `auto`, `fsnotify`, `kprobes`, `ebpf`.
By default, `fsnotify` is used, and therefore the kernel must have inotify support.
Inotify was initially merged into the 2.6.13 Linux kernel.
The eBPF backend uses modern eBPF features and supports 5.10.16+ kernels.
FSNotify doesn't have the ability to associate user data to file events.
The preferred backend can be selected by specifying the `backend` config option.
Since eBPF and Kprobes are in technical preview, `auto` will default to `fsnotify`.
>>>>>>> 33ca67e1
* macOS (Darwin) - Uses the `FSEvents` API, present since macOS 10.5. This API
coalesces multiple changes to a file into a single event. {beatname_uc} translates
this coalesced changes into a meaningful sequence of actions. However,
in rare situations the reported events may have a different ordering than what
actually happened.
* Windows - `ReadDirectoryChangesW` is used.

The file integrity module should not be used to monitor paths on network file
systems.

[float]
=== Configuration options

This module has some configuration options for tuning its behavior. The
following example shows all configuration options with their default values for
Linux.

[source,yaml]
----
- module: file_integrity
  paths:
  - /bin
  - /usr/bin
  - /sbin
  - /usr/sbin
  - /etc
  exclude_files:
  - '(?i)\.sw[nop]$'
  - '~$'
  - '/\.git($|/)'
  include_files: []
  scan_at_start: true
  scan_rate_per_sec: 50 MiB
  max_file_size: 100 MiB
  hash_types: [sha1]
  recursive: false
----

This module also supports the
<<module-standard-options-{modulename},standard configuration options>>
described later.

*`paths`*:: A list of paths (directories or files) to watch. Globs are
not supported. The specified paths should exist when the metricset is started.
Paths should be absolute, although the file integrity module will attempt to
resolve relative path events to their absolute file path. Symbolic links will
be resolved on module start and the link target will be watched if link resolution
is successful. Changes to the symbolic link after module start will not change
the watch target. If the link does not resolve to a valid target, the symbolic
link itself will be watched; if the symlink target becomes valid after module
start up this will not be picked up by the file system watches.

*`exclude_files`*:: A list of regular expressions used to filter out events
for unwanted files. The expressions are matched against the full path of every
file and directory. When used in conjunction with `include_files`, file paths need
to match both `include_files` and not match `exclude_files` to be selected.
By default, no files are excluded. See <<regexp-support>>
for a list of supported regexp patterns. It is recommended to wrap regular
expressions in single quotation marks to avoid issues with YAML escaping
rules.

*`include_files`*:: A list of regular expressions used to specify which files to
select. When configured, only files matching the pattern will be monitored.
The expressions are matched against the full path of every file and directory.
When used in conjunction with `exclude_files`, file paths need
to match both `include_files` and not match `exclude_files` to be selected.
By default, all files are selected. See <<regexp-support>>
for a list of supported regexp patterns. It is recommended to wrap regular
expressions in single quotation marks to avoid issues with YAML escaping
rules.

*`scan_at_start`*:: A boolean value that controls if {beatname_uc} scans
over the configured file paths at startup and send events for the files
that have been modified since the last time {beatname_uc} was running. The
default value is true.
+
This feature depends on data stored locally in `path.data` in order to determine
if a file has changed. The first time {beatname_uc} runs it will send an event
for each file it encounters.

*`scan_rate_per_sec`*:: When `scan_at_start` is enabled this sets an
average read rate defined in bytes per second for the initial scan. This
throttles the amount of CPU and I/O that {beatname_uc} consumes at startup.
The default value is "50 MiB". Setting the value to "0" disables throttling.
For convenience units can be specified as a suffix to the value. The supported
units are `b` (default), `kib`, `kb`, `mib`, `mb`, `gib`, `gb`, `tib`, `tb`,
`pib`, `pb`, `eib`, and `eb`.

*`max_file_size`*:: The maximum size of a file in bytes for which
{beatname_uc} will compute hashes and run file parsers. Files larger than this
size will not be hashed or analysed by configured file parsers. The default
value is 100 MiB. For convenience, units can be specified as a suffix to the
value. The supported units are `b` (default), `kib`, `kb`, `mib`, `mb`, `gib`,
`gb`, `tib`, `tb`, `pib`, `pb`, `eib`, and `eb`.

*`hash_types`*:: A list of hash types to compute when the file changes.
The supported hash types are `blake2b_256`, `blake2b_384`, `blake2b_512`, `md5`,
`sha1`, `sha224`, `sha256`, `sha384`, `sha512`, `sha512_224`, `sha512_256`,
`sha3_224`, `sha3_256`, `sha3_384`, `sha3_512`, and `xxh64`. The default value is `sha1`.

*`file_parsers`*:: A list of `file_integrity` fields under `file` that will be
populated by file format parsers. The available fields that can be analysed
are listed in the auditbeat.reference.yml file. File parsers are run on all
files within the `max_file_size` limit in the configured paths during a scan or
when a file event involves the file. Files that are not targets of the specific
file parser are only sniffed to examine whether analysis should proceed. This will
usually only involve reading a small number of bytes.

*`recursive`*:: By default, the watches set to the paths specified in
`paths` are not recursive. This means that only changes to the contents
of this directories are watched. If `recursive` is set to `true`, the
`file_integrity` module will watch for changes on this directories and all
their subdirectories.

*`backend`*:: (*Linux only*) Select the backend which will be used to
source events. Valid values: `auto`, `fsnotify`, `kprobes`, `ebpf`. Default: `fsnotify`.

include::{docdir}/auditbeat-options.asciidoc[]


[float]
=== Example configuration

The File Integrity module supports the common configuration options that are
described under <<configuration-{beatname_lc},configuring {beatname_uc}>>. Here
is an example configuration:

[source,yaml]
----
auditbeat.modules:
- module: file_integrity
  paths:
  - /bin
  - /usr/bin
  - /sbin
  - /usr/sbin
  - /etc

----


:modulename!:
<|MERGE_RESOLUTION|>--- conflicted
+++ resolved
@@ -28,22 +28,14 @@
 
 The operating system features that power this feature are as follows.
 
-<<<<<<< HEAD
-* Linux - As of now, three kernel backends are supported: `ebpf`, `kprobes` and `fsnotify`.
-By default, `fsnotify` is used, and therefore the kernel must have inotify support.
-`Inotify` was initially merged into the 2.6.13 Linux kernel.
-The `Kprobes` backend uses tracefs and supports 3.10+ kernels.
-The `eBPF` backend uses modern eBPF features and supports 5.10.16+ kernels.
-The preferred backend can be selected by specifying the `force_backend` config option.
-=======
 * Linux - Multiple backends are supported: `auto`, `fsnotify`, `kprobes`, `ebpf`.
 By default, `fsnotify` is used, and therefore the kernel must have inotify support.
 Inotify was initially merged into the 2.6.13 Linux kernel.
 The eBPF backend uses modern eBPF features and supports 5.10.16+ kernels.
+The `Kprobes` backend uses tracefs and supports 3.10+ kernels.
 FSNotify doesn't have the ability to associate user data to file events.
 The preferred backend can be selected by specifying the `backend` config option.
 Since eBPF and Kprobes are in technical preview, `auto` will default to `fsnotify`.
->>>>>>> 33ca67e1
 * macOS (Darwin) - Uses the `FSEvents` API, present since macOS 10.5. This API
 coalesces multiple changes to a file into a single event. {beatname_uc} translates
 this coalesced changes into a meaningful sequence of actions. However,
