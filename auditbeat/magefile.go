--- conflicted
+++ resolved
@@ -149,26 +149,4 @@
 // Docs collects the documentation.
 func Docs() {
 	mg.Deps(auditbeat.ModuleDocs, auditbeat.FieldDocs)
-<<<<<<< HEAD
-}
-
-// UnitTest executes the unit tests.
-func UnitTest() {
-	mg.SerialDeps(GoUnitTest, PythonUnitTest)
-}
-
-// GoUnitTest executes the Go unit tests.
-// Use TEST_COVERAGE=true to enable code coverage profiling.
-// Use RACE_DETECTOR=true to enable the race detector.
-func GoUnitTest(ctx context.Context) error {
-	mg.Deps(Fields)
-	return devtools.GoTest(ctx, devtools.DefaultGoTestUnitArgs())
-}
-
-// PythonUnitTest executes the python system tests.
-func PythonUnitTest() error {
-	mg.Deps(devtools.BuildSystemTestBinary)
-	return devtools.PythonTest(devtools.DefaultPythonTestUnitArgs())
-=======
->>>>>>> 88c19e8d
 }