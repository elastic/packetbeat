--- conflicted
+++ resolved
@@ -93,16 +93,10 @@
   #include_files:
   #- '/\.ssh($|/)'
   # Select the backend which will be used to source events.
-<<<<<<< HEAD
-  # Valid values: ebpf, kprobes, fsnotify.
-  # Default: fsnotify.
-  force_backend: fsnotify
-=======
   # "fsnotify" doesn't have the ability to associate user data to file events.
   # Valid values: auto, fsnotify, kprobes, ebpf.
   # Default: fsnotify.
   backend: fsnotify
->>>>>>> 33ca67e1
 
   # Scan over the configured file paths at startup and send events for new or
   # modified files since the last time Auditbeat was running.
@@ -180,7 +174,7 @@
   # - file.pe.go_imports_names_entropy
   # - file.pe.go_imports_names_var_entropy
   # - file.pe.go_stripped
- 
+
 
 
 # ================================== General ===================================
@@ -1195,7 +1189,7 @@
 
   # Permissions to use for file creation. The default is 0600.
   #permissions: 0600
-  
+
   # Configure automatic file rotation on every startup. The default is true.
   #rotate_on_startup: true
 
@@ -1372,7 +1366,7 @@
 
 # ======================== Data Stream Lifecycle (DSL) =========================
 
-# Configure Data Stream Lifecycle to manage data streams while connected to Serverless elasticsearch. 
+# Configure Data Stream Lifecycle to manage data streams while connected to Serverless elasticsearch.
 # These settings are mutually exclusive with ILM settings which are not supported in Serverless projects.
 
 # Enable DSL support. Valid values are true, or false.
@@ -1380,7 +1374,7 @@
 
 # Set the lifecycle policy name or pattern. For DSL, this name must match the data stream that the lifecycle is for.
 # The default data stream pattern is auditbeat-%{[agent.version]}"
-# The template string `%{[agent.version]}` will resolve to the current stack version. 
+# The template string `%{[agent.version]}` will resolve to the current stack version.
 # The other possible template value is `%{[beat.name]}`.
 #setup.dsl.data_stream_pattern: "auditbeat-%{[agent.version]}"
 
