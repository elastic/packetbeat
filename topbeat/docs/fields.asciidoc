--- conflicted
+++ resolved
@@ -372,7 +372,6 @@
 The process parent pid.
 
 
-<<<<<<< HEAD
 ==== proc.cmdline
 
 type: string
@@ -387,9 +386,7 @@
 The username of the user that created the process. If the username can not be determined then the the field will contain the user's numeric identifier (UID). On Windows, this field includes the user's domain and is formatted as `domain\username`.
 
 
-=======
-[float]
->>>>>>> ad4bbac1
+[float]
 === cpu Fields
 
 CPU-specific statistics per process.
