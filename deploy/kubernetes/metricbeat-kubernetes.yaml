apiVersion: v1
kind: ServiceAccount
metadata:
  name: metricbeat
  namespace: kube-system
  labels:
    k8s-app: metricbeat
---
apiVersion: rbac.authorization.k8s.io/v1
kind: ClusterRole
metadata:
  name: metricbeat
  labels:
    k8s-app: metricbeat
rules:
- apiGroups: [""]
  resources:
  - nodes
  - namespaces
  - events
  - pods
  - services
  - persistentvolumes
  - persistentvolumeclaims
  verbs: ["get", "list", "watch"]
# Enable this rule only if planing to use Kubernetes keystore
#- apiGroups: [""]
#  resources:
#  - secrets
#  verbs: ["get"]
- apiGroups: ["extensions"]
  resources:
  - replicasets
  verbs: ["get", "list", "watch"]
- apiGroups: ["apps"]
  resources:
  - statefulsets
  - deployments
  - replicasets
  - daemonsets
  verbs: ["get", "list", "watch"]
- apiGroups: ["batch"]
  resources:
  - jobs
  - cronjobs
  verbs: ["get", "list", "watch"]
- apiGroups: ["storage.k8s.io"]
  resources:
    - storageclasses
  verbs: ["get", "list", "watch"]
- apiGroups:
  - ""
  resources:
  - nodes/stats
  verbs:
  - get
- nonResourceURLs:
  - "/metrics"
  verbs:
  - get
---
apiVersion: rbac.authorization.k8s.io/v1
kind: Role
metadata:
  name: metricbeat
  # should be the namespace where metricbeat is running
  namespace: kube-system
  labels:
    k8s-app: metricbeat
rules:
  - apiGroups:
      - coordination.k8s.io
    resources:
      - leases
    verbs: ["get", "create", "update"]
---
apiVersion: rbac.authorization.k8s.io/v1
kind: Role
metadata:
  name: metricbeat-kubeadm-config
  namespace: kube-system
  labels:
    k8s-app: metricbeat
rules:
  - apiGroups: [""]
    resources:
      - configmaps
    resourceNames:
      - kubeadm-config
    verbs: ["get"]
---
apiVersion: rbac.authorization.k8s.io/v1
kind: ClusterRoleBinding
metadata:
  name: metricbeat
subjects:
- kind: ServiceAccount
  name: metricbeat
  namespace: kube-system
roleRef:
  kind: ClusterRole
  name: metricbeat
  apiGroup: rbac.authorization.k8s.io
---
apiVersion: rbac.authorization.k8s.io/v1
kind: RoleBinding
metadata:
  name: metricbeat
  namespace: kube-system
subjects:
  - kind: ServiceAccount
    name: metricbeat
    namespace: kube-system
roleRef:
  kind: Role
  name: metricbeat
  apiGroup: rbac.authorization.k8s.io
---
apiVersion: rbac.authorization.k8s.io/v1
kind: RoleBinding
metadata:
  name: metricbeat-kubeadm-config
  namespace: kube-system
subjects:
  - kind: ServiceAccount
    name: metricbeat
    namespace: kube-system
roleRef:
  kind: Role
  name: metricbeat-kubeadm-config
  apiGroup: rbac.authorization.k8s.io
---
apiVersion: v1
kind: ConfigMap
metadata:
  name: metricbeat-daemonset-config
  namespace: kube-system
  labels:
    k8s-app: metricbeat
data:
  metricbeat.yml: |-
    metricbeat.config.modules:
      # Mounted `metricbeat-daemonset-modules` configmap:
      path: ${path.config}/modules.d/*.yml
      # Reload module configs as they change:
      reload.enabled: false

    metricbeat.autodiscover:
      providers:
        - type: kubernetes
          scope: cluster
          node: ${NODE_NAME}
          # In large Kubernetes clusters consider setting unique to false
          # to avoid using the leader election strategy and
          # instead run a dedicated Metricbeat instance using a Deployment in addition to the DaemonSet
          unique: true
          templates:
            - config:
                - module: kubernetes
                  hosts: ["kube-state-metrics:8080"]
                  period: 10s
                  add_metadata: true
                  metricsets:
                    - state_namespace
                    - state_node
                    - state_deployment
                    - state_daemonset
                    - state_replicaset
                    - state_pod
                    - state_container
                    - state_job
                    - state_cronjob
                    - state_resourcequota
                    - state_statefulset
                    - state_service
                    - state_persistentvolume
                    - state_persistentvolumeclaim
                    - state_storageclass
                  # If `https` is used to access `kube-state-metrics`, uncomment following settings:
                  # bearer_token_file: /var/run/secrets/kubernetes.io/serviceaccount/token
                  # ssl.certificate_authorities:
                  #   - /var/run/secrets/kubernetes.io/serviceaccount/service-ca.crt
                - module: kubernetes
                  metricsets:
                    - apiserver
                  hosts: ["https://${KUBERNETES_SERVICE_HOST}:${KUBERNETES_SERVICE_PORT}"]
                  bearer_token_file: /var/run/secrets/kubernetes.io/serviceaccount/token
                  ssl.certificate_authorities:
                    - /var/run/secrets/kubernetes.io/serviceaccount/ca.crt
                  period: 30s
                # Uncomment this to get k8s events:
                #- module: kubernetes
                #  metricsets:
                #    - event
        # To enable hints based autodiscover uncomment this:
        #- type: kubernetes
        #  node: ${NODE_NAME}
        #  hints.enabled: true

    processors:
      - add_cloud_metadata:

    cloud.id: ${ELASTIC_CLOUD_ID}
    cloud.auth: ${ELASTIC_CLOUD_AUTH}

    output.elasticsearch:
      hosts: ['${ELASTICSEARCH_HOST:elasticsearch}:${ELASTICSEARCH_PORT:9200}']
      username: ${ELASTICSEARCH_USERNAME}
      password: ${ELASTICSEARCH_PASSWORD}
---
apiVersion: v1
kind: ConfigMap
metadata:
  name: metricbeat-daemonset-modules
  namespace: kube-system
  labels:
    k8s-app: metricbeat
data:
  system.yml: |-
    - module: system
      period: 10s
      metricsets:
        - cpu
        - load
        - memory
        - network
        - process
        - process_summary
        #- core
        #- diskio
        #- socket
      processes: ['.*']
      process.include_top_n:
        by_cpu: 5      # include top 5 processes by CPU
        by_memory: 5   # include top 5 processes by memory

    - module: system
      period: 1m
      metricsets:
        - filesystem
        - fsstat
      processors:
      - drop_event.when.regexp:
          system.filesystem.mount_point: '^/(sys|cgroup|proc|dev|etc|host|lib|snap)($|/)'
  kubernetes.yml: |-
    - module: kubernetes
      metricsets:
        - node
        - system
        - pod
        - container
        - volume
      period: 10s
      host: ${NODE_NAME}
      hosts: ["https://${NODE_NAME}:10250"]
      bearer_token_file: /var/run/secrets/kubernetes.io/serviceaccount/token
      ssl.verification_mode: "none"
      # If there is a CA bundle that contains the issuer of the certificate used in the Kubelet API,
      # remove ssl.verification_mode entry and use the CA, for instance:
      #ssl.certificate_authorities:
        #- /var/run/secrets/kubernetes.io/serviceaccount/service-ca.crt
    - module: kubernetes
      metricsets:
        - proxy
      period: 10s
      host: ${NODE_NAME}
      hosts: ["localhost:10249"]
      # If using Red Hat OpenShift should be used this `hosts` setting instead:
      # hosts: ["localhost:29101"]
---
# Deploy a Metricbeat instance per node for node metrics retrieval
apiVersion: apps/v1
kind: DaemonSet
metadata:
  name: metricbeat
  namespace: kube-system
  labels:
    k8s-app: metricbeat
spec:
  selector:
    matchLabels:
      k8s-app: metricbeat
  template:
    metadata:
      labels:
        k8s-app: metricbeat
    spec:
      serviceAccountName: metricbeat
      terminationGracePeriodSeconds: 30
      hostNetwork: true
      dnsPolicy: ClusterFirstWithHostNet
      containers:
      - name: metricbeat
<<<<<<< HEAD
        image: docker.elastic.co/beats/metricbeat:8.15.2
=======
        image: docker.elastic.co/beats/metricbeat:9.0.0
>>>>>>> e345f285
        args: [
          "-c", "/etc/metricbeat.yml",
          "-e",
          "-system.hostfs=/hostfs",
        ]
        env:
        - name: ELASTICSEARCH_HOST
          value: elasticsearch
        - name: ELASTICSEARCH_PORT
          value: "9200"
        - name: ELASTICSEARCH_USERNAME
          value: elastic
        - name: ELASTICSEARCH_PASSWORD
          value: changeme
        - name: ELASTIC_CLOUD_ID
          value:
        - name: ELASTIC_CLOUD_AUTH
          value:
        - name: NODE_NAME
          valueFrom:
            fieldRef:
              fieldPath: spec.nodeName
        securityContext:
          runAsUser: 0
        resources:
          limits:
            memory: 200Mi
          requests:
            cpu: 100m
            memory: 100Mi
        volumeMounts:
        - name: config
          mountPath: /etc/metricbeat.yml
          readOnly: true
          subPath: metricbeat.yml
        - name: data
          mountPath: /usr/share/metricbeat/data
        - name: modules
          mountPath: /usr/share/metricbeat/modules.d
          readOnly: true
        - name: proc
          mountPath: /hostfs/proc
          readOnly: true
        - name: cgroup
          mountPath: /hostfs/sys/fs/cgroup
          readOnly: true
      volumes:
      - name: proc
        hostPath:
          path: /proc
      - name: cgroup
        hostPath:
          path: /sys/fs/cgroup
      - name: config
        configMap:
          defaultMode: 0640
          name: metricbeat-daemonset-config
      - name: modules
        configMap:
          defaultMode: 0640
          name: metricbeat-daemonset-modules
      - name: data
        hostPath:
          # When metricbeat runs as non-root user, this directory needs to be writable by group (g+w)
          path: /var/lib/metricbeat-data
          type: DirectoryOrCreate
---<|MERGE_RESOLUTION|>--- conflicted
+++ resolved
@@ -291,11 +291,7 @@
       dnsPolicy: ClusterFirstWithHostNet
       containers:
       - name: metricbeat
-<<<<<<< HEAD
-        image: docker.elastic.co/beats/metricbeat:8.15.2
-=======
         image: docker.elastic.co/beats/metricbeat:9.0.0
->>>>>>> e345f285
         args: [
           "-c", "/etc/metricbeat.yml",
           "-e",
