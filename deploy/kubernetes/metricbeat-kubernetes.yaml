--- conflicted
+++ resolved
@@ -245,7 +245,6 @@
   apiGroup: rbac.authorization.k8s.io
 ---
 apiVersion: rbac.authorization.k8s.io/v1
-<<<<<<< HEAD
 kind: RoleBinding
 metadata:
   name: metricbeat-kubeadm-config
@@ -260,8 +259,6 @@
   apiGroup: rbac.authorization.k8s.io
 ---
 apiVersion: rbac.authorization.k8s.io/v1
-=======
->>>>>>> 8e56f10a
 kind: ClusterRole
 metadata:
   name: metricbeat
@@ -306,10 +303,7 @@
 kind: Role
 metadata:
   name: metricbeat
-<<<<<<< HEAD
   # should be the namespace where metricbeat is running
-=======
->>>>>>> 8e56f10a
   namespace: kube-system
   labels:
     k8s-app: metricbeat
@@ -319,7 +313,6 @@
     resources:
       - leases
     verbs: ["get", "create", "update"]
-<<<<<<< HEAD
 ---
 apiVersion: rbac.authorization.k8s.io/v1
 kind: Role
@@ -335,8 +328,6 @@
     resourceNames:
       - kubeadm-config
     verbs: ["get"]
-=======
->>>>>>> 8e56f10a
 ---
 apiVersion: v1
 kind: ServiceAccount
