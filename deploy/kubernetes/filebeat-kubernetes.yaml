apiVersion: v1
kind: ServiceAccount
metadata:
  name: filebeat
  namespace: kube-system
  labels:
    k8s-app: filebeat
---
apiVersion: rbac.authorization.k8s.io/v1
kind: ClusterRole
metadata:
  name: filebeat
  labels:
    k8s-app: filebeat
rules:
- apiGroups: [""] # "" indicates the core API group
  resources:
  - namespaces
  - pods
  - nodes
  verbs:
  - get
  - watch
  - list
- apiGroups: ["apps"]
  resources:
    - replicasets
  verbs: ["get", "list", "watch"]
- apiGroups: ["batch"]
  resources:
    - jobs
  verbs: ["get", "list", "watch"]
---
apiVersion: rbac.authorization.k8s.io/v1
kind: Role
metadata:
  name: filebeat
  # should be the namespace where filebeat is running
  namespace: kube-system
  labels:
    k8s-app: filebeat
rules:
  - apiGroups:
      - coordination.k8s.io
    resources:
      - leases
    verbs: ["get", "create", "update"]
---
apiVersion: rbac.authorization.k8s.io/v1
kind: Role
metadata:
  name: filebeat-kubeadm-config
  namespace: kube-system
  labels:
    k8s-app: filebeat
rules:
  - apiGroups: [""]
    resources:
      - configmaps
    resourceNames:
      - kubeadm-config
    verbs: ["get"]
---
apiVersion: rbac.authorization.k8s.io/v1
kind: ClusterRoleBinding
metadata:
  name: filebeat
subjects:
- kind: ServiceAccount
  name: filebeat
  namespace: kube-system
roleRef:
  kind: ClusterRole
  name: filebeat
  apiGroup: rbac.authorization.k8s.io
---
apiVersion: rbac.authorization.k8s.io/v1
kind: RoleBinding
metadata:
  name: filebeat
  namespace: kube-system
subjects:
  - kind: ServiceAccount
    name: filebeat
    namespace: kube-system
roleRef:
  kind: Role
  name: filebeat
  apiGroup: rbac.authorization.k8s.io
---
apiVersion: rbac.authorization.k8s.io/v1
kind: RoleBinding
metadata:
  name: filebeat-kubeadm-config
  namespace: kube-system
subjects:
  - kind: ServiceAccount
    name: filebeat
    namespace: kube-system
roleRef:
  kind: Role
  name: filebeat-kubeadm-config
  apiGroup: rbac.authorization.k8s.io
---
apiVersion: v1
kind: ConfigMap
metadata:
  name: filebeat-config
  namespace: kube-system
  labels:
    k8s-app: filebeat
data:
  filebeat.yml: |-
    filebeat.inputs:
    - type: filestream
      id: kubernetes-container-logs
      paths:
        - /var/log/containers/*.log
      parsers:
        - container: ~
      prospector:
        scanner:
          fingerprint.enabled: true
          symlinks: true
      file_identity.fingerprint: ~
      processors:
        - add_kubernetes_metadata:
            host: ${NODE_NAME}
            matchers:
            - logs_path:
                logs_path: "/var/log/containers/"

    # To enable hints based autodiscover, remove `filebeat.inputs` configuration and uncomment this:
    # filebeat.autodiscover:
    #  providers:
    #    - type: kubernetes
    #      node: ${NODE_NAME}
    #      hints.enabled: true
    #      hints.default_config:
    #        type: filestream
    #        id: kubernetes-container-logs-${data.kubernetes.pod.name}-${data.kubernetes.container.id}
    #        paths:
    #        - /var/log/containers/*-${data.kubernetes.container.id}.log
    #        parsers:
    #        - container: ~
    #        prospector:
    #         scanner:
    #           fingerprint.enabled: true
    #           symlinks: true
    #        file_identity.fingerprint: ~

    processors:
      - add_cloud_metadata:
      - add_host_metadata:

    cloud.id: ${ELASTIC_CLOUD_ID}
    cloud.auth: ${ELASTIC_CLOUD_AUTH}

    output.elasticsearch:
      hosts: ['${ELASTICSEARCH_HOST:elasticsearch}:${ELASTICSEARCH_PORT:9200}']
      username: ${ELASTICSEARCH_USERNAME}
      password: ${ELASTICSEARCH_PASSWORD}
---
apiVersion: apps/v1
kind: DaemonSet
metadata:
  name: filebeat
  namespace: kube-system
  labels:
    k8s-app: filebeat
spec:
  selector:
    matchLabels:
      k8s-app: filebeat
  template:
    metadata:
      labels:
        k8s-app: filebeat
    spec:
      serviceAccountName: filebeat
      terminationGracePeriodSeconds: 30
      hostNetwork: true
      dnsPolicy: ClusterFirstWithHostNet
      containers:
      - name: filebeat
<<<<<<< HEAD
        image: docker.elastic.co/beats/filebeat:8.15.2
=======
        image: docker.elastic.co/beats/filebeat:9.0.0
>>>>>>> e345f285
        args: [
          "-c", "/etc/filebeat.yml",
          "-e",
        ]
        env:
        - name: ELASTICSEARCH_HOST
          value: elasticsearch
        - name: ELASTICSEARCH_PORT
          value: "9200"
        - name: ELASTICSEARCH_USERNAME
          value: elastic
        - name: ELASTICSEARCH_PASSWORD
          value: changeme
        - name: ELASTIC_CLOUD_ID
          value:
        - name: ELASTIC_CLOUD_AUTH
          value:
        - name: NODE_NAME
          valueFrom:
            fieldRef:
              fieldPath: spec.nodeName
        securityContext:
          runAsUser: 0
          # If using Red Hat OpenShift uncomment this:
          #privileged: true
        resources:
          limits:
            memory: 200Mi
          requests:
            cpu: 100m
            memory: 100Mi
        volumeMounts:
        - name: config
          mountPath: /etc/filebeat.yml
          readOnly: true
          subPath: filebeat.yml
        - name: data
          mountPath: /usr/share/filebeat/data
        - name: varlibdockercontainers
          mountPath: /var/lib/docker/containers
          readOnly: true
        - name: varlog
          mountPath: /var/log
          readOnly: true
      volumes:
      - name: config
        configMap:
          defaultMode: 0640
          name: filebeat-config
      - name: varlibdockercontainers
        hostPath:
          path: /var/lib/docker/containers
      - name: varlog
        hostPath:
          path: /var/log
      # data folder stores a registry of read status for all files, so we don't send everything again on a Filebeat pod restart
      - name: data
        hostPath:
          # When filebeat runs as non-root user, this directory needs to be writable by group (g+w).
          path: /var/lib/filebeat-data
          type: DirectoryOrCreate
---<|MERGE_RESOLUTION|>--- conflicted
+++ resolved
@@ -183,11 +183,7 @@
       dnsPolicy: ClusterFirstWithHostNet
       containers:
       - name: filebeat
-<<<<<<< HEAD
-        image: docker.elastic.co/beats/filebeat:8.15.2
-=======
         image: docker.elastic.co/beats/filebeat:9.0.0
->>>>>>> e345f285
         args: [
           "-c", "/etc/filebeat.yml",
           "-e",
