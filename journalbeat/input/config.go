// Licensed to Elasticsearch B.V. under one or more contributor
// license agreements. See the NOTICE file distributed with
// this work for additional information regarding copyright
// ownership. Elasticsearch B.V. licenses this file to you under
// the Apache License, Version 2.0 (the "License"); you may
// not use this file except in compliance with the License.
// You may obtain a copy of the License at
//
//     http://www.apache.org/licenses/LICENSE-2.0
//
// Unless required by applicable law or agreed to in writing,
// software distributed under the License is distributed on an
// "AS IS" BASIS, WITHOUT WARRANTIES OR CONDITIONS OF ANY
// KIND, either express or implied.  See the License for the
// specific language governing permissions and limitations
// under the License.

package input

import (
	"fmt"
	"time"

	"github.com/elastic/beats/libbeat/common"
	"github.com/elastic/beats/libbeat/processors"
)

// Config stores the options of an input.
type Config struct {
	// Paths stores the paths to the journal files to be read.
	Paths []string `config:"paths"`
	// MaxBackoff is the limit of the backoff time.
	Backoff time.Duration `config:"backoff" validate:"min=0,nonzero"`
	// Backoff is the current interval to wait before
	// attemting to read again from the journal.
	BackoffFactor int `config:"backoff_factor" validate:"min=1"`
	// BackoffFactor is the multiplier of Backoff.
	MaxBackoff time.Duration `config:"max_backoff" validate:"min=0,nonzero"`
	// Seek is the method to read from journals.
	Seek string `config:"seek"`
	// Matches store the key value pairs to match entries.
	Matches []string `config:"include_matches"`

	// Fields and tags to add to events.
	common.EventMetadata `config:",inline"`
	// Processors to run on events.
	Processors processors.PluginConfig `config:"processors"`
}

var (
	// DefaultConfig is the defaults for an inputs
	DefaultConfig = Config{
		Backoff:       1 * time.Second,
		BackoffFactor: 2,
		MaxBackoff:    60 * time.Second,
<<<<<<< HEAD
		Seek:          "cursor",
	}
)

// Validate check the configuration of the input.
func (c *Config) Validate() error {
	correctSeek := false
	for _, s := range []string{"cursor", "head", "tail"} {
		if c.Seek == s {
			correctSeek = true
		}
=======
		Seek:          config.SeekCursor,
>>>>>>> 79818463
	}

	if !correctSeek {
		return fmt.Errorf("incorrect value for seek: %s. possible values: cursor, head, tail", c.Seek)
	}

	return nil
}<|MERGE_RESOLUTION|>--- conflicted
+++ resolved
@@ -53,8 +53,7 @@
 		Backoff:       1 * time.Second,
 		BackoffFactor: 2,
 		MaxBackoff:    60 * time.Second,
-<<<<<<< HEAD
-		Seek:          "cursor",
+		Seek:          config.SeekCursor,
 	}
 )
 
@@ -65,9 +64,6 @@
 		if c.Seek == s {
 			correctSeek = true
 		}
-=======
-		Seek:          config.SeekCursor,
->>>>>>> 79818463
 	}
 
 	if !correctSeek {
