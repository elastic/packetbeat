--- conflicted
+++ resolved
@@ -17,11 +17,7 @@
   GOOS=linux go build -v && docker build -t kubebeat .
 
 deploy-kubebeat:
-<<<<<<< HEAD
-  kubectl delete -f deploy/k8s/kubebeat-ds-local.yaml -n kube-system && kubectl apply -f deploy/k8s/kubebeat-ds-local.yaml -n kube-system
-=======
   kubectl delete -f deploy/k8s/kubebeat-ds.yaml -n kube-system & kubectl apply -f deploy/k8s/kubebeat-ds.yaml -n kube-system
->>>>>>> b796ea66
 
 build-deploy-kubebeat: build-kubebeat load-kubebeat-image deploy-kubebeat
 
