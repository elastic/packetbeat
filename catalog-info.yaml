# Declare a Backstage Component that represents your application.
---
# yaml-language-server: $schema=https://json.schemastore.org/catalog-info.json
apiVersion: backstage.io/v1alpha1
kind: Component
metadata:
  name: beats
  description: ":tropical_fish: Beats - Lightweight shippers for Elasticsearch & Logstash"
  links:
    - title: Beats Documentation
      icon: file-doc
      url: https://www.elastic.co/products/beats

spec:
  type: library
  owner: group:ingest-fp
  system: platform-ingest
  lifecycle: production

---
# yaml-language-server: $schema=https://gist.githubusercontent.com/elasticmachine/988b80dae436cafea07d9a4a460a011d/raw/rre.schema.json
apiVersion: backstage.io/v1alpha1
kind: Resource
metadata:
  name: buildkite-pipeline-beats
  description: "Beats Main pipeline"
  links:
    - title: Pipeline
      url: https://buildkite.com/elastic/beats

spec:
  type: buildkite-pipeline
  owner: group:ingest-fp
  system: buildkite
  implementation:
    apiVersion: buildkite.elastic.dev/v1
    kind: Pipeline
    metadata:
      name: beats
      description: "Beats Main pipeline"
    spec:
      branch_configuration: "main 7.* 8.* v7.* v8.*"
      pipeline_file: ".buildkite/pipeline.yml"
      provider_settings:
        build_pull_request_forks: false
        build_pull_requests: true # requires filter_enabled and filter_condition settings as below when used with buildkite-pr-bot
        build_tags: true
        filter_enabled: true
        filter_condition: >-
          build.pull_request.id == null || (build.creator.name == 'elasticmachine' && build.pull_request.id != null)
      repository: elastic/beats
      cancel_intermediate_builds: true
      cancel_intermediate_builds_branch_filter: "!main !7.* !8.*"
      skip_intermediate_builds: true
      skip_intermediate_builds_branch_filter: "!main !7.* !8.*"
      # TODO uncomment this environment variable when pipeline definition is updated
      # env:
      #   ELASTIC_PR_COMMENTS_ENABLED: 'true'
      teams:
        ingest-fp:
          access_level: MANAGE_BUILD_AND_READ
        everyone:
          access_level: READ_ONLY

---
# yaml-language-server: $schema=https://gist.githubusercontent.com/elasticmachine/988b80dae436cafea07d9a4a460a011d/raw/rre.schema.json
apiVersion: backstage.io/v1alpha1
kind: Resource
metadata:
  name: buildkite-pipeline-metricbeat
  description: "Beats: Metricbeat pipeline"
  links:
    - title: Pipeline
      url: https://buildkite.com/elastic/beats-metricbeat

spec:
  type: buildkite-pipeline
  owner: group:ingest-fp
  system: buildkite
  implementation:
    apiVersion: buildkite.elastic.dev/v1
    kind: Pipeline
    metadata:
      name: beats-metricbeat
      description: "Beats Metricbeat pipeline"
    spec:
      branch_configuration: "main 7.* 8.* v7.* v8.*"
      pipeline_file: ".buildkite/metricbeat/pipeline.yml"
      maximum_timeout_in_minutes: 120
      provider_settings:
        build_pull_request_forks: false
        build_pull_requests: true # requires filter_enabled and filter_condition settings as below when used with buildkite-pr-bot
        build_tags: true
        filter_enabled: true
        filter_condition: >-
          build.pull_request.id == null || (build.creator.name == 'elasticmachine' && build.pull_request.id != null)
      repository: elastic/beats
      cancel_intermediate_builds: true
      cancel_intermediate_builds_branch_filter: "!main !7.* !8.*"
      skip_intermediate_builds: true
      skip_intermediate_builds_branch_filter: "!main !7.* !8.*"
      # TODO uncomment this environment variable when pipeline definition is updated
      # env:
      #   ELASTIC_PR_COMMENTS_ENABLED: 'true'
      teams:
        ingest-fp:
          access_level: MANAGE_BUILD_AND_READ
        everyone:
          access_level: READ_ONLY

---
# yaml-language-server: $schema=https://gist.githubusercontent.com/elasticmachine/988b80dae436cafea07d9a4a460a011d/raw/e57ee3bed7a6f73077a3f55a38e76e40ec87a7cf/rre.schema.json
apiVersion: backstage.io/v1alpha1
kind: Resource
metadata:
  name: buildkite-pipeline-filebeat
  description: "Filebeat pipeline"
  links:
    - title: Pipeline
      url: https://buildkite.com/elastic/filebeat

spec:
  type: buildkite-pipeline
  owner: group:ingest-fp
  system: buildkite
  implementation:
    apiVersion: buildkite.elastic.dev/v1
    kind: Pipeline
    metadata:
      name: filebeat
      description: "Filebeat pipeline"
    spec:
      #      branch_configuration: "main 7.* 8.* v7.* v8.*" TODO: temporarily commented to build PRs from forks
      pipeline_file: ".buildkite/filebeat/filebeat-pipeline.yml"
      #      maximum_timeout_in_minutes: 120 TODO: uncomment when pipeline is ready
      provider_settings:
        build_pull_request_forks: false
        build_pull_requests: true # requires filter_enabled and filter_condition settings as below when used with buildkite-pr-bot
        build_tags: true
        filter_enabled: true
        filter_condition: >-
          build.pull_request.id == null || (build.creator.name == 'elasticmachine' && build.pull_request.id != null)
      repository: elastic/beats
      cancel_intermediate_builds: true
      cancel_intermediate_builds_branch_filter: "!main !7.* !8.*"
      skip_intermediate_builds: true
      skip_intermediate_builds_branch_filter: "!main !7.* !8.*"
      # env:
      #   ELASTIC_PR_COMMENTS_ENABLED: "true" TODO: uncomment when pipeline is ready
      teams:
        ingest-fp:
          access_level: MANAGE_BUILD_AND_READ
        everyone:
          access_level: READ_ONLY

---
# yaml-language-server: $schema=https://gist.githubusercontent.com/elasticmachine/988b80dae436cafea07d9a4a460a011d/raw/e57ee3bed7a6f73077a3f55a38e76e40ec87a7cf/rre.schema.json
apiVersion: backstage.io/v1alpha1
kind: Resource
metadata:
  name: buildkite-pipeline-auditbeat
  description: "Auditbeat pipeline"
  links:
    - title: Pipeline
      url: https://buildkite.com/elastic/auditbeat

spec:
  type: buildkite-pipeline
  owner: group:ingest-fp
  system: buildkite
  implementation:
    apiVersion: buildkite.elastic.dev/v1
    kind: Pipeline
    metadata:
      name: auditbeat
      description: "Auditbeat pipeline"
    spec:
      #      branch_configuration: "main 7.* 8.* v7.* v8.*" TODO: temporarily commented to build PRs from forks
      pipeline_file: ".buildkite/auditbeat/auditbeat-pipeline.yml"
      #      maximum_timeout_in_minutes: 120 TODO: uncomment when pipeline is ready
      provider_settings:
        build_pull_request_forks: false
        build_pull_requests: true # requires filter_enabled and filter_condition settings as below when used with buildkite-pr-bot
        build_tags: true
        filter_enabled: true
        filter_condition: >-
          build.pull_request.id == null || (build.creator.name == 'elasticmachine' && build.pull_request.id != null)
      repository: elastic/beats
      cancel_intermediate_builds: true
      cancel_intermediate_builds_branch_filter: "!main !7.* !8.*"
      skip_intermediate_builds: true
      skip_intermediate_builds_branch_filter: "!main !7.* !8.*"
      # env:
      #   ELASTIC_PR_COMMENTS_ENABLED: "true" TODO: uncomment when pipeline is ready
      teams:
        ingest-fp:
          access_level: MANAGE_BUILD_AND_READ
        everyone:
          access_level: READ_ONLY

---
# yaml-language-server: $schema=https://gist.githubusercontent.com/elasticmachine/988b80dae436cafea07d9a4a460a011d/raw/e57ee3bed7a6f73077a3f55a38e76e40ec87a7cf/rre.schema.json
apiVersion: backstage.io/v1alpha1
kind: Resource
metadata:
  name: buildkite-pipeline-heartbeat
  description: "Heartbeat pipeline"
  links:
    - title: Pipeline
      url: https://buildkite.com/elastic/heartbeat

spec:
  type: buildkite-pipeline
  owner: group:ingest-fp
  system: buildkite
  implementation:
    apiVersion: buildkite.elastic.dev/v1
    kind: Pipeline
    metadata:
      name: heartbeat
      description: "Heartbeat pipeline"
    spec:
      #      branch_configuration: "main 7.* 8.* v7.* v8.*" TODO: temporarily commented to build PRs from forks
      pipeline_file: ".buildkite/heartbeat/heartbeat-pipeline.yml"
      #      maximum_timeout_in_minutes: 120 TODO: uncomment when pipeline is ready
      provider_settings:
        build_pull_request_forks: false
        build_pull_requests: true # requires filter_enabled and filter_condition settings as below when used with buildkite-pr-bot
        build_tags: true
        filter_enabled: true
        filter_condition: >-
          build.pull_request.id == null || (build.creator.name == 'elasticmachine' && build.pull_request.id != null)
      repository: elastic/beats
      cancel_intermediate_builds: true
      cancel_intermediate_builds_branch_filter: "!main !7.* !8.*"
      skip_intermediate_builds: true
      skip_intermediate_builds_branch_filter: "!main !7.* !8.*"
      # env:
      #   ELASTIC_PR_COMMENTS_ENABLED: "true" TODO: uncomment when pipeline is ready
      teams:
        ingest-fp:
          access_level: MANAGE_BUILD_AND_READ
        everyone:
          access_level: READ_ONLY

---
# yaml-language-server: $schema=https://gist.githubusercontent.com/elasticmachine/988b80dae436cafea07d9a4a460a011d/raw/e57ee3bed7a6f73077a3f55a38e76e40ec87a7cf/rre.schema.json
apiVersion: backstage.io/v1alpha1
kind: Resource
metadata:
  name: buildkite-pipeline-deploy-k8s
  description: "Deploy K8S pipeline"
  links:
    - title: Pipeline
      url: https://buildkite.com/elastic/deploy-k8s

spec:
  type: buildkite-pipeline
  owner: group:ingest-fp
  system: buildkite
  implementation:
    apiVersion: buildkite.elastic.dev/v1
    kind: Pipeline
    metadata:
      name: deploy-k8s
      description: "Deploy K8S pipeline"
    spec:
      #      branch_configuration: "main 7.* 8.* v7.* v8.*" TODO: temporarily commented to build PRs from forks
      pipeline_file: ".buildkite/deploy/kubernetes/deploy-k8s-pipeline.yml"
      #      maximum_timeout_in_minutes: 120 TODO: uncomment when pipeline is ready
      provider_settings:
        build_pull_request_forks: false
        build_pull_requests: true # requires filter_enabled and filter_condition settings as below when used with buildkite-pr-bot
        build_tags: true
        filter_enabled: true
        filter_condition: >-
          build.pull_request.id == null || (build.creator.name == 'elasticmachine' && build.pull_request.id != null)
      repository: elastic/beats
      cancel_intermediate_builds: true
      cancel_intermediate_builds_branch_filter: "!main !7.* !8.*"
      skip_intermediate_builds: true
      skip_intermediate_builds_branch_filter: "!main !7.* !8.*"
      # env:
      #   ELASTIC_PR_COMMENTS_ENABLED: "true" TODO: uncomment when pipeline is ready
      teams:
        ingest-fp:
          access_level: MANAGE_BUILD_AND_READ
        everyone:
          access_level: READ_ONLY

---
# yaml-language-server: $schema=https://gist.githubusercontent.com/elasticmachine/988b80dae436cafea07d9a4a460a011d/raw/e57ee3bed7a6f73077a3f55a38e76e40ec87a7cf/rre.schema.json
apiVersion: backstage.io/v1alpha1
kind: Resource
metadata:
  name: buildkite-pipeline-beats-libbeat
  description: "Beats libbeat pipeline"
  links:
    - title: Pipeline
      url: https://buildkite.com/elastic/beats-libbeat

spec:
  type: buildkite-pipeline
  owner: group:ingest-fp
  system: buildkite
  implementation:
    apiVersion: buildkite.elastic.dev/v1
    kind: Pipeline
    metadata:
      name: beats-libbeat
      description: "Beats libbeat pipeline"
    spec:
      #      branch_configuration: "main 7.17 8.* v7.17 v8.*" TODO: temporarily commented to build PRs from forks
      pipeline_file: ".buildkite/libbeat/pipeline.libbeat.yml"
      #      maximum_timeout_in_minutes: 120 TODO: uncomment when pipeline is ready
      provider_settings:
        build_pull_request_forks: false
        build_pull_requests: true # requires filter_enabled and filter_condition settings as below when used with buildkite-pr-bot
        build_tags: true
        filter_enabled: true
        filter_condition: >-
          build.pull_request.id == null || (build.creator.name == 'elasticmachine' && build.pull_request.id != null)
      repository: elastic/beats
      cancel_intermediate_builds: true
      cancel_intermediate_builds_branch_filter: "!main !7.17 !8.*"
      skip_intermediate_builds: true
      skip_intermediate_builds_branch_filter: "!main !7.17 !8.*"
      # env:
      #   ELASTIC_PR_COMMENTS_ENABLED: "true" TODO: uncomment when pipeline is ready
      teams:
        ingest-fp:
          access_level: MANAGE_BUILD_AND_READ
        everyone:
          access_level: READ_ONLY

---
# yaml-language-server: $schema=https://gist.githubusercontent.com/elasticmachine/988b80dae436cafea07d9a4a460a011d/raw/e57ee3bed7a6f73077a3f55a38e76e40ec87a7cf/rre.schema.json
apiVersion: backstage.io/v1alpha1
kind: Resource
metadata:
  name: buildkite-pipeline-beats-packetbeat
  description: "Beats packetbeat pipeline"
  links:
    - title: Pipeline
      url: https://buildkite.com/elastic/beats-libbeat

spec:
  type: buildkite-pipeline
  owner: group:ingest-fp
  system: buildkite
  implementation:
    apiVersion: buildkite.elastic.dev/v1
    kind: Pipeline
    metadata:
      name: beats-packetbeat
      description: "Beats packetbeat pipeline"
    spec:
#      branch_configuration: "main 7.17 8.* v7.17 v8.*" TODO: temporarily commented to build PRs from forks
      pipeline_file: ".buildkite/packetbeat/pipeline.packetbeat.yml"
#      maximum_timeout_in_minutes: 120 TODO: uncomment when pipeline is ready
      provider_settings:
        build_pull_request_forks: false
        build_pull_requests: true # requires filter_enabled and filter_condition settings as below when used with buildkite-pr-bot
        build_tags: true
        filter_enabled: true
        filter_condition: >-
          build.pull_request.id == null || (build.creator.name == 'elasticmachine' && build.pull_request.id != null)
      repository: elastic/beats
      cancel_intermediate_builds: true
      cancel_intermediate_builds_branch_filter: "!main !7.17 !8.*"
      skip_intermediate_builds: true
      skip_intermediate_builds_branch_filter: "!main !7.17 !8.*"
      # env:
      #   ELASTIC_PR_COMMENTS_ENABLED: "true" TODO: uncomment when pipeline is ready
      teams:
        ingest-fp:
          access_level: MANAGE_BUILD_AND_READ
        everyone:
          access_level: READ_ONLY

---
# yaml-language-server: $schema=https://gist.githubusercontent.com/elasticmachine/988b80dae436cafea07d9a4a460a011d/raw/e57ee3bed7a6f73077a3f55a38e76e40ec87a7cf/rre.schema.json
apiVersion: backstage.io/v1alpha1
kind: Resource
metadata:
  name: buildkite-pipeline-beats-xpack-elastic-agent
  description: "Beats xpack elastic agent"
  links:
    - title: Pipeline
      url: https://buildkite.com/elastic/beats-xpack-elastic-agent

spec:
  type: buildkite-pipeline
  owner: group:ingest-fp
  system: buildkite
  implementation:
    apiVersion: buildkite.elastic.dev/v1
    kind: Pipeline
    metadata:
      name: beats-xpack-elastic-agent
      description: "Beats xpack elastic agent pipeline"
    spec:
      branch_configuration: "7.17"
      pipeline_file: ".buildkite/xpack/elastic-agent/pipeline.xpack.elastic-agent.yml"
      provider_settings:
        build_pull_request_forks: false
        build_pull_requests: true # requires filter_enabled and filter_condition settings as below when used with buildkite-pr-bot
        build_tags: true
        filter_enabled: true
        filter_condition: >-
          build.pull_request.id == null || (build.creator.name == 'elasticmachine' && build.pull_request.id != null)
      repository: elastic/beats
      cancel_intermediate_builds: true
      cancel_intermediate_builds_branch_filter: "!main !7.17 !8.*"
      skip_intermediate_builds: true
      skip_intermediate_builds_branch_filter: "!main !7.17 !8.*"
      # env:
      #   ELASTIC_PR_COMMENTS_ENABLED: "true" TODO: uncomment when pipeline is ready
      teams:
        ingest-fp:
          access_level: MANAGE_BUILD_AND_READ
        everyone:
<<<<<<< HEAD
          access_level: READ_ONLY
=======
          access_level: READ_ONLY
          
>>>>>>> 6d31b973
<|MERGE_RESOLUTION|>--- conflicted
+++ resolved
@@ -355,9 +355,9 @@
       name: beats-packetbeat
       description: "Beats packetbeat pipeline"
     spec:
-#      branch_configuration: "main 7.17 8.* v7.17 v8.*" TODO: temporarily commented to build PRs from forks
+      #      branch_configuration: "main 7.17 8.* v7.17 v8.*" TODO: temporarily commented to build PRs from forks
       pipeline_file: ".buildkite/packetbeat/pipeline.packetbeat.yml"
-#      maximum_timeout_in_minutes: 120 TODO: uncomment when pipeline is ready
+      #      maximum_timeout_in_minutes: 120 TODO: uncomment when pipeline is ready
       provider_settings:
         build_pull_request_forks: false
         build_pull_requests: true # requires filter_enabled and filter_condition settings as below when used with buildkite-pr-bot
@@ -420,9 +420,4 @@
         ingest-fp:
           access_level: MANAGE_BUILD_AND_READ
         everyone:
-<<<<<<< HEAD
-          access_level: READ_ONLY
-=======
-          access_level: READ_ONLY
-          
->>>>>>> 6d31b973
+          access_level: READ_ONLY