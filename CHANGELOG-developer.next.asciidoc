// Use these for links to issue and pulls. Note issues and pulls redirect one to
// each other on Github, so don't worry too much on using the right prefix.
:issue: https://github.com/elastic/beats/issues/
:pull: https://github.com/elastic/beats/pull/

This changelog is intended for community Beat developers. It covers the major
breaking changes to the internal APIs in the official Beats and changes related
to developing a Beat like code generators or `fields.yml`. Only the major
changes will be covered in this changelog that are expected to affect community
developers. Each breaking change added here should have an explanation on how
other Beats should be migrated.

Note: This changelog documents the current changes which are not yet present in
an actual release.

=== Beats version HEAD
https://github.com/elastic/beats/compare/v7.0.0-rc2..master[Check the HEAD diff]

The list below covers the major changes between 7.0.0-rc2 and master only.

==== Breaking changes

- Move Fields from package libbeat/common to libbeat/mapping. {pull}11198[11198]
- For "metricbeat style" generated custom beats, the mage target `GoTestIntegration` has changed to `GoIntegTest` and `GoTestUnit` has changed to `GoUnitTest`. {pull}13341[13341]
- Build docker and kubernetes features only on supported platforms. {pull}13509[13509]
- Need to register new processors to be used in the JS processor in their `init` functions. {pull}13509[13509]
- The custom beat generator now uses mage instead of python, `mage GenerateCustomBeat` can be used to create a new beat, and `mage vendorUpdate` to update the vendored libbeat in a custom beat. {pull}13610[13610]
- Altered all remaining uses of mapval to use the renamed and enhanced version: https://github.com/elastic/go-lookslike[go-lookslike] instead, which is a separate project. The mapval tree is now gone. {pull}14165[14165]
- Move light modules to OSS. {pull}14369[14369]
- Deprecate test flags, `generate` and `update_expected`, in favor of `data`. {pull}15292[15292]
- Python 3 is required now to run python tests and tools. {pull}14798[14798]
- The type `memqueue.Broker` is no longer exported; instead of `memqueue.NewBroker`, call `memqueue.NewQueue` (which provides the same public interface). {pull}16667[16667]
<<<<<<< HEAD
- The disk spool types `spool.Spool` and `spool.Settings` have been renamed to the internal types `spool.diskSpool` and `spool.settings`. {pull}16693[16693]
=======
- `queue.Eventer` has been renamed to `queue.ACKListener` {pull}16691[16691]
>>>>>>> 40762113

==== Bugfixes

- Stop using `mage:import` in community beats. This was ignoring the vendorized beats directory for some mage targets, using the code available in GOPATH, this causes inconsistencies and compilation problems if the version of the code in the GOPATH is different to the vendored one. Use of `mage:import` will continue to be unsupported in custom beats till beats is migrated to go modules, or mage supports vendored dependencies. {issue}13998[13998] {pull}14162[14162]

==== Added

- Make the behavior of clientWorker and netClientWorker consistent when error is returned from publisher pipeline
- Metricset generator generates beta modules by default now. {pull}10657[10657]
- The `beat.Event` accessor methods now support `@metadata` keys. {pull}10761[10761]
- Assertion for documented fields in tests fails if any of the fields in the tested event is documented as an alias. {pull}10921[10921]
- Support for Logger in the Metricset base instance. {pull}11106[11106]
- Filebeat modules can now use ingest pipelines in YAML format. {pull}11209[11209]
- Prometheus helper for metricbeat contains now `Namespace` field for `prometheus.MetricsMappings` {pull}11424[11424]
- Update Jinja2 version to 2.10.1. {pull}11817[11817]
- Reduce idxmgmt.Supporter interface and rework export commands to reuse logic. {pull}11777[11777],{pull}12065[12065],{pull}12067[12067],{pull}12160[12160]
- Update urllib3 version to 1.24.2 {pull}11930[11930]
- Add libbeat/common/cleanup package. {pull}12134[12134]
- New helper to check for leaked goroutines on tests. {pull}12106[12106]
- Only Load minimal template if no fields are provided. {pull}12103[12103]
- Add new option `IgnoreAllErrors` to `libbeat.common.schema` for skipping fields that failed while converting. {pull}12089[12089]
- Deprecate setup cmds for `template` and `ilm-policy`. Add new setup cmd for `index-management`. {pull}12132[12132]
- Use the go-lookslike library for testing in heartbeat. Eventually the mapval package will be replaced with it. {pull}12540[12540]
- New ReporterV2 interfaces that can receive a context on `Fetch(ctx, reporter)`, or `Run(ctx, reporter)`. {pull}11981[11981]
- Generate configuration from `mage` for all Beats. {pull}12618[12618]
- Add ClientFactory to TCP input source to add SplitFunc/NetworkFuncs per client. {pull}8543[8543]
- Introduce beat.OutputChooses publisher mode. {pull}12996[12996]
- Ensure that beat.Processor, beat.ProcessorList, and processors.ProcessorList are compatible and can be composed more easily. {pull}12996[12996]
- Add support to close beat.Client via beat.CloseRef (a subset of context.Context). {pull}13031[13031]
- Add checks for types and formats used in fields definitions in `fields.yml` files. {pull}13188[13188]
- Makefile included in generator copies files from beats repository using `git archive` instead of cp. {pull}13193[13193]
- Strip debug symbols from binaries to reduce binary sizes. {issue}12768[12768]
- Compare event by event in `testadata` framework to avoid sorting problems {pull}13747[13747]
- Added a `default_field` option to fields in fields.yml to offer a way to exclude fields from the default_field list. {issue}14262[14262] {pull}14341[14341]
- `supported-versions.yml` can be used in metricbeat python system tests to obtain the build args for docker compose builds. {pull}14520[14520]
- Fix dropped errors in the tests for the metricbeat Azure module. {pull}13773[13773]
- New mage target for Functionbeat: generate pkg folder to make manager easier. {pull}15580[15880]<|MERGE_RESOLUTION|>--- conflicted
+++ resolved
@@ -30,11 +30,8 @@
 - Deprecate test flags, `generate` and `update_expected`, in favor of `data`. {pull}15292[15292]
 - Python 3 is required now to run python tests and tools. {pull}14798[14798]
 - The type `memqueue.Broker` is no longer exported; instead of `memqueue.NewBroker`, call `memqueue.NewQueue` (which provides the same public interface). {pull}16667[16667]
-<<<<<<< HEAD
 - The disk spool types `spool.Spool` and `spool.Settings` have been renamed to the internal types `spool.diskSpool` and `spool.settings`. {pull}16693[16693]
-=======
 - `queue.Eventer` has been renamed to `queue.ACKListener` {pull}16691[16691]
->>>>>>> 40762113
 
 ==== Bugfixes
 
