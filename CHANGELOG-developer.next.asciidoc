--- conflicted
+++ resolved
@@ -25,16 +25,5 @@
 
 ==== Added
 
-<<<<<<< HEAD
-- Allow multiple object type configurations per field. {pull}9772[9772]
-- Move agent metadata addition to a processor. {pull}9952[9952]
-- Add (*common.Config).Has and (*common.Config).Remove. {pull}10363[10363]
-- Introduce ILM and IndexManagment support to beat.Settings. {pull}10347[10347]
-- Introduce ILM and IndexManagement support to beat.Settings. {pull}10347[10347]
-- Generating index pattern on demand instead of shipping them in the packages. {pull}10478[10478]
 - Metricset generator generates beta modules by default now. {pull}10657[10657]
-=======
-- Metricset generator generates beta modules by default now. {pull}10657[10657]
-- Move host name addition to a processor. {pull}10728[10728]
-- The `beat.Event` accessor methods now support `@metadata` keys. {pull}10761[10761]
->>>>>>> 06b53f7e
+- The `beat.Event` accessor methods now support `@metadata` keys. {pull}10761[10761]