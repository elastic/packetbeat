--- conflicted
+++ resolved
@@ -31,13 +31,10 @@
 - Python 3 is required now to run python tests and tools. {pull}14798[14798]
 - The type `memqueue.Broker` is no longer exported; instead of `memqueue.NewBroker`, call `memqueue.NewQueue` (which provides the same public interface). {pull}16667[16667]
 - `queue.Eventer` has been renamed to `queue.ACKListener` {pull}16691[16691]
-<<<<<<< HEAD
 - Require logger as first parameter for `outputs.transport.transport#ProxyDialer` and `outputs.elasticsearch.client#BulkReadItemStatus`. {pull}16761[16761]
 
-=======
 - The `libbeat/outputs/transport` package has been moved to `libbeat/common/transport`. {pull}16734[16734]
 - The `libbeat/outputs/tls.go` file has been removed. All exported symbols in that file (`libbeat/outputs.*`) are now available as `libbeat/common/tlscommon.*`. {pull}16734[16734]
->>>>>>> ed809008
 
 ==== Bugfixes
 
