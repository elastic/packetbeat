// Use these for links to issue and pulls. Note issues and pulls redirect one to
// each other on Github, so don't worry too much on using the right prefix.
:issue: https://github.com/elastic/beats/issues/
:pull: https://github.com/elastic/beats/pull/

This changelog is intended for community Beat developers. It covers the major
breaking changes to the internal APIs in the official Beats and changes related
to developing a Beat like code generators or `fields.yml`. Only the major
changes will be covered in this changelog that are expected to affect community
developers. Each breaking change added here should have an explanation on how
other Beats should be migrated.

Note: This changelog documents the current changes which are not yet present in
an actual release.

=== Beats version HEAD
https://github.com/elastic/beats/compare/v7.0.0-rc2..master[Check the HEAD diff]

The list below covers the major changes between 7.0.0-rc2 and master only.

==== Breaking changes

- Move Fields from package libbeat/common to libbeat/mapping. {pull}11198[11198]
- For "metricbeat style" generated custom beats, the mage target `GoTestIntegration` has changed to `GoIntegTest` and `GoTestUnit` has changed to `GoUnitTest`. {pull}13341[13341]
- Build docker and kubernetes features only on supported platforms. {pull}13509[13509]
- Need to register new processors to be used in the JS processor in their `init` functions. {pull}13509[13509]
- The custom beat generator now uses mage instead of python, `mage GenerateCustomBeat` can be used to create a new beat, and `mage vendorUpdate` to update the vendored libbeat in a custom beat. {pull}13610[13610]
- Altered all remaining uses of mapval to use the renamed and enhanced version: https://github.com/elastic/go-lookslike[go-lookslike] instead, which is a separate project. The mapval tree is now gone. {pull}14165[14165]
- Move light modules to OSS. {pull}14369[14369]
- Deprecate test flags, `generate` and `update_expected`, in favor of `data`. {pull}15292[15292]
- Python 3 is required now to run python tests and tools. {pull}14798[14798]
- The type `memqueue.Broker` is no longer exported; instead of `memqueue.NewBroker`, call `memqueue.NewQueue` (which provides the same public interface). {pull}16667[16667]
- The disk spool types `spool.Spool` and `spool.Settings` have been renamed to the internal types `spool.diskSpool` and `spool.settings`. {pull}16693[16693]
- `queue.Eventer` has been renamed to `queue.ACKListener` {pull}16691[16691]
- Require logger as first parameter for `outputs.transport.transport#ProxyDialer` and `outputs.elasticsearch.client#BulkReadItemStatus`. {pull}16761[16761]
- The `libbeat/outputs/transport` package has been moved to `libbeat/common/transport`. {pull}16734[16734]
- The `libbeat/outputs/tls.go` file has been removed. All exported symbols in that file (`libbeat/outputs.*`) are now available as `libbeat/common/tlscommon.*`. {pull}16734[16734]
- The newly generated Beats are using go modules to manage dependencies. {pull}16288[16288]
- Extract Elasticsearch client logic from `outputs/elasticsearch` package into new `esclientleg` package. {pull}16150[16150]
- Rename `queue.BufferConfig.Events` to `queue.BufferConfig.MaxEvents`. {pull}17622[17622]
- Remove `queue.Feature` and replace `queue.RegisterType` with `queue.RegisterQueueType`. {pull}17666[17666]
- Introduce APM libbeat instrumentation. `Publish` method on `Client` interface now takes a Context as first argument. {pull}17938[17938]
- The way configuration files are generated has changed to make it easier to customize parts
  of the config without requiring changes to libbeat config templates. Generation is now
  fully based on Go text/template and no longer uses file concatenation to generate the config.
  Your magefile.go will require a change to adapt the devtool API. See the pull request for
  more details. {pull}18148[18148]
- The Elasticsearch client settings expect the API key to be raw (not base64-encoded). {issue}18939[18939] {pull}18945[18945]
- `management.ConfigManager` has been renamed to `management.Manager`. {pull}19114[19114]
- `UpdateStatus` has been added to the `management.Manager` interface. {pull}19114[19114]
- Remove `common.MapStrPointer` parameter from `cfgfile.Runnerfactory` interface. {pull}19135[19135]
- Replace `ACKCount`, `ACKEvents`, and `ACKLastEvent` callbacks with `ACKHandler` and interface in `beat.ClientConfig`. {pull}19632[19632]
- Remove global ACK handler support via `SetACKHandler` from publisher pipeline. {pull}19632[19632]
- Make implementing `Close` required for `reader.Reader` interfaces. {pull}20455[20455]
- Remove `NumCPU` as clients should update the CPU count on the fly in case of config changes in a VM. {pull}23154[23154]
- Remove Metricbeat EventFetcher and EventsFetcher interface. Use the reporter interface instead. {pull}25093[25093]
- Update Darwin build image to a debian 10 base that increases the MacOS SDK and minimum supported version used in build to 10.14. {issue}24193[24193]
- Removed the `common.Float` type. {issue}28279[28279] {pull}28280[28280] {pull}28376[28376]
<<<<<<< HEAD
- Removed Beat generators. {pull}28816[28816]
=======
- libbeat.logp package forces ECS compliant logs. Logs are JSON formatted. Options to enable ECS/JSON have been removed. {issue}15544[15544] {pull}28573[28573]
>>>>>>> 0f989b8d

==== Bugfixes

- Stop using `mage:import` in community beats. This was ignoring the vendorized beats directory for some mage targets, using the code available in GOPATH, this causes inconsistencies and compilation problems if the version of the code in the GOPATH is different to the vendored one. Use of `mage:import` will continue to be unsupported in custom beats till beats is migrated to go modules, or mage supports vendored dependencies. {issue}13998[13998] {pull}14162[14162]
- Metricbeat module builders call host parser only once when instantiating light modules. {pull}20149[20149]
- Fix export dashboard command when running against Elastic Cloud hosted Kibana. {pull}22746[22746]
- Remove `event.dataset` (ECS) annotion from `libbeat.logp`. {issue}27404[27404]
- Errors should be thrown as errors. Metricsets inside Metricbeat will now throw errors as the `error` log level. {pull}27804[27804]
- Avoid panicking in `add_fields` processor when input event.Fields is a nil map. {pull}28219[28219]

==== Added

- Add configuration for APM instrumentation and expose the tracer trough the Beat object. {pull}17938[17938]
- Make the behavior of clientWorker and netClientWorker consistent when error is returned from publisher pipeline
- Metricset generator generates beta modules by default now. {pull}10657[10657]
- The `beat.Event` accessor methods now support `@metadata` keys. {pull}10761[10761]
- Assertion for documented fields in tests fails if any of the fields in the tested event is documented as an alias. {pull}10921[10921]
- Support for Logger in the Metricset base instance. {pull}11106[11106]
- Filebeat modules can now use ingest pipelines in YAML format. {pull}11209[11209]
- Prometheus helper for metricbeat contains now `Namespace` field for `prometheus.MetricsMappings` {pull}11424[11424]
- Update Jinja2 version to 2.10.1. {pull}11817[11817]
- Reduce idxmgmt.Supporter interface and rework export commands to reuse logic. {pull}11777[11777],{pull}12065[12065],{pull}12067[12067],{pull}12160[12160]
- Update urllib3 version to 1.24.2 {pull}11930[11930]
- Add libbeat/common/cleanup package. {pull}12134[12134]
- New helper to check for leaked goroutines on tests. {pull}12106[12106]
- Only Load minimal template if no fields are provided. {pull}12103[12103]
- Add new option `IgnoreAllErrors` to `libbeat.common.schema` for skipping fields that failed while converting. {pull}12089[12089]
- Deprecate setup cmds for `template` and `ilm-policy`. Add new setup cmd for `index-management`. {pull}12132[12132]
- Use the go-lookslike library for testing in heartbeat. Eventually the mapval package will be replaced with it. {pull}12540[12540]
- New ReporterV2 interfaces that can receive a context on `Fetch(ctx, reporter)`, or `Run(ctx, reporter)`. {pull}11981[11981]
- Generate configuration from `mage` for all Beats. {pull}12618[12618]
- Add ClientFactory to TCP input source to add SplitFunc/NetworkFuncs per client. {pull}8543[8543]
- Introduce beat.OutputChooses publisher mode. {pull}12996[12996]
- Ensure that beat.Processor, beat.ProcessorList, and processors.ProcessorList are compatible and can be composed more easily. {pull}12996[12996]
- Add support to close beat.Client via beat.CloseRef (a subset of context.Context). {pull}13031[13031]
- Add checks for types and formats used in fields definitions in `fields.yml` files. {pull}13188[13188]
- Makefile included in generator copies files from beats repository using `git archive` instead of cp. {pull}13193[13193]
- Strip debug symbols from binaries to reduce binary sizes. {issue}12768[12768]
- Compare event by event in `testadata` framework to avoid sorting problems {pull}13747[13747]
- Added a `default_field` option to fields in fields.yml to offer a way to exclude fields from the default_field list. {issue}14262[14262] {pull}14341[14341]
- `supported-versions.yml` can be used in metricbeat python system tests to obtain the build args for docker compose builds. {pull}14520[14520]
- Fix dropped errors in the tests for the metricbeat Azure module. {pull}13773[13773]
- New mage target for Functionbeat: generate pkg folder to make manager easier. {pull}15580[15880]
- Add support for MODULE environment variable in `mage goIntegTest` in metricbeat to run integration tests for a single module. {pull}17147[17147]
- Add support for a `TEST_TAGS` environment variable to add tags for tests selection following go build tags semantics, this environment variable is used by mage test targets to add build tags. Python tests can also be tagged with a decorator (`@beat.tag('sometag')`). {pull}16937[16937] {pull}17075[17075]
- Add fields validation for histogram subfields. {pull}17759[17759]
- Add IP* fields to `fields.yml` generator script in Filebeat. {issue}17998[17998] {pull}18256[18256]
- Events intended for the Elasticsearch output can now take an `op_type` metadata field of type events.OpType or string to indicate the `op_type` to use for bulk indexing. {pull}12606[12606]
- Remove vendor folder from repository. {pull}18655[18655]
- Added SQL helper that can be used from any Metricbeat module {pull}18955[18955]
- Update Go version to 1.14.4. {pull}19753[19753]
- Update Go version to 1.14.7. {pull}20508[20508]
- Add packaging for docker image based on UBI minimal 8. {pull}20576[20576]
- Make the mage binary used by the build process in the docker container to be statically compiled. {pull}20827[20827]
- Add Pensando distributed firewall module. {pull}21063[21063]
- Update ecszap to v0.3.0 for using ECS 1.6.0 in logs {pull}22267[22267]
- Add support for customized monitoring API. {pull}22605[22605]
- Update Go version to 1.15.7. {pull}22495[22495]
- Update Go version to 1.15.8. {pull}23955[23955]
- Update Go version to 1.15.9. {pull}24442[24442]
- Update Go version to 1.15.10. {pull}24606[24606]
- Update Go version to 1.15.12. {pull}25629[25629]
- Update Go version to 1.16.4. {issue}25346[25346] {pull}25671[25671]
- Add sorting to array fields for generated data files (*-generated.json) {pull}25320[25320]
- Update to go-concert 0.2.0 {pull}27162[27162]
- Update Go version to 1.16.5. {issue}26182[26182] {pull}26186[26186]
- Introduce `libbeat/beat.Beat.OutputConfigReloader` {pull}28048[28048]
- Update Go version to 1.17.1. {pull}27543[27543]
- Whitelist `GCP_*` environment variables in dev tools {pull}28364[28364]

==== Deprecated

- Deprecated the `common.Float` type. {issue}28279[28279] {pull}28280[28280]
- Deprecate Beat generators. {pull}28814[28814]<|MERGE_RESOLUTION|>--- conflicted
+++ resolved
@@ -56,11 +56,8 @@
 - Remove Metricbeat EventFetcher and EventsFetcher interface. Use the reporter interface instead. {pull}25093[25093]
 - Update Darwin build image to a debian 10 base that increases the MacOS SDK and minimum supported version used in build to 10.14. {issue}24193[24193]
 - Removed the `common.Float` type. {issue}28279[28279] {pull}28280[28280] {pull}28376[28376]
-<<<<<<< HEAD
 - Removed Beat generators. {pull}28816[28816]
-=======
 - libbeat.logp package forces ECS compliant logs. Logs are JSON formatted. Options to enable ECS/JSON have been removed. {issue}15544[15544] {pull}28573[28573]
->>>>>>> 0f989b8d
 
 ==== Bugfixes
 
