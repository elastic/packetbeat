// Use these for links to issue and pulls. Note issues and pulls redirect one to
// each other on Github, so don't worry too much on using the right prefix.
:issue: https://github.com/elastic/beats/issues/
:pull: https://github.com/elastic/beats/pull/

This changelog is intended for community Beat developers. It covers the major
breaking changes to the internal APIs in the official Beats and changes related
to developing a Beat like code generators or `fields.yml`. Only the major
changes will be covered in this changelog that are expected to affect community
developers. Each breaking change added here should have an explanation on how
other Beats should be migrated.

Note: This changelog documents the current changes which are not yet present in
an actual release.

=== Beats version HEAD
https://github.com/elastic/beats/compare/v7.0.0-rc2..main[Check the HEAD diff]

The list below covers the major changes between 7.0.0-rc2 and main only.

==== Breaking changes

- Move Fields from package libbeat/common to libbeat/mapping. {pull}11198[11198]
- For "metricbeat style" generated custom beats, the mage target `GoTestIntegration` has changed to `GoIntegTest` and `GoTestUnit` has changed to `GoUnitTest`. {pull}13341[13341]
- Build docker and kubernetes features only on supported platforms. {pull}13509[13509]
- Need to register new processors to be used in the JS processor in their `init` functions. {pull}13509[13509]
- The custom beat generator now uses mage instead of python, `mage GenerateCustomBeat` can be used to create a new beat, and `mage vendorUpdate` to update the vendored libbeat in a custom beat. {pull}13610[13610]
- Altered all remaining uses of mapval to use the renamed and enhanced version: https://github.com/elastic/go-lookslike[go-lookslike] instead, which is a separate project. The mapval tree is now gone. {pull}14165[14165]
- Move light modules to OSS. {pull}14369[14369]
- Deprecate test flags, `generate` and `update_expected`, in favor of `data`. {pull}15292[15292]
- Python 3 is required now to run python tests and tools. {pull}14798[14798]
- The type `memqueue.Broker` is no longer exported; instead of `memqueue.NewBroker`, call `memqueue.NewQueue` (which provides the same public interface). {pull}16667[16667]
- The disk spool types `spool.Spool` and `spool.Settings` have been renamed to the internal types `spool.diskSpool` and `spool.settings`. {pull}16693[16693]
- `queue.Eventer` has been renamed to `queue.ACKListener` {pull}16691[16691]
- Require logger as first parameter for `outputs.transport.transport#ProxyDialer` and `outputs.elasticsearch.client#BulkReadItemStatus`. {pull}16761[16761]
- The `libbeat/outputs/transport` package has been moved to `libbeat/common/transport`. {pull}16734[16734]
- The `libbeat/outputs/tls.go` file has been removed. All exported symbols in that file (`libbeat/outputs.*`) are now available as `libbeat/common/tlscommon.*`. {pull}16734[16734]
- The newly generated Beats are using go modules to manage dependencies. {pull}16288[16288]
- Extract Elasticsearch client logic from `outputs/elasticsearch` package into new `esclientleg` package. {pull}16150[16150]
- Rename `queue.BufferConfig.Events` to `queue.BufferConfig.MaxEvents`. {pull}17622[17622]
- Remove `queue.Feature` and replace `queue.RegisterType` with `queue.RegisterQueueType`. {pull}17666[17666]
- Introduce APM libbeat instrumentation. `Publish` method on `Client` interface now takes a Context as first argument. {pull}17938[17938]
- The way configuration files are generated has changed to make it easier to customize parts
  of the config without requiring changes to libbeat config templates. Generation is now
  fully based on Go text/template and no longer uses file concatenation to generate the config.
  Your magefile.go will require a change to adapt the devtool API. See the pull request for
  more details. {pull}18148[18148]
- The Elasticsearch client settings expect the API key to be raw (not base64-encoded). {issue}18939[18939] {pull}18945[18945]
- `management.ConfigManager` has been renamed to `management.Manager`. {pull}19114[19114]
- `UpdateStatus` has been added to the `management.Manager` interface. {pull}19114[19114]
- Remove `common.MapStrPointer` parameter from `cfgfile.Runnerfactory` interface. {pull}19135[19135]
- Replace `ACKCount`, `ACKEvents`, and `ACKLastEvent` callbacks with `ACKHandler` and interface in `beat.ClientConfig`. {pull}19632[19632]
- Remove global ACK handler support via `SetACKHandler` from publisher pipeline. {pull}19632[19632]
- Make implementing `Close` required for `reader.Reader` interfaces. {pull}20455[20455]
- Remove `NumCPU` as clients should update the CPU count on the fly in case of config changes in a VM. {pull}23154[23154]
- Remove Metricbeat EventFetcher and EventsFetcher interface. Use the reporter interface instead. {pull}25093[25093]
- Update Darwin build image to a debian 10 base that increases the MacOS SDK and minimum supported version used in build to 10.14. {issue}24193[24193]
- Removed the `common.Float` type. {issue}28279[28279] {pull}28280[28280] {pull}28376[28376]
- Removed Beat generators. {pull}28816[28816]
- libbeat.logp package forces ECS compliant logs. Logs are JSON formatted. Options to enable ECS/JSON have been removed. {issue}15544[15544] {pull}28573[28573]
- Removed deprecated disk spool from Beats. Use disk queue instead. {pull}28869[28869]
- Wildcard fields no longer have a default ignore_above setting of 1024. {issue}30096[30096] {pull}30668[30668]
- Remove `common.MapStr` and use `mapstr.M` from `github.com/elastic/elastic-agent-libs` instead. {pull}31420[31420]
- Remove `queue.Consumer`. Queues can now be read via a `Get` call directly on the queue object. {pull}31502[31502]
- The `queue.Batch` API now provides access to individual events instead of an array. {pull}31699[31699]
- Rename `queue.Batch.ACK()` to `queue.Batch.Done()`. {pull}31903[31903]
- `queue.ACKListener` has been removed. Queue configurations now accept an explicit callback function for ACK handling. {pull}35078[35078]
- Split split httpmon out of x-pack/filebeat/input/internal/httplog. {pull}36385[36385]
- Beats publishing pipeline does not propagate the close signal to its clients any more. It's responsibility of the user to close the pipeline client. {issue}38197[38197] {pull}38556[38556]
- Debug log entries from the acker (`stateful ack ...` or `stateless ack ...`) removed. {pull}39672[39672]
<<<<<<< HEAD
- Journald input now calls `journalctl` instead of using `github.com/coreos/go-systemd/v22@v22.5.0/sdjournal`, the CGO dependency has been removed from Filebeat {pull}40061[40061]
- Filebeat now requires `fork` and `exec` syscalls to call `journalctl` {pull}40061[40061]
=======
- Rename x-pack/filebeat websocket input to streaming. {issue}40264[40264] {pull}40421[40421]
>>>>>>> b95a8a03

==== Bugfixes

- Handle the starting of namespace and node watchers for metadata enrichment according to `add_resource_metadata` configuration.{pull}38762[38762]
- Fix multiple metricbeat instances reporting same metrics when using autodiscover with provider kubernetes, and ensure leader elector is always running in autodiscover mode.{pull}38471[38471]
- Fix how Prometheus histograms are calculated when percentiles are provide.{pull}36537[36537]
- Stop using `mage:import` in community beats. This was ignoring the vendorized beats directory for some mage targets, using the code available in GOPATH, this causes inconsistencies and compilation problems if the version of the code in the GOPATH is different to the vendored one. Use of `mage:import` will continue to be unsupported in custom beats till beats is migrated to go modules, or mage supports vendored dependencies. {issue}13998[13998] {pull}14162[14162]
- Metricbeat module builders call host parser only once when instantiating light modules. {pull}20149[20149]
- Fix export dashboard command when running against Elastic Cloud hosted Kibana. {pull}22746[22746]
- Remove `event.dataset` (ECS) annotion from `libbeat.logp`. {issue}27404[27404]
- Errors should be thrown as errors. Metricsets inside Metricbeat will now throw errors as the `error` log level. {pull}27804[27804]
- Avoid panicking in `add_fields` processor when input event.Fields is a nil map. {pull}28219[28219]
- Drop event batch when get HTTP status 413 from Elasticsearch to avoid infinite loop {issue}14350[14350] {pull}29368[29368]
- Allow to use metricbeat for named mssql instances. {issue}24076[24076] {pull}30859[30859]
- Setting DEV=true when running `mage build` now correctly generates binaries without optimisations and with debug symbols {pull}31955[31955]
- The beat.cgroup.memory.mem.usage.bytes metric is now a gauge {issue}31582[31582] {pull}32652[32652]
- Fix the integration testcase docker port mapping for sql and oracle modules {pull}34221[34221]
- Fix the ingest pipeline for mysql slowlog to parse schema name with dash {pull}34371[34372]
- Fix the multiple host support for mongodb module {pull}34624[34624]
- Skip HTTPJSON flakey test. {issue}34929[34929] {pull}35138[35138]
- Fix ingest pipeline for panw module to parse url scheme correctly {pull}35757[35757]
- Renamed an httpjson input metric to follow naming conventions. `httpjson_interval_pages_total` was renamed to `httpjson_interval_pages` because the `_total` suffix is reserved for counters. {issue}35933[35933] {pull}36169[36169]
- Fixed some race conditions in tests {pull}36185[36185]
- Fix Stringer implementation of fingerprint processor {issue}35174[35174]
- Re-enable HTTPJSON fixed flakey test. {issue}34929[34929] {pull}36525[36525]
- Make winlogbeat/sys/wineventlog follow the unsafe.Pointer rules. {pull}36650[36650]
- Cleaned up documentation errors & fixed a minor bug in Filebeat Azure blob storage input. {pull}36714[36714]
- Fix copy arguments for strict aligned architectures. {pull}36976[36976]
- Fix panic when more than 32767 pipeline clients are active. {issue}38197[38197] {pull}38556[38556]
- Skip flakey metrics test on windows in filebeat httpjson input. {issue}39676[39676] {pull}39678[39678]
- Fix flakey test on Windows 2022 in packetbeat/route. {issue}39698[39698] {pull}39822[39822]
- Fix bug in minimum length for request trace logging. {pull}39834[39834]
- Close connections properly in Filbeat's HTTPJSON input. {pull}39790[39790]
- Add the Offset property to libbeat/reader.Message to store the total number of bytes read and discarded before generating the message. This enables inputs to accurately determine how much data has been read up to the message, using Message.Bytes + Message.Offset. {pull}39873[39873] {issue}39653[39653]

==== Added

- Update watchers to be shared between metricsets in Kubernetes module. {pull}37332[37332]
- Add new metricset in Kubernetes module, `state_namespace`. {pull}36406[36406]
- Add configuration for APM instrumentation and expose the tracer trough the Beat object. {pull}17938[17938]
- Make the behavior of clientWorker and netClientWorker consistent when error is returned from publisher pipeline
- Metricset generator generates beta modules by default now. {pull}10657[10657]
- The `beat.Event` accessor methods now support `@metadata` keys. {pull}10761[10761]
- Assertion for documented fields in tests fails if any of the fields in the tested event is documented as an alias. {pull}10921[10921]
- Support for Logger in the Metricset base instance. {pull}11106[11106]
- Filebeat modules can now use ingest pipelines in YAML format. {pull}11209[11209]
- Prometheus helper for metricbeat contains now `Namespace` field for `prometheus.MetricsMappings` {pull}11424[11424]
- Update Jinja2 version to 2.10.1. {pull}11817[11817]
- Reduce idxmgmt.Supporter interface and rework export commands to reuse logic. {pull}11777[11777],{pull}12065[12065],{pull}12067[12067],{pull}12160[12160]
- Update urllib3 version to 1.24.2 {pull}11930[11930]
- Add libbeat/common/cleanup package. {pull}12134[12134]
- New helper to check for leaked goroutines on tests. {pull}12106[12106]
- Only Load minimal template if no fields are provided. {pull}12103[12103]
- Add new option `IgnoreAllErrors` to `libbeat.common.schema` for skipping fields that failed while converting. {pull}12089[12089]
- Deprecate setup cmds for `template` and `ilm-policy`. Add new setup cmd for `index-management`. {pull}12132[12132]
- Use the go-lookslike library for testing in heartbeat. Eventually the mapval package will be replaced with it. {pull}12540[12540]
- New ReporterV2 interfaces that can receive a context on `Fetch(ctx, reporter)`, or `Run(ctx, reporter)`. {pull}11981[11981]
- Generate configuration from `mage` for all Beats. {pull}12618[12618]
- Add ClientFactory to TCP input source to add SplitFunc/NetworkFuncs per client. {pull}8543[8543]
- Introduce beat.OutputChooses publisher mode. {pull}12996[12996]
- Ensure that beat.Processor, beat.ProcessorList, and processors.ProcessorList are compatible and can be composed more easily. {pull}12996[12996]
- Add support to close beat.Client via beat.CloseRef (a subset of context.Context). {pull}13031[13031]
- Add checks for types and formats used in fields definitions in `fields.yml` files. {pull}13188[13188]
- Makefile included in generator copies files from beats repository using `git archive` instead of cp. {pull}13193[13193]
- Strip debug symbols from binaries to reduce binary sizes. {issue}12768[12768]
- Compare event by event in `testadata` framework to avoid sorting problems {pull}13747[13747]
- Added a `default_field` option to fields in fields.yml to offer a way to exclude fields from the default_field list. {issue}14262[14262] {pull}14341[14341]
- `supported-versions.yml` can be used in metricbeat python system tests to obtain the build args for docker compose builds. {pull}14520[14520]
- Fix dropped errors in the tests for the metricbeat Azure module. {pull}13773[13773]
- New mage target for Functionbeat: generate pkg folder to make manager easier. {pull}15580[15880]
- Add support for MODULE environment variable in `mage goIntegTest` in metricbeat to run integration tests for a single module. {pull}17147[17147]
- Add support for a `TEST_TAGS` environment variable to add tags for tests selection following go build tags semantics, this environment variable is used by mage test targets to add build tags. Python tests can also be tagged with a decorator (`@beat.tag('sometag')`). {pull}16937[16937] {pull}17075[17075]
- Add fields validation for histogram subfields. {pull}17759[17759]
- Add IP* fields to `fields.yml` generator script in Filebeat. {issue}17998[17998] {pull}18256[18256]
- Events intended for the Elasticsearch output can now take an `op_type` metadata field of type events.OpType or string to indicate the `op_type` to use for bulk indexing. {pull}12606[12606]
- Remove vendor folder from repository. {pull}18655[18655]
- Added SQL helper that can be used from any Metricbeat module {pull}18955[18955]
- Update Go version to 1.14.4. {pull}19753[19753]
- Update Go version to 1.14.7. {pull}20508[20508]
- Add packaging for docker image based on UBI minimal 8. {pull}20576[20576]
- Make the mage binary used by the build process in the docker container to be statically compiled. {pull}20827[20827]
- Add Pensando distributed firewall module. {pull}21063[21063]
- Update ecszap to v0.3.0 for using ECS 1.6.0 in logs {pull}22267[22267]
- Add support for customized monitoring API. {pull}22605[22605]
- Update Go version to 1.15.7. {pull}22495[22495]
- Update Go version to 1.15.8. {pull}23955[23955]
- Update Go version to 1.15.9. {pull}24442[24442]
- Update Go version to 1.15.10. {pull}24606[24606]
- Update Go version to 1.15.12. {pull}25629[25629]
- Update Go version to 1.16.4. {issue}25346[25346] {pull}25671[25671]
- Add sorting to array fields for generated data files (*-generated.json) {pull}25320[25320]
- Update to go-concert 0.2.0 {pull}27162[27162]
- Update Go version to 1.16.5. {issue}26182[26182] {pull}26186[26186]
- Introduce `libbeat/beat.Beat.OutputConfigReloader` {pull}28048[28048]
- Update Go version to 1.17.1. {pull}27543[27543]
- Whitelist `GCP_*` environment variables in dev tools {pull}28364[28364]
- Add support for `credentials_json` in `gcp` module, all metricsets {pull}29584[29584]
- Add gcp firestore metricset. {pull}29918[29918]
- Added TESTING_FILEBEAT_FILEPATTERN option for filebeat module pytests {pull}30103[30103]
- Improve tests files with shorter statements. {pull}35667[35667]
- Add gcp dataproc metricset. {pull}30008[30008]
- Add Github action for linting
- Add regex support for drop_fields processor.
- Improve compatibility and reduce flakyness of Python tests {pull}31588[31588]
- Added `.python-version` file {pull}32323[32323]
- Use `T.TempDir` to create temporary test directory {pull}33082[33082]
- Add an option to disable event normalization when creating a `beat.Client`. {pull}33657[33657]
- Add the file path of the instance lock on the error when it's is already locked {pull}33788[33788]
- Add DropFields processor to js API {pull}33458[33458]
- Add support for different folders when testing data {pull}34467[34467]
- Add logging of metric registration in inputmon. {pull}35647[35647]
- Add Okta API package for entity analytics. {pull}35478[35478]
- Add benchmarking to HTTPJSON input testing. {pull}35138[35138]
- Allow non-AWS endpoints for testing Filebeat awss3 input. {issue}35496[35496] {pull}35520[35520]
- Add AUTH (username) and SSL/TLS support for Redis module {pull}35240[35240]
- Pin PyYAML version to 5.3.1 to avoid CI errors temporarily {pull}36091[36091]
- Skip dependabot updates for github.com/elastic/mito. {pull}36158[36158]
- Add device handling to Okta API package for entity analytics. {pull}35980[35980]
- Make Filebeat HTTPJSON input process responses sequentially. {pull}36493[36493]
- Add initial infrastructure for a caching enrichment processor. {pull}36619[36619]
- Add file-backed cache for cache enrichment processor. {pull}36686[36686] {pull}36696[36696]
- Elide retryable HTTP client construction in Filebeat HTTPJSON and CEL inputs if not needed. {pull}36916[36916]
- Allow assignment of packetbeat protocols to interfaces. {issue}36574[36564] {pull}36852[36852]
- Add Active Directory entity collector for Filebeat entity analytics. {pull}37854[37854]
- Make logs for empty and small files less noisy when using fingerprint file identity in filestream. {pull}38421[38421]
- Improve robustness and error reporting from packetbeat default route testing. {pull}39757[39757]
- Move x-pack/filebeat/input/salesforce jwt import to v5. {pull}39823[39823]
- Drop x-pack/filebeat/input dependency on github.com/lestrrat-go/jwx/v2. {pull}39968[39968]
- Added `ignore_empty_values` flag in `decode_cef` Filebeat processor. {pull}40268[40268]
- Bump version of elastic/toutoumomoma to remove internal forks of stdlib debug packages. {pull}40325[40325]
- Refactor x-pack/filebeat/input/websocket for generalisation. {pull}40308[40308]

==== Deprecated

- Deprecated the `common.Float` type. {issue}28279[28279] {pull}28280[28280]
- Deprecate Beat generators. {pull}28814[28814]
- Remove garbled PE executable test from auditbeat FIM module testing. {issue}35705[35705] {pull}35724[35724]<|MERGE_RESOLUTION|>--- conflicted
+++ resolved
@@ -68,12 +68,9 @@
 - Split split httpmon out of x-pack/filebeat/input/internal/httplog. {pull}36385[36385]
 - Beats publishing pipeline does not propagate the close signal to its clients any more. It's responsibility of the user to close the pipeline client. {issue}38197[38197] {pull}38556[38556]
 - Debug log entries from the acker (`stateful ack ...` or `stateless ack ...`) removed. {pull}39672[39672]
-<<<<<<< HEAD
+- Rename x-pack/filebeat websocket input to streaming. {issue}40264[40264] {pull}40421[40421]
 - Journald input now calls `journalctl` instead of using `github.com/coreos/go-systemd/v22@v22.5.0/sdjournal`, the CGO dependency has been removed from Filebeat {pull}40061[40061]
 - Filebeat now requires `fork` and `exec` syscalls to call `journalctl` {pull}40061[40061]
-=======
-- Rename x-pack/filebeat websocket input to streaming. {issue}40264[40264] {pull}40421[40421]
->>>>>>> b95a8a03
 
 ==== Bugfixes
 
