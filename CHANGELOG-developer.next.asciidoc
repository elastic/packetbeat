--- conflicted
+++ resolved
@@ -147,11 +147,8 @@
 - Added `.python-version` file {pull}32323[32323]
 - Use `T.TempDir` to create temporary test directory {pull}33082[33082]
 - Add an option to disable event normalization when creating a `beat.Client`. {pull}33657[33657]
-<<<<<<< HEAD
+- Add the file path of the instance lock on the error when it's is already locked {pull}33788[33788]
 - Add DropFields processor to js API {pull}33458[33458]
-=======
-- Add the file path of the instance lock on the error when it's is already locked {pull}33788[33788]
->>>>>>> 40b7eb49
 
 ==== Deprecated
 
