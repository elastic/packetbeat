--- conflicted
+++ resolved
@@ -95,8 +95,5 @@
 - Add IP* fields to `fields.yml` generator script in Filebeat. {issue}17998[17998] {pull}18256[18256]
 - Events intended for the Elasticsearch output can now take an `op_type` metadata field of type events.OpType or string to indicate the `op_type` to use for bulk indexing. {pull}12606[12606]
 - Remove vendor folder from repository. {pull}18655[18655]
-<<<<<<< HEAD
 - Added SQL helper that can be used from any Metricbeat module {pull}18955[18955]
-=======
-- Update Go version to 1.14.4. {pull}19753[19753]
->>>>>>> fb53a8a0
+- Update Go version to 1.14.4. {pull}19753[19753]