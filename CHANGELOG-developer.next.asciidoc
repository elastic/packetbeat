--- conflicted
+++ resolved
@@ -113,8 +113,5 @@
 - Update Go version to 1.15.9. {pull}24442[24442]
 - Update Go version to 1.15.10. {pull}24606[24606]
 - Update Go version to 1.15.12. {pull}25629[25629]
-<<<<<<< HEAD
 - Update Go version to 1.16.4. {issue}25346[25346]
-=======
-- Add sorting to array fields for generated data files (*-generated.json) {pull}25320[25320]
->>>>>>> 3b656bc0
+- Add sorting to array fields for generated data files (*-generated.json) {pull}25320[25320]