// Use these for links to issue and pulls. Note issues and pulls redirect one to
// each other on Github, so don't worry too much on using the right prefix.
:issue: https://github.com/elastic/beats/issues/
:pull: https://github.com/elastic/beats/pull/

This changelog is intended for community Beat developers. It covers the major
breaking changes to the internal APIs in the official Beats and changes related
to developing a Beat like code generators or `fields.yml`. Only the major
changes will be covered in this changelog that are expected to affect community
developers. Each breaking change added here should have an explanation on how
other Beats should be migrated.

Note: This changelog documents the current changes which are not yet present in
an actual release.

=== Beats version HEAD
https://github.com/elastic/beats/compare/v7.0.0-rc2..master[Check the HEAD diff]

The list below covers the major changes between 7.0.0-rc2 and master only.

==== Breaking changes

- Move Fields from package libbeat/common to libbeat/mapping. {pull}11198[11198]
- For "metricbeat style" generated custom beats, the mage target `GoTestIntegration` has changed to `GoIntegTest` and `GoTestUnit` has changed to `GoUnitTest`. {pull}13341[13341]
- Build docker and kubernetes features only on supported platforms. {pull}13509[13509]
- Need to register new processors to be used in the JS processor in their `init` functions. {pull}13509[13509]
- The custom beat generator now uses mage instead of python, `mage GenerateCustomBeat` can be used to create a new beat, and `mage vendorUpdate` to update the vendored libbeat in a custom beat. {pull}13610[13610]
- Altered all remaining uses of mapval to use the renamed and enhanced version: https://github.com/elastic/go-lookslike[go-lookslike] instead, which is a separate project. The mapval tree is now gone. {pull}14165[14165]
- Move light modules to OSS. {pull}14369[14369]
- Deprecate test flags, `generate` and `update_expected`, in favor of `data`. {pull}15292[15292]
- Python 3 is required now to run python tests and tools. {pull}14798[14798]
- The type `memqueue.Broker` is no longer exported; instead of `memqueue.NewBroker`, call `memqueue.NewQueue` (which provides the same public interface). {pull}16667[16667]
- The disk spool types `spool.Spool` and `spool.Settings` have been renamed to the internal types `spool.diskSpool` and `spool.settings`. {pull}16693[16693]
- `queue.Eventer` has been renamed to `queue.ACKListener` {pull}16691[16691]
- Require logger as first parameter for `outputs.transport.transport#ProxyDialer` and `outputs.elasticsearch.client#BulkReadItemStatus`. {pull}16761[16761]
- The `libbeat/outputs/transport` package has been moved to `libbeat/common/transport`. {pull}16734[16734]
- The `libbeat/outputs/tls.go` file has been removed. All exported symbols in that file (`libbeat/outputs.*`) are now available as `libbeat/common/tlscommon.*`. {pull}16734[16734]
- The newly generated Beats are using go modules to manage dependencies. {pull}16288[16288]
- Extract Elasticsearch client logic from `outputs/elasticsearch` package into new `esclientleg` package. {pull}16150[16150]
- Rename `queue.BufferConfig.Events` to `queue.BufferConfig.MaxEvents`. {pull}17622[17622]
- Remove `queue.Feature` and replace `queue.RegisterType` with `queue.RegisterQueueType`. {pull}17666[17666]
- Introduce APM libbeat instrumentation. `Publish` method on `Client` interface now takes a Context as first argument. {pull}17938[17938]
- The way configuration files are generated has changed to make it easier to customize parts
  of the config without requiring changes to libbeat config templates. Generation is now
  fully based on Go text/template and no longer uses file concatenation to generate the config.
  Your magefile.go will require a change to adapt the devtool API. See the pull request for
  more details. {pull}18148[18148]
- The Elasticsearch client settings expect the API key to be raw (not base64-encoded). {issue}18939[18939] {pull}18945[18945]
- `management.ConfigManager` has been renamed to `management.Manager`. {pull}19114[19114]
- `UpdateStatus` has been added to the `management.Manager` interface. {pull}19114[19114]
- Remove `common.MapStrPointer` parameter from `cfgfile.Runnerfactory` interface. {pull}19135[19135]
- Replace `ACKCount`, `ACKEvents`, and `ACKLastEvent` callbacks with `ACKHandler` and interface in `beat.ClientConfig`. {pull}19632[19632]
- Remove global ACK handler support via `SetACKHandler` from publisher pipeline. {pull}19632[19632]
- Make implementing `Close` required for `reader.Reader` interfaces. {pull}20455[20455]
- Remove `NumCPU` as clients should update the CPU count on the fly in case of config changes in a VM. {pull}23154[23154]

==== Bugfixes

- Stop using `mage:import` in community beats. This was ignoring the vendorized beats directory for some mage targets, using the code available in GOPATH, this causes inconsistencies and compilation problems if the version of the code in the GOPATH is different to the vendored one. Use of `mage:import` will continue to be unsupported in custom beats till beats is migrated to go modules, or mage supports vendored dependencies. {issue}13998[13998] {pull}14162[14162]
- Metricbeat module builders call host parser only once when instantiating light modules. {pull}20149[20149]
- Fix export dashboard command when running against Elastic Cloud hosted Kibana. {pull}22746[22746]

==== Added

- Add configuration for APM instrumentation and expose the tracer trough the Beat object. {pull}17938[17938]
- Make the behavior of clientWorker and netClientWorker consistent when error is returned from publisher pipeline
- Metricset generator generates beta modules by default now. {pull}10657[10657]
- The `beat.Event` accessor methods now support `@metadata` keys. {pull}10761[10761]
- Assertion for documented fields in tests fails if any of the fields in the tested event is documented as an alias. {pull}10921[10921]
- Support for Logger in the Metricset base instance. {pull}11106[11106]
- Filebeat modules can now use ingest pipelines in YAML format. {pull}11209[11209]
- Prometheus helper for metricbeat contains now `Namespace` field for `prometheus.MetricsMappings` {pull}11424[11424]
- Update Jinja2 version to 2.10.1. {pull}11817[11817]
- Reduce idxmgmt.Supporter interface and rework export commands to reuse logic. {pull}11777[11777],{pull}12065[12065],{pull}12067[12067],{pull}12160[12160]
- Update urllib3 version to 1.24.2 {pull}11930[11930]
- Add libbeat/common/cleanup package. {pull}12134[12134]
- New helper to check for leaked goroutines on tests. {pull}12106[12106]
- Only Load minimal template if no fields are provided. {pull}12103[12103]
- Add new option `IgnoreAllErrors` to `libbeat.common.schema` for skipping fields that failed while converting. {pull}12089[12089]
- Deprecate setup cmds for `template` and `ilm-policy`. Add new setup cmd for `index-management`. {pull}12132[12132]
- Use the go-lookslike library for testing in heartbeat. Eventually the mapval package will be replaced with it. {pull}12540[12540]
- New ReporterV2 interfaces that can receive a context on `Fetch(ctx, reporter)`, or `Run(ctx, reporter)`. {pull}11981[11981]
- Generate configuration from `mage` for all Beats. {pull}12618[12618]
- Add ClientFactory to TCP input source to add SplitFunc/NetworkFuncs per client. {pull}8543[8543]
- Introduce beat.OutputChooses publisher mode. {pull}12996[12996]
- Ensure that beat.Processor, beat.ProcessorList, and processors.ProcessorList are compatible and can be composed more easily. {pull}12996[12996]
- Add support to close beat.Client via beat.CloseRef (a subset of context.Context). {pull}13031[13031]
- Add checks for types and formats used in fields definitions in `fields.yml` files. {pull}13188[13188]
- Makefile included in generator copies files from beats repository using `git archive` instead of cp. {pull}13193[13193]
- Strip debug symbols from binaries to reduce binary sizes. {issue}12768[12768]
- Compare event by event in `testadata` framework to avoid sorting problems {pull}13747[13747]
- Added a `default_field` option to fields in fields.yml to offer a way to exclude fields from the default_field list. {issue}14262[14262] {pull}14341[14341]
- `supported-versions.yml` can be used in metricbeat python system tests to obtain the build args for docker compose builds. {pull}14520[14520]
- Fix dropped errors in the tests for the metricbeat Azure module. {pull}13773[13773]
- New mage target for Functionbeat: generate pkg folder to make manager easier. {pull}15580[15880]
- Add support for MODULE environment variable in `mage goIntegTest` in metricbeat to run integration tests for a single module. {pull}17147[17147]
- Add support for a `TEST_TAGS` environment variable to add tags for tests selection following go build tags semantics, this environment variable is used by mage test targets to add build tags. Python tests can also be tagged with a decorator (`@beat.tag('sometag')`). {pull}16937[16937] {pull}17075[17075]
- Add fields validation for histogram subfields. {pull}17759[17759]
- Add IP* fields to `fields.yml` generator script in Filebeat. {issue}17998[17998] {pull}18256[18256]
- Events intended for the Elasticsearch output can now take an `op_type` metadata field of type events.OpType or string to indicate the `op_type` to use for bulk indexing. {pull}12606[12606]
- Remove vendor folder from repository. {pull}18655[18655]
- Added SQL helper that can be used from any Metricbeat module {pull}18955[18955]
- Update Go version to 1.14.4. {pull}19753[19753]
- Update Go version to 1.14.7. {pull}20508[20508]
- Add packaging for docker image based on UBI minimal 8. {pull}20576[20576]
- Make the mage binary used by the build process in the docker container to be statically compiled. {pull}20827[20827]
- Update ecszap to v0.3.0 for using ECS 1.6.0 in logs {pull}22267[22267]
<<<<<<< HEAD
- Update ecszap to v0.3.0 for using ECS 1.6.0 in logs {pull}22267[22267]
=======
>>>>>>> e5bae4ce
- Add support for customized monitoring API. {pull}22605[22605]<|MERGE_RESOLUTION|>--- conflicted
+++ resolved
@@ -105,8 +105,5 @@
 - Add packaging for docker image based on UBI minimal 8. {pull}20576[20576]
 - Make the mage binary used by the build process in the docker container to be statically compiled. {pull}20827[20827]
 - Update ecszap to v0.3.0 for using ECS 1.6.0 in logs {pull}22267[22267]
-<<<<<<< HEAD
 - Update ecszap to v0.3.0 for using ECS 1.6.0 in logs {pull}22267[22267]
-=======
->>>>>>> e5bae4ce
 - Add support for customized monitoring API. {pull}22605[22605]