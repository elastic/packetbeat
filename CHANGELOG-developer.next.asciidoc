--- conflicted
+++ resolved
@@ -120,8 +120,5 @@
 - Add sorting to array fields for generated data files (*-generated.json) {pull}25320[25320]
 - Update to go-concert 0.2.0 {pull}27162[27162]
 - Update Go version to 1.16.5. {issue}26182[26182] {pull}26186[26186]
-<<<<<<< HEAD
-- added http output to filebeat {pull}27951[27951]
-=======
 - Introduce `libbeat/beat.Beat.OutputConfigReloader` {pull}28048[28048]
->>>>>>> 67f2e2b0
+- added http output to filebeat {pull}27951[27951]