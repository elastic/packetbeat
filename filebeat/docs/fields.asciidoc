
////
This file is generated! See _meta/fields.yml and scripts/generate_fields_docs.py
////

[[exported-fields]]
= Exported fields

[partintro]

--
This document describes the fields that are exported by Filebeat. They are
grouped in the following categories:

* <<exported-fields-activemq>>
* <<exported-fields-apache>>
* <<exported-fields-auditd>>
* <<exported-fields-aws>>
* <<exported-fields-azure>>
* <<exported-fields-beat-common>>
* <<exported-fields-cef>>
* <<exported-fields-cef-module>>
* <<exported-fields-cisco>>
* <<exported-fields-cloud>>
* <<exported-fields-coredns>>
* <<exported-fields-crowdstrike>>
* <<exported-fields-docker-processor>>
* <<exported-fields-ecs>>
* <<exported-fields-elasticsearch>>
* <<exported-fields-envoyproxy>>
* <<exported-fields-googlecloud>>
* <<exported-fields-haproxy>>
* <<exported-fields-host-processor>>
* <<exported-fields-ibmmq>>
* <<exported-fields-icinga>>
* <<exported-fields-iis>>
* <<exported-fields-iptables>>
* <<exported-fields-jolokia-autodiscover>>
* <<exported-fields-kafka>>
* <<exported-fields-kibana>>
* <<exported-fields-kubernetes-processor>>
* <<exported-fields-log>>
* <<exported-fields-logstash>>
* <<exported-fields-misp>>
* <<exported-fields-mongodb>>
* <<exported-fields-mssql>>
* <<exported-fields-mysql>>
* <<exported-fields-nats>>
* <<exported-fields-netflow>>
* <<exported-fields-netflow-module>>
* <<exported-fields-nginx>>
* <<exported-fields-o365>>
* <<exported-fields-okta>>
* <<exported-fields-osquery>>
* <<exported-fields-panw>>
* <<exported-fields-postgresql>>
* <<exported-fields-process>>
* <<exported-fields-rabbitmq>>
* <<exported-fields-redis>>
* <<exported-fields-s3>>
* <<exported-fields-santa>>
* <<exported-fields-suricata>>
* <<exported-fields-system>>
* <<exported-fields-traefik>>
* <<exported-fields-zeek>>

--
[[exported-fields-activemq]]
== activemq fields

Module for parsing ActiveMQ log files.



[float]
=== activemq




*`activemq.caller`*::
+
--
Name of the caller issuing the logging request (class or resource).


type: keyword

--

*`activemq.thread`*::
+
--
Thread that generated the logging event.


type: keyword

--

*`activemq.user`*::
+
--
User that generated the logging event.


type: keyword

--

[float]
=== audit

Fields from ActiveMQ audit logs.


[float]
=== log

Fields from ActiveMQ application logs.



*`activemq.log.stack_trace`*::
+
--
type: keyword

--

[[exported-fields-apache]]
== Apache fields

Apache Module



[float]
=== apache2

Aliases for backward compatibility with old apache2 fields




*`apache2.access.remote_ip`*::
+
--
type: alias

alias to: source.address

--

*`apache2.access.ssl.protocol`*::
+
--
type: alias

alias to: apache.access.ssl.protocol

--

*`apache2.access.ssl.cipher`*::
+
--
type: alias

alias to: apache.access.ssl.cipher

--

*`apache2.access.body_sent.bytes`*::
+
--
type: alias

alias to: http.response.body.bytes

--

*`apache2.access.user_name`*::
+
--
type: alias

alias to: user.name

--

*`apache2.access.method`*::
+
--
type: alias

alias to: http.request.method

--

*`apache2.access.url`*::
+
--
type: alias

alias to: url.original

--

*`apache2.access.http_version`*::
+
--
type: alias

alias to: http.version

--

*`apache2.access.response_code`*::
+
--
type: alias

alias to: http.response.status_code

--

*`apache2.access.referrer`*::
+
--
type: alias

alias to: http.request.referrer

--

*`apache2.access.agent`*::
+
--
type: alias

alias to: user_agent.original

--


*`apache2.access.user_agent.device`*::
+
--
type: alias

alias to: user_agent.device.name

--

*`apache2.access.user_agent.name`*::
+
--
type: alias

alias to: user_agent.name

--

*`apache2.access.user_agent.os`*::
+
--
type: alias

alias to: user_agent.os.full_name

--

*`apache2.access.user_agent.os_name`*::
+
--
type: alias

alias to: user_agent.os.name

--

*`apache2.access.user_agent.original`*::
+
--
type: alias

alias to: user_agent.original

--


*`apache2.access.geoip.continent_name`*::
+
--
type: alias

alias to: source.geo.continent_name

--

*`apache2.access.geoip.country_iso_code`*::
+
--
type: alias

alias to: source.geo.country_iso_code

--

*`apache2.access.geoip.location`*::
+
--
type: alias

alias to: source.geo.location

--

*`apache2.access.geoip.region_name`*::
+
--
type: alias

alias to: source.geo.region_name

--

*`apache2.access.geoip.city_name`*::
+
--
type: alias

alias to: source.geo.city_name

--

*`apache2.access.geoip.region_iso_code`*::
+
--
type: alias

alias to: source.geo.region_iso_code

--


*`apache2.error.level`*::
+
--
type: alias

alias to: log.level

--

*`apache2.error.message`*::
+
--
type: alias

alias to: message

--

*`apache2.error.pid`*::
+
--
type: alias

alias to: process.pid

--

*`apache2.error.tid`*::
+
--
type: alias

alias to: process.thread.id

--

*`apache2.error.module`*::
+
--
type: alias

alias to: apache.error.module

--

[float]
=== apache

Apache fields.



[float]
=== access

Contains fields for the Apache HTTP Server access logs.



*`apache.access.ssl.protocol`*::
+
--
SSL protocol version.


type: keyword

--

*`apache.access.ssl.cipher`*::
+
--
SSL cipher name.


type: keyword

--

[float]
=== error

Fields from the Apache error logs.



*`apache.error.module`*::
+
--
The module producing the logged message.


type: keyword

--

[[exported-fields-auditd]]
== Auditd fields

Module for parsing auditd logs.




*`user.terminal`*::
+
--
Terminal or tty device on which the user is performing the observed activity.


type: keyword

--


*`user.audit.id`*::
+
--
One or multiple unique identifiers of the user.


type: keyword

--

*`user.audit.name`*::
+
--
Short name or login of the user.


type: keyword

example: albert

--

*`user.audit.group.id`*::
+
--
Unique identifier for the group on the system/platform.


type: keyword

--

*`user.audit.group.name`*::
+
--
Name of the group.


type: keyword

--


*`user.effective.id`*::
+
--
One or multiple unique identifiers of the user.


type: keyword

--

*`user.effective.name`*::
+
--
Short name or login of the user.


type: keyword

example: albert

--

*`user.effective.group.id`*::
+
--
Unique identifier for the group on the system/platform.


type: keyword

--

*`user.effective.group.name`*::
+
--
Name of the group.


type: keyword

--


*`user.filesystem.id`*::
+
--
One or multiple unique identifiers of the user.


type: keyword

--

*`user.filesystem.name`*::
+
--
Short name or login of the user.


type: keyword

example: albert

--

*`user.filesystem.group.id`*::
+
--
Unique identifier for the group on the system/platform.


type: keyword

--

*`user.filesystem.group.name`*::
+
--
Name of the group.


type: keyword

--


*`user.owner.id`*::
+
--
One or multiple unique identifiers of the user.


type: keyword

--

*`user.owner.name`*::
+
--
Short name or login of the user.


type: keyword

example: albert

--

*`user.owner.group.id`*::
+
--
Unique identifier for the group on the system/platform.


type: keyword

--

*`user.owner.group.name`*::
+
--
Name of the group.


type: keyword

--


*`user.saved.id`*::
+
--
One or multiple unique identifiers of the user.


type: keyword

--

*`user.saved.name`*::
+
--
Short name or login of the user.


type: keyword

example: albert

--

*`user.saved.group.id`*::
+
--
Unique identifier for the group on the system/platform.


type: keyword

--

*`user.saved.group.name`*::
+
--
Name of the group.


type: keyword

--

[float]
=== auditd

Fields from the auditd logs.



[float]
=== log

Fields from the Linux audit log. Not all fields are documented here because they are dynamic and vary by audit event type.



*`auditd.log.old_auid`*::
+
--
For login events this is the old audit ID used for the user prior to this login.


--

*`auditd.log.new_auid`*::
+
--
For login events this is the new audit ID. The audit ID can be used to trace future events to the user even if their identity changes (like becoming root).


--

*`auditd.log.old_ses`*::
+
--
For login events this is the old session ID used for the user prior to this login.


--

*`auditd.log.new_ses`*::
+
--
For login events this is the new session ID. It can be used to tie a user to future events by session ID.


--

*`auditd.log.sequence`*::
+
--
The audit event sequence number.


type: long

--

*`auditd.log.items`*::
+
--
The number of items in an event.


--

*`auditd.log.item`*::
+
--
The item field indicates which item out of the total number of items. This number is zero-based; a value of 0 means it is the first item.


--

*`auditd.log.tty`*::
+
--
type: keyword

--

*`auditd.log.a0`*::
+
--
The first argument to the system call.


--

*`auditd.log.addr`*::
+
--
type: ip

--

*`auditd.log.rport`*::
+
--
type: long

--

*`auditd.log.laddr`*::
+
--
type: ip

--

*`auditd.log.lport`*::
+
--
type: long

--

*`auditd.log.acct`*::
+
--
type: alias

alias to: user.name

--

*`auditd.log.pid`*::
+
--
type: alias

alias to: process.pid

--

*`auditd.log.ppid`*::
+
--
type: alias

alias to: process.ppid

--

*`auditd.log.res`*::
+
--
type: alias

alias to: event.outcome

--

*`auditd.log.record_type`*::
+
--
type: alias

alias to: event.action

--


*`auditd.log.geoip.continent_name`*::
+
--
type: alias

alias to: source.geo.continent_name

--

*`auditd.log.geoip.country_iso_code`*::
+
--
type: alias

alias to: source.geo.country_iso_code

--

*`auditd.log.geoip.location`*::
+
--
type: alias

alias to: source.geo.location

--

*`auditd.log.geoip.region_name`*::
+
--
type: alias

alias to: source.geo.region_name

--

*`auditd.log.geoip.city_name`*::
+
--
type: alias

alias to: source.geo.city_name

--

*`auditd.log.geoip.region_iso_code`*::
+
--
type: alias

alias to: source.geo.region_iso_code

--

*`auditd.log.arch`*::
+
--
type: alias

alias to: host.architecture

--

*`auditd.log.gid`*::
+
--
type: alias

alias to: user.group.id

--

*`auditd.log.uid`*::
+
--
type: alias

alias to: user.id

--

*`auditd.log.agid`*::
+
--
type: alias

alias to: user.audit.group.id

--

*`auditd.log.auid`*::
+
--
type: alias

alias to: user.audit.id

--

*`auditd.log.fsgid`*::
+
--
type: alias

alias to: user.filesystem.group.id

--

*`auditd.log.fsuid`*::
+
--
type: alias

alias to: user.filesystem.id

--

*`auditd.log.egid`*::
+
--
type: alias

alias to: user.effective.group.id

--

*`auditd.log.euid`*::
+
--
type: alias

alias to: user.effective.id

--

*`auditd.log.sgid`*::
+
--
type: alias

alias to: user.saved.group.id

--

*`auditd.log.suid`*::
+
--
type: alias

alias to: user.saved.id

--

*`auditd.log.ogid`*::
+
--
type: alias

alias to: user.owner.group.id

--

*`auditd.log.ouid`*::
+
--
type: alias

alias to: user.owner.id

--

*`auditd.log.comm`*::
+
--
type: alias

alias to: process.name

--

*`auditd.log.exe`*::
+
--
type: alias

alias to: process.executable

--

*`auditd.log.terminal`*::
+
--
type: alias

alias to: user.terminal

--

*`auditd.log.msg`*::
+
--
type: alias

alias to: message

--

*`auditd.log.src`*::
+
--
type: alias

alias to: source.address

--

*`auditd.log.dst`*::
+
--
type: alias

alias to: destination.address

--

[[exported-fields-aws]]
== AWS fields

Module for handling logs from AWS.



[float]
=== aws

Fields from AWS logs.



[float]
=== cloudtrail

Fields for AWS CloudTrail logs.



*`aws.cloudtrail.event_version`*::
+
--
The CloudTrail version of the log event format.


type: keyword

--

[float]
=== user_identity

The userIdentity element contains details about the type of IAM identity that made the request, and which credentials were used. If temporary credentials were used, the element shows how the credentials were obtained.


*`aws.cloudtrail.user_identity.type`*::
+
--
The type of the identity


type: keyword

--

*`aws.cloudtrail.user_identity.arn`*::
+
--
The Amazon Resource Name (ARN) of the principal that made the call.

type: keyword

--

*`aws.cloudtrail.user_identity.access_key_id`*::
+
--
The access key ID that was used to sign the request.

type: keyword

--

[float]
=== session_context

If the request was made with temporary security credentials, an element that provides information about the session that was created for those credentials


*`aws.cloudtrail.user_identity.session_context.mfa_authenticated`*::
+
--
The value is true if the root user or IAM user whose credentials were used for the request also was authenticated with an MFA device; otherwise, false.

type: keyword

--

*`aws.cloudtrail.user_identity.session_context.creation_date`*::
+
--
The date and time when the temporary security credentials were issued.

type: date

--

*`aws.cloudtrail.user_identity.invoked_by`*::
+
--
The name of the AWS service that made the request, such as Amazon EC2 Auto Scaling or AWS Elastic Beanstalk.

type: keyword

--

*`aws.cloudtrail.error_code`*::
+
--
The AWS service error if the request returns an error.

type: keyword

--

*`aws.cloudtrail.error_message`*::
+
--
If the request returns an error, the description of the error.

type: keyword

--

*`aws.cloudtrail.request_parameters`*::
+
--
The parameters, if any, that were sent with the request.

type: keyword

--

*`aws.cloudtrail.response_elements`*::
+
--
The response element for actions that make changes (create, update, or delete actions).

type: keyword

--

*`aws.cloudtrail.additional_eventdata`*::
+
--
Additional data about the event that was not part of the request or response.

type: keyword

--

*`aws.cloudtrail.request_id`*::
+
--
The value that identifies the request. The service being called generates this value.

type: keyword

--

*`aws.cloudtrail.event_type`*::
+
--
Identifies the type of event that generated the event record.

type: keyword

--

*`aws.cloudtrail.api_version`*::
+
--
Identifies the API version associated with the AwsApiCall eventType value.

type: keyword

--

*`aws.cloudtrail.management_event`*::
+
--
A Boolean value that identifies whether the event is a management event.

type: keyword

--

*`aws.cloudtrail.read_only`*::
+
--
Identifies whether this operation is a read-only operation.

type: keyword

--

[float]
=== resources

A list of resources accessed in the event.


*`aws.cloudtrail.resources.arn`*::
+
--
Resource ARNs

type: keyword

--

*`aws.cloudtrail.resources.account_id`*::
+
--
Account ID of the resource owner

type: keyword

--

*`aws.cloudtrail.resources.type`*::
+
--
Resource type identifier in the format: AWS::aws-service-name::data-type-name

type: keyword

--

*`aws.cloudtrail.recipient_account_id`*::
+
--
Represents the account ID that received this event.

type: keyword

--

*`aws.cloudtrail.service_event_details`*::
+
--
Identifies the service event, including what triggered the event and the result.

type: keyword

--

*`aws.cloudtrail.shared_event_id`*::
+
--
GUID generated by CloudTrail to uniquely identify CloudTrail events from the same AWS action that is sent to different AWS accounts.

type: keyword

--

*`aws.cloudtrail.vpc_endpoint_id`*::
+
--
Identifies the VPC endpoint in which requests were made from a VPC to another AWS service, such as Amazon S3.

type: keyword

--

[float]
=== cloudwatch

Fields for AWS CloudWatch logs.


[float]
=== ec2

Fields for AWS EC2 logs in CloudWatch.



*`aws.ec2.ip_address`*::
+
--
The internet address of the requester.


type: keyword

--

[float]
=== elb

Fields for AWS ELB logs.



*`aws.elb.name`*::
+
--
The name of the load balancer.


type: keyword

--

*`aws.elb.type`*::
+
--
The type of the load balancer for v2 Load Balancers.


type: keyword

--

*`aws.elb.target_group.arn`*::
+
--
The ARN of the target group handling the request.


type: keyword

--

*`aws.elb.listener`*::
+
--
The ELB listener that received the connection.


type: keyword

--

*`aws.elb.protocol`*::
+
--
The protocol of the load balancer (http or tcp).


type: keyword

--

*`aws.elb.request_processing_time.sec`*::
+
--
The total time in seconds since the connection or request is received until it is sent to a registered backend.


type: float

--

*`aws.elb.backend_processing_time.sec`*::
+
--
The total time in seconds since the connection is sent to the backend till the backend starts responding.


type: float

--

*`aws.elb.response_processing_time.sec`*::
+
--
The total time in seconds since the response is received from the backend till it is sent to the client.


type: float

--

*`aws.elb.connection_time.ms`*::
+
--
The total time of the connection in milliseconds, since it is opened till it is closed.


type: long

--

*`aws.elb.tls_handshake_time.ms`*::
+
--
The total time for the TLS handshake to complete in milliseconds once the connection has been established.


type: long

--

*`aws.elb.backend.ip`*::
+
--
The IP address of the backend processing this connection.


type: keyword

--

*`aws.elb.backend.port`*::
+
--
The port in the backend processing this connection.


type: keyword

--

*`aws.elb.backend.http.response.status_code`*::
+
--
The status code from the backend (status code sent to the client from ELB is stored in `http.response.status_code`


type: keyword

--

*`aws.elb.ssl_cipher`*::
+
--
The SSL cipher used in TLS/SSL connections.


type: keyword

--

*`aws.elb.ssl_protocol`*::
+
--
The SSL protocol used in TLS/SSL connections.


type: keyword

--

*`aws.elb.chosen_cert.arn`*::
+
--
The ARN of the chosen certificate presented to the client in TLS/SSL connections.


type: keyword

--

*`aws.elb.chosen_cert.serial`*::
+
--
The serial number of the chosen certificate presented to the client in TLS/SSL connections.


type: keyword

--

*`aws.elb.incoming_tls_alert`*::
+
--
The integer value of TLS alerts received by the load balancer from the client, if present.


type: keyword

--

*`aws.elb.tls_named_group`*::
+
--
The TLS named group.


type: keyword

--

*`aws.elb.trace_id`*::
+
--
The contents of the `X-Amzn-Trace-Id` header.


type: keyword

--

*`aws.elb.matched_rule_priority`*::
+
--
The priority value of the rule that matched the request, if a rule matched.


type: keyword

--

*`aws.elb.action_executed`*::
+
--
The action executed when processing the request (forward, fixed-response, authenticate...). It can contain several values.


type: keyword

--

*`aws.elb.redirect_url`*::
+
--
The URL used if a redirection action was executed.


type: keyword

--

*`aws.elb.error.reason`*::
+
--
The error reason if the executed action failed.

type: keyword

--

[float]
=== s3access

Fields for AWS S3 server access logs.



*`aws.s3access.bucket_owner`*::
+
--
The canonical user ID of the owner of the source bucket.


type: keyword

--

*`aws.s3access.bucket`*::
+
--
The name of the bucket that the request was processed against.


type: keyword

--

*`aws.s3access.remote_ip`*::
+
--
The apparent internet address of the requester.


type: ip

--

*`aws.s3access.requester`*::
+
--
The canonical user ID of the requester, or a - for unauthenticated requests.


type: keyword

--

*`aws.s3access.request_id`*::
+
--
A string generated by Amazon S3 to uniquely identify each request.


type: keyword

--

*`aws.s3access.operation`*::
+
--
The operation listed here is declared as SOAP.operation, REST.HTTP_method.resource_type, WEBSITE.HTTP_method.resource_type, or BATCH.DELETE.OBJECT.


type: keyword

--

*`aws.s3access.key`*::
+
--
The "key" part of the request, URL encoded, or "-" if the operation does not take a key parameter.


type: keyword

--

*`aws.s3access.request_uri`*::
+
--
The Request-URI part of the HTTP request message.


type: keyword

--

*`aws.s3access.http_status`*::
+
--
The numeric HTTP status code of the response.


type: long

--

*`aws.s3access.error_code`*::
+
--
The Amazon S3 Error Code, or "-" if no error occurred.


type: keyword

--

*`aws.s3access.bytes_sent`*::
+
--
The number of response bytes sent, excluding HTTP protocol overhead, or "-" if zero.


type: long

--

*`aws.s3access.object_size`*::
+
--
The total size of the object in question.


type: long

--

*`aws.s3access.total_time`*::
+
--
The number of milliseconds the request was in flight from the server's perspective.


type: long

--

*`aws.s3access.turn_around_time`*::
+
--
The number of milliseconds that Amazon S3 spent processing your request.


type: long

--

*`aws.s3access.referrer`*::
+
--
The value of the HTTP Referrer header, if present.


type: keyword

--

*`aws.s3access.user_agent`*::
+
--
The value of the HTTP User-Agent header.


type: keyword

--

*`aws.s3access.version_id`*::
+
--
The version ID in the request, or "-" if the operation does not take a versionId parameter.


type: keyword

--

*`aws.s3access.host_id`*::
+
--
The x-amz-id-2 or Amazon S3 extended request ID.


type: keyword

--

*`aws.s3access.signature_version`*::
+
--
The signature version, SigV2 or SigV4, that was used to authenticate the request or a - for unauthenticated requests.


type: keyword

--

*`aws.s3access.cipher_suite`*::
+
--
The Secure Sockets Layer (SSL) cipher that was negotiated for HTTPS request or a - for HTTP.


type: keyword

--

*`aws.s3access.authentication_type`*::
+
--
The type of request authentication used, AuthHeader for authentication headers, QueryString for query string (pre-signed URL) or a - for unauthenticated requests.


type: keyword

--

*`aws.s3access.host_header`*::
+
--
The endpoint used to connect to Amazon S3.


type: keyword

--

*`aws.s3access.tls_version`*::
+
--
The Transport Layer Security (TLS) version negotiated by the client.


type: keyword

--

[float]
=== vpcflow

Fields for AWS VPC flow logs.



*`aws.vpcflow.version`*::
+
--
The VPC Flow Logs version. If you use the default format, the version is 2. If you specify a custom format, the version is 3.


type: keyword

--

*`aws.vpcflow.account_id`*::
+
--
The AWS account ID for the flow log.


type: keyword

--

*`aws.vpcflow.interface_id`*::
+
--
The ID of the network interface for which the traffic is recorded.


type: keyword

--

*`aws.vpcflow.action`*::
+
--
The action that is associated with the traffic, ACCEPT or REJECT.


type: keyword

--

*`aws.vpcflow.log_status`*::
+
--
The logging status of the flow log, OK, NODATA or SKIPDATA.


type: keyword

--

*`aws.vpcflow.instance_id`*::
+
--
The ID of the instance that's associated with network interface for which the traffic is recorded, if the instance is owned by you.


type: keyword

--

*`aws.vpcflow.pkt_srcaddr`*::
+
--
The packet-level (original) source IP address of the traffic.


type: ip

--

*`aws.vpcflow.pkt_dstaddr`*::
+
--
The packet-level (original) destination IP address for the traffic.


type: ip

--

*`aws.vpcflow.vpc_id`*::
+
--
The ID of the VPC that contains the network interface for which the traffic is recorded.


type: keyword

--

*`aws.vpcflow.subnet_id`*::
+
--
The ID of the subnet that contains the network interface for which the traffic is recorded.


type: keyword

--

*`aws.vpcflow.tcp_flags`*::
+
--
The bitmask value for the following TCP flags: 2=SYN,18=SYN-ACK,1=FIN,4=RST


type: keyword

--

*`aws.vpcflow.type`*::
+
--
The type of traffic: IPv4, IPv6, or EFA.


type: keyword

--

[[exported-fields-azure]]
== Azure fields

Azure Module



[float]
=== azure




*`azure.subscription_id`*::
+
--
Azure subscription ID


type: keyword

--

*`azure.correlation_id`*::
+
--
Correlation ID


type: keyword

--

*`azure.tenant_id`*::
+
--
tenant ID


type: keyword

--

[float]
=== resource

Resource



*`azure.resource.id`*::
+
--
Resource ID


type: keyword

--

*`azure.resource.group`*::
+
--
Resource group


type: keyword

--

*`azure.resource.provider`*::
+
--
Resource type/namespace


type: keyword

--

*`azure.resource.namespace`*::
+
--
Resource type/namespace


type: keyword

--

*`azure.resource.name`*::
+
--
Name


type: keyword

--

*`azure.resource.authorization_rule`*::
+
--
Authorization rule


type: keyword

--

[float]
=== activitylogs

Fields for Azure activity logs.



[float]
=== identity

Identity



[float]
=== claims_initiated_by_user

Claims initiated by user



*`azure.activitylogs.identity.claims_initiated_by_user.name`*::
+
--
Name


type: keyword

--

*`azure.activitylogs.identity.claims_initiated_by_user.givenname`*::
+
--
Givenname


type: keyword

--

*`azure.activitylogs.identity.claims_initiated_by_user.surname`*::
+
--
Surname


type: keyword

--

*`azure.activitylogs.identity.claims_initiated_by_user.fullname`*::
+
--
Fullname


type: keyword

--

*`azure.activitylogs.identity.claims_initiated_by_user.schema`*::
+
--
Schema


type: keyword

--

*`azure.activitylogs.identity.claims.*`*::
+
--
Claims


type: object

--

[float]
=== authorization

Authorization



*`azure.activitylogs.identity.authorization.scope`*::
+
--
Scope


type: keyword

--

*`azure.activitylogs.identity.authorization.action`*::
+
--
Action


type: keyword

--

[float]
=== evidence

Evidence



*`azure.activitylogs.identity.authorization.evidence.role_assignment_scope`*::
+
--
Role assignment scope


type: keyword

--

*`azure.activitylogs.identity.authorization.evidence.role_definition_id`*::
+
--
Role definition ID


type: keyword

--

*`azure.activitylogs.identity.authorization.evidence.role`*::
+
--
Role


type: keyword

--

*`azure.activitylogs.identity.authorization.evidence.role_assignment_id`*::
+
--
Role assignment ID


type: keyword

--

*`azure.activitylogs.identity.authorization.evidence.principal_id`*::
+
--
Principal ID


type: keyword

--

*`azure.activitylogs.identity.authorization.evidence.principal_type`*::
+
--
Principal type


type: keyword

--

*`azure.activitylogs.operation_name`*::
+
--
Operation name


type: keyword

--

*`azure.activitylogs.result_signature`*::
+
--
Result signature


type: keyword

--

*`azure.activitylogs.category`*::
+
--
Category


type: keyword

--

[float]
=== properties

Properties



*`azure.activitylogs.properties.service_request_id`*::
+
--
Service Request Id


type: keyword

--

*`azure.activitylogs.properties.status_code`*::
+
--
Status code


type: keyword

--

[float]
=== auditlogs

Fields for Azure audit logs.



*`azure.auditlogs.operation_name`*::
+
--
The operation name


type: keyword

--

*`azure.auditlogs.operation_version`*::
+
--
The operation version


type: keyword

--

*`azure.auditlogs.identity`*::
+
--
Identity


type: keyword

--

*`azure.auditlogs.tenant_id`*::
+
--
Tenant ID


type: keyword

--

*`azure.auditlogs.result_signature`*::
+
--
Result signature


type: keyword

--

[float]
=== properties

The audit log properties



*`azure.auditlogs.properties.result`*::
+
--
Log result


type: keyword

--

*`azure.auditlogs.properties.activity_display_name`*::
+
--
Activity display name


type: keyword

--

*`azure.auditlogs.properties.result_reason`*::
+
--
Reason for the log result


type: keyword

--

*`azure.auditlogs.properties.correlation_id`*::
+
--
Correlation ID


type: keyword

--

*`azure.auditlogs.properties.logged_by_service`*::
+
--
Logged by service


type: keyword

--

*`azure.auditlogs.properties.operation_type`*::
+
--
Operation type


type: keyword

--

*`azure.auditlogs.properties.id`*::
+
--
ID


type: keyword

--

*`azure.auditlogs.properties.activity_datetime`*::
+
--
Activity timestamp


type: date

--

*`azure.auditlogs.properties.category`*::
+
--
category


type: keyword

--

[float]
=== target_resources.*

Target resources



*`azure.auditlogs.properties.target_resources.*.display_name`*::
+
--
Display name


type: keyword

--

*`azure.auditlogs.properties.target_resources.*.id`*::
+
--
ID


type: keyword

--

*`azure.auditlogs.properties.target_resources.*.type`*::
+
--
Type


type: keyword

--

*`azure.auditlogs.properties.target_resources.*.ip_address`*::
+
--
ip Address


type: keyword

--

*`azure.auditlogs.properties.target_resources.*.user_principal_name`*::
+
--
User principal name


type: keyword

--

[float]
=== modified_properties.*

Modified properties



*`azure.auditlogs.properties.target_resources.*.modified_properties.*.new_value`*::
+
--
New value


type: keyword

--

*`azure.auditlogs.properties.target_resources.*.modified_properties.*.display_name`*::
+
--
Display value


type: keyword

--

*`azure.auditlogs.properties.target_resources.*.modified_properties.*.old_value`*::
+
--
Old value


type: keyword

--

[float]
=== initiated_by

Information regarding the initiator



[float]
=== app

App



*`azure.auditlogs.properties.initiated_by.app.servicePrincipalName`*::
+
--
Service principal name


type: keyword

--

*`azure.auditlogs.properties.initiated_by.app.displayName`*::
+
--
Display name


type: keyword

--

*`azure.auditlogs.properties.initiated_by.app.appId`*::
+
--
App ID


type: keyword

--

*`azure.auditlogs.properties.initiated_by.app.servicePrincipalId`*::
+
--
Service principal ID


type: keyword

--

[float]
=== user

User



*`azure.auditlogs.properties.initiated_by.user.userPrincipalName`*::
+
--
User principal name


type: keyword

--

*`azure.auditlogs.properties.initiated_by.user.displayName`*::
+
--
Display name


type: keyword

--

*`azure.auditlogs.properties.initiated_by.user.id`*::
+
--
ID


type: keyword

--

*`azure.auditlogs.properties.initiated_by.user.ipAddress`*::
+
--
ip Address


type: keyword

--

[float]
=== signinlogs

Fields for Azure sign-in logs.



*`azure.signinlogs.operation_name`*::
+
--
The operation name


type: keyword

--

*`azure.signinlogs.operation_version`*::
+
--
The operation version


type: keyword

--

*`azure.signinlogs.tenant_id`*::
+
--
Tenant ID


type: keyword

--

*`azure.signinlogs.result_signature`*::
+
--
Result signature


type: keyword

--

*`azure.signinlogs.result_description`*::
+
--
Result description


type: keyword

--

*`azure.signinlogs.identity`*::
+
--
Identity


type: keyword

--

[float]
=== properties

The signin log properties



*`azure.signinlogs.properties.id`*::
+
--
ID


type: keyword

--

*`azure.signinlogs.properties.created_at`*::
+
--
Created date time


type: date

--

*`azure.signinlogs.properties.user_display_name`*::
+
--
User display name


type: keyword

--

*`azure.signinlogs.properties.correlation_id`*::
+
--
Correlation ID


type: keyword

--

*`azure.signinlogs.properties.user_principal_name`*::
+
--
User principal name


type: keyword

--

*`azure.signinlogs.properties.user_id`*::
+
--
User ID


type: keyword

--

*`azure.signinlogs.properties.app_id`*::
+
--
App ID


type: keyword

--

*`azure.signinlogs.properties.app_display_name`*::
+
--
App display name


type: keyword

--

*`azure.signinlogs.properties.ip_address`*::
+
--
Ip address


type: keyword

--

*`azure.signinlogs.properties.client_app_used`*::
+
--
Client app used


type: keyword

--

*`azure.signinlogs.properties.conditional_access_status`*::
+
--
Conditional access status


type: keyword

--

*`azure.signinlogs.properties.original_request_id`*::
+
--
Original request ID


type: keyword

--

*`azure.signinlogs.properties.is_interactive`*::
+
--
Is interactive


type: keyword

--

*`azure.signinlogs.properties.token_issuer_name`*::
+
--
Token issuer name


type: keyword

--

*`azure.signinlogs.properties.token_issuer_type`*::
+
--
Token issuer type


type: keyword

--

*`azure.signinlogs.properties.processing_time_ms`*::
+
--
Processing time in milliseconds


type: float

--

*`azure.signinlogs.properties.risk_detail`*::
+
--
Risk detail


type: keyword

--

*`azure.signinlogs.properties.risk_level_aggregated`*::
+
--
Risk level aggregated


type: keyword

--

*`azure.signinlogs.properties.risk_level_during_signin`*::
+
--
Risk level during signIn


type: keyword

--

*`azure.signinlogs.properties.risk_state`*::
+
--
Risk state


type: keyword

--

*`azure.signinlogs.properties.resource_display_name`*::
+
--
Resource display name


type: keyword

--

[float]
=== status

Status



*`azure.signinlogs.properties.status.error_code`*::
+
--
Error code


type: keyword

--

[float]
=== device_detail

Status



*`azure.signinlogs.properties.device_detail.device_id`*::
+
--
Device ID


type: keyword

--

*`azure.signinlogs.properties.device_detail.operating_system`*::
+
--
Operating system


type: keyword

--

*`azure.signinlogs.properties.device_detail.browser`*::
+
--
Browser


type: keyword

--

*`azure.signinlogs.properties.device_detail.display_name`*::
+
--
Display name


type: keyword

--

*`azure.signinlogs.properties.device_detail.trust_type`*::
+
--
Trust type


type: keyword

--

*`azure.signinlogs.properties.service_principal_id`*::
+
--
Status


type: keyword

--

[[exported-fields-beat-common]]
== Beat fields

Contains common beat fields available in all event types.



*`agent.hostname`*::
+
--
Hostname of the agent.

type: keyword

--

*`beat.timezone`*::
+
--
type: alias

alias to: event.timezone

--

*`fields`*::
+
--
Contains user configurable fields.


type: object

--

*`beat.name`*::
+
--
type: alias

alias to: host.name

--

*`beat.hostname`*::
+
--
type: alias

alias to: agent.hostname

--

*`timeseries.instance`*::
+
--
Time series instance id

type: keyword

--

[[exported-fields-cef]]
== Decode CEF processor fields fields

Common Event Format (CEF) data.



[float]
=== cef

By default the `decode_cef` processor writes all data from the CEF message to this `cef` object. It contains the CEF header fields and the extension data.



*`cef.version`*::
+
--
Version of the CEF specification used by the message.


type: keyword

--

*`cef.device.vendor`*::
+
--
Vendor of the device that produced the message.


type: keyword

--

*`cef.device.product`*::
+
--
Product of the device that produced the message.


type: keyword

--

*`cef.device.version`*::
+
--
Version of the product that produced the message.


type: keyword

--

*`cef.device.event_class_id`*::
+
--
Unique identifier of the event type.


type: keyword

--

*`cef.severity`*::
+
--
Importance of the event. The valid string values are Unknown, Low, Medium, High, and Very-High. The valid integer values are 0-3=Low, 4-6=Medium, 7- 8=High, and 9-10=Very-High.


type: keyword

example: Very-High

--

*`cef.name`*::
+
--
Short description of the event.


type: keyword

--

[float]
=== extensions

Collection of key-value pairs carried in the CEF extension field.



*`cef.extensions.agentAddress`*::
+
--
The IP address of the ArcSight connector that processed the event.

type: ip

--

*`cef.extensions.agentDnsDomain`*::
+
--
The DNS domain name of the ArcSight connector that processed the event.

type: keyword

--

*`cef.extensions.agentHostName`*::
+
--
The hostname of the ArcSight connector that processed the event.

type: keyword

--

*`cef.extensions.agentId`*::
+
--
The agent ID of the ArcSight connector that processed the event.

type: keyword

--

*`cef.extensions.agentMacAddress`*::
+
--
The MAC address of the ArcSight connector that processed the event.

type: keyword

--

*`cef.extensions.agentNtDomain`*::
+
--
None

type: keyword

--

*`cef.extensions.agentReceiptTime`*::
+
--
The time at which information about the event was received by the ArcSight connector.

type: date

--

*`cef.extensions.agentTimeZone`*::
+
--
The agent time zone of the ArcSight connector that processed the event.

type: keyword

--

*`cef.extensions.agentTranslatedAddress`*::
+
--
None

type: ip

--

*`cef.extensions.agentTranslatedZoneExternalID`*::
+
--
None

type: keyword

--

*`cef.extensions.agentTranslatedZoneURI`*::
+
--
None

type: keyword

--

*`cef.extensions.agentType`*::
+
--
The agent type of the ArcSight connector that processed the event

type: keyword

--

*`cef.extensions.agentVersion`*::
+
--
The version of the ArcSight connector that processed the event.

type: keyword

--

*`cef.extensions.agentZoneExternalID`*::
+
--
None

type: keyword

--

*`cef.extensions.agentZoneURI`*::
+
--
None

type: keyword

--

*`cef.extensions.applicationProtocol`*::
+
--
Application level protocol, example values are HTTP, HTTPS, SSHv2, Telnet, POP, IMPA, IMAPS, and so on.

type: keyword

--

*`cef.extensions.baseEventCount`*::
+
--
A count associated with this event. How many times was this same event observed? Count can be omitted if it is 1.

type: long

--

*`cef.extensions.bytesIn`*::
+
--
Number of bytes transferred inbound, relative to the source to destination relationship, meaning that data was flowing from source to destination.

type: long

--

*`cef.extensions.bytesOut`*::
+
--
Number of bytes transferred outbound relative to the source to destination relationship. For example, the byte number of data flowing from the destination to the source.

type: long

--

*`cef.extensions.customerExternalID`*::
+
--
None

type: keyword

--

*`cef.extensions.customerURI`*::
+
--
None

type: keyword

--

*`cef.extensions.destinationAddress`*::
+
--
Identifies the destination address that the event refers to in an IP network. The format is an IPv4 address.

type: ip

--

*`cef.extensions.destinationDnsDomain`*::
+
--
The DNS domain part of the complete fully qualified domain name (FQDN).

type: keyword

--

*`cef.extensions.destinationGeoLatitude`*::
+
--
The latitudinal value from which the destination's IP address belongs.

type: double

--

*`cef.extensions.destinationGeoLongitude`*::
+
--
The longitudinal value from which the destination's IP address belongs.

type: double

--

*`cef.extensions.destinationHostName`*::
+
--
Identifies the destination that an event refers to in an IP network. The format should be a fully qualified domain name (FQDN) associated with the destination node, when a node is available.

type: keyword

--

*`cef.extensions.destinationMacAddress`*::
+
--
Six colon-seperated hexadecimal numbers.

type: keyword

--

*`cef.extensions.destinationNtDomain`*::
+
--
The Windows domain name of the destination address.

type: keyword

--

*`cef.extensions.destinationPort`*::
+
--
The valid port numbers are between 0 and 65535.

type: long

--

*`cef.extensions.destinationProcessId`*::
+
--
Provides the ID of the destination process associated with the event. For example, if an event contains process ID 105, "105" is the process ID.

type: long

--

*`cef.extensions.destinationProcessName`*::
+
--
The name of the event's destination process.

type: keyword

--

*`cef.extensions.destinationServiceName`*::
+
--
The service targeted by this event.

type: keyword

--

*`cef.extensions.destinationTranslatedAddress`*::
+
--
Identifies the translated destination that the event refers to in an IP network.

type: ip

--

*`cef.extensions.destinationTranslatedPort`*::
+
--
Port after it was translated; for example, a firewall. Valid port numbers are 0 to 65535.

type: long

--

*`cef.extensions.destinationTranslatedZoneExternalID`*::
+
--
None

type: keyword

--

*`cef.extensions.destinationTranslatedZoneURI`*::
+
--
The URI for the Translated Zone that the destination asset has been assigned to in ArcSight.

type: keyword

--

*`cef.extensions.destinationUserId`*::
+
--
Identifies the destination user by ID. For example, in UNIX, the root user is generally associated with user ID 0.

type: keyword

--

*`cef.extensions.destinationUserName`*::
+
--
Identifies the destination user by name. This is the user associated with the event's destination. Email addresses are often mapped into the UserName fields. The recipient is a candidate to put into this field.

type: keyword

--

*`cef.extensions.destinationUserPrivileges`*::
+
--
The typical values are "Administrator", "User", and "Guest". This identifies the destination user's privileges. In UNIX, for example, activity executed on the root user would be identified with destinationUser Privileges of "Administrator".

type: keyword

--

*`cef.extensions.destinationZoneExternalID`*::
+
--
None

type: keyword

--

*`cef.extensions.destinationZoneURI`*::
+
--
The URI for the Zone that the destination asset has been assigned to in ArcSight.

type: keyword

--

*`cef.extensions.deviceAction`*::
+
--
Action taken by the device.

type: keyword

--

*`cef.extensions.deviceAddress`*::
+
--
Identifies the device address that an event refers to in an IP network.

type: ip

--

*`cef.extensions.deviceCustomFloatingPoint1Label`*::
+
--
All custom fields have a corresponding label field. Each of these fields is a string and describes the purpose of the custom field.

type: keyword

--

*`cef.extensions.deviceCustomFloatingPoint3Label`*::
+
--
All custom fields have a corresponding label field. Each of these fields is a string and describes the purpose of the custom field.

type: keyword

--

*`cef.extensions.deviceCustomFloatingPoint4Label`*::
+
--
All custom fields have a corresponding label field. Each of these fields is a string and describes the purpose of the custom field.

type: keyword

--

*`cef.extensions.deviceCustomDate1`*::
+
--
One of two timestamp fields available to map fields that do not apply to any other in this dictionary.

type: date

--

*`cef.extensions.deviceCustomDate1Label`*::
+
--
All custom fields have a corresponding label field. Each of these fields is a string and describes the purpose of the custom field.

type: keyword

--

*`cef.extensions.deviceCustomDate2`*::
+
--
One of two timestamp fields available to map fields that do not apply to any other in this dictionary.

type: date

--

*`cef.extensions.deviceCustomDate2Label`*::
+
--
All custom fields have a corresponding label field. Each of these fields is a string and describes the purpose of the custom field.

type: keyword

--

*`cef.extensions.deviceCustomFloatingPoint1`*::
+
--
One of four floating point fields available to map fields that do not apply to any other in this dictionary.

type: double

--

*`cef.extensions.deviceCustomFloatingPoint2`*::
+
--
One of four floating point fields available to map fields that do not apply to any other in this dictionary.

type: double

--

*`cef.extensions.deviceCustomFloatingPoint2Label`*::
+
--
All custom fields have a corresponding label field. Each of these fields is a string and describes the purpose of the custom field.

type: keyword

--

*`cef.extensions.deviceCustomFloatingPoint3`*::
+
--
One of four floating point fields available to map fields that do not apply to any other in this dictionary.

type: double

--

*`cef.extensions.deviceCustomFloatingPoint4`*::
+
--
One of four floating point fields available to map fields that do not apply to any other in this dictionary.

type: double

--

*`cef.extensions.deviceCustomIPv6Address1`*::
+
--
One of four IPv6 address fields available to map fields that do not apply to any other in this dictionary.

type: ip

--

*`cef.extensions.deviceCustomIPv6Address1Label`*::
+
--
All custom fields have a corresponding label field. Each of these fields is a string and describes the purpose of the custom field.

type: keyword

--

*`cef.extensions.deviceCustomIPv6Address2`*::
+
--
One of four IPv6 address fields available to map fields that do not apply to any other in this dictionary.

type: ip

--

*`cef.extensions.deviceCustomIPv6Address2Label`*::
+
--
All custom fields have a corresponding label field. Each of these fields is a string and describes the purpose of the custom field.

type: keyword

--

*`cef.extensions.deviceCustomIPv6Address3`*::
+
--
One of four IPv6 address fields available to map fields that do not apply to any other in this dictionary.

type: ip

--

*`cef.extensions.deviceCustomIPv6Address3Label`*::
+
--
All custom fields have a corresponding label field. Each of these fields is a string and describes the purpose of the custom field.

type: keyword

--

*`cef.extensions.deviceCustomIPv6Address4`*::
+
--
One of four IPv6 address fields available to map fields that do not apply to any other in this dictionary.

type: ip

--

*`cef.extensions.deviceCustomIPv6Address4Label`*::
+
--
All custom fields have a corresponding label field. Each of these fields is a string and describes the purpose of the custom field.

type: keyword

--

*`cef.extensions.deviceCustomNumber1`*::
+
--
One of three number fields available to map fields that do not apply to any other in this dictionary. Use sparingly and seek a more specific, dictionary supplied field when possible.

type: long

--

*`cef.extensions.deviceCustomNumber1Label`*::
+
--
All custom fields have a corresponding label field. Each of these fields is a string and describes the purpose of the custom field.

type: keyword

--

*`cef.extensions.deviceCustomNumber2`*::
+
--
One of three number fields available to map fields that do not apply to any other in this dictionary. Use sparingly and seek a more specific, dictionary supplied field when possible.

type: long

--

*`cef.extensions.deviceCustomNumber2Label`*::
+
--
All custom fields have a corresponding label field. Each of these fields is a string and describes the purpose of the custom field.

type: keyword

--

*`cef.extensions.deviceCustomNumber3`*::
+
--
One of three number fields available to map fields that do not apply to any other in this dictionary. Use sparingly and seek a more specific, dictionary supplied field when possible.

type: long

--

*`cef.extensions.deviceCustomNumber3Label`*::
+
--
All custom fields have a corresponding label field. Each of these fields is a string and describes the purpose of the custom field.

type: keyword

--

*`cef.extensions.deviceCustomString1`*::
+
--
One of six strings available to map fields that do not apply to any other in this dictionary. Use sparingly and seek a more specific, dictionary supplied field when possible.

type: keyword

--

*`cef.extensions.deviceCustomString1Label`*::
+
--
All custom fields have a corresponding label field. Each of these fields is a string and describes the purpose of the custom field.

type: keyword

--

*`cef.extensions.deviceCustomString2`*::
+
--
One of six strings available to map fields that do not apply to any other in this dictionary. Use sparingly and seek a more specific, dictionary supplied field when possible.

type: keyword

--

*`cef.extensions.deviceCustomString2Label`*::
+
--
All custom fields have a corresponding label field. Each of these fields is a string and describes the purpose of the custom field.

type: keyword

--

*`cef.extensions.deviceCustomString3`*::
+
--
One of six strings available to map fields that do not apply to any other in this dictionary. Use sparingly and seek a more specific, dictionary supplied field when possible.

type: keyword

--

*`cef.extensions.deviceCustomString3Label`*::
+
--
All custom fields have a corresponding label field. Each of these fields is a string and describes the purpose of the custom field.

type: keyword

--

*`cef.extensions.deviceCustomString4`*::
+
--
One of six strings available to map fields that do not apply to any other in this dictionary. Use sparingly and seek a more specific, dictionary supplied field when possible.

type: keyword

--

*`cef.extensions.deviceCustomString4Label`*::
+
--
All custom fields have a corresponding label field. Each of these fields is a string and describes the purpose of the custom field.

type: keyword

--

*`cef.extensions.deviceCustomString5`*::
+
--
One of six strings available to map fields that do not apply to any other in this dictionary. Use sparingly and seek a more specific, dictionary supplied field when possible.

type: keyword

--

*`cef.extensions.deviceCustomString5Label`*::
+
--
All custom fields have a corresponding label field. Each of these fields is a string and describes the purpose of the custom field.

type: keyword

--

*`cef.extensions.deviceCustomString6`*::
+
--
One of six strings available to map fields that do not apply to any other in this dictionary. Use sparingly and seek a more specific, dictionary supplied field when possible.

type: keyword

--

*`cef.extensions.deviceCustomString6Label`*::
+
--
All custom fields have a corresponding label field. Each of these fields is a string and describes the purpose of the custom field.

type: keyword

--

*`cef.extensions.deviceDirection`*::
+
--
Any information about what direction the observed communication has taken. The following values are supported - "0" for inbound or "1" for outbound.

type: long

--

*`cef.extensions.deviceDnsDomain`*::
+
--
The DNS domain part of the complete fully qualified domain name (FQDN).

type: keyword

--

*`cef.extensions.deviceEventCategory`*::
+
--
Represents the category assigned by the originating device. Devices often use their own categorization schema to classify event. Example "/Monitor/Disk/Read".

type: keyword

--

*`cef.extensions.deviceExternalId`*::
+
--
A name that uniquely identifies the device generating this event.

type: keyword

--

*`cef.extensions.deviceFacility`*::
+
--
The facility generating this event. For example, Syslog has an explicit facility associated with every event.

type: keyword

--

*`cef.extensions.deviceFlexNumber1`*::
+
--
One of two alternative number fields available to map fields that do not apply to any other in this dictionary. Use sparingly and seek a more specific, dictionary supplied field when possible.

type: long

--

*`cef.extensions.deviceFlexNumber1Label`*::
+
--
All custom fields have a corresponding label field. Each of these fields is a string and describes the purpose of the custom field.

type: keyword

--

*`cef.extensions.deviceFlexNumber2`*::
+
--
One of two alternative number fields available to map fields that do not apply to any other in this dictionary. Use sparingly and seek a more specific, dictionary supplied field when possible.

type: long

--

*`cef.extensions.deviceFlexNumber2Label`*::
+
--
All custom fields have a corresponding label field. Each of these fields is a string and describes the purpose of the custom field.

type: keyword

--

*`cef.extensions.deviceHostName`*::
+
--
The format should be a fully qualified domain name (FQDN) associated with the device node, when a node is available.

type: keyword

--

*`cef.extensions.deviceInboundInterface`*::
+
--
Interface on which the packet or data entered the device.

type: keyword

--

*`cef.extensions.deviceMacAddress`*::
+
--
Six colon-separated hexadecimal numbers.

type: keyword

--

*`cef.extensions.deviceNtDomain`*::
+
--
The Windows domain name of the device address.

type: keyword

--

*`cef.extensions.deviceOutboundInterface`*::
+
--
Interface on which the packet or data left the device.

type: keyword

--

*`cef.extensions.devicePayloadId`*::
+
--
Unique identifier for the payload associated with the event.

type: keyword

--

*`cef.extensions.deviceProcessId`*::
+
--
Provides the ID of the process on the device generating the event.

type: long

--

*`cef.extensions.deviceProcessName`*::
+
--
Process name associated with the event. An example might be the process generating the syslog entry in UNIX.

type: keyword

--

*`cef.extensions.deviceReceiptTime`*::
+
--
The time at which the event related to the activity was received. The format is MMM dd yyyy HH:mm:ss or milliseconds since epoch (Jan 1st 1970)

type: date

--

*`cef.extensions.deviceTimeZone`*::
+
--
The timezone for the device generating the event.

type: keyword

--

*`cef.extensions.deviceTranslatedAddress`*::
+
--
Identifies the translated device address that the event refers to in an IP network.

type: ip

--

*`cef.extensions.deviceTranslatedZoneExternalID`*::
+
--
None

type: keyword

--

*`cef.extensions.deviceTranslatedZoneURI`*::
+
--
The URI for the Translated Zone that the device asset has been assigned to in ArcSight.

type: keyword

--

*`cef.extensions.deviceZoneExternalID`*::
+
--
None

type: keyword

--

*`cef.extensions.deviceZoneURI`*::
+
--
Thee URI for the Zone that the device asset has been assigned to in ArcSight.

type: keyword

--

*`cef.extensions.endTime`*::
+
--
The time at which the activity related to the event ended. The format is MMM dd yyyy HH:mm:ss or milliseconds since epoch (Jan 1st1970). An example would be reporting the end of a session.

type: date

--

*`cef.extensions.eventId`*::
+
--
This is a unique ID that ArcSight assigns to each event.

type: long

--

*`cef.extensions.eventOutcome`*::
+
--
Displays the outcome, usually as 'success' or 'failure'.

type: keyword

--

*`cef.extensions.externalId`*::
+
--
The ID used by an originating device. They are usually increasing numbers, associated with events.

type: keyword

--

*`cef.extensions.fileCreateTime`*::
+
--
Time when the file was created.

type: date

--

*`cef.extensions.fileHash`*::
+
--
Hash of a file.

type: keyword

--

*`cef.extensions.fileId`*::
+
--
An ID associated with a file could be the inode.

type: keyword

--

*`cef.extensions.fileModificationTime`*::
+
--
Time when the file was last modified.

type: date

--

*`cef.extensions.filename`*::
+
--
Name of the file only (without its path).

type: keyword

--

*`cef.extensions.filePath`*::
+
--
Full path to the file, including file name itself.

type: keyword

--

*`cef.extensions.filePermission`*::
+
--
Permissions of the file.

type: keyword

--

*`cef.extensions.fileSize`*::
+
--
Size of the file.

type: long

--

*`cef.extensions.fileType`*::
+
--
Type of file (pipe, socket, etc.)

type: keyword

--

*`cef.extensions.flexDate1`*::
+
--
A timestamp field available to map a timestamp that does not apply to any other defined timestamp field in this dictionary. Use all flex fields sparingly and seek a more specific, dictionary supplied field when possible. These fields are typically reserved for customer use and should not be set by vendors unless necessary.

type: date

--

*`cef.extensions.flexDate1Label`*::
+
--
The label field is a string and describes the purpose of the flex field.

type: keyword

--

*`cef.extensions.flexString1`*::
+
--
One of four floating point fields available to map fields that do not apply to any other in this dictionary. Use sparingly and seek a more specific, dictionary supplied field when possible. These fields are typically reserved for customer use and should not be set by vendors unless necessary.

type: keyword

--

*`cef.extensions.flexString2`*::
+
--
One of four floating point fields available to map fields that do not apply to any other in this dictionary. Use sparingly and seek a more specific, dictionary supplied field when possible. These fields are typically reserved for customer use and should not be set by vendors unless necessary.

type: keyword

--

*`cef.extensions.flexString1Label`*::
+
--
The label field is a string and describes the purpose of the flex field.

type: keyword

--

*`cef.extensions.flexString2Label`*::
+
--
The label field is a string and describes the purpose of the flex field.

type: keyword

--

*`cef.extensions.message`*::
+
--
An arbitrary message giving more details about the event. Multi-line entries can be produced by using \n as the new line separator.

type: keyword

--

*`cef.extensions.oldFileCreateTime`*::
+
--
Time when old file was created.

type: date

--

*`cef.extensions.oldFileHash`*::
+
--
Hash of the old file.

type: keyword

--

*`cef.extensions.oldFileId`*::
+
--
An ID associated with the old file could be the inode.

type: keyword

--

*`cef.extensions.oldFileModificationTime`*::
+
--
Time when old file was last modified.

type: date

--

*`cef.extensions.oldFileName`*::
+
--
Name of the old file.

type: keyword

--

*`cef.extensions.oldFilePath`*::
+
--
Full path to the old file, including the file name itself.

type: keyword

--

*`cef.extensions.oldFilePermission`*::
+
--
Permissions of the old file.

type: keyword

--

*`cef.extensions.oldFileSize`*::
+
--
Size of the old file.

type: long

--

*`cef.extensions.oldFileType`*::
+
--
Type of the old file (pipe, socket, etc.)

type: keyword

--

*`cef.extensions.rawEvent`*::
+
--
None

type: keyword

--

*`cef.extensions.Reason`*::
+
--
The reason an audit event was generated. For example "bad password" or "unknown user". This could also be an error or return code. Example "0x1234".

type: keyword

--

*`cef.extensions.requestClientApplication`*::
+
--
The User-Agent associated with the request.

type: keyword

--

*`cef.extensions.requestContext`*::
+
--
Description of the content from which the request originated (for example, HTTP Referrer)

type: keyword

--

*`cef.extensions.requestCookies`*::
+
--
Cookies associated with the request.

type: keyword

--

*`cef.extensions.requestMethod`*::
+
--
The HTTP method used to access a URL.

type: keyword

--

*`cef.extensions.requestUrl`*::
+
--
In the case of an HTTP request, this field contains the URL accessed. The URL should contain the protocol as well.

type: keyword

--

*`cef.extensions.sourceAddress`*::
+
--
Identifies the source that an event refers to in an IP network.

type: ip

--

*`cef.extensions.sourceDnsDomain`*::
+
--
The DNS domain part of the complete fully qualified domain name (FQDN).

type: keyword

--

*`cef.extensions.sourceGeoLatitude`*::
+
--
None

type: double

--

*`cef.extensions.sourceGeoLongitude`*::
+
--
None

type: double

--

*`cef.extensions.sourceHostName`*::
+
--
Identifies the source that an event refers to in an IP network. The format should be a fully qualified domain name (FQDN) associated with the source node, when a mode is available. Examples: 'host' or 'host.domain.com'.


type: keyword

--

*`cef.extensions.sourceMacAddress`*::
+
--
Six colon-separated hexadecimal numbers.

type: keyword

example: 00:0d:60:af:1b:61

--

*`cef.extensions.sourceNtDomain`*::
+
--
The Windows domain name for the source address.

type: keyword

--

*`cef.extensions.sourcePort`*::
+
--
The valid port numbers are 0 to 65535.

type: long

--

*`cef.extensions.sourceProcessId`*::
+
--
The ID of the source process associated with the event.

type: long

--

*`cef.extensions.sourceProcessName`*::
+
--
The name of the event's source process.

type: keyword

--

*`cef.extensions.sourceServiceName`*::
+
--
The service that is responsible for generating this event.

type: keyword

--

*`cef.extensions.sourceTranslatedAddress`*::
+
--
Identifies the translated source that the event refers to in an IP network.

type: ip

--

*`cef.extensions.sourceTranslatedPort`*::
+
--
A port number after being translated by, for example, a firewall. Valid port numbers are 0 to 65535.

type: long

--

*`cef.extensions.sourceTranslatedZoneExternalID`*::
+
--
None

type: keyword

--

*`cef.extensions.sourceTranslatedZoneURI`*::
+
--
The URI for the Translated Zone that the destination asset has been assigned to in ArcSight.

type: keyword

--

*`cef.extensions.sourceUserId`*::
+
--
Identifies the source user by ID. This is the user associated with the source of the event. For example, in UNIX, the root user is generally associated with user ID 0.

type: keyword

--

*`cef.extensions.sourceUserName`*::
+
--
Identifies the source user by name. Email addresses are also mapped into the UserName fields. The sender is a candidate to put into this field.

type: keyword

--

*`cef.extensions.sourceUserPrivileges`*::
+
--
The typical values are "Administrator", "User", and "Guest". It identifies the source user's privileges. In UNIX, for example, activity executed by the root user would be identified with "Administrator".

type: keyword

--

*`cef.extensions.sourceZoneExternalID`*::
+
--
None

type: keyword

--

*`cef.extensions.sourceZoneURI`*::
+
--
The URI for the Zone that the source asset has been assigned to in ArcSight.

type: keyword

--

*`cef.extensions.startTime`*::
+
--
The time when the activity the event referred to started. The format is MMM dd yyyy HH:mm:ss or milliseconds since epoch (Jan 1st 1970)

type: date

--

*`cef.extensions.transportProtocol`*::
+
--
Identifies the Layer-4 protocol used. The possible values are protocols such as TCP or UDP.

type: keyword

--

*`cef.extensions.type`*::
+
--
0 means base event, 1 means aggregated, 2 means correlation, and 3 means action. This field can be omitted for base events (type 0).

type: long

--

*`cef.extensions.categoryDeviceType`*::
+
--
Device type. Examples - Proxy, IDS, Web Server

type: keyword

--

*`cef.extensions.categoryObject`*::
+
--
Object that the event is about. For example it can be an operating sytem, database, file, etc.

type: keyword

--

*`cef.extensions.categoryBehavior`*::
+
--
Action or a behavior associated with an event. It's what is being done to the object.

type: keyword

--

*`cef.extensions.categoryTechnique`*::
+
--
Technique being used (e.g. /DoS).

type: keyword

--

*`cef.extensions.categoryDeviceGroup`*::
+
--
General device group like Firewall.

type: keyword

--

*`cef.extensions.categorySignificance`*::
+
--
Characterization of the importance of the event.

type: keyword

--

*`cef.extensions.categoryOutcome`*::
+
--
Outcome of the event (e.g. sucess, failure, or attempt).

type: keyword

--

*`cef.extensions.managerReceiptTime`*::
+
--
When the Arcsight ESM received the event.

type: date

--

*`source.service.name`*::
+
--
Service that is the source of the event.

type: keyword

--

*`destination.service.name`*::
+
--
Service that is the target of the event.

type: keyword

--

[[exported-fields-cef-module]]
== CEF fields

Module for receiving CEF logs over Syslog. The module adds vendor specific fields in addition to the fields the decode_cef processor provides.



[float]
=== forcepoint

Fields for Forcepoint Custom String mappings



*`forcepoint.virus_id`*::
+
--
Virus ID


type: keyword

--

[float]
=== checkpoint

Fields for Check Point custom string mappings.



*`checkpoint.app_risk`*::
+
--
Application risk.

type: keyword

--

*`checkpoint.app_severity`*::
+
--
Application threat severity.

type: keyword

--

*`checkpoint.app_sig_id`*::
+
--
The signature ID which the application was detected by.

type: keyword

--

*`checkpoint.auth_method`*::
+
--
Password authentication protocol used.

type: keyword

--

*`checkpoint.category`*::
+
--
Category.

type: keyword

--

*`checkpoint.confidence_level`*::
+
--
Confidence level determined.

type: keyword

--

*`checkpoint.connectivity_state`*::
+
--
Connectivity state.

type: keyword

--

*`checkpoint.cookie`*::
+
--
IKE cookie.

type: keyword

--

*`checkpoint.dst_phone_number`*::
+
--
Destination IP-Phone.

type: keyword

--

*`checkpoint.email_control`*::
+
--
Engine name.

type: keyword

--

*`checkpoint.email_id`*::
+
--
Internal email ID.

type: keyword

--

*`checkpoint.email_recipients_num`*::
+
--
Number of recipients.

type: long

--

*`checkpoint.email_session_id`*::
+
--
Internal email session ID.

type: keyword

--

*`checkpoint.email_spool_id`*::
+
--
Internal email spool ID.

type: keyword

--

*`checkpoint.email_subject`*::
+
--
Email subject.

type: keyword

--

*`checkpoint.event_count`*::
+
--
Number of events associated with the log.

type: long

--

*`checkpoint.file_hash`*::
+
--
File hash (SHA1 or MD5).

type: keyword

--

*`checkpoint.frequency`*::
+
--
Scan frequency.

type: keyword

--

*`checkpoint.icmp_type`*::
+
--
ICMP type.

type: long

--

*`checkpoint.icmp_code`*::
+
--
ICMP code.

type: long

--

*`checkpoint.identity_type`*::
+
--
Identity type.

type: keyword

--

*`checkpoint.incident_extension`*::
+
--
Format of original data.

type: keyword

--

*`checkpoint.integrity_av_invoke_type`*::
+
--
Scan invoke type.

type: keyword

--

*`checkpoint.peer_gateway`*::
+
--
Main IP of the peer Security Gateway.

type: ip

--

*`checkpoint.performance_impact`*::
+
--
Protection performance impact.

type: keyword

--

*`checkpoint.protection_id`*::
+
--
Protection malware ID.

type: keyword

--

*`checkpoint.protection_name`*::
+
--
Specific signature name of the attack.

type: keyword

--

*`checkpoint.protection_type`*::
+
--
Type of protection used to detect the attack.

type: keyword

--

*`checkpoint.scan_result`*::
+
--
Scan result.

type: keyword

--

*`checkpoint.sensor_mode`*::
+
--
Sensor mode.

type: keyword

--

*`checkpoint.severity`*::
+
--
Threat severity.

type: keyword

--

*`checkpoint.malware_status`*::
+
--
Malware status.

type: keyword

--

*`checkpoint.subscription_expiration`*::
+
--
The expiration date of the subscription.

type: date

--

*`checkpoint.tcp_flags`*::
+
--
TCP packet flags.

type: keyword

--

*`checkpoint.termination_reason`*::
+
--
Termination reason.

type: keyword

--

*`checkpoint.update_status`*::
+
--
Update status.

type: keyword

--

*`checkpoint.user_status`*::
+
--
User response.

type: keyword

--

*`checkpoint.uuid`*::
+
--
External ID.

type: keyword

--

*`checkpoint.virus_name`*::
+
--
Virus name.

type: keyword

--

*`checkpoint.malware_name`*::
+
--
Malware name.

type: keyword

--

*`checkpoint.malware_family`*::
+
--
Malware family.

type: keyword

--

*`checkpoint.voip_log_type`*::
+
--
VoIP log types.

type: keyword

--

[float]
=== cef.extensions

Extra vendor-specific extensions.



*`cef.extensions.cp_app_risk`*::
+
--
type: keyword

--

*`cef.extensions.cp_severity`*::
+
--
type: keyword

--

*`cef.extensions.ifname`*::
+
--
type: keyword

--

*`cef.extensions.inzone`*::
+
--
type: keyword

--

*`cef.extensions.layer_uuid`*::
+
--
type: keyword

--

*`cef.extensions.layer_name`*::
+
--
type: keyword

--

*`cef.extensions.logid`*::
+
--
type: keyword

--

*`cef.extensions.loguid`*::
+
--
type: keyword

--

*`cef.extensions.match_id`*::
+
--
type: keyword

--

*`cef.extensions.nat_addtnl_rulenum`*::
+
--
type: keyword

--

*`cef.extensions.nat_rulenum`*::
+
--
type: keyword

--

*`cef.extensions.origin`*::
+
--
type: keyword

--

*`cef.extensions.originsicname`*::
+
--
type: keyword

--

*`cef.extensions.outzone`*::
+
--
type: keyword

--

*`cef.extensions.parent_rule`*::
+
--
type: keyword

--

*`cef.extensions.product`*::
+
--
type: keyword

--

*`cef.extensions.rule_action`*::
+
--
type: keyword

--

*`cef.extensions.rule_uid`*::
+
--
type: keyword

--

*`cef.extensions.sequencenum`*::
+
--
type: keyword

--

*`cef.extensions.service_id`*::
+
--
type: keyword

--

*`cef.extensions.version`*::
+
--
type: keyword

--

[[exported-fields-cisco]]
== Cisco fields

Module for handling Cisco network device logs.



[float]
=== cisco

Fields from Cisco logs.


<<<<<<< HEAD
[[exported-fields-crowdstrike]]
== Crowdstrike fields

Module for collecting Crowdstrike events.



[float]
=== crowdstrike

Fields for Crowdstrike Falcon event and alert data.



[float]
=== metadata

Meta data fields for each event that include type and timestamp.



*`crowdstrike.metadata.eventType`*::
+
--
Type of event, such as DetectionSummaryEvent, UserActivityAuditEvent, AuthActivityAuditEvent, RemoteResponseSessionStartEvent, RemoteResponseSessionEndEvent, or IncidentSummaryEvent


type: text

--

*`crowdstrike.metadata.eventCreationTime`*::
+
--
The time this event occurred on the endpoint in UTC UNIX_MS format.


type: date

--

*`crowdstrike.metadata.offset`*::
+
--
Offset number that tracks the location of the event in stream. This is used to identify unique detection events.


type: integer

--

*`crowdstrike.metadata.customerIDString`*::
+
--
Customer identifier


type: text

--

*`crowdstrike.metadata.version`*::
+
--
Schema version


type: text

--

[float]
=== event

Event data fields for each event and alert.



*`crowdstrike.event.ProcessStartTime`*::
+
--
The process start time in UTC UNIX_MS format.


type: date

--

*`crowdstrike.event.ProcessEndTime`*::
+
--
The process termination time in UTC UNIX_MS format.


type: date

--

*`crowdstrike.event.ProcessId`*::
+
--
Process ID related to the detection.


type: integer

--

*`crowdstrike.event.ParentProcessId`*::
+
--
Parent process ID related to the detection.


type: integer

--

*`crowdstrike.event.ComputerName`*::
+
--
Name of the computer where the detection occurred.


type: text

--

*`crowdstrike.event.UserName`*::
+
--
User name associated with the detection.


type: text

--

*`crowdstrike.event.DetectName`*::
+
--
Name of the detection.


type: text

--

*`crowdstrike.event.DetectDescription`*::
+
--
Description of the detection.


type: text

--

*`crowdstrike.event.Severity`*::
+
--
Severity score of the detection.


type: integer

--

*`crowdstrike.event.SeverityName`*::
+
--
Severity score text.


type: text

--

*`crowdstrike.event.FileName`*::
+
--
File name of the associated process for the detection.


type: text

--

*`crowdstrike.event.FilePath`*::
+
--
Path of the executable associated with the detection.


type: text

--

*`crowdstrike.event.CommandLine`*::
+
--
Executable path with comand line arguments.


type: text

--

*`crowdstrike.event.SHA256String`*::
+
--
SHA256 sum of the executable associated with the detection.


type: text

--

*`crowdstrike.event.MD5String`*::
+
--
MD5 sum of the executable associated with the detection.


type: text

--

*`crowdstrike.event.MachineDomain`*::
+
--
Domain for the machine associated with the detection.


type: text

--

*`crowdstrike.event.FalconHostLink`*::
+
--
URL to view the detection in Falcon.


type: text

--

*`crowdstrike.event.SensorId`*::
+
--
Unique ID associated with the Falcon sensor.


type: text

--

*`crowdstrike.event.DetectId`*::
+
--
Unique ID associated with the detection.


type: text

--

*`crowdstrike.event.LocalIP`*::
+
--
IP address of the host associated with the detection.


type: text

--

*`crowdstrike.event.MACAddress`*::
+
--
MAC address of the host associated with the detection.


type: text

--

*`crowdstrike.event.Tactic`*::
+
--
MITRE tactic category of the detection.


type: text

--

*`crowdstrike.event.Technique`*::
+
--
MITRE technique category of the detection.


type: text

--

*`crowdstrike.event.Objective`*::
+
--
Method of detection.


type: text

--

*`crowdstrike.event.PatternDispositionDescription`*::
+
--
Action taken by Falcon.


type: text

--

*`crowdstrike.event.PatternDispositionValue`*::
+
--
Unique ID associated with action taken.


type: integer

--

*`crowdstrike.event.PatternDispositionFlags`*::
+
--
Flags indicating actions taken.


type: object

--

*`crowdstrike.event.UserId`*::
+
--
Email address or user ID associated with the event.


type: text

--

*`crowdstrike.event.UserIp`*::
+
--
IP address associated with the user.


type: text

--

*`crowdstrike.event.OperationName`*::
+
--
Event subtype.


type: text

--

*`crowdstrike.event.ServiceName`*::
+
--
Service associated with this event.


type: text

--

*`crowdstrike.event.Success`*::
+
--
Indicator of whether or not this event was successful.


type: boolean

--

*`crowdstrike.event.UTCTimestamp`*::
+
--
Timestamp associated with this event in UTC UNIX format.


type: date

--

*`crowdstrike.event.AuditKeyValues`*::
+
--
Fields that were changed in this event.


type: nested

--

*`crowdstrike.event.SessionId`*::
+
--
Session ID of the remote response session.


type: text

--

*`crowdstrike.event.HostnameField`*::
+
--
Host name of the machine for the remote session.


type: text

--

*`crowdstrike.event.StartTimestamp`*::
+
--
Start time for the remote session in UTC UNIX format.


type: date

--

*`crowdstrike.event.EndTimestamp`*::
+
--
End time for the remote session in UTC UNIX format.


type: date

--

*`crowdstrike.event.State`*::
+
--
Whether the incident summary is open and ongoing or closed.


type: text

--

*`crowdstrike.event.IncidentStartTime`*::
+
--
Start time for the incident in UTC UNIX format.


type: date

--

*`crowdstrike.event.IncidentEndTime`*::
+
--
End time for the incident in UTC UNIX format.


type: date

--

*`crowdstrike.event.FineScore`*::
+
--
Score for incident.


type: float

--

[[exported-fields-docker-processor]]
== Docker fields
=======
>>>>>>> a09631ac

[float]
=== asa

Fields for Cisco ASA Firewall.



*`cisco.asa.message_id`*::
+
--
The Cisco ASA message identifier.


type: keyword

--

*`cisco.asa.suffix`*::
+
--
Optional suffix after %ASA identifier.


type: keyword

example: session

--

*`cisco.asa.source_interface`*::
+
--
Source interface for the flow or event.


type: keyword

--

*`cisco.asa.destination_interface`*::
+
--
Destination interface for the flow or event.


type: keyword

--

*`cisco.asa.rule_name`*::
+
--
Name of the Access Control List rule that matched this event.


type: keyword

--

*`cisco.asa.source_username`*::
+
--
Name of the user that is the source for this event.


type: keyword

--

*`cisco.asa.destination_username`*::
+
--
Name of the user that is the destination for this event.


type: keyword

--

*`cisco.asa.mapped_source_ip`*::
+
--
The translated source IP address.


type: ip

--

*`cisco.asa.mapped_source_port`*::
+
--
The translated source port.


type: long

--

*`cisco.asa.mapped_destination_ip`*::
+
--
The translated destination IP address.


type: ip

--

*`cisco.asa.mapped_destination_port`*::
+
--
The translated destination port.


type: long

--

*`cisco.asa.threat_level`*::
+
--
Threat level for malware / botnet traffic. One of very-low, low, moderate, high or very-high.


type: keyword

--

*`cisco.asa.threat_category`*::
+
--
Category for the malware / botnet traffic. For example: virus, botnet, trojan, etc.


type: keyword

--

*`cisco.asa.connection_id`*::
+
--
Unique identifier for a flow.


type: keyword

--

*`cisco.asa.icmp_type`*::
+
--
ICMP type.


type: short

--

*`cisco.asa.icmp_code`*::
+
--
ICMP code.


type: short

--

*`cisco.asa.connection_type`*::
+
--
The VPN connection type


type: keyword

--

*`cisco.asa.dap_records`*::
+
--
The assigned DAP records


type: keyword

--

[float]
=== ftd

Fields for Cisco Firepower Threat Defense Firewall.



*`cisco.ftd.message_id`*::
+
--
The Cisco FTD message identifier.


type: keyword

--

*`cisco.ftd.suffix`*::
+
--
Optional suffix after %FTD identifier.


type: keyword

example: session

--

*`cisco.ftd.source_interface`*::
+
--
Source interface for the flow or event.


type: keyword

--

*`cisco.ftd.destination_interface`*::
+
--
Destination interface for the flow or event.


type: keyword

--

*`cisco.ftd.rule_name`*::
+
--
Name of the Access Control List rule that matched this event.


type: keyword

--

*`cisco.ftd.source_username`*::
+
--
Name of the user that is the source for this event.


type: keyword

--

*`cisco.ftd.destination_username`*::
+
--
Name of the user that is the destination for this event.


type: keyword

--

*`cisco.ftd.mapped_source_ip`*::
+
--
The translated source IP address. Use ECS source.nat.ip.


type: ip

--

*`cisco.ftd.mapped_source_port`*::
+
--
The translated source port. Use ECS source.nat.port.


type: long

--

*`cisco.ftd.mapped_destination_ip`*::
+
--
The translated destination IP address. Use ECS destination.nat.ip.


type: ip

--

*`cisco.ftd.mapped_destination_port`*::
+
--
The translated destination port. Use ECS destination.nat.port.


type: long

--

*`cisco.ftd.threat_level`*::
+
--
Threat level for malware / botnet traffic. One of very-low, low, moderate, high or very-high.


type: keyword

--

*`cisco.ftd.threat_category`*::
+
--
Category for the malware / botnet traffic. For example: virus, botnet, trojan, etc.


type: keyword

--

*`cisco.ftd.connection_id`*::
+
--
Unique identifier for a flow.


type: keyword

--

*`cisco.ftd.icmp_type`*::
+
--
ICMP type.


type: short

--

*`cisco.ftd.icmp_code`*::
+
--
ICMP code.


type: short

--

*`cisco.ftd.security`*::
+
--
Raw fields for Security Events.

type: object

--

*`cisco.ftd.connection_type`*::
+
--
The VPN connection type


type: keyword

--

*`cisco.ftd.dap_records`*::
+
--
The assigned DAP records


type: keyword

--

[float]
=== ios

Fields for Cisco IOS logs.



*`cisco.ios.access_list`*::
+
--
Name of the IP access list.


type: keyword

--

*`cisco.ios.facility`*::
+
--
The facility to which the message refers (for example, SNMP, SYS, and so forth). A facility can be a hardware device, a protocol, or a module of the system software. It denotes the source or the cause of the system message.


type: keyword

example: SEC

--

[[exported-fields-cloud]]
== Cloud provider metadata fields

Metadata from cloud providers added by the add_cloud_metadata processor.



*`cloud.project.id`*::
+
--
Name of the project in Google Cloud.


example: project-x

--

*`cloud.image.id`*::
+
--
Image ID for the cloud instance.


example: ami-abcd1234

--

*`meta.cloud.provider`*::
+
--
type: alias

alias to: cloud.provider

--

*`meta.cloud.instance_id`*::
+
--
type: alias

alias to: cloud.instance.id

--

*`meta.cloud.instance_name`*::
+
--
type: alias

alias to: cloud.instance.name

--

*`meta.cloud.machine_type`*::
+
--
type: alias

alias to: cloud.machine.type

--

*`meta.cloud.availability_zone`*::
+
--
type: alias

alias to: cloud.availability_zone

--

*`meta.cloud.project_id`*::
+
--
type: alias

alias to: cloud.project.id

--

*`meta.cloud.region`*::
+
--
type: alias

alias to: cloud.region

--

[[exported-fields-coredns]]
== Coredns fields

Module for handling logs produced by coredns



[float]
=== coredns

coredns fields after normalization



*`coredns.id`*::
+
--
id of the DNS transaction


type: keyword

--

*`coredns.query.size`*::
+
--
size of the DNS query


type: integer

format: bytes

--

*`coredns.query.class`*::
+
--
DNS query class


type: keyword

--

*`coredns.query.name`*::
+
--
DNS query name


type: keyword

--

*`coredns.query.type`*::
+
--
DNS query type


type: keyword

--

*`coredns.response.code`*::
+
--
DNS response code


type: keyword

--

*`coredns.response.flags`*::
+
--
DNS response flags


type: keyword

--

*`coredns.response.size`*::
+
--
size of the DNS response


type: integer

format: bytes

--

*`coredns.dnssec_ok`*::
+
--
dnssec flag


type: boolean

--

[[exported-fields-docker-processor]]
== Docker fields

Docker stats collected from Docker.




*`docker.container.id`*::
+
--
type: alias

alias to: container.id

--

*`docker.container.image`*::
+
--
type: alias

alias to: container.image.name

--

*`docker.container.name`*::
+
--
type: alias

alias to: container.name

--

*`docker.container.labels`*::
+
--
Image labels.


type: object

--

[[exported-fields-ecs]]
== ECS fields

ECS Fields.


*`@timestamp`*::
+
--
Date/time when the event originated.
This is the date/time extracted from the event, typically representing when the event was generated by the source.
If the event source has no original timestamp, this value is typically populated by the first time the event was received by the pipeline.
Required field for all events.

type: date

example: 2016-05-23T08:05:34.853Z

required: True

--

*`labels`*::
+
--
Custom key/value pairs.
Can be used to add meta information to events. Should not contain nested objects. All values are stored as keyword.
Example: `docker` and `k8s` labels.

type: object

example: {"application": "foo-bar", "env": "production"}

--

*`message`*::
+
--
For log events the message field contains the log message, optimized for viewing in a log viewer.
For structured logs without an original message field, other fields can be concatenated to form a human-readable summary of the event.
If multiple messages exist, they can be combined into one message.

type: text

example: Hello World

--

*`tags`*::
+
--
List of keywords used to tag each event.

type: keyword

example: ["production", "env2"]

--

[float]
=== agent

The agent fields contain the data about the software entity, if any, that collects, detects, or observes events on a host, or takes measurements on a host.
Examples include Beats. Agents may also run on observers. ECS agent.* fields shall be populated with details of the agent running on the host or observer where the event happened or the measurement was taken.


*`agent.ephemeral_id`*::
+
--
Ephemeral identifier of this agent (if one exists).
This id normally changes across restarts, but `agent.id` does not.

type: keyword

example: 8a4f500f

--

*`agent.id`*::
+
--
Unique identifier of this agent (if one exists).
Example: For Beats this would be beat.id.

type: keyword

example: 8a4f500d

--

*`agent.name`*::
+
--
Custom name of the agent.
This is a name that can be given to an agent. This can be helpful if for example two Filebeat instances are running on the same host but a human readable separation is needed on which Filebeat instance data is coming from.
If no name is given, the name is often left empty.

type: keyword

example: foo

--

*`agent.type`*::
+
--
Type of the agent.
The agent type stays always the same and should be given by the agent used. In case of Filebeat the agent would always be Filebeat also if two Filebeat instances are run on the same machine.

type: keyword

example: filebeat

--

*`agent.version`*::
+
--
Version of the agent.

type: keyword

example: 6.0.0-rc2

--

[float]
=== as

An autonomous system (AS) is a collection of connected Internet Protocol (IP) routing prefixes under the control of one or more network operators on behalf of a single administrative entity or domain that presents a common, clearly defined routing policy to the internet.


*`as.number`*::
+
--
Unique number allocated to the autonomous system. The autonomous system number (ASN) uniquely identifies each network on the Internet.

type: long

example: 15169

--

*`as.organization.name`*::
+
--
Organization name.

type: keyword

example: Google LLC

--

*`as.organization.name.text`*::
+
--
type: text

--

[float]
=== client

A client is defined as the initiator of a network connection for events regarding sessions, connections, or bidirectional flow records.
For TCP events, the client is the initiator of the TCP connection that sends the SYN packet(s). For other protocols, the client is generally the initiator or requestor in the network transaction. Some systems use the term "originator" to refer the client in TCP connections. The client fields describe details about the system acting as the client in the network event. Client fields are usually populated in conjunction with server fields. Client fields are generally not populated for packet-level events.
Client / server representations can add semantic context to an exchange, which is helpful to visualize the data in certain situations. If your context falls in that category, you should still ensure that source and destination are filled appropriately.


*`client.address`*::
+
--
Some event client addresses are defined ambiguously. The event will sometimes list an IP, a domain or a unix socket.  You should always store the raw address in the `.address` field.
Then it should be duplicated to `.ip` or `.domain`, depending on which one it is.

type: keyword

--

*`client.as.number`*::
+
--
Unique number allocated to the autonomous system. The autonomous system number (ASN) uniquely identifies each network on the Internet.

type: long

example: 15169

--

*`client.as.organization.name`*::
+
--
Organization name.

type: keyword

example: Google LLC

--

*`client.as.organization.name.text`*::
+
--
type: text

--

*`client.bytes`*::
+
--
Bytes sent from the client to the server.

type: long

example: 184

format: bytes

--

*`client.domain`*::
+
--
Client domain.

type: keyword

--

*`client.geo.city_name`*::
+
--
City name.

type: keyword

example: Montreal

--

*`client.geo.continent_name`*::
+
--
Name of the continent.

type: keyword

example: North America

--

*`client.geo.country_iso_code`*::
+
--
Country ISO code.

type: keyword

example: CA

--

*`client.geo.country_name`*::
+
--
Country name.

type: keyword

example: Canada

--

*`client.geo.location`*::
+
--
Longitude and latitude.

type: geo_point

example: { "lon": -73.614830, "lat": 45.505918 }

--

*`client.geo.name`*::
+
--
User-defined description of a location, at the level of granularity they care about.
Could be the name of their data centers, the floor number, if this describes a local physical entity, city names.
Not typically used in automated geolocation.

type: keyword

example: boston-dc

--

*`client.geo.region_iso_code`*::
+
--
Region ISO code.

type: keyword

example: CA-QC

--

*`client.geo.region_name`*::
+
--
Region name.

type: keyword

example: Quebec

--

*`client.ip`*::
+
--
IP address of the client.
Can be one or multiple IPv4 or IPv6 addresses.

type: ip

--

*`client.mac`*::
+
--
MAC address of the client.

type: keyword

--

*`client.nat.ip`*::
+
--
Translated IP of source based NAT sessions (e.g. internal client to internet).
Typically connections traversing load balancers, firewalls, or routers.

type: ip

--

*`client.nat.port`*::
+
--
Translated port of source based NAT sessions (e.g. internal client to internet).
Typically connections traversing load balancers, firewalls, or routers.

type: long

format: string

--

*`client.packets`*::
+
--
Packets sent from the client to the server.

type: long

example: 12

--

*`client.port`*::
+
--
Port of the client.

type: long

format: string

--

*`client.registered_domain`*::
+
--
The highest registered client domain, stripped of the subdomain.
For example, the registered domain for "foo.google.com" is "google.com".
This value can be determined precisely with a list like the public suffix list (http://publicsuffix.org). Trying to approximate this by simply taking the last two labels will not work well for TLDs such as "co.uk".

type: keyword

example: google.com

--

*`client.top_level_domain`*::
+
--
The effective top level domain (eTLD), also known as the domain suffix, is the last part of the domain name. For example, the top level domain for google.com is "com".
This value can be determined precisely with a list like the public suffix list (http://publicsuffix.org). Trying to approximate this by simply taking the last label will not work well for effective TLDs such as "co.uk".

type: keyword

example: co.uk

--

*`client.user.domain`*::
+
--
Name of the directory the user is a member of.
For example, an LDAP or Active Directory domain name.

type: keyword

--

*`client.user.email`*::
+
--
User email address.

type: keyword

--

*`client.user.full_name`*::
+
--
User's full name, if available.

type: keyword

example: Albert Einstein

--

*`client.user.full_name.text`*::
+
--
type: text

--

*`client.user.group.domain`*::
+
--
Name of the directory the group is a member of.
For example, an LDAP or Active Directory domain name.

type: keyword

--

*`client.user.group.id`*::
+
--
Unique identifier for the group on the system/platform.

type: keyword

--

*`client.user.group.name`*::
+
--
Name of the group.

type: keyword

--

*`client.user.hash`*::
+
--
Unique user hash to correlate information for a user in anonymized form.
Useful if `user.id` or `user.name` contain confidential information and cannot be used.

type: keyword

--

*`client.user.id`*::
+
--
Unique identifiers of the user.

type: keyword

--

*`client.user.name`*::
+
--
Short name or login of the user.

type: keyword

example: albert

--

*`client.user.name.text`*::
+
--
type: text

--

[float]
=== cloud

Fields related to the cloud or infrastructure the events are coming from.


*`cloud.account.id`*::
+
--
The cloud account or organization id used to identify different entities in a multi-tenant environment.
Examples: AWS account id, Google Cloud ORG Id, or other unique identifier.

type: keyword

example: 666777888999

--

*`cloud.availability_zone`*::
+
--
Availability zone in which this host is running.

type: keyword

example: us-east-1c

--

*`cloud.instance.id`*::
+
--
Instance ID of the host machine.

type: keyword

example: i-1234567890abcdef0

--

*`cloud.instance.name`*::
+
--
Instance name of the host machine.

type: keyword

--

*`cloud.machine.type`*::
+
--
Machine type of the host machine.

type: keyword

example: t2.medium

--

*`cloud.provider`*::
+
--
Name of the cloud provider. Example values are aws, azure, gcp, or digitalocean.

type: keyword

example: aws

--

*`cloud.region`*::
+
--
Region in which this host is running.

type: keyword

example: us-east-1

--

[float]
=== code_signature

These fields contain information about binary code signatures.


*`code_signature.exists`*::
+
--
Boolean to capture if a signature is present.

type: boolean

example: true

--

*`code_signature.status`*::
+
--
Additional information about the certificate status.
This is useful for logging cryptographic errors with the certificate validity or trust status. Leave unpopulated if the validity or trust of the certificate was unchecked.

type: keyword

example: ERROR_UNTRUSTED_ROOT

--

*`code_signature.subject_name`*::
+
--
Subject name of the code signer

type: keyword

example: Microsoft Corporation

--

*`code_signature.trusted`*::
+
--
Stores the trust status of the certificate chain.
Validating the trust of the certificate chain may be complicated, and this field should only be populated by tools that actively check the status.

type: boolean

example: true

--

*`code_signature.valid`*::
+
--
Boolean to capture if the digital signature is verified against the binary content.
Leave unpopulated if a certificate was unchecked.

type: boolean

example: true

--

[float]
=== container

Container fields are used for meta information about the specific container that is the source of information.
These fields help correlate data based containers from any runtime.


*`container.id`*::
+
--
Unique container id.

type: keyword

--

*`container.image.name`*::
+
--
Name of the image the container was built on.

type: keyword

--

*`container.image.tag`*::
+
--
Container image tags.

type: keyword

--

*`container.labels`*::
+
--
Image labels.

type: object

--

*`container.name`*::
+
--
Container name.

type: keyword

--

*`container.runtime`*::
+
--
Runtime managing this container.

type: keyword

example: docker

--

[float]
=== destination

Destination fields describe details about the destination of a packet/event.
Destination fields are usually populated in conjunction with source fields.


*`destination.address`*::
+
--
Some event destination addresses are defined ambiguously. The event will sometimes list an IP, a domain or a unix socket.  You should always store the raw address in the `.address` field.
Then it should be duplicated to `.ip` or `.domain`, depending on which one it is.

type: keyword

--

*`destination.as.number`*::
+
--
Unique number allocated to the autonomous system. The autonomous system number (ASN) uniquely identifies each network on the Internet.

type: long

example: 15169

--

*`destination.as.organization.name`*::
+
--
Organization name.

type: keyword

example: Google LLC

--

*`destination.as.organization.name.text`*::
+
--
type: text

--

*`destination.bytes`*::
+
--
Bytes sent from the destination to the source.

type: long

example: 184

format: bytes

--

*`destination.domain`*::
+
--
Destination domain.

type: keyword

--

*`destination.geo.city_name`*::
+
--
City name.

type: keyword

example: Montreal

--

*`destination.geo.continent_name`*::
+
--
Name of the continent.

type: keyword

example: North America

--

*`destination.geo.country_iso_code`*::
+
--
Country ISO code.

type: keyword

example: CA

--

*`destination.geo.country_name`*::
+
--
Country name.

type: keyword

example: Canada

--

*`destination.geo.location`*::
+
--
Longitude and latitude.

type: geo_point

example: { "lon": -73.614830, "lat": 45.505918 }

--

*`destination.geo.name`*::
+
--
User-defined description of a location, at the level of granularity they care about.
Could be the name of their data centers, the floor number, if this describes a local physical entity, city names.
Not typically used in automated geolocation.

type: keyword

example: boston-dc

--

*`destination.geo.region_iso_code`*::
+
--
Region ISO code.

type: keyword

example: CA-QC

--

*`destination.geo.region_name`*::
+
--
Region name.

type: keyword

example: Quebec

--

*`destination.ip`*::
+
--
IP address of the destination.
Can be one or multiple IPv4 or IPv6 addresses.

type: ip

--

*`destination.mac`*::
+
--
MAC address of the destination.

type: keyword

--

*`destination.nat.ip`*::
+
--
Translated ip of destination based NAT sessions (e.g. internet to private DMZ)
Typically used with load balancers, firewalls, or routers.

type: ip

--

*`destination.nat.port`*::
+
--
Port the source session is translated to by NAT Device.
Typically used with load balancers, firewalls, or routers.

type: long

format: string

--

*`destination.packets`*::
+
--
Packets sent from the destination to the source.

type: long

example: 12

--

*`destination.port`*::
+
--
Port of the destination.

type: long

format: string

--

*`destination.registered_domain`*::
+
--
The highest registered destination domain, stripped of the subdomain.
For example, the registered domain for "foo.google.com" is "google.com".
This value can be determined precisely with a list like the public suffix list (http://publicsuffix.org). Trying to approximate this by simply taking the last two labels will not work well for TLDs such as "co.uk".

type: keyword

example: google.com

--

*`destination.top_level_domain`*::
+
--
The effective top level domain (eTLD), also known as the domain suffix, is the last part of the domain name. For example, the top level domain for google.com is "com".
This value can be determined precisely with a list like the public suffix list (http://publicsuffix.org). Trying to approximate this by simply taking the last label will not work well for effective TLDs such as "co.uk".

type: keyword

example: co.uk

--

*`destination.user.domain`*::
+
--
Name of the directory the user is a member of.
For example, an LDAP or Active Directory domain name.

type: keyword

--

*`destination.user.email`*::
+
--
User email address.

type: keyword

--

*`destination.user.full_name`*::
+
--
User's full name, if available.

type: keyword

example: Albert Einstein

--

*`destination.user.full_name.text`*::
+
--
type: text

--

*`destination.user.group.domain`*::
+
--
Name of the directory the group is a member of.
For example, an LDAP or Active Directory domain name.

type: keyword

--

*`destination.user.group.id`*::
+
--
Unique identifier for the group on the system/platform.

type: keyword

--

*`destination.user.group.name`*::
+
--
Name of the group.

type: keyword

--

*`destination.user.hash`*::
+
--
Unique user hash to correlate information for a user in anonymized form.
Useful if `user.id` or `user.name` contain confidential information and cannot be used.

type: keyword

--

*`destination.user.id`*::
+
--
Unique identifiers of the user.

type: keyword

--

*`destination.user.name`*::
+
--
Short name or login of the user.

type: keyword

example: albert

--

*`destination.user.name.text`*::
+
--
type: text

--

[float]
=== dll

These fields contain information about code libraries dynamically loaded into processes.

Many operating systems refer to "shared code libraries" with different names, but this field set refers to all of the following:
* Dynamic-link library (`.dll`) commonly used on Windows
* Shared Object (`.so`) commonly used on Unix-like operating systems
* Dynamic library (`.dylib`) commonly used on macOS


*`dll.code_signature.exists`*::
+
--
Boolean to capture if a signature is present.

type: boolean

example: true

--

*`dll.code_signature.status`*::
+
--
Additional information about the certificate status.
This is useful for logging cryptographic errors with the certificate validity or trust status. Leave unpopulated if the validity or trust of the certificate was unchecked.

type: keyword

example: ERROR_UNTRUSTED_ROOT

--

*`dll.code_signature.subject_name`*::
+
--
Subject name of the code signer

type: keyword

example: Microsoft Corporation

--

*`dll.code_signature.trusted`*::
+
--
Stores the trust status of the certificate chain.
Validating the trust of the certificate chain may be complicated, and this field should only be populated by tools that actively check the status.

type: boolean

example: true

--

*`dll.code_signature.valid`*::
+
--
Boolean to capture if the digital signature is verified against the binary content.
Leave unpopulated if a certificate was unchecked.

type: boolean

example: true

--

*`dll.hash.md5`*::
+
--
MD5 hash.

type: keyword

--

*`dll.hash.sha1`*::
+
--
SHA1 hash.

type: keyword

--

*`dll.hash.sha256`*::
+
--
SHA256 hash.

type: keyword

--

*`dll.hash.sha512`*::
+
--
SHA512 hash.

type: keyword

--

*`dll.name`*::
+
--
Name of the library.
This generally maps to the name of the file on disk.

type: keyword

example: kernel32.dll

--

*`dll.path`*::
+
--
Full file path of the library.

type: keyword

example: C:\Windows\System32\kernel32.dll

--

*`dll.pe.company`*::
+
--
Internal company name of the file, provided at compile-time.

type: keyword

example: Microsoft Corporation

--

*`dll.pe.description`*::
+
--
Internal description of the file, provided at compile-time.

type: keyword

example: Paint

--

*`dll.pe.file_version`*::
+
--
Internal version of the file, provided at compile-time.

type: keyword

example: 6.3.9600.17415

--

*`dll.pe.original_file_name`*::
+
--
Internal name of the file, provided at compile-time.

type: keyword

example: MSPAINT.EXE

--

*`dll.pe.product`*::
+
--
Internal product name of the file, provided at compile-time.

type: keyword

example: Microsoft® Windows® Operating System

--

[float]
=== dns

Fields describing DNS queries and answers.
DNS events should either represent a single DNS query prior to getting answers (`dns.type:query`) or they should represent a full exchange and contain the query details as well as all of the answers that were provided for this query (`dns.type:answer`).


*`dns.answers`*::
+
--
An array containing an object for each answer section returned by the server.
The main keys that should be present in these objects are defined by ECS. Records that have more information may contain more keys than what ECS defines.
Not all DNS data sources give all details about DNS answers. At minimum, answer objects must contain the `data` key. If more information is available, map as much of it to ECS as possible, and add any additional fields to the answer objects as custom fields.

type: object

--

*`dns.answers.class`*::
+
--
The class of DNS data contained in this resource record.

type: keyword

example: IN

--

*`dns.answers.data`*::
+
--
The data describing the resource.
The meaning of this data depends on the type and class of the resource record.

type: keyword

example: 10.10.10.10

--

*`dns.answers.name`*::
+
--
The domain name to which this resource record pertains.
If a chain of CNAME is being resolved, each answer's `name` should be the one that corresponds with the answer's `data`. It should not simply be the original `question.name` repeated.

type: keyword

example: www.google.com

--

*`dns.answers.ttl`*::
+
--
The time interval in seconds that this resource record may be cached before it should be discarded. Zero values mean that the data should not be cached.

type: long

example: 180

--

*`dns.answers.type`*::
+
--
The type of data contained in this resource record.

type: keyword

example: CNAME

--

*`dns.header_flags`*::
+
--
Array of 2 letter DNS header flags.
Expected values are: AA, TC, RD, RA, AD, CD, DO.

type: keyword

example: ['RD', 'RA']

--

*`dns.id`*::
+
--
The DNS packet identifier assigned by the program that generated the query. The identifier is copied to the response.

type: keyword

example: 62111

--

*`dns.op_code`*::
+
--
The DNS operation code that specifies the kind of query in the message. This value is set by the originator of a query and copied into the response.

type: keyword

example: QUERY

--

*`dns.question.class`*::
+
--
The class of records being queried.

type: keyword

example: IN

--

*`dns.question.name`*::
+
--
The name being queried.
If the name field contains non-printable characters (below 32 or above 126), those characters should be represented as escaped base 10 integers (\DDD). Back slashes and quotes should be escaped. Tabs, carriage returns, and line feeds should be converted to \t, \r, and \n respectively.

type: keyword

example: www.google.com

--

*`dns.question.registered_domain`*::
+
--
The highest registered domain, stripped of the subdomain.
For example, the registered domain for "foo.google.com" is "google.com".
This value can be determined precisely with a list like the public suffix list (http://publicsuffix.org). Trying to approximate this by simply taking the last two labels will not work well for TLDs such as "co.uk".

type: keyword

example: google.com

--

*`dns.question.subdomain`*::
+
--
The subdomain is all of the labels under the registered_domain.
If the domain has multiple levels of subdomain, such as "sub2.sub1.example.com", the subdomain field should contain "sub2.sub1", with no trailing period.

type: keyword

example: www

--

*`dns.question.top_level_domain`*::
+
--
The effective top level domain (eTLD), also known as the domain suffix, is the last part of the domain name. For example, the top level domain for google.com is "com".
This value can be determined precisely with a list like the public suffix list (http://publicsuffix.org). Trying to approximate this by simply taking the last label will not work well for effective TLDs such as "co.uk".

type: keyword

example: co.uk

--

*`dns.question.type`*::
+
--
The type of record being queried.

type: keyword

example: AAAA

--

*`dns.resolved_ip`*::
+
--
Array containing all IPs seen in `answers.data`.
The `answers` array can be difficult to use, because of the variety of data formats it can contain. Extracting all IP addresses seen in there to `dns.resolved_ip` makes it possible to index them as IP addresses, and makes them easier to visualize and query for.

type: ip

example: ['10.10.10.10', '10.10.10.11']

--

*`dns.response_code`*::
+
--
The DNS response code.

type: keyword

example: NOERROR

--

*`dns.type`*::
+
--
The type of DNS event captured, query or answer.
If your source of DNS events only gives you DNS queries, you should only create dns events of type `dns.type:query`.
If your source of DNS events gives you answers as well, you should create one event per query (optionally as soon as the query is seen). And a second event containing all query details as well as an array of answers.

type: keyword

example: answer

--

[float]
=== ecs

Meta-information specific to ECS.


*`ecs.version`*::
+
--
ECS version this event conforms to. `ecs.version` is a required field and must exist in all events.
When querying across multiple indices -- which may conform to slightly different ECS versions -- this field lets integrations adjust to the schema version of the events.

type: keyword

example: 1.0.0

required: True

--

[float]
=== error

These fields can represent errors of any kind.
Use them for errors that happen while fetching events or in cases where the event itself contains an error.


*`error.code`*::
+
--
Error code describing the error.

type: keyword

--

*`error.id`*::
+
--
Unique identifier for the error.

type: keyword

--

*`error.message`*::
+
--
Error message.

type: text

--

*`error.stack_trace`*::
+
--
The stack trace of this error in plain text.

type: keyword

--

*`error.stack_trace.text`*::
+
--
type: text

--

*`error.type`*::
+
--
The type of the error, for example the class name of the exception.

type: keyword

example: java.lang.NullPointerException

--

[float]
=== event

The event fields are used for context information about the log or metric event itself.
A log is defined as an event containing details of something that happened. Log events must include the time at which the thing happened. Examples of log events include a process starting on a host, a network packet being sent from a source to a destination, or a network connection between a client and a server being initiated or closed. A metric is defined as an event containing one or more numerical measurements and the time at which the measurement was taken. Examples of metric events include memory pressure measured on a host and device temperature. See the `event.kind` definition in this section for additional details about metric and state events.


*`event.action`*::
+
--
The action captured by the event.
This describes the information in the event. It is more specific than `event.category`. Examples are `group-add`, `process-started`, `file-created`. The value is normally defined by the implementer.

type: keyword

example: user-password-change

--

*`event.category`*::
+
--
This is one of four ECS Categorization Fields, and indicates the second level in the ECS category hierarchy.
`event.category` represents the "big buckets" of ECS categories. For example, filtering on `event.category:process` yields all events relating to process activity. This field is closely related to `event.type`, which is used as a subcategory.
This field is an array. This will allow proper categorization of some events that fall in multiple categories.

type: keyword

example: authentication

--

*`event.code`*::
+
--
Identification code for this event, if one exists.
Some event sources use event codes to identify messages unambiguously, regardless of message language or wording adjustments over time. An example of this is the Windows Event ID.

type: keyword

example: 4648

--

*`event.created`*::
+
--
event.created contains the date/time when the event was first read by an agent, or by your pipeline.
This field is distinct from @timestamp in that @timestamp typically contain the time extracted from the original event.
In most situations, these two timestamps will be slightly different. The difference can be used to calculate the delay between your source generating an event, and the time when your agent first processed it. This can be used to monitor your agent's or pipeline's ability to keep up with your event source.
In case the two timestamps are identical, @timestamp should be used.

type: date

example: 2016-05-23T08:05:34.857Z

--

*`event.dataset`*::
+
--
Name of the dataset.
If an event source publishes more than one type of log or events (e.g. access log, error log), the dataset is used to specify which one the event comes from.
It's recommended but not required to start the dataset name with the module name, followed by a dot, then the dataset name.

type: keyword

example: apache.access

--

*`event.duration`*::
+
--
Duration of the event in nanoseconds.
If event.start and event.end are known this value should be the difference between the end and start time.

type: long

format: duration

--

*`event.end`*::
+
--
event.end contains the date when the event ended or when the activity was last observed.

type: date

--

*`event.hash`*::
+
--
Hash (perhaps logstash fingerprint) of raw field to be able to demonstrate log integrity.

type: keyword

example: 123456789012345678901234567890ABCD

--

*`event.id`*::
+
--
Unique ID to describe the event.

type: keyword

example: 8a4f500d

--

*`event.ingested`*::
+
--
Timestamp when an event arrived in the central data store.
This is different from `@timestamp`, which is when the event originally occurred.  It's also different from `event.created`, which is meant to capture the first time an agent saw the event.
In normal conditions, assuming no tampering, the timestamps should chronologically look like this: `@timestamp` < `event.created` < `event.ingested`.

type: date

example: 2016-05-23T08:05:35.101Z

--

*`event.kind`*::
+
--
This is one of four ECS Categorization Fields, and indicates the highest level in the ECS category hierarchy.
`event.kind` gives high-level information about what type of information the event contains, without being specific to the contents of the event. For example, values of this field distinguish alert events from metric events.
The value of this field can be used to inform how these kinds of events should be handled. They may warrant different retention, different access control, it may also help understand whether the data coming in at a regular interval or not.

type: keyword

example: alert

--

*`event.module`*::
+
--
Name of the module this data is coming from.
If your monitoring agent supports the concept of modules or plugins to process events of a given source (e.g. Apache logs), `event.module` should contain the name of this module.

type: keyword

example: apache

--

*`event.original`*::
+
--
Raw text message of entire event. Used to demonstrate log integrity.
This field is not indexed and doc_values are disabled. It cannot be searched, but it can be retrieved from `_source`.

type: keyword

example: Sep 19 08:26:10 host CEF:0&#124;Security&#124; threatmanager&#124;1.0&#124;100&#124; worm successfully stopped&#124;10&#124;src=10.0.0.1 dst=2.1.2.2spt=1232

--

*`event.outcome`*::
+
--
This is one of four ECS Categorization Fields, and indicates the lowest level in the ECS category hierarchy.
`event.outcome` simply denotes whether the event represents a success or a failure from the perspective of the entity that produced the event.
Note that when a single transaction is described in multiple events, each event may populate different values of `event.outcome`, according to their perspective.
Also note that in the case of a compound event (a single event that contains multiple logical events), this field should be populated with the value that best captures the overall success or failure from the perspective of the event producer.
Further note that not all events will have an associated outcome. For example, this field is generally not populated for metric events, events with `event.type:info`, or any events for which an outcome does not make logical sense.

type: keyword

example: success

--

*`event.provider`*::
+
--
Source of the event.
Event transports such as Syslog or the Windows Event Log typically mention the source of an event. It can be the name of the software that generated the event (e.g. Sysmon, httpd), or of a subsystem of the operating system (kernel, Microsoft-Windows-Security-Auditing).

type: keyword

example: kernel

--

*`event.reference`*::
+
--
Reference URL linking to additional information about this event.
This URL links to a static definition of the this event. Alert events, indicated by `event.kind:alert`, are a common use case for this field.

type: keyword

example: https://system.vendor.com/event/#0001234

--

*`event.risk_score`*::
+
--
Risk score or priority of the event (e.g. security solutions). Use your system's original value here.

type: float

--

*`event.risk_score_norm`*::
+
--
Normalized risk score or priority of the event, on a scale of 0 to 100.
This is mainly useful if you use more than one system that assigns risk scores, and you want to see a normalized value across all systems.

type: float

--

*`event.sequence`*::
+
--
Sequence number of the event.
The sequence number is a value published by some event sources, to make the exact ordering of events unambiguous, regardless of the timestamp precision.

type: long

format: string

--

*`event.severity`*::
+
--
The numeric severity of the event according to your event source.
What the different severity values mean can be different between sources and use cases. It's up to the implementer to make sure severities are consistent across events from the same source.
The Syslog severity belongs in `log.syslog.severity.code`. `event.severity` is meant to represent the severity according to the event source (e.g. firewall, IDS). If the event source does not publish its own severity, you may optionally copy the `log.syslog.severity.code` to `event.severity`.

type: long

example: 7

format: string

--

*`event.start`*::
+
--
event.start contains the date when the event started or when the activity was first observed.

type: date

--

*`event.timezone`*::
+
--
This field should be populated when the event's timestamp does not include timezone information already (e.g. default Syslog timestamps). It's optional otherwise.
Acceptable timezone formats are: a canonical ID (e.g. "Europe/Amsterdam"), abbreviated (e.g. "EST") or an HH:mm differential (e.g. "-05:00").

type: keyword

--

*`event.type`*::
+
--
This is one of four ECS Categorization Fields, and indicates the third level in the ECS category hierarchy.
`event.type` represents a categorization "sub-bucket" that, when used along with the `event.category` field values, enables filtering events down to a level appropriate for single visualization.
This field is an array. This will allow proper categorization of some events that fall in multiple event types.

type: keyword

--

*`event.url`*::
+
--
URL linking to an external system to continue investigation of this event.
This URL links to another system where in-depth investigation of the specific occurence of this event can take place. Alert events, indicated by `event.kind:alert`, are a common use case for this field.

type: keyword

example: https://mysystem.mydomain.com/alert/5271dedb-f5b0-4218-87f0-4ac4870a38fe

--

[float]
=== file

A file is defined as a set of information that has been created on, or has existed on a filesystem.
File objects can be associated with host events, network events, and/or file events (e.g., those produced by File Integrity Monitoring [FIM] products or services). File fields provide details about the affected file associated with the event or metric.


*`file.accessed`*::
+
--
Last time the file was accessed.
Note that not all filesystems keep track of access time.

type: date

--

*`file.attributes`*::
+
--
Array of file attributes.
Attributes names will vary by platform. Here's a non-exhaustive list of values that are expected in this field: archive, compressed, directory, encrypted, execute, hidden, read, readonly, system, write.

type: keyword

example: ["readonly", "system"]

--

*`file.code_signature.exists`*::
+
--
Boolean to capture if a signature is present.

type: boolean

example: true

--

*`file.code_signature.status`*::
+
--
Additional information about the certificate status.
This is useful for logging cryptographic errors with the certificate validity or trust status. Leave unpopulated if the validity or trust of the certificate was unchecked.

type: keyword

example: ERROR_UNTRUSTED_ROOT

--

*`file.code_signature.subject_name`*::
+
--
Subject name of the code signer

type: keyword

example: Microsoft Corporation

--

*`file.code_signature.trusted`*::
+
--
Stores the trust status of the certificate chain.
Validating the trust of the certificate chain may be complicated, and this field should only be populated by tools that actively check the status.

type: boolean

example: true

--

*`file.code_signature.valid`*::
+
--
Boolean to capture if the digital signature is verified against the binary content.
Leave unpopulated if a certificate was unchecked.

type: boolean

example: true

--

*`file.created`*::
+
--
File creation time.
Note that not all filesystems store the creation time.

type: date

--

*`file.ctime`*::
+
--
Last time the file attributes or metadata changed.
Note that changes to the file content will update `mtime`. This implies `ctime` will be adjusted at the same time, since `mtime` is an attribute of the file.

type: date

--

*`file.device`*::
+
--
Device that is the source of the file.

type: keyword

example: sda

--

*`file.directory`*::
+
--
Directory where the file is located. It should include the drive letter, when appropriate.

type: keyword

example: /home/alice

--

*`file.drive_letter`*::
+
--
Drive letter where the file is located. This field is only relevant on Windows.
The value should be uppercase, and not include the colon.

type: keyword

example: C

--

*`file.extension`*::
+
--
File extension.

type: keyword

example: png

--

*`file.gid`*::
+
--
Primary group ID (GID) of the file.

type: keyword

example: 1001

--

*`file.group`*::
+
--
Primary group name of the file.

type: keyword

example: alice

--

*`file.hash.md5`*::
+
--
MD5 hash.

type: keyword

--

*`file.hash.sha1`*::
+
--
SHA1 hash.

type: keyword

--

*`file.hash.sha256`*::
+
--
SHA256 hash.

type: keyword

--

*`file.hash.sha512`*::
+
--
SHA512 hash.

type: keyword

--

*`file.inode`*::
+
--
Inode representing the file in the filesystem.

type: keyword

example: 256383

--

*`file.mime_type`*::
+
--
MIME type should identify the format of the file or stream of bytes using https://www.iana.org/assignments/media-types/media-types.xhtml[IANA official types], where possible. When more than one type is applicable, the most specific type should be used.

type: keyword

--

*`file.mode`*::
+
--
Mode of the file in octal representation.

type: keyword

example: 0640

--

*`file.mtime`*::
+
--
Last time the file content was modified.

type: date

--

*`file.name`*::
+
--
Name of the file including the extension, without the directory.

type: keyword

example: example.png

--

*`file.owner`*::
+
--
File owner's username.

type: keyword

example: alice

--

*`file.path`*::
+
--
Full path to the file, including the file name. It should include the drive letter, when appropriate.

type: keyword

example: /home/alice/example.png

--

*`file.path.text`*::
+
--
type: text

--

*`file.pe.company`*::
+
--
Internal company name of the file, provided at compile-time.

type: keyword

example: Microsoft Corporation

--

*`file.pe.description`*::
+
--
Internal description of the file, provided at compile-time.

type: keyword

example: Paint

--

*`file.pe.file_version`*::
+
--
Internal version of the file, provided at compile-time.

type: keyword

example: 6.3.9600.17415

--

*`file.pe.original_file_name`*::
+
--
Internal name of the file, provided at compile-time.

type: keyword

example: MSPAINT.EXE

--

*`file.pe.product`*::
+
--
Internal product name of the file, provided at compile-time.

type: keyword

example: Microsoft® Windows® Operating System

--

*`file.size`*::
+
--
File size in bytes.
Only relevant when `file.type` is "file".

type: long

example: 16384

--

*`file.target_path`*::
+
--
Target path for symlinks.

type: keyword

--

*`file.target_path.text`*::
+
--
type: text

--

*`file.type`*::
+
--
File type (file, dir, or symlink).

type: keyword

example: file

--

*`file.uid`*::
+
--
The user ID (UID) or security identifier (SID) of the file owner.

type: keyword

example: 1001

--

[float]
=== geo

Geo fields can carry data about a specific location related to an event.
This geolocation information can be derived from techniques such as Geo IP, or be user-supplied.


*`geo.city_name`*::
+
--
City name.

type: keyword

example: Montreal

--

*`geo.continent_name`*::
+
--
Name of the continent.

type: keyword

example: North America

--

*`geo.country_iso_code`*::
+
--
Country ISO code.

type: keyword

example: CA

--

*`geo.country_name`*::
+
--
Country name.

type: keyword

example: Canada

--

*`geo.location`*::
+
--
Longitude and latitude.

type: geo_point

example: { "lon": -73.614830, "lat": 45.505918 }

--

*`geo.name`*::
+
--
User-defined description of a location, at the level of granularity they care about.
Could be the name of their data centers, the floor number, if this describes a local physical entity, city names.
Not typically used in automated geolocation.

type: keyword

example: boston-dc

--

*`geo.region_iso_code`*::
+
--
Region ISO code.

type: keyword

example: CA-QC

--

*`geo.region_name`*::
+
--
Region name.

type: keyword

example: Quebec

--

[float]
=== group

The group fields are meant to represent groups that are relevant to the event.


*`group.domain`*::
+
--
Name of the directory the group is a member of.
For example, an LDAP or Active Directory domain name.

type: keyword

--

*`group.id`*::
+
--
Unique identifier for the group on the system/platform.

type: keyword

--

*`group.name`*::
+
--
Name of the group.

type: keyword

--

[float]
=== hash

The hash fields represent different hash algorithms and their values.
Field names for common hashes (e.g. MD5, SHA1) are predefined. Add fields for other hashes by lowercasing the hash algorithm name and using underscore separators as appropriate (snake case, e.g. sha3_512).


*`hash.md5`*::
+
--
MD5 hash.

type: keyword

--

*`hash.sha1`*::
+
--
SHA1 hash.

type: keyword

--

*`hash.sha256`*::
+
--
SHA256 hash.

type: keyword

--

*`hash.sha512`*::
+
--
SHA512 hash.

type: keyword

--

[float]
=== host

A host is defined as a general computing instance.
ECS host.* fields should be populated with details about the host on which the event happened, or from which the measurement was taken. Host types include hardware, virtual machines, Docker containers, and Kubernetes nodes.


*`host.architecture`*::
+
--
Operating system architecture.

type: keyword

example: x86_64

--

*`host.domain`*::
+
--
Name of the domain of which the host is a member.
For example, on Windows this could be the host's Active Directory domain or NetBIOS domain name. For Linux this could be the domain of the host's LDAP provider.

type: keyword

example: CONTOSO

--

*`host.geo.city_name`*::
+
--
City name.

type: keyword

example: Montreal

--

*`host.geo.continent_name`*::
+
--
Name of the continent.

type: keyword

example: North America

--

*`host.geo.country_iso_code`*::
+
--
Country ISO code.

type: keyword

example: CA

--

*`host.geo.country_name`*::
+
--
Country name.

type: keyword

example: Canada

--

*`host.geo.location`*::
+
--
Longitude and latitude.

type: geo_point

example: { "lon": -73.614830, "lat": 45.505918 }

--

*`host.geo.name`*::
+
--
User-defined description of a location, at the level of granularity they care about.
Could be the name of their data centers, the floor number, if this describes a local physical entity, city names.
Not typically used in automated geolocation.

type: keyword

example: boston-dc

--

*`host.geo.region_iso_code`*::
+
--
Region ISO code.

type: keyword

example: CA-QC

--

*`host.geo.region_name`*::
+
--
Region name.

type: keyword

example: Quebec

--

*`host.hostname`*::
+
--
Hostname of the host.
It normally contains what the `hostname` command returns on the host machine.

type: keyword

--

*`host.id`*::
+
--
Unique host id.
As hostname is not always unique, use values that are meaningful in your environment.
Example: The current usage of `beat.name`.

type: keyword

--

*`host.ip`*::
+
--
Host ip addresses.

type: ip

--

*`host.mac`*::
+
--
Host mac addresses.

type: keyword

--

*`host.name`*::
+
--
Name of the host.
It can contain what `hostname` returns on Unix systems, the fully qualified domain name, or a name specified by the user. The sender decides which value to use.

type: keyword

--

*`host.os.family`*::
+
--
OS family (such as redhat, debian, freebsd, windows).

type: keyword

example: debian

--

*`host.os.full`*::
+
--
Operating system name, including the version or code name.

type: keyword

example: Mac OS Mojave

--

*`host.os.full.text`*::
+
--
type: text

--

*`host.os.kernel`*::
+
--
Operating system kernel version as a raw string.

type: keyword

example: 4.4.0-112-generic

--

*`host.os.name`*::
+
--
Operating system name, without the version.

type: keyword

example: Mac OS X

--

*`host.os.name.text`*::
+
--
type: text

--

*`host.os.platform`*::
+
--
Operating system platform (such centos, ubuntu, windows).

type: keyword

example: darwin

--

*`host.os.version`*::
+
--
Operating system version as a raw string.

type: keyword

example: 10.14.1

--

*`host.type`*::
+
--
Type of host.
For Cloud providers this can be the machine type like `t2.medium`. If vm, this could be the container, for example, or other information meaningful in your environment.

type: keyword

--

*`host.uptime`*::
+
--
Seconds the host has been up.

type: long

example: 1325

--

*`host.user.domain`*::
+
--
Name of the directory the user is a member of.
For example, an LDAP or Active Directory domain name.

type: keyword

--

*`host.user.email`*::
+
--
User email address.

type: keyword

--

*`host.user.full_name`*::
+
--
User's full name, if available.

type: keyword

example: Albert Einstein

--

*`host.user.full_name.text`*::
+
--
type: text

--

*`host.user.group.domain`*::
+
--
Name of the directory the group is a member of.
For example, an LDAP or Active Directory domain name.

type: keyword

--

*`host.user.group.id`*::
+
--
Unique identifier for the group on the system/platform.

type: keyword

--

*`host.user.group.name`*::
+
--
Name of the group.

type: keyword

--

*`host.user.hash`*::
+
--
Unique user hash to correlate information for a user in anonymized form.
Useful if `user.id` or `user.name` contain confidential information and cannot be used.

type: keyword

--

*`host.user.id`*::
+
--
Unique identifiers of the user.

type: keyword

--

*`host.user.name`*::
+
--
Short name or login of the user.

type: keyword

example: albert

--

*`host.user.name.text`*::
+
--
type: text

--

[float]
=== http

Fields related to HTTP activity. Use the `url` field set to store the url of the request.


*`http.request.body.bytes`*::
+
--
Size in bytes of the request body.

type: long

example: 887

format: bytes

--

*`http.request.body.content`*::
+
--
The full HTTP request body.

type: keyword

example: Hello world

--

*`http.request.body.content.text`*::
+
--
type: text

--

*`http.request.bytes`*::
+
--
Total size in bytes of the request (body and headers).

type: long

example: 1437

format: bytes

--

*`http.request.method`*::
+
--
HTTP request method.
The field value must be normalized to lowercase for querying. See the documentation section "Implementing ECS".

type: keyword

example: get, post, put

--

*`http.request.referrer`*::
+
--
Referrer for this HTTP request.

type: keyword

example: https://blog.example.com/

--

*`http.response.body.bytes`*::
+
--
Size in bytes of the response body.

type: long

example: 887

format: bytes

--

*`http.response.body.content`*::
+
--
The full HTTP response body.

type: keyword

example: Hello world

--

*`http.response.body.content.text`*::
+
--
type: text

--

*`http.response.bytes`*::
+
--
Total size in bytes of the response (body and headers).

type: long

example: 1437

format: bytes

--

*`http.response.status_code`*::
+
--
HTTP response status code.

type: long

example: 404

format: string

--

*`http.version`*::
+
--
HTTP version.

type: keyword

example: 1.1

--

[float]
=== interface

The interface fields are used to record ingress and egress interface information when reported by an observer (e.g. firewall, router, load balancer) in the context of the observer handling a network connection.  In the case of a single observer interface (e.g. network sensor on a span port) only the observer.ingress information should be populated.


*`interface.alias`*::
+
--
Interface alias as reported by the system, typically used in firewall implementations for e.g. inside, outside, or dmz logical interface naming.

type: keyword

example: outside

--

*`interface.id`*::
+
--
Interface ID as reported by an observer (typically SNMP interface ID).

type: keyword

example: 10

--

*`interface.name`*::
+
--
Interface name as reported by the system.

type: keyword

example: eth0

--

[float]
=== log

Details about the event's logging mechanism or logging transport.
The log.* fields are typically populated with details about the logging mechanism used to create and/or transport the event. For example, syslog details belong under `log.syslog.*`.
The details specific to your event source are typically not logged under `log.*`, but rather in `event.*` or in other ECS fields.


*`log.level`*::
+
--
Original log level of the log event.
If the source of the event provides a log level or textual severity, this is the one that goes in `log.level`. If your source doesn't specify one, you may put your event transport's severity here (e.g. Syslog severity).
Some examples are `warn`, `err`, `i`, `informational`.

type: keyword

example: error

--

*`log.logger`*::
+
--
The name of the logger inside an application. This is usually the name of the class which initialized the logger, or can be a custom name.

type: keyword

example: org.elasticsearch.bootstrap.Bootstrap

--

*`log.origin.file.line`*::
+
--
The line number of the file containing the source code which originated the log event.

type: integer

example: 42

--

*`log.origin.file.name`*::
+
--
The name of the file containing the source code which originated the log event. Note that this is not the name of the log file.

type: keyword

example: Bootstrap.java

--

*`log.origin.function`*::
+
--
The name of the function or method which originated the log event.

type: keyword

example: init

--

*`log.original`*::
+
--
This is the original log message and contains the full log message before splitting it up in multiple parts.
In contrast to the `message` field which can contain an extracted part of the log message, this field contains the original, full log message. It can have already some modifications applied like encoding or new lines removed to clean up the log message.
This field is not indexed and doc_values are disabled so it can't be queried but the value can be retrieved from `_source`.

type: keyword

example: Sep 19 08:26:10 localhost My log

--

*`log.syslog`*::
+
--
The Syslog metadata of the event, if the event was transmitted via Syslog. Please see RFCs 5424 or 3164.

type: object

--

*`log.syslog.facility.code`*::
+
--
The Syslog numeric facility of the log event, if available.
According to RFCs 5424 and 3164, this value should be an integer between 0 and 23.

type: long

example: 23

format: string

--

*`log.syslog.facility.name`*::
+
--
The Syslog text-based facility of the log event, if available.

type: keyword

example: local7

--

*`log.syslog.priority`*::
+
--
Syslog numeric priority of the event, if available.
According to RFCs 5424 and 3164, the priority is 8 * facility + severity. This number is therefore expected to contain a value between 0 and 191.

type: long

example: 135

format: string

--

*`log.syslog.severity.code`*::
+
--
The Syslog numeric severity of the log event, if available.
If the event source publishing via Syslog provides a different numeric severity value (e.g. firewall, IDS), your source's numeric severity should go to `event.severity`. If the event source does not specify a distinct severity, you can optionally copy the Syslog severity to `event.severity`.

type: long

example: 3

--

*`log.syslog.severity.name`*::
+
--
The Syslog numeric severity of the log event, if available.
If the event source publishing via Syslog provides a different severity value (e.g. firewall, IDS), your source's text severity should go to `log.level`. If the event source does not specify a distinct severity, you can optionally copy the Syslog severity to `log.level`.

type: keyword

example: Error

--

[float]
=== network

The network is defined as the communication path over which a host or network event happens.
The network.* fields should be populated with details about the network activity associated with an event.


*`network.application`*::
+
--
A name given to an application level protocol. This can be arbitrarily assigned for things like microservices, but also apply to things like skype, icq, facebook, twitter. This would be used in situations where the vendor or service can be decoded such as from the source/dest IP owners, ports, or wire format.
The field value must be normalized to lowercase for querying. See the documentation section "Implementing ECS".

type: keyword

example: aim

--

*`network.bytes`*::
+
--
Total bytes transferred in both directions.
If `source.bytes` and `destination.bytes` are known, `network.bytes` is their sum.

type: long

example: 368

format: bytes

--

*`network.community_id`*::
+
--
A hash of source and destination IPs and ports, as well as the protocol used in a communication. This is a tool-agnostic standard to identify flows.
Learn more at https://github.com/corelight/community-id-spec.

type: keyword

example: 1:hO+sN4H+MG5MY/8hIrXPqc4ZQz0=

--

*`network.direction`*::
+
--
Direction of the network traffic.
Recommended values are:
  * inbound
  * outbound
  * internal
  * external
  * unknown

When mapping events from a host-based monitoring context, populate this field from the host's point of view.
When mapping events from a network or perimeter-based monitoring context, populate this field from the point of view of your network perimeter.

type: keyword

example: inbound

--

*`network.forwarded_ip`*::
+
--
Host IP address when the source IP address is the proxy.

type: ip

example: 192.1.1.2

--

*`network.iana_number`*::
+
--
IANA Protocol Number (https://www.iana.org/assignments/protocol-numbers/protocol-numbers.xhtml). Standardized list of protocols. This aligns well with NetFlow and sFlow related logs which use the IANA Protocol Number.

type: keyword

example: 6

--

*`network.inner`*::
+
--
Network.inner fields are added in addition to network.vlan fields to describe  the innermost VLAN when q-in-q VLAN tagging is present. Allowed fields include  vlan.id and vlan.name. Inner vlan fields are typically used when sending traffic with multiple 802.1q encapsulations to a network sensor (e.g. Zeek, Wireshark.)

type: object

--

*`network.inner.vlan.id`*::
+
--
VLAN ID as reported by the observer.

type: keyword

example: 10

--

*`network.inner.vlan.name`*::
+
--
Optional VLAN name as reported by the observer.

type: keyword

example: outside

--

*`network.name`*::
+
--
Name given by operators to sections of their network.

type: keyword

example: Guest Wifi

--

*`network.packets`*::
+
--
Total packets transferred in both directions.
If `source.packets` and `destination.packets` are known, `network.packets` is their sum.

type: long

example: 24

--

*`network.protocol`*::
+
--
L7 Network protocol name. ex. http, lumberjack, transport protocol.
The field value must be normalized to lowercase for querying. See the documentation section "Implementing ECS".

type: keyword

example: http

--

*`network.transport`*::
+
--
Same as network.iana_number, but instead using the Keyword name of the transport layer (udp, tcp, ipv6-icmp, etc.)
The field value must be normalized to lowercase for querying. See the documentation section "Implementing ECS".

type: keyword

example: tcp

--

*`network.type`*::
+
--
In the OSI Model this would be the Network Layer. ipv4, ipv6, ipsec, pim, etc
The field value must be normalized to lowercase for querying. See the documentation section "Implementing ECS".

type: keyword

example: ipv4

--

*`network.vlan.id`*::
+
--
VLAN ID as reported by the observer.

type: keyword

example: 10

--

*`network.vlan.name`*::
+
--
Optional VLAN name as reported by the observer.

type: keyword

example: outside

--

[float]
=== observer

An observer is defined as a special network, security, or application device used to detect, observe, or create network, security, or application-related events and metrics.
This could be a custom hardware appliance or a server that has been configured to run special network, security, or application software. Examples include firewalls, web proxies, intrusion detection/prevention systems, network monitoring sensors, web application firewalls, data loss prevention systems, and APM servers. The observer.* fields shall be populated with details of the system, if any, that detects, observes and/or creates a network, security, or application event or metric. Message queues and ETL components used in processing events or metrics are not considered observers in ECS.


*`observer.egress`*::
+
--
Observer.egress holds information like interface number and name, vlan, and zone information to  classify egress traffic.  Single armed monitoring such as a network sensor on a span port should  only use observer.ingress to categorize traffic.

type: object

--

*`observer.egress.interface.alias`*::
+
--
Interface alias as reported by the system, typically used in firewall implementations for e.g. inside, outside, or dmz logical interface naming.

type: keyword

example: outside

--

*`observer.egress.interface.id`*::
+
--
Interface ID as reported by an observer (typically SNMP interface ID).

type: keyword

example: 10

--

*`observer.egress.interface.name`*::
+
--
Interface name as reported by the system.

type: keyword

example: eth0

--

*`observer.egress.vlan.id`*::
+
--
VLAN ID as reported by the observer.

type: keyword

example: 10

--

*`observer.egress.vlan.name`*::
+
--
Optional VLAN name as reported by the observer.

type: keyword

example: outside

--

*`observer.egress.zone`*::
+
--
Network zone of outbound traffic as reported by the observer to categorize the destination area of egress  traffic, e.g. Internal, External, DMZ, HR, Legal, etc.

type: keyword

example: Public_Internet

--

*`observer.geo.city_name`*::
+
--
City name.

type: keyword

example: Montreal

--

*`observer.geo.continent_name`*::
+
--
Name of the continent.

type: keyword

example: North America

--

*`observer.geo.country_iso_code`*::
+
--
Country ISO code.

type: keyword

example: CA

--

*`observer.geo.country_name`*::
+
--
Country name.

type: keyword

example: Canada

--

*`observer.geo.location`*::
+
--
Longitude and latitude.

type: geo_point

example: { "lon": -73.614830, "lat": 45.505918 }

--

*`observer.geo.name`*::
+
--
User-defined description of a location, at the level of granularity they care about.
Could be the name of their data centers, the floor number, if this describes a local physical entity, city names.
Not typically used in automated geolocation.

type: keyword

example: boston-dc

--

*`observer.geo.region_iso_code`*::
+
--
Region ISO code.

type: keyword

example: CA-QC

--

*`observer.geo.region_name`*::
+
--
Region name.

type: keyword

example: Quebec

--

*`observer.hostname`*::
+
--
Hostname of the observer.

type: keyword

--

*`observer.ingress`*::
+
--
Observer.ingress holds information like interface number and name, vlan, and zone information to  classify ingress traffic.  Single armed monitoring such as a network sensor on a span port should  only use observer.ingress to categorize traffic.

type: object

--

*`observer.ingress.interface.alias`*::
+
--
Interface alias as reported by the system, typically used in firewall implementations for e.g. inside, outside, or dmz logical interface naming.

type: keyword

example: outside

--

*`observer.ingress.interface.id`*::
+
--
Interface ID as reported by an observer (typically SNMP interface ID).

type: keyword

example: 10

--

*`observer.ingress.interface.name`*::
+
--
Interface name as reported by the system.

type: keyword

example: eth0

--

*`observer.ingress.vlan.id`*::
+
--
VLAN ID as reported by the observer.

type: keyword

example: 10

--

*`observer.ingress.vlan.name`*::
+
--
Optional VLAN name as reported by the observer.

type: keyword

example: outside

--

*`observer.ingress.zone`*::
+
--
Network zone of incoming traffic as reported by the observer to categorize the source area of ingress  traffic. e.g. internal, External, DMZ, HR, Legal, etc.

type: keyword

example: DMZ

--

*`observer.ip`*::
+
--
IP addresses of the observer.

type: ip

--

*`observer.mac`*::
+
--
MAC addresses of the observer

type: keyword

--

*`observer.name`*::
+
--
Custom name of the observer.
This is a name that can be given to an observer. This can be helpful for example if multiple firewalls of the same model are used in an organization.
If no custom name is needed, the field can be left empty.

type: keyword

example: 1_proxySG

--

*`observer.os.family`*::
+
--
OS family (such as redhat, debian, freebsd, windows).

type: keyword

example: debian

--

*`observer.os.full`*::
+
--
Operating system name, including the version or code name.

type: keyword

example: Mac OS Mojave

--

*`observer.os.full.text`*::
+
--
type: text

--

*`observer.os.kernel`*::
+
--
Operating system kernel version as a raw string.

type: keyword

example: 4.4.0-112-generic

--

*`observer.os.name`*::
+
--
Operating system name, without the version.

type: keyword

example: Mac OS X

--

*`observer.os.name.text`*::
+
--
type: text

--

*`observer.os.platform`*::
+
--
Operating system platform (such centos, ubuntu, windows).

type: keyword

example: darwin

--

*`observer.os.version`*::
+
--
Operating system version as a raw string.

type: keyword

example: 10.14.1

--

*`observer.product`*::
+
--
The product name of the observer.

type: keyword

example: s200

--

*`observer.serial_number`*::
+
--
Observer serial number.

type: keyword

--

*`observer.type`*::
+
--
The type of the observer the data is coming from.
There is no predefined list of observer types. Some examples are `forwarder`, `firewall`, `ids`, `ips`, `proxy`, `poller`, `sensor`, `APM server`.

type: keyword

example: firewall

--

*`observer.vendor`*::
+
--
Vendor name of the observer.

type: keyword

example: Symantec

--

*`observer.version`*::
+
--
Observer version.

type: keyword

--

[float]
=== organization

The organization fields enrich data with information about the company or entity the data is associated with.
These fields help you arrange or filter data stored in an index by one or multiple organizations.


*`organization.id`*::
+
--
Unique identifier for the organization.

type: keyword

--

*`organization.name`*::
+
--
Organization name.

type: keyword

--

*`organization.name.text`*::
+
--
type: text

--

[float]
=== os

The OS fields contain information about the operating system.


*`os.family`*::
+
--
OS family (such as redhat, debian, freebsd, windows).

type: keyword

example: debian

--

*`os.full`*::
+
--
Operating system name, including the version or code name.

type: keyword

example: Mac OS Mojave

--

*`os.full.text`*::
+
--
type: text

--

*`os.kernel`*::
+
--
Operating system kernel version as a raw string.

type: keyword

example: 4.4.0-112-generic

--

*`os.name`*::
+
--
Operating system name, without the version.

type: keyword

example: Mac OS X

--

*`os.name.text`*::
+
--
type: text

--

*`os.platform`*::
+
--
Operating system platform (such centos, ubuntu, windows).

type: keyword

example: darwin

--

*`os.version`*::
+
--
Operating system version as a raw string.

type: keyword

example: 10.14.1

--

[float]
=== package

These fields contain information about an installed software package. It contains general information about a package, such as name, version or size. It also contains installation details, such as time or location.


*`package.architecture`*::
+
--
Package architecture.

type: keyword

example: x86_64

--

*`package.build_version`*::
+
--
Additional information about the build version of the installed package.
For example use the commit SHA of a non-released package.

type: keyword

example: 36f4f7e89dd61b0988b12ee000b98966867710cd

--

*`package.checksum`*::
+
--
Checksum of the installed package for verification.

type: keyword

example: 68b329da9893e34099c7d8ad5cb9c940

--

*`package.description`*::
+
--
Description of the package.

type: keyword

example: Open source programming language to build simple/reliable/efficient software.

--

*`package.install_scope`*::
+
--
Indicating how the package was installed, e.g. user-local, global.

type: keyword

example: global

--

*`package.installed`*::
+
--
Time when package was installed.

type: date

--

*`package.license`*::
+
--
License under which the package was released.
Use a short name, e.g. the license identifier from SPDX License List where possible (https://spdx.org/licenses/).

type: keyword

example: Apache License 2.0

--

*`package.name`*::
+
--
Package name

type: keyword

example: go

--

*`package.path`*::
+
--
Path where the package is installed.

type: keyword

example: /usr/local/Cellar/go/1.12.9/

--

*`package.reference`*::
+
--
Home page or reference URL of the software in this package, if available.

type: keyword

example: https://golang.org

--

*`package.size`*::
+
--
Package size in bytes.

type: long

example: 62231

format: string

--

*`package.type`*::
+
--
Type of package.
This should contain the package file type, rather than the package manager name. Examples: rpm, dpkg, brew, npm, gem, nupkg, jar.

type: keyword

example: rpm

--

*`package.version`*::
+
--
Package version

type: keyword

example: 1.12.9

--

[float]
=== pe

These fields contain Windows Portable Executable (PE) metadata.


*`pe.company`*::
+
--
Internal company name of the file, provided at compile-time.

type: keyword

example: Microsoft Corporation

--

*`pe.description`*::
+
--
Internal description of the file, provided at compile-time.

type: keyword

example: Paint

--

*`pe.file_version`*::
+
--
Internal version of the file, provided at compile-time.

type: keyword

example: 6.3.9600.17415

--

*`pe.original_file_name`*::
+
--
Internal name of the file, provided at compile-time.

type: keyword

example: MSPAINT.EXE

--

*`pe.product`*::
+
--
Internal product name of the file, provided at compile-time.

type: keyword

example: Microsoft® Windows® Operating System

--

[float]
=== process

These fields contain information about a process.
These fields can help you correlate metrics information with a process id/name from a log message.  The `process.pid` often stays in the metric itself and is copied to the global field for correlation.


*`process.args`*::
+
--
Array of process arguments, starting with the absolute path to the executable.
May be filtered to protect sensitive information.

type: keyword

example: ['/usr/bin/ssh', '-l', 'user', '10.0.0.16']

--

*`process.args_count`*::
+
--
Length of the process.args array.
This field can be useful for querying or performing bucket analysis on how many arguments were provided to start a process. More arguments may be an indication of suspicious activity.

type: long

example: 4

--

*`process.code_signature.exists`*::
+
--
Boolean to capture if a signature is present.

type: boolean

example: true

--

*`process.code_signature.status`*::
+
--
Additional information about the certificate status.
This is useful for logging cryptographic errors with the certificate validity or trust status. Leave unpopulated if the validity or trust of the certificate was unchecked.

type: keyword

example: ERROR_UNTRUSTED_ROOT

--

*`process.code_signature.subject_name`*::
+
--
Subject name of the code signer

type: keyword

example: Microsoft Corporation

--

*`process.code_signature.trusted`*::
+
--
Stores the trust status of the certificate chain.
Validating the trust of the certificate chain may be complicated, and this field should only be populated by tools that actively check the status.

type: boolean

example: true

--

*`process.code_signature.valid`*::
+
--
Boolean to capture if the digital signature is verified against the binary content.
Leave unpopulated if a certificate was unchecked.

type: boolean

example: true

--

*`process.command_line`*::
+
--
Full command line that started the process, including the absolute path to the executable, and all arguments.
Some arguments may be filtered to protect sensitive information.

type: keyword

example: /usr/bin/ssh -l user 10.0.0.16

--

*`process.command_line.text`*::
+
--
type: text

--

*`process.entity_id`*::
+
--
Unique identifier for the process.
The implementation of this is specified by the data source, but some examples of what could be used here are a process-generated UUID, Sysmon Process GUIDs, or a hash of some uniquely identifying components of a process.
Constructing a globally unique identifier is a common practice to mitigate PID reuse as well as to identify a specific process over time, across multiple monitored hosts.

type: keyword

example: c2c455d9f99375d

--

*`process.executable`*::
+
--
Absolute path to the process executable.

type: keyword

example: /usr/bin/ssh

--

*`process.executable.text`*::
+
--
type: text

--

*`process.exit_code`*::
+
--
The exit code of the process, if this is a termination event.
The field should be absent if there is no exit code for the event (e.g. process start).

type: long

example: 137

--

*`process.hash.md5`*::
+
--
MD5 hash.

type: keyword

--

*`process.hash.sha1`*::
+
--
SHA1 hash.

type: keyword

--

*`process.hash.sha256`*::
+
--
SHA256 hash.

type: keyword

--

*`process.hash.sha512`*::
+
--
SHA512 hash.

type: keyword

--

*`process.name`*::
+
--
Process name.
Sometimes called program name or similar.

type: keyword

example: ssh

--

*`process.name.text`*::
+
--
type: text

--

*`process.parent.args`*::
+
--
Array of process arguments.
May be filtered to protect sensitive information.

type: keyword

example: ['ssh', '-l', 'user', '10.0.0.16']

--

*`process.parent.args_count`*::
+
--
Length of the process.args array.
This field can be useful for querying or performing bucket analysis on how many arguments were provided to start a process. More arguments may be an indication of suspicious activity.

type: long

example: 4

--

*`process.parent.code_signature.exists`*::
+
--
Boolean to capture if a signature is present.

type: boolean

example: true

--

*`process.parent.code_signature.status`*::
+
--
Additional information about the certificate status.
This is useful for logging cryptographic errors with the certificate validity or trust status. Leave unpopulated if the validity or trust of the certificate was unchecked.

type: keyword

example: ERROR_UNTRUSTED_ROOT

--

*`process.parent.code_signature.subject_name`*::
+
--
Subject name of the code signer

type: keyword

example: Microsoft Corporation

--

*`process.parent.code_signature.trusted`*::
+
--
Stores the trust status of the certificate chain.
Validating the trust of the certificate chain may be complicated, and this field should only be populated by tools that actively check the status.

type: boolean

example: true

--

*`process.parent.code_signature.valid`*::
+
--
Boolean to capture if the digital signature is verified against the binary content.
Leave unpopulated if a certificate was unchecked.

type: boolean

example: true

--

*`process.parent.command_line`*::
+
--
Full command line that started the process, including the absolute path to the executable, and all arguments.
Some arguments may be filtered to protect sensitive information.

type: keyword

example: /usr/bin/ssh -l user 10.0.0.16

--

*`process.parent.command_line.text`*::
+
--
type: text

--

*`process.parent.entity_id`*::
+
--
Unique identifier for the process.
The implementation of this is specified by the data source, but some examples of what could be used here are a process-generated UUID, Sysmon Process GUIDs, or a hash of some uniquely identifying components of a process.
Constructing a globally unique identifier is a common practice to mitigate PID reuse as well as to identify a specific process over time, across multiple monitored hosts.

type: keyword

example: c2c455d9f99375d

--

*`process.parent.executable`*::
+
--
Absolute path to the process executable.

type: keyword

example: /usr/bin/ssh

--

*`process.parent.executable.text`*::
+
--
type: text

--

*`process.parent.exit_code`*::
+
--
The exit code of the process, if this is a termination event.
The field should be absent if there is no exit code for the event (e.g. process start).

type: long

example: 137

--

*`process.parent.hash.md5`*::
+
--
MD5 hash.

type: keyword

--

*`process.parent.hash.sha1`*::
+
--
SHA1 hash.

type: keyword

--

*`process.parent.hash.sha256`*::
+
--
SHA256 hash.

type: keyword

--

*`process.parent.hash.sha512`*::
+
--
SHA512 hash.

type: keyword

--

*`process.parent.name`*::
+
--
Process name.
Sometimes called program name or similar.

type: keyword

example: ssh

--

*`process.parent.name.text`*::
+
--
type: text

--

*`process.parent.pgid`*::
+
--
Identifier of the group of processes the process belongs to.

type: long

format: string

--

*`process.parent.pid`*::
+
--
Process id.

type: long

example: 4242

format: string

--

*`process.parent.ppid`*::
+
--
Parent process' pid.

type: long

example: 4241

format: string

--

*`process.parent.start`*::
+
--
The time the process started.

type: date

example: 2016-05-23T08:05:34.853Z

--

*`process.parent.thread.id`*::
+
--
Thread ID.

type: long

example: 4242

format: string

--

*`process.parent.thread.name`*::
+
--
Thread name.

type: keyword

example: thread-0

--

*`process.parent.title`*::
+
--
Process title.
The proctitle, some times the same as process name. Can also be different: for example a browser setting its title to the web page currently opened.

type: keyword

--

*`process.parent.title.text`*::
+
--
type: text

--

*`process.parent.uptime`*::
+
--
Seconds the process has been up.

type: long

example: 1325

--

*`process.parent.working_directory`*::
+
--
The working directory of the process.

type: keyword

example: /home/alice

--

*`process.parent.working_directory.text`*::
+
--
type: text

--

*`process.pe.company`*::
+
--
Internal company name of the file, provided at compile-time.

type: keyword

example: Microsoft Corporation

--

*`process.pe.description`*::
+
--
Internal description of the file, provided at compile-time.

type: keyword

example: Paint

--

*`process.pe.file_version`*::
+
--
Internal version of the file, provided at compile-time.

type: keyword

example: 6.3.9600.17415

--

*`process.pe.original_file_name`*::
+
--
Internal name of the file, provided at compile-time.

type: keyword

example: MSPAINT.EXE

--

*`process.pe.product`*::
+
--
Internal product name of the file, provided at compile-time.

type: keyword

example: Microsoft® Windows® Operating System

--

*`process.pgid`*::
+
--
Identifier of the group of processes the process belongs to.

type: long

format: string

--

*`process.pid`*::
+
--
Process id.

type: long

example: 4242

format: string

--

*`process.ppid`*::
+
--
Parent process' pid.

type: long

example: 4241

format: string

--

*`process.start`*::
+
--
The time the process started.

type: date

example: 2016-05-23T08:05:34.853Z

--

*`process.thread.id`*::
+
--
Thread ID.

type: long

example: 4242

format: string

--

*`process.thread.name`*::
+
--
Thread name.

type: keyword

example: thread-0

--

*`process.title`*::
+
--
Process title.
The proctitle, some times the same as process name. Can also be different: for example a browser setting its title to the web page currently opened.

type: keyword

--

*`process.title.text`*::
+
--
type: text

--

*`process.uptime`*::
+
--
Seconds the process has been up.

type: long

example: 1325

--

*`process.working_directory`*::
+
--
The working directory of the process.

type: keyword

example: /home/alice

--

*`process.working_directory.text`*::
+
--
type: text

--

[float]
=== registry

Fields related to Windows Registry operations.


*`registry.data.bytes`*::
+
--
Original bytes written with base64 encoding.
For Windows registry operations, such as SetValueEx and RegQueryValueEx, this corresponds to the data pointed by `lp_data`. This is optional but provides better recoverability and should be populated for REG_BINARY encoded values.

type: keyword

example: ZQBuAC0AVQBTAAAAZQBuAAAAAAA=

--

*`registry.data.strings`*::
+
--
Content when writing string types.
Populated as an array when writing string data to the registry. For single string registry types (REG_SZ, REG_EXPAND_SZ), this should be an array with one string. For sequences of string with REG_MULTI_SZ, this array will be variable length. For numeric data, such as REG_DWORD and REG_QWORD, this should be populated with the decimal representation (e.g `"1"`).

type: keyword

example: ["C:\rta\red_ttp\bin\myapp.exe"]

--

*`registry.data.type`*::
+
--
Standard registry type for encoding contents

type: keyword

example: REG_SZ

--

*`registry.hive`*::
+
--
Abbreviated name for the hive.

type: keyword

example: HKLM

--

*`registry.key`*::
+
--
Hive-relative path of keys.

type: keyword

example: SOFTWARE\Microsoft\Windows NT\CurrentVersion\Image File Execution Options\winword.exe

--

*`registry.path`*::
+
--
Full path, including hive, key and value

type: keyword

example: HKLM\SOFTWARE\Microsoft\Windows NT\CurrentVersion\Image File Execution Options\winword.exe\Debugger

--

*`registry.value`*::
+
--
Name of the value written.

type: keyword

example: Debugger

--

[float]
=== related

This field set is meant to facilitate pivoting around a piece of data.
Some pieces of information can be seen in many places in an ECS event. To facilitate searching for them, store an array of all seen values to their corresponding field in `related.`.
A concrete example is IP addresses, which can be under host, observer, source, destination, client, server, and network.forwarded_ip. If you append all IPs to `related.ip`, you can then search for a given IP trivially, no matter where it appeared, by querying `related.ip:192.0.2.15`.


*`related.hash`*::
+
--
All the hashes seen on your event. Populating this field, then using it to search for hashes can help in situations where you're unsure what the hash algorithm is (and therefore which key name to search).

type: keyword

--

*`related.ip`*::
+
--
All of the IPs seen on your event.

type: ip

--

*`related.user`*::
+
--
All the user names seen on your event.

type: keyword

--

[float]
=== rule

Rule fields are used to capture the specifics of any observer or agent rules that generate alerts or other notable events.
Examples of data sources that would populate the rule fields include: network admission control platforms, network or host IDS/IPS, network firewalls, web application firewalls, url filters, endpoint detection and response (EDR) systems, etc.


*`rule.author`*::
+
--
Name, organization, or pseudonym of the author or authors who created the rule used to generate this event.

type: keyword

example: ['Star-Lord']

--

*`rule.category`*::
+
--
A categorization value keyword used by the entity using the rule for detection of this event.

type: keyword

example: Attempted Information Leak

--

*`rule.description`*::
+
--
The description of the rule generating the event.

type: keyword

example: Block requests to public DNS over HTTPS / TLS protocols

--

*`rule.id`*::
+
--
A rule ID that is unique within the scope of an agent, observer, or other entity using the rule for detection of this event.

type: keyword

example: 101

--

*`rule.license`*::
+
--
Name of the license under which the rule used to generate this event is made available.

type: keyword

example: Apache 2.0

--

*`rule.name`*::
+
--
The name of the rule or signature generating the event.

type: keyword

example: BLOCK_DNS_over_TLS

--

*`rule.reference`*::
+
--
Reference URL to additional information about the rule used to generate this event.
The URL can point to the vendor's documentation about the rule. If that's not available, it can also be a link to a more general page describing this type of alert.

type: keyword

example: https://en.wikipedia.org/wiki/DNS_over_TLS

--

*`rule.ruleset`*::
+
--
Name of the ruleset, policy, group, or parent category in which the rule used to generate this event is a member.

type: keyword

example: Standard_Protocol_Filters

--

*`rule.uuid`*::
+
--
A rule ID that is unique within the scope of a set or group of agents, observers, or other entities using the rule for detection of this event.

type: keyword

example: 1100110011

--

*`rule.version`*::
+
--
The version / revision of the rule being used for analysis.

type: keyword

example: 1.1

--

[float]
=== server

A Server is defined as the responder in a network connection for events regarding sessions, connections, or bidirectional flow records.
For TCP events, the server is the receiver of the initial SYN packet(s) of the TCP connection. For other protocols, the server is generally the responder in the network transaction. Some systems actually use the term "responder" to refer the server in TCP connections. The server fields describe details about the system acting as the server in the network event. Server fields are usually populated in conjunction with client fields. Server fields are generally not populated for packet-level events.
Client / server representations can add semantic context to an exchange, which is helpful to visualize the data in certain situations. If your context falls in that category, you should still ensure that source and destination are filled appropriately.


*`server.address`*::
+
--
Some event server addresses are defined ambiguously. The event will sometimes list an IP, a domain or a unix socket.  You should always store the raw address in the `.address` field.
Then it should be duplicated to `.ip` or `.domain`, depending on which one it is.

type: keyword

--

*`server.as.number`*::
+
--
Unique number allocated to the autonomous system. The autonomous system number (ASN) uniquely identifies each network on the Internet.

type: long

example: 15169

--

*`server.as.organization.name`*::
+
--
Organization name.

type: keyword

example: Google LLC

--

*`server.as.organization.name.text`*::
+
--
type: text

--

*`server.bytes`*::
+
--
Bytes sent from the server to the client.

type: long

example: 184

format: bytes

--

*`server.domain`*::
+
--
Server domain.

type: keyword

--

*`server.geo.city_name`*::
+
--
City name.

type: keyword

example: Montreal

--

*`server.geo.continent_name`*::
+
--
Name of the continent.

type: keyword

example: North America

--

*`server.geo.country_iso_code`*::
+
--
Country ISO code.

type: keyword

example: CA

--

*`server.geo.country_name`*::
+
--
Country name.

type: keyword

example: Canada

--

*`server.geo.location`*::
+
--
Longitude and latitude.

type: geo_point

example: { "lon": -73.614830, "lat": 45.505918 }

--

*`server.geo.name`*::
+
--
User-defined description of a location, at the level of granularity they care about.
Could be the name of their data centers, the floor number, if this describes a local physical entity, city names.
Not typically used in automated geolocation.

type: keyword

example: boston-dc

--

*`server.geo.region_iso_code`*::
+
--
Region ISO code.

type: keyword

example: CA-QC

--

*`server.geo.region_name`*::
+
--
Region name.

type: keyword

example: Quebec

--

*`server.ip`*::
+
--
IP address of the server.
Can be one or multiple IPv4 or IPv6 addresses.

type: ip

--

*`server.mac`*::
+
--
MAC address of the server.

type: keyword

--

*`server.nat.ip`*::
+
--
Translated ip of destination based NAT sessions (e.g. internet to private DMZ)
Typically used with load balancers, firewalls, or routers.

type: ip

--

*`server.nat.port`*::
+
--
Translated port of destination based NAT sessions (e.g. internet to private DMZ)
Typically used with load balancers, firewalls, or routers.

type: long

format: string

--

*`server.packets`*::
+
--
Packets sent from the server to the client.

type: long

example: 12

--

*`server.port`*::
+
--
Port of the server.

type: long

format: string

--

*`server.registered_domain`*::
+
--
The highest registered server domain, stripped of the subdomain.
For example, the registered domain for "foo.google.com" is "google.com".
This value can be determined precisely with a list like the public suffix list (http://publicsuffix.org). Trying to approximate this by simply taking the last two labels will not work well for TLDs such as "co.uk".

type: keyword

example: google.com

--

*`server.top_level_domain`*::
+
--
The effective top level domain (eTLD), also known as the domain suffix, is the last part of the domain name. For example, the top level domain for google.com is "com".
This value can be determined precisely with a list like the public suffix list (http://publicsuffix.org). Trying to approximate this by simply taking the last label will not work well for effective TLDs such as "co.uk".

type: keyword

example: co.uk

--

*`server.user.domain`*::
+
--
Name of the directory the user is a member of.
For example, an LDAP or Active Directory domain name.

type: keyword

--

*`server.user.email`*::
+
--
User email address.

type: keyword

--

*`server.user.full_name`*::
+
--
User's full name, if available.

type: keyword

example: Albert Einstein

--

*`server.user.full_name.text`*::
+
--
type: text

--

*`server.user.group.domain`*::
+
--
Name of the directory the group is a member of.
For example, an LDAP or Active Directory domain name.

type: keyword

--

*`server.user.group.id`*::
+
--
Unique identifier for the group on the system/platform.

type: keyword

--

*`server.user.group.name`*::
+
--
Name of the group.

type: keyword

--

*`server.user.hash`*::
+
--
Unique user hash to correlate information for a user in anonymized form.
Useful if `user.id` or `user.name` contain confidential information and cannot be used.

type: keyword

--

*`server.user.id`*::
+
--
Unique identifiers of the user.

type: keyword

--

*`server.user.name`*::
+
--
Short name or login of the user.

type: keyword

example: albert

--

*`server.user.name.text`*::
+
--
type: text

--

[float]
=== service

The service fields describe the service for or from which the data was collected.
These fields help you find and correlate logs for a specific service and version.


*`service.ephemeral_id`*::
+
--
Ephemeral identifier of this service (if one exists).
This id normally changes across restarts, but `service.id` does not.

type: keyword

example: 8a4f500f

--

*`service.id`*::
+
--
Unique identifier of the running service. If the service is comprised of many nodes, the `service.id` should be the same for all nodes.
This id should uniquely identify the service. This makes it possible to correlate logs and metrics for one specific service, no matter which particular node emitted the event.
Note that if you need to see the events from one specific host of the service, you should filter on that `host.name` or `host.id` instead.

type: keyword

example: d37e5ebfe0ae6c4972dbe9f0174a1637bb8247f6

--

*`service.name`*::
+
--
Name of the service data is collected from.
The name of the service is normally user given. This allows for distributed services that run on multiple hosts to correlate the related instances based on the name.
In the case of Elasticsearch the `service.name` could contain the cluster name. For Beats the `service.name` is by default a copy of the `service.type` field if no name is specified.

type: keyword

example: elasticsearch-metrics

--

*`service.node.name`*::
+
--
Name of a service node.
This allows for two nodes of the same service running on the same host to be differentiated. Therefore, `service.node.name` should typically be unique across nodes of a given service.
In the case of Elasticsearch, the `service.node.name` could contain the unique node name within the Elasticsearch cluster. In cases where the service doesn't have the concept of a node name, the host name or container name can be used to distinguish running instances that make up this service. If those do not provide uniqueness (e.g. multiple instances of the service running on the same host) - the node name can be manually set.

type: keyword

example: instance-0000000016

--

*`service.state`*::
+
--
Current state of the service.

type: keyword

--

*`service.type`*::
+
--
The type of the service data is collected from.
The type can be used to group and correlate logs and metrics from one service type.
Example: If logs or metrics are collected from Elasticsearch, `service.type` would be `elasticsearch`.

type: keyword

example: elasticsearch

--

*`service.version`*::
+
--
Version of the service the data was collected from.
This allows to look at a data set only for a specific version of a service.

type: keyword

example: 3.2.4

--

[float]
=== source

Source fields describe details about the source of a packet/event.
Source fields are usually populated in conjunction with destination fields.


*`source.address`*::
+
--
Some event source addresses are defined ambiguously. The event will sometimes list an IP, a domain or a unix socket.  You should always store the raw address in the `.address` field.
Then it should be duplicated to `.ip` or `.domain`, depending on which one it is.

type: keyword

--

*`source.as.number`*::
+
--
Unique number allocated to the autonomous system. The autonomous system number (ASN) uniquely identifies each network on the Internet.

type: long

example: 15169

--

*`source.as.organization.name`*::
+
--
Organization name.

type: keyword

example: Google LLC

--

*`source.as.organization.name.text`*::
+
--
type: text

--

*`source.bytes`*::
+
--
Bytes sent from the source to the destination.

type: long

example: 184

format: bytes

--

*`source.domain`*::
+
--
Source domain.

type: keyword

--

*`source.geo.city_name`*::
+
--
City name.

type: keyword

example: Montreal

--

*`source.geo.continent_name`*::
+
--
Name of the continent.

type: keyword

example: North America

--

*`source.geo.country_iso_code`*::
+
--
Country ISO code.

type: keyword

example: CA

--

*`source.geo.country_name`*::
+
--
Country name.

type: keyword

example: Canada

--

*`source.geo.location`*::
+
--
Longitude and latitude.

type: geo_point

example: { "lon": -73.614830, "lat": 45.505918 }

--

*`source.geo.name`*::
+
--
User-defined description of a location, at the level of granularity they care about.
Could be the name of their data centers, the floor number, if this describes a local physical entity, city names.
Not typically used in automated geolocation.

type: keyword

example: boston-dc

--

*`source.geo.region_iso_code`*::
+
--
Region ISO code.

type: keyword

example: CA-QC

--

*`source.geo.region_name`*::
+
--
Region name.

type: keyword

example: Quebec

--

*`source.ip`*::
+
--
IP address of the source.
Can be one or multiple IPv4 or IPv6 addresses.

type: ip

--

*`source.mac`*::
+
--
MAC address of the source.

type: keyword

--

*`source.nat.ip`*::
+
--
Translated ip of source based NAT sessions (e.g. internal client to internet)
Typically connections traversing load balancers, firewalls, or routers.

type: ip

--

*`source.nat.port`*::
+
--
Translated port of source based NAT sessions. (e.g. internal client to internet)
Typically used with load balancers, firewalls, or routers.

type: long

format: string

--

*`source.packets`*::
+
--
Packets sent from the source to the destination.

type: long

example: 12

--

*`source.port`*::
+
--
Port of the source.

type: long

format: string

--

*`source.registered_domain`*::
+
--
The highest registered source domain, stripped of the subdomain.
For example, the registered domain for "foo.google.com" is "google.com".
This value can be determined precisely with a list like the public suffix list (http://publicsuffix.org). Trying to approximate this by simply taking the last two labels will not work well for TLDs such as "co.uk".

type: keyword

example: google.com

--

*`source.top_level_domain`*::
+
--
The effective top level domain (eTLD), also known as the domain suffix, is the last part of the domain name. For example, the top level domain for google.com is "com".
This value can be determined precisely with a list like the public suffix list (http://publicsuffix.org). Trying to approximate this by simply taking the last label will not work well for effective TLDs such as "co.uk".

type: keyword

example: co.uk

--

*`source.user.domain`*::
+
--
Name of the directory the user is a member of.
For example, an LDAP or Active Directory domain name.

type: keyword

--

*`source.user.email`*::
+
--
User email address.

type: keyword

--

*`source.user.full_name`*::
+
--
User's full name, if available.

type: keyword

example: Albert Einstein

--

*`source.user.full_name.text`*::
+
--
type: text

--

*`source.user.group.domain`*::
+
--
Name of the directory the group is a member of.
For example, an LDAP or Active Directory domain name.

type: keyword

--

*`source.user.group.id`*::
+
--
Unique identifier for the group on the system/platform.

type: keyword

--

*`source.user.group.name`*::
+
--
Name of the group.

type: keyword

--

*`source.user.hash`*::
+
--
Unique user hash to correlate information for a user in anonymized form.
Useful if `user.id` or `user.name` contain confidential information and cannot be used.

type: keyword

--

*`source.user.id`*::
+
--
Unique identifiers of the user.

type: keyword

--

*`source.user.name`*::
+
--
Short name or login of the user.

type: keyword

example: albert

--

*`source.user.name.text`*::
+
--
type: text

--

[float]
=== threat

Fields to classify events and alerts according to a threat taxonomy such as the Mitre ATT&CK framework.
These fields are for users to classify alerts from all of their sources (e.g. IDS, NGFW, etc.) within a common taxonomy. The threat.tactic.* are meant to capture the high level category of the threat (e.g. "impact"). The threat.technique.* fields are meant to capture which kind of approach is used by this detected threat, to accomplish the goal (e.g. "endpoint denial of service").


*`threat.framework`*::
+
--
Name of the threat framework used to further categorize and classify the tactic and technique of the reported threat. Framework classification can be provided by detecting systems, evaluated at ingest time, or retrospectively tagged to events.

type: keyword

example: MITRE ATT&CK

--

*`threat.tactic.id`*::
+
--
The id of tactic used by this threat. You can use the Mitre ATT&CK Matrix Tactic categorization, for example. (ex. https://attack.mitre.org/tactics/TA0040/ )

type: keyword

example: TA0040

--

*`threat.tactic.name`*::
+
--
Name of the type of tactic used by this threat. You can use the Mitre ATT&CK Matrix Tactic categorization, for example. (ex. https://attack.mitre.org/tactics/TA0040/ )

type: keyword

example: impact

--

*`threat.tactic.reference`*::
+
--
The reference url of tactic used by this threat. You can use the Mitre ATT&CK Matrix Tactic categorization, for example. (ex. https://attack.mitre.org/tactics/TA0040/ )

type: keyword

example: https://attack.mitre.org/tactics/TA0040/

--

*`threat.technique.id`*::
+
--
The id of technique used by this tactic. You can use the Mitre ATT&CK Matrix Tactic categorization, for example. (ex. https://attack.mitre.org/techniques/T1499/ )

type: keyword

example: T1499

--

*`threat.technique.name`*::
+
--
The name of technique used by this tactic. You can use the Mitre ATT&CK Matrix Tactic categorization, for example. (ex. https://attack.mitre.org/techniques/T1499/ )

type: keyword

example: endpoint denial of service

--

*`threat.technique.name.text`*::
+
--
type: text

--

*`threat.technique.reference`*::
+
--
The reference url of technique used by this tactic. You can use the Mitre ATT&CK Matrix Tactic categorization, for example. (ex. https://attack.mitre.org/techniques/T1499/ )

type: keyword

example: https://attack.mitre.org/techniques/T1499/

--

[float]
=== tls

Fields related to a TLS connection. These fields focus on the TLS protocol itself and intentionally avoids in-depth analysis of the related x.509 certificate files.


*`tls.cipher`*::
+
--
String indicating the cipher used during the current connection.

type: keyword

example: TLS_ECDHE_RSA_WITH_AES_128_CBC_SHA256

--

*`tls.client.certificate`*::
+
--
PEM-encoded stand-alone certificate offered by the client. This is usually mutually-exclusive of `client.certificate_chain` since this value also exists in that list.

type: keyword

example: MII...

--

*`tls.client.certificate_chain`*::
+
--
Array of PEM-encoded certificates that make up the certificate chain offered by the client. This is usually mutually-exclusive of `client.certificate` since that value should be the first certificate in the chain.

type: keyword

example: ['MII...', 'MII...']

--

*`tls.client.hash.md5`*::
+
--
Certificate fingerprint using the MD5 digest of DER-encoded version of certificate offered by the client. For consistency with other hash values, this value should be formatted as an uppercase hash.

type: keyword

example: 0F76C7F2C55BFD7D8E8B8F4BFBF0C9EC

--

*`tls.client.hash.sha1`*::
+
--
Certificate fingerprint using the SHA1 digest of DER-encoded version of certificate offered by the client. For consistency with other hash values, this value should be formatted as an uppercase hash.

type: keyword

example: 9E393D93138888D288266C2D915214D1D1CCEB2A

--

*`tls.client.hash.sha256`*::
+
--
Certificate fingerprint using the SHA256 digest of DER-encoded version of certificate offered by the client. For consistency with other hash values, this value should be formatted as an uppercase hash.

type: keyword

example: 0687F666A054EF17A08E2F2162EAB4CBC0D265E1D7875BE74BF3C712CA92DAF0

--

*`tls.client.issuer`*::
+
--
Distinguished name of subject of the issuer of the x.509 certificate presented by the client.

type: keyword

example: CN=MyDomain Root CA, OU=Infrastructure Team, DC=mydomain, DC=com

--

*`tls.client.ja3`*::
+
--
A hash that identifies clients based on how they perform an SSL/TLS handshake.

type: keyword

example: d4e5b18d6b55c71272893221c96ba240

--

*`tls.client.not_after`*::
+
--
Date/Time indicating when client certificate is no longer considered valid.

type: date

example: 2021-01-01T00:00:00.000Z

--

*`tls.client.not_before`*::
+
--
Date/Time indicating when client certificate is first considered valid.

type: date

example: 1970-01-01T00:00:00.000Z

--

*`tls.client.server_name`*::
+
--
Also called an SNI, this tells the server which hostname to which the client is attempting to connect. When this value is available, it should get copied to `destination.domain`.

type: keyword

example: www.elastic.co

--

*`tls.client.subject`*::
+
--
Distinguished name of subject of the x.509 certificate presented by the client.

type: keyword

example: CN=myclient, OU=Documentation Team, DC=mydomain, DC=com

--

*`tls.client.supported_ciphers`*::
+
--
Array of ciphers offered by the client during the client hello.

type: keyword

example: ['TLS_ECDHE_RSA_WITH_AES_256_GCM_SHA384', 'TLS_ECDHE_ECDSA_WITH_AES_256_GCM_SHA384', '...']

--

*`tls.curve`*::
+
--
String indicating the curve used for the given cipher, when applicable.

type: keyword

example: secp256r1

--

*`tls.established`*::
+
--
Boolean flag indicating if the TLS negotiation was successful and transitioned to an encrypted tunnel.

type: boolean

--

*`tls.next_protocol`*::
+
--
String indicating the protocol being tunneled. Per the values in the IANA registry (https://www.iana.org/assignments/tls-extensiontype-values/tls-extensiontype-values.xhtml#alpn-protocol-ids), this string should be lower case.

type: keyword

example: http/1.1

--

*`tls.resumed`*::
+
--
Boolean flag indicating if this TLS connection was resumed from an existing TLS negotiation.

type: boolean

--

*`tls.server.certificate`*::
+
--
PEM-encoded stand-alone certificate offered by the server. This is usually mutually-exclusive of `server.certificate_chain` since this value also exists in that list.

type: keyword

example: MII...

--

*`tls.server.certificate_chain`*::
+
--
Array of PEM-encoded certificates that make up the certificate chain offered by the server. This is usually mutually-exclusive of `server.certificate` since that value should be the first certificate in the chain.

type: keyword

example: ['MII...', 'MII...']

--

*`tls.server.hash.md5`*::
+
--
Certificate fingerprint using the MD5 digest of DER-encoded version of certificate offered by the server. For consistency with other hash values, this value should be formatted as an uppercase hash.

type: keyword

example: 0F76C7F2C55BFD7D8E8B8F4BFBF0C9EC

--

*`tls.server.hash.sha1`*::
+
--
Certificate fingerprint using the SHA1 digest of DER-encoded version of certificate offered by the server. For consistency with other hash values, this value should be formatted as an uppercase hash.

type: keyword

example: 9E393D93138888D288266C2D915214D1D1CCEB2A

--

*`tls.server.hash.sha256`*::
+
--
Certificate fingerprint using the SHA256 digest of DER-encoded version of certificate offered by the server. For consistency with other hash values, this value should be formatted as an uppercase hash.

type: keyword

example: 0687F666A054EF17A08E2F2162EAB4CBC0D265E1D7875BE74BF3C712CA92DAF0

--

*`tls.server.issuer`*::
+
--
Subject of the issuer of the x.509 certificate presented by the server.

type: keyword

example: CN=MyDomain Root CA, OU=Infrastructure Team, DC=mydomain, DC=com

--

*`tls.server.ja3s`*::
+
--
A hash that identifies servers based on how they perform an SSL/TLS handshake.

type: keyword

example: 394441ab65754e2207b1e1b457b3641d

--

*`tls.server.not_after`*::
+
--
Timestamp indicating when server certificate is no longer considered valid.

type: date

example: 2021-01-01T00:00:00.000Z

--

*`tls.server.not_before`*::
+
--
Timestamp indicating when server certificate is first considered valid.

type: date

example: 1970-01-01T00:00:00.000Z

--

*`tls.server.subject`*::
+
--
Subject of the x.509 certificate presented by the server.

type: keyword

example: CN=www.mydomain.com, OU=Infrastructure Team, DC=mydomain, DC=com

--

*`tls.version`*::
+
--
Numeric part of the version parsed from the original string.

type: keyword

example: 1.2

--

*`tls.version_protocol`*::
+
--
Normalized lowercase protocol name parsed from original string.

type: keyword

example: tls

--

[float]
=== tracing

Distributed tracing makes it possible to analyze performance throughout a microservice architecture all in one view. This is accomplished by tracing all of the requests - from the initial web request in the front-end service - to queries made through multiple back-end services.


*`tracing.trace.id`*::
+
--
Unique identifier of the trace.
A trace groups multiple events like transactions that belong together. For example, a user request handled by multiple inter-connected services.

type: keyword

example: 4bf92f3577b34da6a3ce929d0e0e4736

--

*`tracing.transaction.id`*::
+
--
Unique identifier of the transaction.
A transaction is the highest level of work measured within a service, such as a request to a server.

type: keyword

example: 00f067aa0ba902b7

--

[float]
=== url

URL fields provide support for complete or partial URLs, and supports the breaking down into scheme, domain, path, and so on.


*`url.domain`*::
+
--
Domain of the url, such as "www.elastic.co".
In some cases a URL may refer to an IP and/or port directly, without a domain name. In this case, the IP address would go to the `domain` field.

type: keyword

example: www.elastic.co

--

*`url.extension`*::
+
--
The field contains the file extension from the original request url.
The file extension is only set if it exists, as not every url has a file extension.
The leading period must not be included. For example, the value must be "png", not ".png".

type: keyword

example: png

--

*`url.fragment`*::
+
--
Portion of the url after the `#`, such as "top".
The `#` is not part of the fragment.

type: keyword

--

*`url.full`*::
+
--
If full URLs are important to your use case, they should be stored in `url.full`, whether this field is reconstructed or present in the event source.

type: keyword

example: https://www.elastic.co:443/search?q=elasticsearch#top

--

*`url.full.text`*::
+
--
type: text

--

*`url.original`*::
+
--
Unmodified original url as seen in the event source.
Note that in network monitoring, the observed URL may be a full URL, whereas in access logs, the URL is often just represented as a path.
This field is meant to represent the URL as it was observed, complete or not.

type: keyword

example: https://www.elastic.co:443/search?q=elasticsearch#top or /search?q=elasticsearch

--

*`url.original.text`*::
+
--
type: text

--

*`url.password`*::
+
--
Password of the request.

type: keyword

--

*`url.path`*::
+
--
Path of the request, such as "/search".

type: keyword

--

*`url.port`*::
+
--
Port of the request, such as 443.

type: long

example: 443

format: string

--

*`url.query`*::
+
--
The query field describes the query string of the request, such as "q=elasticsearch".
The `?` is excluded from the query string. If a URL contains no `?`, there is no query field. If there is a `?` but no query, the query field exists with an empty string. The `exists` query can be used to differentiate between the two cases.

type: keyword

--

*`url.registered_domain`*::
+
--
The highest registered url domain, stripped of the subdomain.
For example, the registered domain for "foo.google.com" is "google.com".
This value can be determined precisely with a list like the public suffix list (http://publicsuffix.org). Trying to approximate this by simply taking the last two labels will not work well for TLDs such as "co.uk".

type: keyword

example: google.com

--

*`url.scheme`*::
+
--
Scheme of the request, such as "https".
Note: The `:` is not part of the scheme.

type: keyword

example: https

--

*`url.top_level_domain`*::
+
--
The effective top level domain (eTLD), also known as the domain suffix, is the last part of the domain name. For example, the top level domain for google.com is "com".
This value can be determined precisely with a list like the public suffix list (http://publicsuffix.org). Trying to approximate this by simply taking the last label will not work well for effective TLDs such as "co.uk".

type: keyword

example: co.uk

--

*`url.username`*::
+
--
Username of the request.

type: keyword

--

[float]
=== user

The user fields describe information about the user that is relevant to the event.
Fields can have one entry or multiple entries. If a user has more than one id, provide an array that includes all of them.


*`user.domain`*::
+
--
Name of the directory the user is a member of.
For example, an LDAP or Active Directory domain name.

type: keyword

--

*`user.email`*::
+
--
User email address.

type: keyword

--

*`user.full_name`*::
+
--
User's full name, if available.

type: keyword

example: Albert Einstein

--

*`user.full_name.text`*::
+
--
type: text

--

*`user.group.domain`*::
+
--
Name of the directory the group is a member of.
For example, an LDAP or Active Directory domain name.

type: keyword

--

*`user.group.id`*::
+
--
Unique identifier for the group on the system/platform.

type: keyword

--

*`user.group.name`*::
+
--
Name of the group.

type: keyword

--

*`user.hash`*::
+
--
Unique user hash to correlate information for a user in anonymized form.
Useful if `user.id` or `user.name` contain confidential information and cannot be used.

type: keyword

--

*`user.id`*::
+
--
Unique identifiers of the user.

type: keyword

--

*`user.name`*::
+
--
Short name or login of the user.

type: keyword

example: albert

--

*`user.name.text`*::
+
--
type: text

--

[float]
=== user_agent

The user_agent fields normally come from a browser request.
They often show up in web service logs coming from the parsed user agent string.


*`user_agent.device.name`*::
+
--
Name of the device.

type: keyword

example: iPhone

--

*`user_agent.name`*::
+
--
Name of the user agent.

type: keyword

example: Safari

--

*`user_agent.original`*::
+
--
Unparsed user_agent string.

type: keyword

example: Mozilla/5.0 (iPhone; CPU iPhone OS 12_1 like Mac OS X) AppleWebKit/605.1.15 (KHTML, like Gecko) Version/12.0 Mobile/15E148 Safari/604.1

--

*`user_agent.original.text`*::
+
--
type: text

--

*`user_agent.os.family`*::
+
--
OS family (such as redhat, debian, freebsd, windows).

type: keyword

example: debian

--

*`user_agent.os.full`*::
+
--
Operating system name, including the version or code name.

type: keyword

example: Mac OS Mojave

--

*`user_agent.os.full.text`*::
+
--
type: text

--

*`user_agent.os.kernel`*::
+
--
Operating system kernel version as a raw string.

type: keyword

example: 4.4.0-112-generic

--

*`user_agent.os.name`*::
+
--
Operating system name, without the version.

type: keyword

example: Mac OS X

--

*`user_agent.os.name.text`*::
+
--
type: text

--

*`user_agent.os.platform`*::
+
--
Operating system platform (such centos, ubuntu, windows).

type: keyword

example: darwin

--

*`user_agent.os.version`*::
+
--
Operating system version as a raw string.

type: keyword

example: 10.14.1

--

*`user_agent.version`*::
+
--
Version of the user agent.

type: keyword

example: 12.0

--

[float]
=== vlan

The VLAN fields are used to identify 802.1q tag(s) of a packet, as well as ingress and egress VLAN associations of an observer in relation to a specific packet or connection.
Network.vlan fields are used to record a single VLAN tag, or the outer tag in the case of q-in-q encapsulations, for a packet or connection as observed, typically provided by a network sensor (e.g. Zeek, Wireshark) passively reporting on traffic.
Network.inner VLAN fields are used to report inner q-in-q 802.1q tags (multiple 802.1q encapsulations) as observed, typically provided by a network sensor  (e.g. Zeek, Wireshark) passively reporting on traffic. Network.inner VLAN fields should only be used in addition to network.vlan fields to indicate q-in-q tagging.
Observer.ingress and observer.egress VLAN values are used to record observer specific information when observer events contain discrete ingress and egress VLAN information, typically provided by firewalls, routers, or load balancers.


*`vlan.id`*::
+
--
VLAN ID as reported by the observer.

type: keyword

example: 10

--

*`vlan.name`*::
+
--
Optional VLAN name as reported by the observer.

type: keyword

example: outside

--

[float]
=== vulnerability

The vulnerability fields describe information about a vulnerability that is relevant to an event.


*`vulnerability.category`*::
+
--
The type of system or architecture that the vulnerability affects. These may be platform-specific (for example, Debian or SUSE) or general (for example, Database or Firewall). For example (https://qualysguard.qualys.com/qwebhelp/fo_portal/knowledgebase/vulnerability_categories.htm[Qualys vulnerability categories])
This field must be an array.

type: keyword

example: ["Firewall"]

--

*`vulnerability.classification`*::
+
--
The classification of the vulnerability scoring system. For example (https://www.first.org/cvss/)

type: keyword

example: CVSS

--

*`vulnerability.description`*::
+
--
The description of the vulnerability that provides additional context of the vulnerability. For example (https://cve.mitre.org/about/faqs.html#cve_entry_descriptions_created[Common Vulnerabilities and Exposure CVE description])

type: keyword

example: In macOS before 2.12.6, there is a vulnerability in the RPC...

--

*`vulnerability.description.text`*::
+
--
type: text

--

*`vulnerability.enumeration`*::
+
--
The type of identifier used for this vulnerability. For example (https://cve.mitre.org/about/)

type: keyword

example: CVE

--

*`vulnerability.id`*::
+
--
The identification (ID) is the number portion of a vulnerability entry. It includes a unique identification number for the vulnerability. For example (https://cve.mitre.org/about/faqs.html#what_is_cve_id)[Common Vulnerabilities and Exposure CVE ID]

type: keyword

example: CVE-2019-00001

--

*`vulnerability.reference`*::
+
--
A resource that provides additional information, context, and mitigations for the identified vulnerability.

type: keyword

example: https://cve.mitre.org/cgi-bin/cvename.cgi?name=CVE-2019-6111

--

*`vulnerability.report_id`*::
+
--
The report or scan identification number.

type: keyword

example: 20191018.0001

--

*`vulnerability.scanner.vendor`*::
+
--
The name of the vulnerability scanner vendor.

type: keyword

example: Tenable

--

*`vulnerability.score.base`*::
+
--
Scores can range from 0.0 to 10.0, with 10.0 being the most severe.
Base scores cover an assessment for exploitability metrics (attack vector, complexity, privileges, and user interaction), impact metrics (confidentiality, integrity, and availability), and scope. For example (https://www.first.org/cvss/specification-document)

type: float

example: 5.5

--

*`vulnerability.score.environmental`*::
+
--
Scores can range from 0.0 to 10.0, with 10.0 being the most severe.
Environmental scores cover an assessment for any modified Base metrics, confidentiality, integrity, and availability requirements. For example (https://www.first.org/cvss/specification-document)

type: float

example: 5.5

--

*`vulnerability.score.temporal`*::
+
--
Scores can range from 0.0 to 10.0, with 10.0 being the most severe.
Temporal scores cover an assessment for code maturity, remediation level, and confidence. For example (https://www.first.org/cvss/specification-document)

type: float

--

*`vulnerability.score.version`*::
+
--
The National Vulnerability Database (NVD) provides qualitative severity rankings of "Low", "Medium", and "High" for CVSS v2.0 base score ranges in addition to the severity ratings for CVSS v3.0 as they are defined in the CVSS v3.0 specification.
CVSS is owned and managed by FIRST.Org, Inc. (FIRST), a US-based non-profit organization, whose mission is to help computer security incident response teams across the world. For example (https://nvd.nist.gov/vuln-metrics/cvss)

type: keyword

example: 2.0

--

*`vulnerability.severity`*::
+
--
The severity of the vulnerability can help with metrics and internal prioritization regarding remediation. For example (https://nvd.nist.gov/vuln-metrics/cvss)

type: keyword

example: Critical

--

[[exported-fields-elasticsearch]]
== elasticsearch fields

elasticsearch Module



[float]
=== elasticsearch




*`elasticsearch.component`*::
+
--
Elasticsearch component from where the log event originated

type: keyword

example: o.e.c.m.MetaDataCreateIndexService

--

*`elasticsearch.cluster.uuid`*::
+
--
UUID of the cluster

type: keyword

example: GmvrbHlNTiSVYiPf8kxg9g

--

*`elasticsearch.cluster.name`*::
+
--
Name of the cluster

type: keyword

example: docker-cluster

--

*`elasticsearch.node.id`*::
+
--
ID of the node

type: keyword

example: DSiWcTyeThWtUXLB9J0BMw

--

*`elasticsearch.node.name`*::
+
--
Name of the node

type: keyword

example: vWNJsZ3

--

*`elasticsearch.index.name`*::
+
--
Index name

type: keyword

example: filebeat-test-input

--

*`elasticsearch.index.id`*::
+
--
Index id

type: keyword

example: aOGgDwbURfCV57AScqbCgw

--

*`elasticsearch.shard.id`*::
+
--
Id of the shard

type: keyword

example: 0

--

[float]
=== audit




*`elasticsearch.audit.layer`*::
+
--
The layer from which this event originated: rest, transport or ip_filter

type: keyword

example: rest

--

*`elasticsearch.audit.event_type`*::
+
--
The type of event that occurred: anonymous_access_denied, authentication_failed, access_denied, access_granted, connection_granted, connection_denied, tampered_request, run_as_granted, run_as_denied

type: keyword

example: access_granted

--

*`elasticsearch.audit.origin.type`*::
+
--
Where the request originated: rest (request originated from a REST API request), transport (request was received on the transport channel), local_node (the local node issued the request)

type: keyword

example: local_node

--

*`elasticsearch.audit.realm`*::
+
--
The authentication realm the authentication was validated against

type: keyword

--

*`elasticsearch.audit.user.realm`*::
+
--
The user's authentication realm, if authenticated

type: keyword

--

*`elasticsearch.audit.user.roles`*::
+
--
Roles to which the principal belongs

type: keyword

example: ['kibana_user', 'beats_admin']

--

*`elasticsearch.audit.action`*::
+
--
The name of the action that was executed

type: keyword

example: cluster:monitor/main

--

*`elasticsearch.audit.url.params`*::
+
--
REST URI parameters

example: {username=jacknich2}

--

*`elasticsearch.audit.indices`*::
+
--
Indices accessed by action

type: keyword

example: ['foo-2019.01.04', 'foo-2019.01.03', 'foo-2019.01.06']

--

*`elasticsearch.audit.request.id`*::
+
--
Unique ID of request

type: keyword

example: WzL_kb6VSvOhAq0twPvHOQ

--

*`elasticsearch.audit.request.name`*::
+
--
The type of request that was executed

type: keyword

example: ClearScrollRequest

--

*`elasticsearch.audit.request_body`*::
+
--
type: alias

alias to: http.request.body.content

--

*`elasticsearch.audit.origin_address`*::
+
--
type: alias

alias to: source.ip

--

*`elasticsearch.audit.uri`*::
+
--
type: alias

alias to: url.original

--

*`elasticsearch.audit.principal`*::
+
--
type: alias

alias to: user.name

--

*`elasticsearch.audit.message`*::
+
--
type: text

--

[float]
=== deprecation



[float]
=== gc

GC fileset fields.



[float]
=== phase

Fields specific to GC phase.



*`elasticsearch.gc.phase.name`*::
+
--
Name of the GC collection phase.


type: keyword

--

*`elasticsearch.gc.phase.duration_sec`*::
+
--
Collection phase duration according to the Java virtual machine.


type: float

--

*`elasticsearch.gc.phase.scrub_symbol_table_time_sec`*::
+
--
Pause time in seconds cleaning up symbol tables.


type: float

--

*`elasticsearch.gc.phase.scrub_string_table_time_sec`*::
+
--
Pause time in seconds cleaning up string tables.


type: float

--

*`elasticsearch.gc.phase.weak_refs_processing_time_sec`*::
+
--
Time spent processing weak references in seconds.


type: float

--

*`elasticsearch.gc.phase.parallel_rescan_time_sec`*::
+
--
Time spent in seconds marking live objects while application is stopped.


type: float

--

*`elasticsearch.gc.phase.class_unload_time_sec`*::
+
--
Time spent unloading unused classes in seconds.


type: float

--

[float]
=== cpu_time

Process CPU time spent performing collections.



*`elasticsearch.gc.phase.cpu_time.user_sec`*::
+
--
CPU time spent outside the kernel.


type: float

--

*`elasticsearch.gc.phase.cpu_time.sys_sec`*::
+
--
CPU time spent inside the kernel. 


type: float

--

*`elasticsearch.gc.phase.cpu_time.real_sec`*::
+
--
Total elapsed CPU time spent to complete the collection from start to finish.


type: float

--

*`elasticsearch.gc.jvm_runtime_sec`*::
+
--
The time from JVM start up in seconds, as a floating point number.


type: float

--

*`elasticsearch.gc.threads_total_stop_time_sec`*::
+
--
Garbage collection threads total stop time seconds.


type: float

--

*`elasticsearch.gc.stopping_threads_time_sec`*::
+
--
Time took to stop threads seconds.


type: float

--

*`elasticsearch.gc.tags`*::
+
--
GC logging tags.


type: keyword

--

[float]
=== heap

Heap allocation and total size.



*`elasticsearch.gc.heap.size_kb`*::
+
--
Total heap size in kilobytes.


type: integer

--

*`elasticsearch.gc.heap.used_kb`*::
+
--
Used heap in kilobytes.


type: integer

--

[float]
=== old_gen

Old generation occupancy and total size.



*`elasticsearch.gc.old_gen.size_kb`*::
+
--
Total size of old generation in kilobytes.


type: integer

--

*`elasticsearch.gc.old_gen.used_kb`*::
+
--
Old generation occupancy in kilobytes.


type: integer

--

[float]
=== young_gen

Young generation occupancy and total size.



*`elasticsearch.gc.young_gen.size_kb`*::
+
--
Total size of young generation in kilobytes.


type: integer

--

*`elasticsearch.gc.young_gen.used_kb`*::
+
--
Young generation occupancy in kilobytes.


type: integer

--

[float]
=== server

Server log file


*`elasticsearch.server.stacktrace`*::
+
--
Field is not indexed.

--

[float]
=== gc

GC log


[float]
=== young

Young GC


*`elasticsearch.server.gc.young.one`*::
+
--


type: long

example: 

--

*`elasticsearch.server.gc.young.two`*::
+
--


type: long

example: 

--

*`elasticsearch.server.gc.overhead_seq`*::
+
--
Sequence number

type: long

example: 3449992

--

*`elasticsearch.server.gc.collection_duration.ms`*::
+
--
Time spent in GC, in milliseconds

type: float

example: 1600

--

*`elasticsearch.server.gc.observation_duration.ms`*::
+
--
Total time over which collection was observed, in milliseconds

type: float

example: 1800

--

[float]
=== slowlog

Slowlog events from Elasticsearch


*`elasticsearch.slowlog.logger`*::
+
--
Logger name

type: keyword

example: index.search.slowlog.fetch

--

*`elasticsearch.slowlog.took`*::
+
--
Time it took to execute the query

type: keyword

example: 300ms

--

*`elasticsearch.slowlog.types`*::
+
--
Types

type: keyword

example: 

--

*`elasticsearch.slowlog.stats`*::
+
--
Stats groups

type: keyword

example: group1

--

*`elasticsearch.slowlog.search_type`*::
+
--
Search type

type: keyword

example: QUERY_THEN_FETCH

--

*`elasticsearch.slowlog.source_query`*::
+
--
Slow query

type: keyword

example: {"query":{"match_all":{"boost":1.0}}}

--

*`elasticsearch.slowlog.extra_source`*::
+
--
Extra source information

type: keyword

example: 

--

*`elasticsearch.slowlog.total_hits`*::
+
--
Total hits

type: keyword

example: 42

--

*`elasticsearch.slowlog.total_shards`*::
+
--
Total queried shards

type: keyword

example: 22

--

*`elasticsearch.slowlog.routing`*::
+
--
Routing

type: keyword

example: s01HZ2QBk9jw4gtgaFtn

--

*`elasticsearch.slowlog.id`*::
+
--
Id

type: keyword

example: 

--

*`elasticsearch.slowlog.type`*::
+
--
Type

type: keyword

example: doc

--

*`elasticsearch.slowlog.source`*::
+
--
Source of document that was indexed

type: keyword

--

[[exported-fields-envoyproxy]]
== Envoyproxy fields

Module for handling logs produced by envoy



[float]
=== envoyproxy

Fields from envoy proxy logs after normalization



*`envoyproxy.log_type`*::
+
--
Envoy log type, normally ACCESS


type: keyword

--

*`envoyproxy.response_flags`*::
+
--
Response flags


type: keyword

--

*`envoyproxy.upstream_service_time`*::
+
--
Upstream service time in nanoseconds


type: long

format: duration

--

*`envoyproxy.request_id`*::
+
--
ID of the request


type: keyword

--

*`envoyproxy.authority`*::
+
--
Envoy proxy authority field


type: keyword

--

*`envoyproxy.proxy_type`*::
+
--
Envoy proxy type, tcp or http


type: keyword

--

[[exported-fields-googlecloud]]
== Google Cloud fields

Module for handling logs from Google Cloud.



[float]
=== googlecloud

Fields from Google Cloud logs.



[float]
=== destination.instance

If the destination of the connection was a VM located on the same VPC, this field is populated with VM instance details. In a Shared VPC configuration, project_id corresponds to the project that owns the instance, usually the service project.



*`googlecloud.destination.instance.project_id`*::
+
--
ID of the project containing the VM.


type: keyword

--

*`googlecloud.destination.instance.region`*::
+
--
Region of the VM.


type: keyword

--

*`googlecloud.destination.instance.zone`*::
+
--
Zone of the VM.


type: keyword

--

[float]
=== destination.vpc

If the destination of the connection was a VM located on the same VPC, this field is populated with VPC network details. In a Shared VPC configuration, project_id corresponds to that of the host project.



*`googlecloud.destination.vpc.project_id`*::
+
--
ID of the project containing the VM.


type: keyword

--

*`googlecloud.destination.vpc.vpc_name`*::
+
--
VPC on which the VM is operating.


type: keyword

--

*`googlecloud.destination.vpc.subnetwork_name`*::
+
--
Subnetwork on which the VM is operating.


type: keyword

--

[float]
=== source.instance

If the source of the connection was a VM located on the same VPC, this field is populated with VM instance details. In a Shared VPC configuration, project_id corresponds to the project that owns the instance, usually the service project.



*`googlecloud.source.instance.project_id`*::
+
--
ID of the project containing the VM.


type: keyword

--

*`googlecloud.source.instance.region`*::
+
--
Region of the VM.


type: keyword

--

*`googlecloud.source.instance.zone`*::
+
--
Zone of the VM.


type: keyword

--

[float]
=== source.vpc

If the source of the connection was a VM located on the same VPC, this field is populated with VPC network details. In a Shared VPC configuration, project_id corresponds to that of the host project.



*`googlecloud.source.vpc.project_id`*::
+
--
ID of the project containing the VM.


type: keyword

--

*`googlecloud.source.vpc.vpc_name`*::
+
--
VPC on which the VM is operating.


type: keyword

--

*`googlecloud.source.vpc.subnetwork_name`*::
+
--
Subnetwork on which the VM is operating.


type: keyword

--

[float]
=== audit

Fields for Google Cloud audit logs.



*`googlecloud.audit.type`*::
+
--
Type property.


type: keyword

--

[float]
=== authentication_info

Authentication information. 



*`googlecloud.audit.authentication_info.principal_email`*::
+
--
The email address of the authenticated user making the request. 


type: keyword

--

*`googlecloud.audit.authentication_info.authority_selector`*::
+
--
The authority selector specified by the requestor, if any. It is not guaranteed  that the principal was allowed to use this authority. 


type: keyword

--

*`googlecloud.audit.authorization_info`*::
+
--
Authorization information for the operation.


type: array

--

*`googlecloud.audit.method_name`*::
+
--
The name of the service method or operation. For API calls, this  should be the name of the API method.  For example, 'google.datastore.v1.Datastore.RunQuery'.


type: keyword

--

*`googlecloud.audit.num_response_items`*::
+
--
The number of items returned from a List or Query API method, if applicable.


type: long

--

[float]
=== request

The operation request.



*`googlecloud.audit.request.proto_name`*::
+
--
Type property of the request.


type: keyword

--

*`googlecloud.audit.request.filter`*::
+
--
Filter of the request.


type: keyword

--

*`googlecloud.audit.request.name`*::
+
--
Name of the request. 


type: keyword

--

*`googlecloud.audit.request.resource_name`*::
+
--
Name of the request resource. 


type: keyword

--

[float]
=== request_metadata

Metadata about the request.



*`googlecloud.audit.request_metadata.caller_ip`*::
+
--
The IP address of the caller. 


type: ip

--

*`googlecloud.audit.request_metadata.caller_supplied_user_agent`*::
+
--
The user agent of the caller. This information is not authenticated and  should be treated accordingly.


type: keyword

--

*`googlecloud.audit.resource_name`*::
+
--
The resource or collection that is the target of the operation.  The name is a scheme-less URI, not including the API service name.  For example, 'shelves/SHELF_ID/books'.


type: keyword

--

[float]
=== resource_location

The location of the resource.



*`googlecloud.audit.resource_location.current_locations`*::
+
--
Current locations of the resource.


type: keyword

--

*`googlecloud.audit.service_name`*::
+
--
The name of the API service performing the operation.  For example, datastore.googleapis.com.


type: keyword

--

[float]
=== status

The status of the overall operation. 



*`googlecloud.audit.status.code`*::
+
--
The status code, which should be an enum value of google.rpc.Code. 


type: integer

--

*`googlecloud.audit.status.message`*::
+
--
A developer-facing error message, which should be in English. Any user-facing  error message should be localized and sent in the google.rpc.Status.details  field, or localized by the client. 


type: keyword

--

[float]
=== firewall

Fields for Google Cloud Firewall logs.



[float]
=== rule_details

Description of the firewall rule that matched this connection.



*`googlecloud.firewall.rule_details.priority`*::
+
--
The priority for the firewall rule.

type: long

--

*`googlecloud.firewall.rule_details.action`*::
+
--
Action that the rule performs on match.

type: keyword

--

*`googlecloud.firewall.rule_details.direction`*::
+
--
Direction of traffic that matches this rule.

type: keyword

--

*`googlecloud.firewall.rule_details.reference`*::
+
--
Reference to the firewall rule.

type: keyword

--

*`googlecloud.firewall.rule_details.source_range`*::
+
--
List of source ranges that the firewall rule applies to.

type: keyword

--

*`googlecloud.firewall.rule_details.destination_range`*::
+
--
List of destination ranges that the firewall applies to.

type: keyword

--

*`googlecloud.firewall.rule_details.source_tag`*::
+
--
List of all the source tags that the firewall rule applies to.


type: keyword

--

*`googlecloud.firewall.rule_details.target_tag`*::
+
--
List of all the target tags that the firewall rule applies to.


type: keyword

--

*`googlecloud.firewall.rule_details.ip_port_info`*::
+
--
List of ip protocols and applicable port ranges for rules.


type: array

--

*`googlecloud.firewall.rule_details.source_service_account`*::
+
--
List of all the source service accounts that the firewall rule applies to.


type: keyword

--

*`googlecloud.firewall.rule_details.target_service_account`*::
+
--
List of all the target service accounts that the firewall rule applies to.


type: keyword

--

[float]
=== vpcflow

Fields for Google Cloud VPC flow logs.



*`googlecloud.vpcflow.reporter`*::
+
--
The side which reported the flow. Can be either 'SRC' or 'DEST'.


type: keyword

--

*`googlecloud.vpcflow.rtt.ms`*::
+
--
Latency as measured (for TCP flows only) during the time interval. This is the time elapsed between sending a SEQ and receiving a corresponding ACK and it contains the network RTT as well as the application related delay.


type: long

--

[[exported-fields-haproxy]]
== haproxy fields

haproxy Module



[float]
=== haproxy




*`haproxy.frontend_name`*::
+
--
Name of the frontend (or listener) which received and processed the connection.

--

*`haproxy.backend_name`*::
+
--
Name of the backend (or listener) which was selected to manage the connection to the server.

--

*`haproxy.server_name`*::
+
--
Name of the last server to which the connection was sent.

--

*`haproxy.total_waiting_time_ms`*::
+
--
Total time in milliseconds spent waiting in the various queues

type: long

--

*`haproxy.connection_wait_time_ms`*::
+
--
Total time in milliseconds spent waiting for the connection to establish to the final server

type: long

--

*`haproxy.bytes_read`*::
+
--
Total number of bytes transmitted to the client when the log is emitted.

type: long

--

*`haproxy.time_queue`*::
+
--
Total time in milliseconds spent waiting in the various queues.

type: long

--

*`haproxy.time_backend_connect`*::
+
--
Total time in milliseconds spent waiting for the connection to establish to the final server, including retries.

type: long

--

*`haproxy.server_queue`*::
+
--
Total number of requests which were processed before this one in the server queue.

type: long

--

*`haproxy.backend_queue`*::
+
--
Total number of requests which were processed before this one in the backend's global queue.

type: long

--

*`haproxy.bind_name`*::
+
--
Name of the listening address which received the connection.

--

*`haproxy.error_message`*::
+
--
Error message logged by HAProxy in case of error.

type: text

--

*`haproxy.source`*::
+
--
The HAProxy source of the log

type: keyword

--

*`haproxy.termination_state`*::
+
--
Condition the session was in when the session ended.

--

*`haproxy.mode`*::
+
--
mode that the frontend is operating (TCP or HTTP)

type: keyword

--

[float]
=== connections

Contains various counts of connections active in the process.


*`haproxy.connections.active`*::
+
--
Total number of concurrent connections on the process when the session was logged.

type: long

--

*`haproxy.connections.frontend`*::
+
--
Total number of concurrent connections on the frontend when the session was logged.

type: long

--

*`haproxy.connections.backend`*::
+
--
Total number of concurrent connections handled by the backend when the session was logged.

type: long

--

*`haproxy.connections.server`*::
+
--
Total number of concurrent connections still active on the server when the session was logged.

type: long

--

*`haproxy.connections.retries`*::
+
--
Number of connection retries experienced by this session when trying to connect to the server.

type: long

--

[float]
=== client

Information about the client doing the request


*`haproxy.client.ip`*::
+
--
type: alias

alias to: source.address

--

*`haproxy.client.port`*::
+
--
type: alias

alias to: source.port

--

*`haproxy.process_name`*::
+
--
type: alias

alias to: process.name

--

*`haproxy.pid`*::
+
--
type: alias

alias to: process.pid

--

[float]
=== destination

Destination information


*`haproxy.destination.port`*::
+
--
type: alias

alias to: destination.port

--

*`haproxy.destination.ip`*::
+
--
type: alias

alias to: destination.ip

--

[float]
=== geoip

Contains GeoIP information gathered based on the client.ip field. Only present if the GeoIP Elasticsearch plugin is available and used.



*`haproxy.geoip.continent_name`*::
+
--
type: alias

alias to: source.geo.continent_name

--

*`haproxy.geoip.country_iso_code`*::
+
--
type: alias

alias to: source.geo.country_iso_code

--

*`haproxy.geoip.location`*::
+
--
type: alias

alias to: source.geo.location

--

*`haproxy.geoip.region_name`*::
+
--
type: alias

alias to: source.geo.region_name

--

*`haproxy.geoip.city_name`*::
+
--
type: alias

alias to: source.geo.city_name

--

*`haproxy.geoip.region_iso_code`*::
+
--
type: alias

alias to: source.geo.region_iso_code

--

[float]
=== http

Please add description


[float]
=== response

Fields related to the HTTP response


*`haproxy.http.response.captured_cookie`*::
+
--
Optional "name=value" entry indicating that the client had this cookie in the response.


--

*`haproxy.http.response.captured_headers`*::
+
--
List of headers captured in the response due to the presence of the "capture response header" statement in the frontend.


type: keyword

--

*`haproxy.http.response.status_code`*::
+
--
type: alias

alias to: http.response.status_code

--

[float]
=== request

Fields related to the HTTP request


*`haproxy.http.request.captured_cookie`*::
+
--
Optional "name=value" entry indicating that the server has returned a cookie with its request.


--

*`haproxy.http.request.captured_headers`*::
+
--
List of headers captured in the request due to the presence of the "capture request header" statement in the frontend.


type: keyword

--

*`haproxy.http.request.raw_request_line`*::
+
--
Complete HTTP request line, including the method, request and HTTP version string.

type: keyword

--

*`haproxy.http.request.time_wait_without_data_ms`*::
+
--
Total time in milliseconds spent waiting for the server to send a full HTTP response, not counting data.

type: long

--

*`haproxy.http.request.time_wait_ms`*::
+
--
Total time in milliseconds spent waiting for a full HTTP request from the client (not counting body) after the first byte was received.

type: long

--

[float]
=== tcp

TCP log format


*`haproxy.tcp.connection_waiting_time_ms`*::
+
--
Total time in milliseconds elapsed between the accept and the last close

type: long

--

[[exported-fields-host-processor]]
== Host fields

Info collected for the host machine.




*`host.containerized`*::
+
--
If the host is a container.


type: boolean

--

*`host.os.build`*::
+
--
OS build information.


type: keyword

example: 18D109

--

*`host.os.codename`*::
+
--
OS codename, if any.


type: keyword

example: stretch

--

[[exported-fields-ibmmq]]
== ibmmq fields

ibmmq Module



[float]
=== ibmmq




[float]
=== errorlog

IBM MQ error logs


*`ibmmq.errorlog.installation`*::
+
--
This is the installation name which can be given at installation time.
Each installation of IBM MQ on UNIX, Linux, and Windows, has a unique identifier known as an installation name. The installation name is used to associate things such as queue managers and configuration files with an installation.


type: keyword

--

*`ibmmq.errorlog.qmgr`*::
+
--
Name of the queue manager. Queue managers provide queuing services to applications, and manages the queues that belong to them.


type: keyword

--

*`ibmmq.errorlog.arithinsert`*::
+
--
Changing content based on error.id

type: keyword

--

*`ibmmq.errorlog.commentinsert`*::
+
--
Changing content based on error.id

type: keyword

--

*`ibmmq.errorlog.errordescription`*::
+
--
Please add description

type: text

example: Please add example

--

*`ibmmq.errorlog.explanation`*::
+
--
Explaines the error in more detail

type: keyword

--

*`ibmmq.errorlog.action`*::
+
--
Defines what to do when the error occurs

type: keyword

--

*`ibmmq.errorlog.code`*::
+
--
Error code.

type: keyword

--

[[exported-fields-icinga]]
== Icinga fields

Icinga Module



[float]
=== icinga




[float]
=== debug

Contains fields for the Icinga debug logs.



*`icinga.debug.facility`*::
+
--
Specifies what component of Icinga logged the message.


type: keyword

--

*`icinga.debug.severity`*::
+
--
type: alias

alias to: log.level

--

*`icinga.debug.message`*::
+
--
type: alias

alias to: message

--

[float]
=== main

Contains fields for the Icinga main logs.



*`icinga.main.facility`*::
+
--
Specifies what component of Icinga logged the message.


type: keyword

--

*`icinga.main.severity`*::
+
--
type: alias

alias to: log.level

--

*`icinga.main.message`*::
+
--
type: alias

alias to: message

--

[float]
=== startup

Contains fields for the Icinga startup logs.



*`icinga.startup.facility`*::
+
--
Specifies what component of Icinga logged the message.


type: keyword

--

*`icinga.startup.severity`*::
+
--
type: alias

alias to: log.level

--

*`icinga.startup.message`*::
+
--
type: alias

alias to: message

--

[[exported-fields-iis]]
== IIS fields

Module for parsing IIS log files.



[float]
=== iis

Fields from IIS log files.



[float]
=== access

Contains fields for IIS access logs.



*`iis.access.sub_status`*::
+
--
The HTTP substatus code.


type: long

--

*`iis.access.win32_status`*::
+
--
The Windows status code.


type: long

--

*`iis.access.site_name`*::
+
--
The site name and instance number.


type: keyword

--

*`iis.access.server_name`*::
+
--
The name of the server on which the log file entry was generated.


type: keyword

--

*`iis.access.cookie`*::
+
--
The content of the cookie sent or received, if any.


type: keyword

--

*`iis.access.body_received.bytes`*::
+
--
type: alias

alias to: http.request.body.bytes

--

*`iis.access.body_sent.bytes`*::
+
--
type: alias

alias to: http.response.body.bytes

--

*`iis.access.server_ip`*::
+
--
type: alias

alias to: destination.address

--

*`iis.access.method`*::
+
--
type: alias

alias to: http.request.method

--

*`iis.access.url`*::
+
--
type: alias

alias to: url.path

--

*`iis.access.query_string`*::
+
--
type: alias

alias to: url.query

--

*`iis.access.port`*::
+
--
type: alias

alias to: destination.port

--

*`iis.access.user_name`*::
+
--
type: alias

alias to: user.name

--

*`iis.access.remote_ip`*::
+
--
type: alias

alias to: source.address

--

*`iis.access.referrer`*::
+
--
type: alias

alias to: http.request.referrer

--

*`iis.access.response_code`*::
+
--
type: alias

alias to: http.response.status_code

--

*`iis.access.http_version`*::
+
--
type: alias

alias to: http.version

--

*`iis.access.hostname`*::
+
--
type: alias

alias to: host.hostname

--


*`iis.access.user_agent.device`*::
+
--
type: alias

alias to: user_agent.device.name

--

*`iis.access.user_agent.name`*::
+
--
type: alias

alias to: user_agent.name

--

*`iis.access.user_agent.os`*::
+
--
type: alias

alias to: user_agent.os.full_name

--

*`iis.access.user_agent.os_name`*::
+
--
type: alias

alias to: user_agent.os.name

--

*`iis.access.user_agent.original`*::
+
--
type: alias

alias to: user_agent.original

--


*`iis.access.geoip.continent_name`*::
+
--
type: alias

alias to: source.geo.continent_name

--

*`iis.access.geoip.country_iso_code`*::
+
--
type: alias

alias to: source.geo.country_iso_code

--

*`iis.access.geoip.location`*::
+
--
type: alias

alias to: source.geo.location

--

*`iis.access.geoip.region_name`*::
+
--
type: alias

alias to: source.geo.region_name

--

*`iis.access.geoip.city_name`*::
+
--
type: alias

alias to: source.geo.city_name

--

*`iis.access.geoip.region_iso_code`*::
+
--
type: alias

alias to: source.geo.region_iso_code

--

[float]
=== error

Contains fields for IIS error logs.



*`iis.error.reason_phrase`*::
+
--
The HTTP reason phrase.


type: keyword

--

*`iis.error.queue_name`*::
+
--
The IIS application pool name.


type: keyword

--

*`iis.error.remote_ip`*::
+
--
type: alias

alias to: source.address

--

*`iis.error.remote_port`*::
+
--
type: alias

alias to: source.port

--

*`iis.error.server_ip`*::
+
--
type: alias

alias to: destination.address

--

*`iis.error.server_port`*::
+
--
type: alias

alias to: destination.port

--

*`iis.error.http_version`*::
+
--
type: alias

alias to: http.version

--

*`iis.error.method`*::
+
--
type: alias

alias to: http.request.method

--

*`iis.error.url`*::
+
--
type: alias

alias to: url.original

--

*`iis.error.response_code`*::
+
--
type: alias

alias to: http.response.status_code

--


*`iis.error.geoip.continent_name`*::
+
--
type: alias

alias to: source.geo.continent_name

--

*`iis.error.geoip.country_iso_code`*::
+
--
type: alias

alias to: source.geo.country_iso_code

--

*`iis.error.geoip.location`*::
+
--
type: alias

alias to: source.geo.location

--

*`iis.error.geoip.region_name`*::
+
--
type: alias

alias to: source.geo.region_name

--

*`iis.error.geoip.city_name`*::
+
--
type: alias

alias to: source.geo.city_name

--

*`iis.error.geoip.region_iso_code`*::
+
--
type: alias

alias to: source.geo.region_iso_code

--

[[exported-fields-iptables]]
== iptables fields

Module for handling the iptables logs.



[float]
=== iptables

Fields from the iptables logs.



*`iptables.ether_type`*::
+
--
Value of the ethernet type field identifying the network layer protocol.


type: long

--

*`iptables.flow_label`*::
+
--
IPv6 flow label.


type: integer

--

*`iptables.fragment_flags`*::
+
--
IP fragment flags. A combination of CE, DF and MF.


type: keyword

--

*`iptables.fragment_offset`*::
+
--
Offset of the current IP fragment.


type: long

--

[float]
=== icmp

ICMP fields.



*`iptables.icmp.code`*::
+
--
ICMP code.


type: long

--

*`iptables.icmp.id`*::
+
--
ICMP ID.


type: long

--

*`iptables.icmp.parameter`*::
+
--
ICMP parameter.


type: long

--

*`iptables.icmp.redirect`*::
+
--
ICMP redirect address.


type: ip

--

*`iptables.icmp.seq`*::
+
--
ICMP sequence number.


type: long

--

*`iptables.icmp.type`*::
+
--
ICMP type.


type: long

--

*`iptables.id`*::
+
--
Packet identifier.


type: long

--

*`iptables.incomplete_bytes`*::
+
--
Number of incomplete bytes.


type: long

--

*`iptables.input_device`*::
+
--
Device that received the packet.


type: keyword

--

*`iptables.precedence_bits`*::
+
--
IP precedence bits.


type: short

--

*`iptables.tos`*::
+
--
IP Type of Service field.


type: long

--

*`iptables.length`*::
+
--
Packet length.


type: long

--

*`iptables.output_device`*::
+
--
Device that output the packet.


type: keyword

--

[float]
=== tcp

TCP fields.



*`iptables.tcp.flags`*::
+
--
TCP flags.


type: keyword

--

*`iptables.tcp.reserved_bits`*::
+
--
TCP reserved bits.


type: short

--

*`iptables.tcp.seq`*::
+
--
TCP sequence number.


type: long

--

*`iptables.tcp.ack`*::
+
--
TCP Acknowledgment number.


type: long

--

*`iptables.tcp.window`*::
+
--
Advertised TCP window size.


type: long

--

*`iptables.ttl`*::
+
--
Time To Live field.


type: integer

--

[float]
=== udp

UDP fields.



*`iptables.udp.length`*::
+
--
Length of the UDP header and payload.


type: long

--

[float]
=== ubiquiti

Fields for Ubiquiti network devices.



*`iptables.ubiquiti.input_zone`*::
+
--
Input zone.


type: keyword

--

*`iptables.ubiquiti.output_zone`*::
+
--
Output zone.


type: keyword

--

*`iptables.ubiquiti.rule_number`*::
+
--
The rule number within the rule set.

type: keyword

--

*`iptables.ubiquiti.rule_set`*::
+
--
The rule set name.

type: keyword

--

[[exported-fields-jolokia-autodiscover]]
== Jolokia Discovery autodiscover provider fields

Metadata from Jolokia Discovery added by the jolokia provider.



*`jolokia.agent.version`*::
+
--
Version number of jolokia agent.


type: keyword

--

*`jolokia.agent.id`*::
+
--
Each agent has a unique id which can be either provided during startup of the agent in form of a configuration parameter or being autodetected. If autodected, the id has several parts: The IP, the process id, hashcode of the agent and its type.


type: keyword

--

*`jolokia.server.product`*::
+
--
The container product if detected.


type: keyword

--

*`jolokia.server.version`*::
+
--
The container's version (if detected).


type: keyword

--

*`jolokia.server.vendor`*::
+
--
The vendor of the container the agent is running in.


type: keyword

--

*`jolokia.url`*::
+
--
The URL how this agent can be contacted.


type: keyword

--

*`jolokia.secured`*::
+
--
Whether the agent was configured for authentication or not.


type: boolean

--

[[exported-fields-kafka]]
== Kafka fields

Kafka module



[float]
=== kafka




[float]
=== log

Kafka log lines.



*`kafka.log.level`*::
+
--
type: alias

alias to: log.level

--

*`kafka.log.message`*::
+
--
type: alias

alias to: message

--

*`kafka.log.component`*::
+
--
Component the log is coming from.


type: keyword

--

*`kafka.log.class`*::
+
--
Java class the log is coming from.


type: keyword

--

[float]
=== trace

Trace in the log line.



*`kafka.log.trace.class`*::
+
--
Java class the trace is coming from.


type: keyword

--

*`kafka.log.trace.message`*::
+
--
Message part of the trace.


type: text

--

[[exported-fields-kibana]]
== kibana fields

kibana Module



[float]
=== kibana




[float]
=== log

Kafka log lines.



*`kibana.log.tags`*::
+
--
Kibana logging tags.


type: keyword

--

*`kibana.log.state`*::
+
--
Current state of Kibana.


type: keyword

--

*`kibana.log.meta`*::
+
--
type: object

--

*`kibana.log.kibana.log.meta.req.headers.referer`*::
+
--
type: alias

alias to: http.request.referrer

--

*`kibana.log.kibana.log.meta.req.referer`*::
+
--
type: alias

alias to: http.request.referrer

--

*`kibana.log.kibana.log.meta.req.headers.user-agent`*::
+
--
type: alias

alias to: user_agent.original

--

*`kibana.log.kibana.log.meta.req.remoteAddress`*::
+
--
type: alias

alias to: source.address

--

*`kibana.log.kibana.log.meta.req.url`*::
+
--
type: alias

alias to: url.original

--

*`kibana.log.kibana.log.meta.statusCode`*::
+
--
type: alias

alias to: http.response.status_code

--

*`kibana.log.kibana.log.meta.method`*::
+
--
type: alias

alias to: http.request.method

--

[[exported-fields-kubernetes-processor]]
== Kubernetes fields

Kubernetes metadata added by the kubernetes processor




*`kubernetes.pod.name`*::
+
--
Kubernetes pod name


type: keyword

--

*`kubernetes.pod.uid`*::
+
--
Kubernetes Pod UID


type: keyword

--

*`kubernetes.namespace`*::
+
--
Kubernetes namespace


type: keyword

--

*`kubernetes.node.name`*::
+
--
Kubernetes node name


type: keyword

--

*`kubernetes.labels.*`*::
+
--
Kubernetes labels map


type: object

--

*`kubernetes.annotations.*`*::
+
--
Kubernetes annotations map


type: object

--

*`kubernetes.replicaset.name`*::
+
--
Kubernetes replicaset name


type: keyword

--

*`kubernetes.deployment.name`*::
+
--
Kubernetes deployment name


type: keyword

--

*`kubernetes.statefulset.name`*::
+
--
Kubernetes statefulset name


type: keyword

--

*`kubernetes.container.name`*::
+
--
Kubernetes container name


type: keyword

--

*`kubernetes.container.image`*::
+
--
Kubernetes container image


type: keyword

--

[[exported-fields-log]]
== Log file content fields

Contains log file lines.



*`log.file.path`*::
+
--
The file from which the line was read. This field contains the absolute path to the file. For example: `/var/log/system.log`.


type: keyword

required: False

--

*`log.source.address`*::
+
--
Source address from which the log event was read / sent from.


type: keyword

required: False

--

*`log.offset`*::
+
--
The file offset the reported line starts at.


type: long

required: False

--

*`stream`*::
+
--
Log stream when reading container logs, can be 'stdout' or 'stderr'


type: keyword

required: False

--

*`input.type`*::
+
--
The input type from which the event was generated. This field is set to the value specified for the `type` option in the input section of the Filebeat config file.


required: True

--

*`syslog.facility`*::
+
--
The facility extracted from the priority.


type: long

required: False

--

*`syslog.priority`*::
+
--
The priority of the syslog event.


type: long

required: False

--

*`syslog.severity_label`*::
+
--
The human readable severity.


type: keyword

required: False

--

*`syslog.facility_label`*::
+
--
The human readable facility.


type: keyword

required: False

--

*`process.program`*::
+
--
The name of the program.


type: keyword

required: False

--

*`log.flags`*::
+
--
This field contains the flags of the event.


--

*`http.response.content_length`*::
+
--
type: alias

alias to: http.response.body.bytes

--



*`user_agent.os.full_name`*::
+
--
type: keyword

--

*`fileset.name`*::
+
--
The Filebeat fileset that generated this event.


type: keyword

--

*`fileset.module`*::
+
--
type: alias

alias to: event.module

--

*`read_timestamp`*::
+
--
type: alias

alias to: event.created

--

*`docker.attrs`*::
+
--
docker.attrs contains labels and environment variables written by docker's JSON File logging driver. These fields are only available when they are configured in the logging driver options.


type: object

--

*`icmp.code`*::
+
--
ICMP code.


type: keyword

--

*`icmp.type`*::
+
--
ICMP type.


type: keyword

--

*`igmp.type`*::
+
--
IGMP type.


type: keyword

--


*`azure.eventhub`*::
+
--
Name of the eventhub.


type: keyword

--

*`azure.offset`*::
+
--
The offset.


type: long

--

*`azure.enqueued_time`*::
+
--
The enqueued time.


type: date

--

*`azure.partition_id`*::
+
--
The partition id.


type: long

--

*`azure.consumer_group`*::
+
--
The consumer group.


type: keyword

--

*`azure.sequence_number`*::
+
--
The sequence number.


type: long

--


*`kafka.topic`*::
+
--
Kafka topic


type: keyword

--

*`kafka.partition`*::
+
--
Kafka partition number


type: long

--

*`kafka.offset`*::
+
--
Kafka offset of this message


type: long

--

*`kafka.key`*::
+
--
Kafka key, corresponding to the Kafka value stored in the message


type: keyword

--

*`kafka.block_timestamp`*::
+
--
Kafka outer (compressed) block timestamp


type: date

--

*`kafka.headers`*::
+
--
An array of Kafka header strings for this message, in the form "<key>: <value>".


type: array

--

[[exported-fields-logstash]]
== logstash fields

logstash Module



[float]
=== logstash




[float]
=== log

Fields from the Logstash logs.



*`logstash.log.module`*::
+
--
The module or class where the event originate.


type: keyword

--

*`logstash.log.thread`*::
+
--
Information about the running thread where the log originate.


type: keyword

--

*`logstash.log.thread.text`*::
+
--
type: text

--

*`logstash.log.log_event`*::
+
--
key and value debugging information.


type: object

--

*`logstash.log.pipeline_id`*::
+
--
The ID of the pipeline.


type: keyword

example: main

--

*`logstash.log.message`*::
+
--
type: alias

alias to: message

--

*`logstash.log.level`*::
+
--
type: alias

alias to: log.level

--

[float]
=== slowlog

slowlog



*`logstash.slowlog.module`*::
+
--
The module or class where the event originate.


type: keyword

--

*`logstash.slowlog.thread`*::
+
--
Information about the running thread where the log originate.


type: keyword

--

*`logstash.slowlog.thread.text`*::
+
--
type: text

--

*`logstash.slowlog.event`*::
+
--
Raw dump of the original event


type: keyword

--

*`logstash.slowlog.event.text`*::
+
--
type: text

--

*`logstash.slowlog.plugin_name`*::
+
--
Name of the plugin


type: keyword

--

*`logstash.slowlog.plugin_type`*::
+
--
Type of the plugin: Inputs, Filters, Outputs or Codecs.


type: keyword

--

*`logstash.slowlog.took_in_millis`*::
+
--
Execution time for the plugin in milliseconds.


type: long

--

*`logstash.slowlog.plugin_params`*::
+
--
String value of the plugin configuration


type: keyword

--

*`logstash.slowlog.plugin_params.text`*::
+
--
type: text

--

*`logstash.slowlog.plugin_params_object`*::
+
--
key -> value of the configuration used by the plugin.


type: object

--

*`logstash.slowlog.level`*::
+
--
type: alias

alias to: log.level

--

*`logstash.slowlog.took_in_nanos`*::
+
--
type: alias

alias to: event.duration

--

[[exported-fields-misp]]
== MISP fields

Module for handling threat information from MISP.



[float]
=== misp

Fields from MISP threat information.



[float]
=== attack_pattern

Fields provide support for specifying information about attack patterns.



*`misp.attack_pattern.id`*::
+
--
Identifier of the threat indicator.


type: keyword

--

*`misp.attack_pattern.name`*::
+
--
Name of the attack pattern.


type: keyword

--

*`misp.attack_pattern.description`*::
+
--
Description of the attack pattern.


type: text

--

*`misp.attack_pattern.kill_chain_phases`*::
+
--
The kill chain phase(s) to which this attack pattern corresponds.


type: keyword

--

[float]
=== campaign

Fields provide support for specifying information about campaigns.



*`misp.campaign.id`*::
+
--
Identifier of the campaign.


type: keyword

--

*`misp.campaign.name`*::
+
--
Name of the campaign.


type: keyword

--

*`misp.campaign.description`*::
+
--
Description of the campaign.


type: text

--

*`misp.campaign.aliases`*::
+
--
Alternative names used to identify this campaign.


type: text

--

*`misp.campaign.first_seen`*::
+
--
The time that this Campaign was first seen, in RFC3339 format.


type: date

--

*`misp.campaign.last_seen`*::
+
--
The time that this Campaign was last seen, in RFC3339 format.


type: date

--

*`misp.campaign.objective`*::
+
--
This field defines the Campaign's primary goal, objective, desired outcome, or intended effect.


type: keyword

--

[float]
=== course_of_action

A Course of Action is an action taken either to prevent an attack or to respond to an attack that is in progress.



*`misp.course_of_action.id`*::
+
--
Identifier of the Course of Action.


type: keyword

--

*`misp.course_of_action.name`*::
+
--
The name used to identify the Course of Action.


type: keyword

--

*`misp.course_of_action.description`*::
+
--
Description of the Course of Action.


type: text

--

[float]
=== identity

Identity can represent actual individuals, organizations, or groups, as well as classes of individuals, organizations, or groups.



*`misp.identity.id`*::
+
--
Identifier of the Identity.


type: keyword

--

*`misp.identity.name`*::
+
--
The name used to identify the Identity.


type: keyword

--

*`misp.identity.description`*::
+
--
Description of the Identity.


type: text

--

*`misp.identity.identity_class`*::
+
--
The type of entity that this Identity describes, e.g., an individual or organization. Open Vocab - identity-class-ov 


type: keyword

--

*`misp.identity.labels`*::
+
--
The list of roles that this Identity performs.  


type: keyword

example: CEO


--

*`misp.identity.sectors`*::
+
--
The list of sectors that this Identity belongs to. Open Vocab - industry-sector-ov 


type: keyword

--

*`misp.identity.contact_information`*::
+
--
The contact information (e-mail, phone number, etc.) for this Identity.


type: text

--

[float]
=== intrusion_set

An Intrusion Set is a grouped set of adversary behavior and resources with common properties that is believed to be orchestrated by a single organization.



*`misp.intrusion_set.id`*::
+
--
Identifier of the Intrusion Set.


type: keyword

--

*`misp.intrusion_set.name`*::
+
--
The name used to identify the Intrusion Set.


type: keyword

--

*`misp.intrusion_set.description`*::
+
--
Description of the Intrusion Set.


type: text

--

*`misp.intrusion_set.aliases`*::
+
--
Alternative names used to identify the Intrusion Set.


type: text

--

*`misp.intrusion_set.first_seen`*::
+
--
The time that this Intrusion Set was first seen, in RFC3339 format.


type: date

--

*`misp.intrusion_set.last_seen`*::
+
--
The time that this Intrusion Set was last seen, in RFC3339 format.


type: date

--

*`misp.intrusion_set.goals`*::
+
--
The high level goals of this Intrusion Set, namely, what are they trying to do.


type: text

--

*`misp.intrusion_set.resource_level`*::
+
--
This defines the organizational level at which this Intrusion Set typically works. Open Vocab - attack-resource-level-ov


type: text

--

*`misp.intrusion_set.primary_motivation`*::
+
--
The primary reason, motivation, or purpose behind this Intrusion Set. Open Vocab - attack-motivation-ov


type: text

--

*`misp.intrusion_set.secondary_motivations`*::
+
--
The secondary reasons, motivations, or purposes behind this Intrusion Set. Open Vocab - attack-motivation-ov


type: text

--

[float]
=== malware

Malware is a type of TTP that is also known as malicious code and malicious software, refers to a program that is inserted into a system, usually covertly, with the intent of compromising the confidentiality, integrity, or availability of the victim's data, applications, or operating system (OS) or of otherwise annoying or disrupting the victim.



*`misp.malware.id`*::
+
--
Identifier of the Malware.


type: keyword

--

*`misp.malware.name`*::
+
--
The name used to identify the Malware.


type: keyword

--

*`misp.malware.description`*::
+
--
Description of the Malware.


type: text

--

*`misp.malware.labels`*::
+
--
The type of malware being described.  Open Vocab - malware-label-ov.  adware,backdoor,bot,ddos,dropper,exploit-kit,keylogger,ransomware, remote-access-trojan,resource-exploitation,rogue-security-software,rootkit, screen-capture,spyware,trojan,virus,worm


type: keyword

--

*`misp.malware.kill_chain_phases`*::
+
--
The list of kill chain phases for which this Malware instance can be used.


type: keyword

format: string

--

[float]
=== note

A Note is a comment or note containing informative text to help explain the context of one or more STIX Objects (SDOs or SROs) or to provide additional analysis that is not contained in the original object.



*`misp.note.id`*::
+
--
Identifier of the Note.


type: keyword

--

*`misp.note.summary`*::
+
--
A brief description used as a summary of the Note.


type: keyword

--

*`misp.note.description`*::
+
--
The content of the Note.


type: text

--

*`misp.note.authors`*::
+
--
The name of the author(s) of this Note.


type: keyword

--

*`misp.note.object_refs`*::
+
--
The STIX Objects (SDOs and SROs) that the note is being applied to.


type: keyword

--

[float]
=== threat_indicator

Fields provide support for specifying information about threat indicators, and related matching patterns.



*`misp.threat_indicator.labels`*::
+
--
list of type open-vocab that specifies the type of indicator.  


type: keyword

example: Domain Watchlist


--

*`misp.threat_indicator.id`*::
+
--
Identifier of the threat indicator.


type: keyword

--

*`misp.threat_indicator.version`*::
+
--
Version of the threat indicator.


type: keyword

--

*`misp.threat_indicator.type`*::
+
--
Type of the threat indicator.


type: keyword

--

*`misp.threat_indicator.description`*::
+
--
Description of the threat indicator.


type: text

--

*`misp.threat_indicator.feed`*::
+
--
Name of the threat feed.


type: text

--

*`misp.threat_indicator.valid_from`*::
+
--
The time from which this Indicator should be considered valuable  intelligence, in RFC3339 format.


type: date

--

*`misp.threat_indicator.valid_until`*::
+
--
The time at which this Indicator should no longer be considered valuable intelligence. If the valid_until property is omitted, then there is no constraint on the latest time for which the indicator should be used, in RFC3339 format.


type: date

--

*`misp.threat_indicator.severity`*::
+
--
Threat severity to which this indicator corresponds.


type: keyword

example: high

format: string

--

*`misp.threat_indicator.confidence`*::
+
--
Confidence level to which this indicator corresponds.


type: keyword

example: high

--

*`misp.threat_indicator.kill_chain_phases`*::
+
--
The kill chain phase(s) to which this indicator corresponds.


type: keyword

format: string

--

*`misp.threat_indicator.mitre_tactic`*::
+
--
MITRE tactics to which this indicator corresponds.


type: keyword

example: Initial Access

format: string

--

*`misp.threat_indicator.mitre_technique`*::
+
--
MITRE techniques to which this indicator corresponds.


type: keyword

example: Drive-by Compromise

format: string

--

*`misp.threat_indicator.attack_pattern`*::
+
--
The attack_pattern for this indicator is a STIX Pattern as specified in STIX Version 2.0 Part 5 - STIX Patterning. 


type: keyword

example: [destination:ip = '91.219.29.188/32']


--

*`misp.threat_indicator.attack_pattern_kql`*::
+
--
The attack_pattern for this indicator is KQL query that matches the attack_pattern specified in the STIX Pattern format. 


type: keyword

example: destination.ip: "91.219.29.188/32"


--

*`misp.threat_indicator.negate`*::
+
--
When set to true, it specifies the absence of the attack_pattern.


type: boolean

--

*`misp.threat_indicator.intrusion_set`*::
+
--
Name of the intrusion set if known.


type: keyword

--

*`misp.threat_indicator.campaign`*::
+
--
Name of the attack campaign if known.


type: keyword

--

*`misp.threat_indicator.threat_actor`*::
+
--
Name of the threat actor if known.


type: keyword

--

[float]
=== observed_data

Observed data conveys information that was observed on systems and networks, such as log data or network traffic, using the Cyber Observable specification.



*`misp.observed_data.id`*::
+
--
Identifier of the Observed Data.


type: keyword

--

*`misp.observed_data.first_observed`*::
+
--
The beginning of the time window that the data was observed, in RFC3339 format.


type: date

--

*`misp.observed_data.last_observed`*::
+
--
The end of the time window that the data was observed, in RFC3339 format.


type: date

--

*`misp.observed_data.number_observed`*::
+
--
The number of times the data represented in the objects property was observed. This MUST be an integer between 1 and 999,999,999 inclusive.


type: integer

--

*`misp.observed_data.objects`*::
+
--
A dictionary of Cyber Observable Objects that describes the single fact that was observed.


type: keyword

--

[float]
=== report

Reports are collections of threat intelligence focused on one or more topics, such as a description of a threat actor, malware, or attack technique, including context and related details.



*`misp.report.id`*::
+
--
Identifier of the Report.


type: keyword

--

*`misp.report.labels`*::
+
--
This field is an Open Vocabulary that specifies the primary subject of this report.  Open Vocab - report-label-ov. threat-report,attack-pattern,campaign,identity,indicator,malware,observed-data,threat-actor,tool,vulnerability


type: keyword

--

*`misp.report.name`*::
+
--
The name used to identify the Report.


type: keyword

--

*`misp.report.description`*::
+
--
A description that provides more details and context about Report.


type: text

--

*`misp.report.published`*::
+
--
The date that this report object was officially published by the creator of this report, in RFC3339 format.


type: date

--

*`misp.report.object_refs`*::
+
--
Specifies the STIX Objects that are referred to by this Report.


type: text

--

[float]
=== threat_actor

Threat Actors are actual individuals, groups, or organizations believed to be operating with malicious intent.



*`misp.threat_actor.id`*::
+
--
Identifier of the Threat Actor.


type: keyword

--

*`misp.threat_actor.labels`*::
+
--
This field specifies the type of threat actor.  Open Vocab - threat-actor-label-ov. activist,competitor,crime-syndicate,criminal,hacker,insider-accidental,insider-disgruntled,nation-state,sensationalist,spy,terrorist


type: keyword

--

*`misp.threat_actor.name`*::
+
--
The name used to identify this Threat Actor or Threat Actor group.


type: keyword

--

*`misp.threat_actor.description`*::
+
--
A description that provides more details and context about the Threat Actor.


type: text

--

*`misp.threat_actor.aliases`*::
+
--
A list of other names that this Threat Actor is believed to use.


type: text

--

*`misp.threat_actor.roles`*::
+
--
This is a list of roles the Threat Actor plays.  Open Vocab - threat-actor-role-ov. agent,director,independent,sponsor,infrastructure-operator,infrastructure-architect,malware-author


type: text

--

*`misp.threat_actor.goals`*::
+
--
The high level goals of this Threat Actor, namely, what are they trying to do.


type: text

--

*`misp.threat_actor.sophistication`*::
+
--
The skill, specific knowledge, special training, or expertise a Threat Actor  must have to perform the attack.  Open Vocab - threat-actor-sophistication-ov. none,minimal,intermediate,advanced,strategic,expert,innovator


type: text

--

*`misp.threat_actor.resource_level`*::
+
--
This defines the organizational level at which this Threat Actor typically works.  Open Vocab - attack-resource-level-ov. individual,club,contest,team,organization,government


type: text

--

*`misp.threat_actor.primary_motivation`*::
+
--
The primary reason, motivation, or purpose behind this Threat Actor.  Open Vocab - attack-motivation-ov. accidental,coercion,dominance,ideology,notoriety,organizational-gain,personal-gain,personal-satisfaction,revenge,unpredictable


type: text

--

*`misp.threat_actor.secondary_motivations`*::
+
--
The secondary reasons, motivations, or purposes behind this Threat Actor.  Open Vocab - attack-motivation-ov. accidental,coercion,dominance,ideology,notoriety,organizational-gain,personal-gain,personal-satisfaction,revenge,unpredictable


type: text

--

*`misp.threat_actor.personal_motivations`*::
+
--
The personal reasons, motivations, or purposes of the Threat Actor regardless of  organizational goals. Open Vocab - attack-motivation-ov. accidental,coercion,dominance,ideology,notoriety,organizational-gain,personal-gain,personal-satisfaction,revenge,unpredictable


type: text

--

[float]
=== tool

Tools are legitimate software that can be used by threat actors to perform attacks.



*`misp.tool.id`*::
+
--
Identifier of the Tool.


type: keyword

--

*`misp.tool.labels`*::
+
--
The kind(s) of tool(s) being described.  Open Vocab - tool-label-ov. denial-of-service,exploitation,information-gathering,network-capture,credential-exploitation,remote-access,vulnerability-scanning


type: keyword

--

*`misp.tool.name`*::
+
--
The name used to identify the Tool.


type: keyword

--

*`misp.tool.description`*::
+
--
A description that provides more details and context about the Tool.


type: text

--

*`misp.tool.tool_version`*::
+
--
The version identifier associated with the Tool.


type: keyword

--

*`misp.tool.kill_chain_phases`*::
+
--
The list of kill chain phases for which this Tool instance can be used.


type: text

--

[float]
=== vulnerability

A Vulnerability is a mistake in software that can be directly used by a hacker to gain access to a system or network.



*`misp.vulnerability.id`*::
+
--
Identifier of the Vulnerability.


type: keyword

--

*`misp.vulnerability.name`*::
+
--
The name used to identify the Vulnerability.


type: keyword

--

*`misp.vulnerability.description`*::
+
--
A description that provides more details and context about the Vulnerability.


type: text

--

[[exported-fields-mongodb]]
== mongodb fields

Module for parsing MongoDB log files.



[float]
=== mongodb

Fields from MongoDB logs.



[float]
=== log

Contains fields from MongoDB logs.



*`mongodb.log.component`*::
+
--
Functional categorization of message


type: keyword

example: COMMAND

--

*`mongodb.log.context`*::
+
--
Context of message


type: keyword

example: initandlisten

--

*`mongodb.log.severity`*::
+
--
type: alias

alias to: log.level

--

*`mongodb.log.message`*::
+
--
type: alias

alias to: message

--

[[exported-fields-mssql]]
== mssql fields

MS SQL Filebeat Module


[float]
=== mssql

Fields from the MSSQL log files


[float]
=== log

Common log fields


*`mssql.log.origin`*::
+
--
Origin of the message, usually the server but it can also be a recovery process

type: keyword

--

[[exported-fields-mysql]]
== MySQL fields

Module for parsing the MySQL log files.



[float]
=== mysql

Fields from the MySQL log files.



*`mysql.thread_id`*::
+
--
The connection or thread ID for the query.


type: long

--

[float]
=== error

Contains fields from the MySQL error logs.



*`mysql.error.thread_id`*::
+
--
type: alias

alias to: mysql.thread_id

--

*`mysql.error.level`*::
+
--
type: alias

alias to: log.level

--

*`mysql.error.message`*::
+
--
type: alias

alias to: message

--

[float]
=== slowlog

Contains fields from the MySQL slow logs.



*`mysql.slowlog.lock_time.sec`*::
+
--
The amount of time the query waited for the lock to be available. The value is in seconds, as a floating point number.


type: float

--

*`mysql.slowlog.rows_sent`*::
+
--
The number of rows returned by the query.


type: long

--

*`mysql.slowlog.rows_examined`*::
+
--
The number of rows scanned by the query.


type: long

--

*`mysql.slowlog.rows_affected`*::
+
--
The number of rows modified by the query.


type: long

--

*`mysql.slowlog.bytes_sent`*::
+
--
The number of bytes sent to client.


type: long

format: bytes

--

*`mysql.slowlog.bytes_received`*::
+
--
The number of bytes received from client.


type: long

format: bytes

--

*`mysql.slowlog.query`*::
+
--
The slow query.


--

*`mysql.slowlog.id`*::
+
--
type: alias

alias to: mysql.thread_id

--

*`mysql.slowlog.schema`*::
+
--
The schema where the slow query was executed.


type: keyword

--

*`mysql.slowlog.current_user`*::
+
--
Current authenticated user, used to determine access privileges. Can differ from the value for user.


type: keyword

--

*`mysql.slowlog.last_errno`*::
+
--
Last SQL error seen.


type: keyword

--

*`mysql.slowlog.killed`*::
+
--
Code of the reason if the query was killed.


type: keyword

--

*`mysql.slowlog.query_cache_hit`*::
+
--
Whether the query cache was hit.


type: boolean

--

*`mysql.slowlog.tmp_table`*::
+
--
Whether a temporary table was used to resolve the query.


type: boolean

--

*`mysql.slowlog.tmp_table_on_disk`*::
+
--
Whether the query needed temporary tables on disk.


type: boolean

--

*`mysql.slowlog.tmp_tables`*::
+
--
Number of temporary tables created for this query


type: long

--

*`mysql.slowlog.tmp_disk_tables`*::
+
--
Number of temporary tables created on disk for this query.


type: long

--

*`mysql.slowlog.tmp_table_sizes`*::
+
--
Size of temporary tables created for this query.

type: long

format: bytes

--

*`mysql.slowlog.filesort`*::
+
--
Whether filesort optimization was used.


type: boolean

--

*`mysql.slowlog.filesort_on_disk`*::
+
--
Whether filesort optimization was used and it needed temporary tables on disk.


type: boolean

--

*`mysql.slowlog.priority_queue`*::
+
--
Whether a priority queue was used for filesort.


type: boolean

--

*`mysql.slowlog.full_scan`*::
+
--
Whether a full table scan was needed for the slow query.


type: boolean

--

*`mysql.slowlog.full_join`*::
+
--
Whether a full join was needed for the slow query (no indexes were used for joins).


type: boolean

--

*`mysql.slowlog.merge_passes`*::
+
--
Number of merge passes executed for the query.


type: long

--

*`mysql.slowlog.sort_merge_passes`*::
+
--
Number of merge passes that the sort algorithm has had to do.


type: long

--

*`mysql.slowlog.sort_range_count`*::
+
--
Number of sorts that were done using ranges. 


type: long

--

*`mysql.slowlog.sort_rows`*::
+
--
Number of sorted rows.


type: long

--

*`mysql.slowlog.sort_scan_count`*::
+
--
Number of sorts that were done by scanning the table.


type: long

--

*`mysql.slowlog.log_slow_rate_type`*::
+
--
Type of slow log rate limit, it can be `session` if the rate limit is applied per session, or `query` if it applies per query.


type: keyword

--

*`mysql.slowlog.log_slow_rate_limit`*::
+
--
Slow log rate limit, a value of 100 means that one in a hundred queries or sessions are being logged.


type: keyword

--

*`mysql.slowlog.read_first`*::
+
--
The number of times the first entry in an index was read.


type: long

--

*`mysql.slowlog.read_last`*::
+
--
The number of times the last key in an index was read.


type: long

--

*`mysql.slowlog.read_key`*::
+
--
The number of requests to read a row based on a key.


type: long

--

*`mysql.slowlog.read_next`*::
+
--
The number of requests to read the next row in key order.


type: long

--

*`mysql.slowlog.read_prev`*::
+
--
The number of requests to read the previous row in key order.


type: long

--

*`mysql.slowlog.read_rnd`*::
+
--
The number of requests to read a row based on a fixed position. 


type: long

--

*`mysql.slowlog.read_rnd_next`*::
+
--
The number of requests to read the next row in the data file.


type: long

--

[float]
=== innodb

Contains fields relative to InnoDB engine



*`mysql.slowlog.innodb.trx_id`*::
+
--
Transaction ID


type: keyword

--

*`mysql.slowlog.innodb.io_r_ops`*::
+
--
Number of page read operations.


type: long

--

*`mysql.slowlog.innodb.io_r_bytes`*::
+
--
Bytes read during page read operations.


type: long

format: bytes

--

*`mysql.slowlog.innodb.io_r_wait.sec`*::
+
--
How long it took to read all needed data from storage.


type: long

--

*`mysql.slowlog.innodb.rec_lock_wait.sec`*::
+
--
How long the query waited for locks.


type: long

--

*`mysql.slowlog.innodb.queue_wait.sec`*::
+
--
How long the query waited to enter the InnoDB queue and to be executed once in the queue.


type: long

--

*`mysql.slowlog.innodb.pages_distinct`*::
+
--
Approximated count of pages accessed to execute the query.


type: long

--

*`mysql.slowlog.user`*::
+
--
type: alias

alias to: user.name

--

*`mysql.slowlog.host`*::
+
--
type: alias

alias to: source.domain

--

*`mysql.slowlog.ip`*::
+
--
type: alias

alias to: source.ip

--

[[exported-fields-nats]]
== nats fields

Module for parsing NATS log files.



[float]
=== nats

Fields from NATS logs.



[float]
=== log

Nats log files



[float]
=== client

Fields from NATS logs client.



*`nats.log.client.id`*::
+
--
The id of the client


type: integer

--

[float]
=== msg

Fields from NATS logs message.



*`nats.log.msg.bytes`*::
+
--
Size of the payload in bytes


type: long

format: bytes

--

*`nats.log.msg.type`*::
+
--
The protocol message type


type: keyword

--

*`nats.log.msg.subject`*::
+
--
Subject name this message was received on


type: keyword

--

*`nats.log.msg.sid`*::
+
--
The unique alphanumeric subscription ID of the subject


type: integer

--

*`nats.log.msg.reply_to`*::
+
--
The inbox subject on which the publisher is listening for responses


type: keyword

--

*`nats.log.msg.max_messages`*::
+
--
An optional number of messages to wait for before automatically unsubscribing


type: integer

--

*`nats.log.msg.error.message`*::
+
--
Details about the error occurred


type: text

--

*`nats.log.msg.queue_group`*::
+
--
The queue group which subscriber will join


type: text

--

[[exported-fields-netflow]]
== NetFlow fields

Fields from NetFlow and IPFIX flows.



[float]
=== netflow

Fields from NetFlow and IPFIX.



*`netflow.type`*::
+
--
The type of NetFlow record described by this event.


type: keyword

--

[float]
=== exporter

Metadata related to the exporter device that generated this record.



*`netflow.exporter.address`*::
+
--
Exporter's network address in IP:port format.


type: keyword

--

*`netflow.exporter.source_id`*::
+
--
Observation domain ID to which this record belongs.


type: long

--

*`netflow.exporter.timestamp`*::
+
--
Time and date of export.


type: date

--

*`netflow.exporter.uptime_millis`*::
+
--
How long the exporter process has been running, in milliseconds.


type: long

--

*`netflow.exporter.version`*::
+
--
NetFlow version used.


type: integer

--

*`netflow.octet_delta_count`*::
+
--
type: long

--

*`netflow.packet_delta_count`*::
+
--
type: long

--

*`netflow.delta_flow_count`*::
+
--
type: long

--

*`netflow.protocol_identifier`*::
+
--
type: short

--

*`netflow.ip_class_of_service`*::
+
--
type: short

--

*`netflow.tcp_control_bits`*::
+
--
type: integer

--

*`netflow.source_transport_port`*::
+
--
type: integer

--

*`netflow.source_ipv4_address`*::
+
--
type: ip

--

*`netflow.source_ipv4_prefix_length`*::
+
--
type: short

--

*`netflow.ingress_interface`*::
+
--
type: long

--

*`netflow.destination_transport_port`*::
+
--
type: integer

--

*`netflow.destination_ipv4_address`*::
+
--
type: ip

--

*`netflow.destination_ipv4_prefix_length`*::
+
--
type: short

--

*`netflow.egress_interface`*::
+
--
type: long

--

*`netflow.ip_next_hop_ipv4_address`*::
+
--
type: ip

--

*`netflow.bgp_source_as_number`*::
+
--
type: long

--

*`netflow.bgp_destination_as_number`*::
+
--
type: long

--

*`netflow.bgp_next_hop_ipv4_address`*::
+
--
type: ip

--

*`netflow.post_mcast_packet_delta_count`*::
+
--
type: long

--

*`netflow.post_mcast_octet_delta_count`*::
+
--
type: long

--

*`netflow.flow_end_sys_up_time`*::
+
--
type: long

--

*`netflow.flow_start_sys_up_time`*::
+
--
type: long

--

*`netflow.post_octet_delta_count`*::
+
--
type: long

--

*`netflow.post_packet_delta_count`*::
+
--
type: long

--

*`netflow.minimum_ip_total_length`*::
+
--
type: long

--

*`netflow.maximum_ip_total_length`*::
+
--
type: long

--

*`netflow.source_ipv6_address`*::
+
--
type: ip

--

*`netflow.destination_ipv6_address`*::
+
--
type: ip

--

*`netflow.source_ipv6_prefix_length`*::
+
--
type: short

--

*`netflow.destination_ipv6_prefix_length`*::
+
--
type: short

--

*`netflow.flow_label_ipv6`*::
+
--
type: long

--

*`netflow.icmp_type_code_ipv4`*::
+
--
type: integer

--

*`netflow.igmp_type`*::
+
--
type: short

--

*`netflow.sampling_interval`*::
+
--
type: long

--

*`netflow.sampling_algorithm`*::
+
--
type: short

--

*`netflow.flow_active_timeout`*::
+
--
type: integer

--

*`netflow.flow_idle_timeout`*::
+
--
type: integer

--

*`netflow.engine_type`*::
+
--
type: short

--

*`netflow.engine_id`*::
+
--
type: short

--

*`netflow.exported_octet_total_count`*::
+
--
type: long

--

*`netflow.exported_message_total_count`*::
+
--
type: long

--

*`netflow.exported_flow_record_total_count`*::
+
--
type: long

--

*`netflow.ipv4_router_sc`*::
+
--
type: ip

--

*`netflow.source_ipv4_prefix`*::
+
--
type: ip

--

*`netflow.destination_ipv4_prefix`*::
+
--
type: ip

--

*`netflow.mpls_top_label_type`*::
+
--
type: short

--

*`netflow.mpls_top_label_ipv4_address`*::
+
--
type: ip

--

*`netflow.sampler_id`*::
+
--
type: short

--

*`netflow.sampler_mode`*::
+
--
type: short

--

*`netflow.sampler_random_interval`*::
+
--
type: long

--

*`netflow.class_id`*::
+
--
type: long

--

*`netflow.minimum_ttl`*::
+
--
type: short

--

*`netflow.maximum_ttl`*::
+
--
type: short

--

*`netflow.fragment_identification`*::
+
--
type: long

--

*`netflow.post_ip_class_of_service`*::
+
--
type: short

--

*`netflow.source_mac_address`*::
+
--
type: keyword

--

*`netflow.post_destination_mac_address`*::
+
--
type: keyword

--

*`netflow.vlan_id`*::
+
--
type: integer

--

*`netflow.post_vlan_id`*::
+
--
type: integer

--

*`netflow.ip_version`*::
+
--
type: short

--

*`netflow.flow_direction`*::
+
--
type: short

--

*`netflow.ip_next_hop_ipv6_address`*::
+
--
type: ip

--

*`netflow.bgp_next_hop_ipv6_address`*::
+
--
type: ip

--

*`netflow.ipv6_extension_headers`*::
+
--
type: long

--

*`netflow.mpls_top_label_stack_section`*::
+
--
type: short

--

*`netflow.mpls_label_stack_section2`*::
+
--
type: short

--

*`netflow.mpls_label_stack_section3`*::
+
--
type: short

--

*`netflow.mpls_label_stack_section4`*::
+
--
type: short

--

*`netflow.mpls_label_stack_section5`*::
+
--
type: short

--

*`netflow.mpls_label_stack_section6`*::
+
--
type: short

--

*`netflow.mpls_label_stack_section7`*::
+
--
type: short

--

*`netflow.mpls_label_stack_section8`*::
+
--
type: short

--

*`netflow.mpls_label_stack_section9`*::
+
--
type: short

--

*`netflow.mpls_label_stack_section10`*::
+
--
type: short

--

*`netflow.destination_mac_address`*::
+
--
type: keyword

--

*`netflow.post_source_mac_address`*::
+
--
type: keyword

--

*`netflow.interface_name`*::
+
--
type: keyword

--

*`netflow.interface_description`*::
+
--
type: keyword

--

*`netflow.sampler_name`*::
+
--
type: keyword

--

*`netflow.octet_total_count`*::
+
--
type: long

--

*`netflow.packet_total_count`*::
+
--
type: long

--

*`netflow.flags_and_sampler_id`*::
+
--
type: long

--

*`netflow.fragment_offset`*::
+
--
type: integer

--

*`netflow.forwarding_status`*::
+
--
type: short

--

*`netflow.mpls_vpn_route_distinguisher`*::
+
--
type: short

--

*`netflow.mpls_top_label_prefix_length`*::
+
--
type: short

--

*`netflow.src_traffic_index`*::
+
--
type: long

--

*`netflow.dst_traffic_index`*::
+
--
type: long

--

*`netflow.application_description`*::
+
--
type: keyword

--

*`netflow.application_id`*::
+
--
type: short

--

*`netflow.application_name`*::
+
--
type: keyword

--

*`netflow.post_ip_diff_serv_code_point`*::
+
--
type: short

--

*`netflow.multicast_replication_factor`*::
+
--
type: long

--

*`netflow.class_name`*::
+
--
type: keyword

--

*`netflow.classification_engine_id`*::
+
--
type: short

--

*`netflow.layer2packet_section_offset`*::
+
--
type: integer

--

*`netflow.layer2packet_section_size`*::
+
--
type: integer

--

*`netflow.layer2packet_section_data`*::
+
--
type: short

--

*`netflow.bgp_next_adjacent_as_number`*::
+
--
type: long

--

*`netflow.bgp_prev_adjacent_as_number`*::
+
--
type: long

--

*`netflow.exporter_ipv4_address`*::
+
--
type: ip

--

*`netflow.exporter_ipv6_address`*::
+
--
type: ip

--

*`netflow.dropped_octet_delta_count`*::
+
--
type: long

--

*`netflow.dropped_packet_delta_count`*::
+
--
type: long

--

*`netflow.dropped_octet_total_count`*::
+
--
type: long

--

*`netflow.dropped_packet_total_count`*::
+
--
type: long

--

*`netflow.flow_end_reason`*::
+
--
type: short

--

*`netflow.common_properties_id`*::
+
--
type: long

--

*`netflow.observation_point_id`*::
+
--
type: long

--

*`netflow.icmp_type_code_ipv6`*::
+
--
type: integer

--

*`netflow.mpls_top_label_ipv6_address`*::
+
--
type: ip

--

*`netflow.line_card_id`*::
+
--
type: long

--

*`netflow.port_id`*::
+
--
type: long

--

*`netflow.metering_process_id`*::
+
--
type: long

--

*`netflow.exporting_process_id`*::
+
--
type: long

--

*`netflow.template_id`*::
+
--
type: integer

--

*`netflow.wlan_channel_id`*::
+
--
type: short

--

*`netflow.wlan_ssid`*::
+
--
type: keyword

--

*`netflow.flow_id`*::
+
--
type: long

--

*`netflow.observation_domain_id`*::
+
--
type: long

--

*`netflow.flow_start_seconds`*::
+
--
type: date

--

*`netflow.flow_end_seconds`*::
+
--
type: date

--

*`netflow.flow_start_milliseconds`*::
+
--
type: date

--

*`netflow.flow_end_milliseconds`*::
+
--
type: date

--

*`netflow.flow_start_microseconds`*::
+
--
type: date

--

*`netflow.flow_end_microseconds`*::
+
--
type: date

--

*`netflow.flow_start_nanoseconds`*::
+
--
type: date

--

*`netflow.flow_end_nanoseconds`*::
+
--
type: date

--

*`netflow.flow_start_delta_microseconds`*::
+
--
type: long

--

*`netflow.flow_end_delta_microseconds`*::
+
--
type: long

--

*`netflow.system_init_time_milliseconds`*::
+
--
type: date

--

*`netflow.flow_duration_milliseconds`*::
+
--
type: long

--

*`netflow.flow_duration_microseconds`*::
+
--
type: long

--

*`netflow.observed_flow_total_count`*::
+
--
type: long

--

*`netflow.ignored_packet_total_count`*::
+
--
type: long

--

*`netflow.ignored_octet_total_count`*::
+
--
type: long

--

*`netflow.not_sent_flow_total_count`*::
+
--
type: long

--

*`netflow.not_sent_packet_total_count`*::
+
--
type: long

--

*`netflow.not_sent_octet_total_count`*::
+
--
type: long

--

*`netflow.destination_ipv6_prefix`*::
+
--
type: ip

--

*`netflow.source_ipv6_prefix`*::
+
--
type: ip

--

*`netflow.post_octet_total_count`*::
+
--
type: long

--

*`netflow.post_packet_total_count`*::
+
--
type: long

--

*`netflow.flow_key_indicator`*::
+
--
type: long

--

*`netflow.post_mcast_packet_total_count`*::
+
--
type: long

--

*`netflow.post_mcast_octet_total_count`*::
+
--
type: long

--

*`netflow.icmp_type_ipv4`*::
+
--
type: short

--

*`netflow.icmp_code_ipv4`*::
+
--
type: short

--

*`netflow.icmp_type_ipv6`*::
+
--
type: short

--

*`netflow.icmp_code_ipv6`*::
+
--
type: short

--

*`netflow.udp_source_port`*::
+
--
type: integer

--

*`netflow.udp_destination_port`*::
+
--
type: integer

--

*`netflow.tcp_source_port`*::
+
--
type: integer

--

*`netflow.tcp_destination_port`*::
+
--
type: integer

--

*`netflow.tcp_sequence_number`*::
+
--
type: long

--

*`netflow.tcp_acknowledgement_number`*::
+
--
type: long

--

*`netflow.tcp_window_size`*::
+
--
type: integer

--

*`netflow.tcp_urgent_pointer`*::
+
--
type: integer

--

*`netflow.tcp_header_length`*::
+
--
type: short

--

*`netflow.ip_header_length`*::
+
--
type: short

--

*`netflow.total_length_ipv4`*::
+
--
type: integer

--

*`netflow.payload_length_ipv6`*::
+
--
type: integer

--

*`netflow.ip_ttl`*::
+
--
type: short

--

*`netflow.next_header_ipv6`*::
+
--
type: short

--

*`netflow.mpls_payload_length`*::
+
--
type: long

--

*`netflow.ip_diff_serv_code_point`*::
+
--
type: short

--

*`netflow.ip_precedence`*::
+
--
type: short

--

*`netflow.fragment_flags`*::
+
--
type: short

--

*`netflow.octet_delta_sum_of_squares`*::
+
--
type: long

--

*`netflow.octet_total_sum_of_squares`*::
+
--
type: long

--

*`netflow.mpls_top_label_ttl`*::
+
--
type: short

--

*`netflow.mpls_label_stack_length`*::
+
--
type: long

--

*`netflow.mpls_label_stack_depth`*::
+
--
type: long

--

*`netflow.mpls_top_label_exp`*::
+
--
type: short

--

*`netflow.ip_payload_length`*::
+
--
type: long

--

*`netflow.udp_message_length`*::
+
--
type: integer

--

*`netflow.is_multicast`*::
+
--
type: short

--

*`netflow.ipv4_ihl`*::
+
--
type: short

--

*`netflow.ipv4_options`*::
+
--
type: long

--

*`netflow.tcp_options`*::
+
--
type: long

--

*`netflow.padding_octets`*::
+
--
type: short

--

*`netflow.collector_ipv4_address`*::
+
--
type: ip

--

*`netflow.collector_ipv6_address`*::
+
--
type: ip

--

*`netflow.export_interface`*::
+
--
type: long

--

*`netflow.export_protocol_version`*::
+
--
type: short

--

*`netflow.export_transport_protocol`*::
+
--
type: short

--

*`netflow.collector_transport_port`*::
+
--
type: integer

--

*`netflow.exporter_transport_port`*::
+
--
type: integer

--

*`netflow.tcp_syn_total_count`*::
+
--
type: long

--

*`netflow.tcp_fin_total_count`*::
+
--
type: long

--

*`netflow.tcp_rst_total_count`*::
+
--
type: long

--

*`netflow.tcp_psh_total_count`*::
+
--
type: long

--

*`netflow.tcp_ack_total_count`*::
+
--
type: long

--

*`netflow.tcp_urg_total_count`*::
+
--
type: long

--

*`netflow.ip_total_length`*::
+
--
type: long

--

*`netflow.post_nat_source_ipv4_address`*::
+
--
type: ip

--

*`netflow.post_nat_destination_ipv4_address`*::
+
--
type: ip

--

*`netflow.post_napt_source_transport_port`*::
+
--
type: integer

--

*`netflow.post_napt_destination_transport_port`*::
+
--
type: integer

--

*`netflow.nat_originating_address_realm`*::
+
--
type: short

--

*`netflow.nat_event`*::
+
--
type: short

--

*`netflow.initiator_octets`*::
+
--
type: long

--

*`netflow.responder_octets`*::
+
--
type: long

--

*`netflow.firewall_event`*::
+
--
type: short

--

*`netflow.ingress_vrfid`*::
+
--
type: long

--

*`netflow.egress_vrfid`*::
+
--
type: long

--

*`netflow.vr_fname`*::
+
--
type: keyword

--

*`netflow.post_mpls_top_label_exp`*::
+
--
type: short

--

*`netflow.tcp_window_scale`*::
+
--
type: integer

--

*`netflow.biflow_direction`*::
+
--
type: short

--

*`netflow.ethernet_header_length`*::
+
--
type: short

--

*`netflow.ethernet_payload_length`*::
+
--
type: integer

--

*`netflow.ethernet_total_length`*::
+
--
type: integer

--

*`netflow.dot1q_vlan_id`*::
+
--
type: integer

--

*`netflow.dot1q_priority`*::
+
--
type: short

--

*`netflow.dot1q_customer_vlan_id`*::
+
--
type: integer

--

*`netflow.dot1q_customer_priority`*::
+
--
type: short

--

*`netflow.metro_evc_id`*::
+
--
type: keyword

--

*`netflow.metro_evc_type`*::
+
--
type: short

--

*`netflow.pseudo_wire_id`*::
+
--
type: long

--

*`netflow.pseudo_wire_type`*::
+
--
type: integer

--

*`netflow.pseudo_wire_control_word`*::
+
--
type: long

--

*`netflow.ingress_physical_interface`*::
+
--
type: long

--

*`netflow.egress_physical_interface`*::
+
--
type: long

--

*`netflow.post_dot1q_vlan_id`*::
+
--
type: integer

--

*`netflow.post_dot1q_customer_vlan_id`*::
+
--
type: integer

--

*`netflow.ethernet_type`*::
+
--
type: integer

--

*`netflow.post_ip_precedence`*::
+
--
type: short

--

*`netflow.collection_time_milliseconds`*::
+
--
type: date

--

*`netflow.export_sctp_stream_id`*::
+
--
type: integer

--

*`netflow.max_export_seconds`*::
+
--
type: date

--

*`netflow.max_flow_end_seconds`*::
+
--
type: date

--

*`netflow.message_md5_checksum`*::
+
--
type: short

--

*`netflow.message_scope`*::
+
--
type: short

--

*`netflow.min_export_seconds`*::
+
--
type: date

--

*`netflow.min_flow_start_seconds`*::
+
--
type: date

--

*`netflow.opaque_octets`*::
+
--
type: short

--

*`netflow.session_scope`*::
+
--
type: short

--

*`netflow.max_flow_end_microseconds`*::
+
--
type: date

--

*`netflow.max_flow_end_milliseconds`*::
+
--
type: date

--

*`netflow.max_flow_end_nanoseconds`*::
+
--
type: date

--

*`netflow.min_flow_start_microseconds`*::
+
--
type: date

--

*`netflow.min_flow_start_milliseconds`*::
+
--
type: date

--

*`netflow.min_flow_start_nanoseconds`*::
+
--
type: date

--

*`netflow.collector_certificate`*::
+
--
type: short

--

*`netflow.exporter_certificate`*::
+
--
type: short

--

*`netflow.data_records_reliability`*::
+
--
type: boolean

--

*`netflow.observation_point_type`*::
+
--
type: short

--

*`netflow.new_connection_delta_count`*::
+
--
type: long

--

*`netflow.connection_sum_duration_seconds`*::
+
--
type: long

--

*`netflow.connection_transaction_id`*::
+
--
type: long

--

*`netflow.post_nat_source_ipv6_address`*::
+
--
type: ip

--

*`netflow.post_nat_destination_ipv6_address`*::
+
--
type: ip

--

*`netflow.nat_pool_id`*::
+
--
type: long

--

*`netflow.nat_pool_name`*::
+
--
type: keyword

--

*`netflow.anonymization_flags`*::
+
--
type: integer

--

*`netflow.anonymization_technique`*::
+
--
type: integer

--

*`netflow.information_element_index`*::
+
--
type: integer

--

*`netflow.p2p_technology`*::
+
--
type: keyword

--

*`netflow.tunnel_technology`*::
+
--
type: keyword

--

*`netflow.encrypted_technology`*::
+
--
type: keyword

--

*`netflow.bgp_validity_state`*::
+
--
type: short

--

*`netflow.ip_sec_spi`*::
+
--
type: long

--

*`netflow.gre_key`*::
+
--
type: long

--

*`netflow.nat_type`*::
+
--
type: short

--

*`netflow.initiator_packets`*::
+
--
type: long

--

*`netflow.responder_packets`*::
+
--
type: long

--

*`netflow.observation_domain_name`*::
+
--
type: keyword

--

*`netflow.selection_sequence_id`*::
+
--
type: long

--

*`netflow.selector_id`*::
+
--
type: long

--

*`netflow.information_element_id`*::
+
--
type: integer

--

*`netflow.selector_algorithm`*::
+
--
type: integer

--

*`netflow.sampling_packet_interval`*::
+
--
type: long

--

*`netflow.sampling_packet_space`*::
+
--
type: long

--

*`netflow.sampling_time_interval`*::
+
--
type: long

--

*`netflow.sampling_time_space`*::
+
--
type: long

--

*`netflow.sampling_size`*::
+
--
type: long

--

*`netflow.sampling_population`*::
+
--
type: long

--

*`netflow.sampling_probability`*::
+
--
type: double

--

*`netflow.data_link_frame_size`*::
+
--
type: integer

--

*`netflow.ip_header_packet_section`*::
+
--
type: short

--

*`netflow.ip_payload_packet_section`*::
+
--
type: short

--

*`netflow.data_link_frame_section`*::
+
--
type: short

--

*`netflow.mpls_label_stack_section`*::
+
--
type: short

--

*`netflow.mpls_payload_packet_section`*::
+
--
type: short

--

*`netflow.selector_id_total_pkts_observed`*::
+
--
type: long

--

*`netflow.selector_id_total_pkts_selected`*::
+
--
type: long

--

*`netflow.absolute_error`*::
+
--
type: double

--

*`netflow.relative_error`*::
+
--
type: double

--

*`netflow.observation_time_seconds`*::
+
--
type: date

--

*`netflow.observation_time_milliseconds`*::
+
--
type: date

--

*`netflow.observation_time_microseconds`*::
+
--
type: date

--

*`netflow.observation_time_nanoseconds`*::
+
--
type: date

--

*`netflow.digest_hash_value`*::
+
--
type: long

--

*`netflow.hash_ip_payload_offset`*::
+
--
type: long

--

*`netflow.hash_ip_payload_size`*::
+
--
type: long

--

*`netflow.hash_output_range_min`*::
+
--
type: long

--

*`netflow.hash_output_range_max`*::
+
--
type: long

--

*`netflow.hash_selected_range_min`*::
+
--
type: long

--

*`netflow.hash_selected_range_max`*::
+
--
type: long

--

*`netflow.hash_digest_output`*::
+
--
type: boolean

--

*`netflow.hash_initialiser_value`*::
+
--
type: long

--

*`netflow.selector_name`*::
+
--
type: keyword

--

*`netflow.upper_ci_limit`*::
+
--
type: double

--

*`netflow.lower_ci_limit`*::
+
--
type: double

--

*`netflow.confidence_level`*::
+
--
type: double

--

*`netflow.information_element_data_type`*::
+
--
type: short

--

*`netflow.information_element_description`*::
+
--
type: keyword

--

*`netflow.information_element_name`*::
+
--
type: keyword

--

*`netflow.information_element_range_begin`*::
+
--
type: long

--

*`netflow.information_element_range_end`*::
+
--
type: long

--

*`netflow.information_element_semantics`*::
+
--
type: short

--

*`netflow.information_element_units`*::
+
--
type: integer

--

*`netflow.private_enterprise_number`*::
+
--
type: long

--

*`netflow.virtual_station_interface_id`*::
+
--
type: short

--

*`netflow.virtual_station_interface_name`*::
+
--
type: keyword

--

*`netflow.virtual_station_uuid`*::
+
--
type: short

--

*`netflow.virtual_station_name`*::
+
--
type: keyword

--

*`netflow.layer2_segment_id`*::
+
--
type: long

--

*`netflow.layer2_octet_delta_count`*::
+
--
type: long

--

*`netflow.layer2_octet_total_count`*::
+
--
type: long

--

*`netflow.ingress_unicast_packet_total_count`*::
+
--
type: long

--

*`netflow.ingress_multicast_packet_total_count`*::
+
--
type: long

--

*`netflow.ingress_broadcast_packet_total_count`*::
+
--
type: long

--

*`netflow.egress_unicast_packet_total_count`*::
+
--
type: long

--

*`netflow.egress_broadcast_packet_total_count`*::
+
--
type: long

--

*`netflow.monitoring_interval_start_milli_seconds`*::
+
--
type: date

--

*`netflow.monitoring_interval_end_milli_seconds`*::
+
--
type: date

--

*`netflow.port_range_start`*::
+
--
type: integer

--

*`netflow.port_range_end`*::
+
--
type: integer

--

*`netflow.port_range_step_size`*::
+
--
type: integer

--

*`netflow.port_range_num_ports`*::
+
--
type: integer

--

*`netflow.sta_mac_address`*::
+
--
type: keyword

--

*`netflow.sta_ipv4_address`*::
+
--
type: ip

--

*`netflow.wtp_mac_address`*::
+
--
type: keyword

--

*`netflow.ingress_interface_type`*::
+
--
type: long

--

*`netflow.egress_interface_type`*::
+
--
type: long

--

*`netflow.rtp_sequence_number`*::
+
--
type: integer

--

*`netflow.user_name`*::
+
--
type: keyword

--

*`netflow.application_category_name`*::
+
--
type: keyword

--

*`netflow.application_sub_category_name`*::
+
--
type: keyword

--

*`netflow.application_group_name`*::
+
--
type: keyword

--

*`netflow.original_flows_present`*::
+
--
type: long

--

*`netflow.original_flows_initiated`*::
+
--
type: long

--

*`netflow.original_flows_completed`*::
+
--
type: long

--

*`netflow.distinct_count_of_source_ip_address`*::
+
--
type: long

--

*`netflow.distinct_count_of_destination_ip_address`*::
+
--
type: long

--

*`netflow.distinct_count_of_source_ipv4_address`*::
+
--
type: long

--

*`netflow.distinct_count_of_destination_ipv4_address`*::
+
--
type: long

--

*`netflow.distinct_count_of_source_ipv6_address`*::
+
--
type: long

--

*`netflow.distinct_count_of_destination_ipv6_address`*::
+
--
type: long

--

*`netflow.value_distribution_method`*::
+
--
type: short

--

*`netflow.rfc3550_jitter_milliseconds`*::
+
--
type: long

--

*`netflow.rfc3550_jitter_microseconds`*::
+
--
type: long

--

*`netflow.rfc3550_jitter_nanoseconds`*::
+
--
type: long

--

*`netflow.dot1q_dei`*::
+
--
type: boolean

--

*`netflow.dot1q_customer_dei`*::
+
--
type: boolean

--

*`netflow.flow_selector_algorithm`*::
+
--
type: integer

--

*`netflow.flow_selected_octet_delta_count`*::
+
--
type: long

--

*`netflow.flow_selected_packet_delta_count`*::
+
--
type: long

--

*`netflow.flow_selected_flow_delta_count`*::
+
--
type: long

--

*`netflow.selector_id_total_flows_observed`*::
+
--
type: long

--

*`netflow.selector_id_total_flows_selected`*::
+
--
type: long

--

*`netflow.sampling_flow_interval`*::
+
--
type: long

--

*`netflow.sampling_flow_spacing`*::
+
--
type: long

--

*`netflow.flow_sampling_time_interval`*::
+
--
type: long

--

*`netflow.flow_sampling_time_spacing`*::
+
--
type: long

--

*`netflow.hash_flow_domain`*::
+
--
type: integer

--

*`netflow.transport_octet_delta_count`*::
+
--
type: long

--

*`netflow.transport_packet_delta_count`*::
+
--
type: long

--

*`netflow.original_exporter_ipv4_address`*::
+
--
type: ip

--

*`netflow.original_exporter_ipv6_address`*::
+
--
type: ip

--

*`netflow.original_observation_domain_id`*::
+
--
type: long

--

*`netflow.intermediate_process_id`*::
+
--
type: long

--

*`netflow.ignored_data_record_total_count`*::
+
--
type: long

--

*`netflow.data_link_frame_type`*::
+
--
type: integer

--

*`netflow.section_offset`*::
+
--
type: integer

--

*`netflow.section_exported_octets`*::
+
--
type: integer

--

*`netflow.dot1q_service_instance_tag`*::
+
--
type: short

--

*`netflow.dot1q_service_instance_id`*::
+
--
type: long

--

*`netflow.dot1q_service_instance_priority`*::
+
--
type: short

--

*`netflow.dot1q_customer_source_mac_address`*::
+
--
type: keyword

--

*`netflow.dot1q_customer_destination_mac_address`*::
+
--
type: keyword

--

*`netflow.post_layer2_octet_delta_count`*::
+
--
type: long

--

*`netflow.post_mcast_layer2_octet_delta_count`*::
+
--
type: long

--

*`netflow.post_layer2_octet_total_count`*::
+
--
type: long

--

*`netflow.post_mcast_layer2_octet_total_count`*::
+
--
type: long

--

*`netflow.minimum_layer2_total_length`*::
+
--
type: long

--

*`netflow.maximum_layer2_total_length`*::
+
--
type: long

--

*`netflow.dropped_layer2_octet_delta_count`*::
+
--
type: long

--

*`netflow.dropped_layer2_octet_total_count`*::
+
--
type: long

--

*`netflow.ignored_layer2_octet_total_count`*::
+
--
type: long

--

*`netflow.not_sent_layer2_octet_total_count`*::
+
--
type: long

--

*`netflow.layer2_octet_delta_sum_of_squares`*::
+
--
type: long

--

*`netflow.layer2_octet_total_sum_of_squares`*::
+
--
type: long

--

*`netflow.layer2_frame_delta_count`*::
+
--
type: long

--

*`netflow.layer2_frame_total_count`*::
+
--
type: long

--

*`netflow.pseudo_wire_destination_ipv4_address`*::
+
--
type: ip

--

*`netflow.ignored_layer2_frame_total_count`*::
+
--
type: long

--

*`netflow.mib_object_value_integer`*::
+
--
type: integer

--

*`netflow.mib_object_value_octet_string`*::
+
--
type: short

--

*`netflow.mib_object_value_oid`*::
+
--
type: short

--

*`netflow.mib_object_value_bits`*::
+
--
type: short

--

*`netflow.mib_object_value_ip_address`*::
+
--
type: ip

--

*`netflow.mib_object_value_counter`*::
+
--
type: long

--

*`netflow.mib_object_value_gauge`*::
+
--
type: long

--

*`netflow.mib_object_value_time_ticks`*::
+
--
type: long

--

*`netflow.mib_object_value_unsigned`*::
+
--
type: long

--

*`netflow.mib_object_identifier`*::
+
--
type: short

--

*`netflow.mib_sub_identifier`*::
+
--
type: long

--

*`netflow.mib_index_indicator`*::
+
--
type: long

--

*`netflow.mib_capture_time_semantics`*::
+
--
type: short

--

*`netflow.mib_context_engine_id`*::
+
--
type: short

--

*`netflow.mib_context_name`*::
+
--
type: keyword

--

*`netflow.mib_object_name`*::
+
--
type: keyword

--

*`netflow.mib_object_description`*::
+
--
type: keyword

--

*`netflow.mib_object_syntax`*::
+
--
type: keyword

--

*`netflow.mib_module_name`*::
+
--
type: keyword

--

*`netflow.mobile_imsi`*::
+
--
type: keyword

--

*`netflow.mobile_msisdn`*::
+
--
type: keyword

--

*`netflow.http_status_code`*::
+
--
type: integer

--

*`netflow.source_transport_ports_limit`*::
+
--
type: integer

--

*`netflow.http_request_method`*::
+
--
type: keyword

--

*`netflow.http_request_host`*::
+
--
type: keyword

--

*`netflow.http_request_target`*::
+
--
type: keyword

--

*`netflow.http_message_version`*::
+
--
type: keyword

--

*`netflow.nat_instance_id`*::
+
--
type: long

--

*`netflow.internal_address_realm`*::
+
--
type: short

--

*`netflow.external_address_realm`*::
+
--
type: short

--

*`netflow.nat_quota_exceeded_event`*::
+
--
type: long

--

*`netflow.nat_threshold_event`*::
+
--
type: long

--

*`netflow.http_user_agent`*::
+
--
type: keyword

--

*`netflow.http_content_type`*::
+
--
type: keyword

--

*`netflow.http_reason_phrase`*::
+
--
type: keyword

--

*`netflow.max_session_entries`*::
+
--
type: long

--

*`netflow.max_bib_entries`*::
+
--
type: long

--

*`netflow.max_entries_per_user`*::
+
--
type: long

--

*`netflow.max_subscribers`*::
+
--
type: long

--

*`netflow.max_fragments_pending_reassembly`*::
+
--
type: long

--

*`netflow.address_pool_high_threshold`*::
+
--
type: long

--

*`netflow.address_pool_low_threshold`*::
+
--
type: long

--

*`netflow.address_port_mapping_high_threshold`*::
+
--
type: long

--

*`netflow.address_port_mapping_low_threshold`*::
+
--
type: long

--

*`netflow.address_port_mapping_per_user_high_threshold`*::
+
--
type: long

--

*`netflow.global_address_mapping_high_threshold`*::
+
--
type: long

--

*`netflow.vpn_identifier`*::
+
--
type: short

--

[[exported-fields-netflow-module]]
== NetFlow fields

Module for receiving NetFlow and IPFIX flow records over UDP. The module does not add fields beyond what the netflow input provides.


[[exported-fields-nginx]]
== Nginx fields

Module for parsing the Nginx log files.



[float]
=== nginx

Fields from the Nginx log files.



[float]
=== access

Contains fields for the Nginx access logs.



*`nginx.access.remote_ip_list`*::
+
--
An array of remote IP addresses. It is a list because it is common to include, besides the client IP address, IP addresses from headers like `X-Forwarded-For`. Real source IP is restored to `source.ip`.


type: array

--

*`nginx.access.body_sent.bytes`*::
+
--
type: alias

alias to: http.response.body.bytes

--

*`nginx.access.user_name`*::
+
--
type: alias

alias to: user.name

--

*`nginx.access.method`*::
+
--
type: alias

alias to: http.request.method

--

*`nginx.access.url`*::
+
--
type: alias

alias to: url.original

--

*`nginx.access.http_version`*::
+
--
type: alias

alias to: http.version

--

*`nginx.access.response_code`*::
+
--
type: alias

alias to: http.response.status_code

--

*`nginx.access.referrer`*::
+
--
type: alias

alias to: http.request.referrer

--

*`nginx.access.agent`*::
+
--
type: alias

alias to: user_agent.original

--


*`nginx.access.user_agent.device`*::
+
--
type: alias

alias to: user_agent.device.name

--

*`nginx.access.user_agent.name`*::
+
--
type: alias

alias to: user_agent.name

--

*`nginx.access.user_agent.os`*::
+
--
type: alias

alias to: user_agent.os.full_name

--

*`nginx.access.user_agent.os_name`*::
+
--
type: alias

alias to: user_agent.os.name

--

*`nginx.access.user_agent.original`*::
+
--
type: alias

alias to: user_agent.original

--


*`nginx.access.geoip.continent_name`*::
+
--
type: alias

alias to: source.geo.continent_name

--

*`nginx.access.geoip.country_iso_code`*::
+
--
type: alias

alias to: source.geo.country_iso_code

--

*`nginx.access.geoip.location`*::
+
--
type: alias

alias to: source.geo.location

--

*`nginx.access.geoip.region_name`*::
+
--
type: alias

alias to: source.geo.region_name

--

*`nginx.access.geoip.city_name`*::
+
--
type: alias

alias to: source.geo.city_name

--

*`nginx.access.geoip.region_iso_code`*::
+
--
type: alias

alias to: source.geo.region_iso_code

--

[float]
=== error

Contains fields for the Nginx error logs.



*`nginx.error.connection_id`*::
+
--
Connection identifier.


type: long

--

*`nginx.error.level`*::
+
--
type: alias

alias to: log.level

--

*`nginx.error.pid`*::
+
--
type: alias

alias to: process.pid

--

*`nginx.error.tid`*::
+
--
type: alias

alias to: process.thread.id

--

*`nginx.error.message`*::
+
--
type: alias

alias to: message

--

[float]
=== ingress_controller

Contains fields for the Ingress Nginx controller access logs.



*`nginx.ingress_controller.remote_ip_list`*::
+
--
An array of remote IP addresses. It is a list because it is common to include, besides the client IP address, IP addresses from headers like `X-Forwarded-For`. Real source IP is restored to `source.ip`.


type: array

--

*`nginx.ingress_controller.http.request.length`*::
+
--
The request length (including request line, header, and request body)


type: long

format: bytes

--

*`nginx.ingress_controller.http.request.time`*::
+
--
Time elapsed since the first bytes were read from the client


type: double

format: duration

--

*`nginx.ingress_controller.upstream.name`*::
+
--
The name of the upstream.


type: text

--

*`nginx.ingress_controller.upstream.alternative_name`*::
+
--
The name of the alternative upstream.


type: text

--

*`nginx.ingress_controller.upstream.response.length`*::
+
--
The length of the response obtained from the upstream server


type: long

format: bytes

--

*`nginx.ingress_controller.upstream.response.time`*::
+
--
The time spent on receiving the response from the upstream server as seconds with millisecond resolution


type: double

format: duration

--

*`nginx.ingress_controller.upstream.response.status_code`*::
+
--
The status code of the response obtained from the upstream server


type: long

--

*`nginx.ingress_controller.http.request.id`*::
+
--
The randomly generated ID of the request


type: text

--

*`nginx.ingress_controller.upstream.ip`*::
+
--
The IP address of the upstream server. If several servers were contacted during request processing, their addresses are separated by commas.


type: ip

--

*`nginx.ingress_controller.upstream.port`*::
+
--
The port of the upstream server.


type: long

--

*`nginx.ingress_controller.body_sent.bytes`*::
+
--
type: alias

alias to: http.response.body.bytes

--

*`nginx.ingress_controller.user_name`*::
+
--
type: alias

alias to: user.name

--

*`nginx.ingress_controller.method`*::
+
--
type: alias

alias to: http.request.method

--

*`nginx.ingress_controller.url`*::
+
--
type: alias

alias to: url.original

--

*`nginx.ingress_controller.http_version`*::
+
--
type: alias

alias to: http.version

--

*`nginx.ingress_controller.response_code`*::
+
--
type: alias

alias to: http.response.status_code

--

*`nginx.ingress_controller.referrer`*::
+
--
type: alias

alias to: http.request.referrer

--

*`nginx.ingress_controller.agent`*::
+
--
type: alias

alias to: user_agent.original

--


*`nginx.ingress_controller.user_agent.device`*::
+
--
type: alias

alias to: user_agent.device.name

--

*`nginx.ingress_controller.user_agent.name`*::
+
--
type: alias

alias to: user_agent.name

--

*`nginx.ingress_controller.user_agent.os`*::
+
--
type: alias

alias to: user_agent.os.full_name

--

*`nginx.ingress_controller.user_agent.os_name`*::
+
--
type: alias

alias to: user_agent.os.name

--

*`nginx.ingress_controller.user_agent.original`*::
+
--
type: alias

alias to: user_agent.original

--


*`nginx.ingress_controller.geoip.continent_name`*::
+
--
type: alias

alias to: source.geo.continent_name

--

*`nginx.ingress_controller.geoip.country_iso_code`*::
+
--
type: alias

alias to: source.geo.country_iso_code

--

*`nginx.ingress_controller.geoip.location`*::
+
--
type: alias

alias to: source.geo.location

--

*`nginx.ingress_controller.geoip.region_name`*::
+
--
type: alias

alias to: source.geo.region_name

--

*`nginx.ingress_controller.geoip.city_name`*::
+
--
type: alias

alias to: source.geo.city_name

--

*`nginx.ingress_controller.geoip.region_iso_code`*::
+
--
type: alias

alias to: source.geo.region_iso_code

--

[[exported-fields-o365]]
== Office 365 fields

Module for handling logs from Office 365.



[float]
=== o365.audit

Fields from Office 365 Management API audit logs.



*`o365.audit.Actor`*::
+
--
type: array

--

*`o365.audit.ActorContextId`*::
+
--
type: keyword

--

*`o365.audit.ActorIpAddress`*::
+
--
type: keyword

--

*`o365.audit.ActorUserId`*::
+
--
type: keyword

--

*`o365.audit.ActorYammerUserId`*::
+
--
type: keyword

--

*`o365.audit.AlertEntityId`*::
+
--
type: keyword

--

*`o365.audit.AlertId`*::
+
--
type: keyword

--

*`o365.audit.AlertLinks`*::
+
--
type: array

--

*`o365.audit.AlertType`*::
+
--
type: keyword

--

*`o365.audit.AppId`*::
+
--
type: keyword

--

*`o365.audit.ApplicationDisplayName`*::
+
--
type: keyword

--

*`o365.audit.ApplicationId`*::
+
--
type: keyword

--

*`o365.audit.AzureActiveDirectoryEventType`*::
+
--
type: keyword

--

*`o365.audit.ExchangeMetaData.*`*::
+
--
type: object

--

*`o365.audit.Category`*::
+
--
type: keyword

--

*`o365.audit.ClientAppId`*::
+
--
type: keyword

--

*`o365.audit.ClientInfoString`*::
+
--
type: keyword

--

*`o365.audit.ClientIP`*::
+
--
type: keyword

--

*`o365.audit.ClientIPAddress`*::
+
--
type: keyword

--

*`o365.audit.Comments`*::
+
--
type: text

--

*`o365.audit.CorrelationId`*::
+
--
type: keyword

--

*`o365.audit.CreationTime`*::
+
--
type: keyword

--

*`o365.audit.CustomUniqueId`*::
+
--
type: keyword

--

*`o365.audit.Data`*::
+
--
type: keyword

--

*`o365.audit.DataType`*::
+
--
type: keyword

--

*`o365.audit.EntityType`*::
+
--
type: keyword

--

*`o365.audit.EventData`*::
+
--
type: keyword

--

*`o365.audit.EventSource`*::
+
--
type: keyword

--

*`o365.audit.ExceptionInfo.*`*::
+
--
type: object

--

*`o365.audit.ExtendedProperties.*`*::
+
--
type: object

--

*`o365.audit.ExternalAccess`*::
+
--
type: keyword

--

*`o365.audit.GroupName`*::
+
--
type: keyword

--

*`o365.audit.Id`*::
+
--
type: keyword

--

*`o365.audit.ImplicitShare`*::
+
--
type: keyword

--

*`o365.audit.IncidentId`*::
+
--
type: keyword

--

*`o365.audit.InternalLogonType`*::
+
--
type: keyword

--

*`o365.audit.InterSystemsId`*::
+
--
type: keyword

--

*`o365.audit.IntraSystemId`*::
+
--
type: keyword

--

*`o365.audit.Item.*`*::
+
--
type: object

--

*`o365.audit.Item.*.*`*::
+
--
type: object

--

*`o365.audit.ItemName`*::
+
--
type: keyword

--

*`o365.audit.ItemType`*::
+
--
type: keyword

--

*`o365.audit.ListId`*::
+
--
type: keyword

--

*`o365.audit.ListItemUniqueId`*::
+
--
type: keyword

--

*`o365.audit.LogonError`*::
+
--
type: keyword

--

*`o365.audit.LogonType`*::
+
--
type: keyword

--

*`o365.audit.LogonUserSid`*::
+
--
type: keyword

--

*`o365.audit.MailboxGuid`*::
+
--
type: keyword

--

*`o365.audit.MailboxOwnerMasterAccountSid`*::
+
--
type: keyword

--

*`o365.audit.MailboxOwnerSid`*::
+
--
type: keyword

--

*`o365.audit.MailboxOwnerUPN`*::
+
--
type: keyword

--

*`o365.audit.Members`*::
+
--
type: array

--

*`o365.audit.Members.*`*::
+
--
type: object

--

*`o365.audit.ModifiedProperties.*.*`*::
+
--
type: object

--

*`o365.audit.Name`*::
+
--
type: keyword

--

*`o365.audit.ObjectId`*::
+
--
type: keyword

--

*`o365.audit.Operation`*::
+
--
type: keyword

--

*`o365.audit.OrganizationId`*::
+
--
type: keyword

--

*`o365.audit.OrganizationName`*::
+
--
type: keyword

--

*`o365.audit.OriginatingServer`*::
+
--
type: keyword

--

*`o365.audit.Parameters.*`*::
+
--
type: object

--

*`o365.audit.PolicyDetails`*::
+
--
type: array

--

*`o365.audit.PolicyId`*::
+
--
type: keyword

--

*`o365.audit.RecordType`*::
+
--
type: keyword

--

*`o365.audit.ResultStatus`*::
+
--
type: keyword

--

*`o365.audit.SensitiveInfoDetectionIsIncluded`*::
+
--
type: keyword

--

*`o365.audit.SharePointMetaData.*`*::
+
--
type: object

--

*`o365.audit.SessionId`*::
+
--
type: keyword

--

*`o365.audit.Severity`*::
+
--
type: keyword

--

*`o365.audit.Site`*::
+
--
type: keyword

--

*`o365.audit.SiteUrl`*::
+
--
type: keyword

--

*`o365.audit.Source`*::
+
--
type: keyword

--

*`o365.audit.SourceFileExtension`*::
+
--
type: keyword

--

*`o365.audit.SourceFileName`*::
+
--
type: keyword

--

*`o365.audit.SourceRelativeUrl`*::
+
--
type: keyword

--

*`o365.audit.Status`*::
+
--
type: keyword

--

*`o365.audit.SupportTicketId`*::
+
--
type: keyword

--

*`o365.audit.Target`*::
+
--
type: array

--

*`o365.audit.TargetContextId`*::
+
--
type: keyword

--

*`o365.audit.TargetUserOrGroupName`*::
+
--
type: keyword

--

*`o365.audit.TargetUserOrGroupType`*::
+
--
type: keyword

--

*`o365.audit.TeamName`*::
+
--
type: keyword

--

*`o365.audit.TeamGuid`*::
+
--
type: keyword

--

*`o365.audit.UniqueSharingId`*::
+
--
type: keyword

--

*`o365.audit.UserAgent`*::
+
--
type: keyword

--

*`o365.audit.UserId`*::
+
--
type: keyword

--

*`o365.audit.UserKey`*::
+
--
type: keyword

--

*`o365.audit.UserType`*::
+
--
type: keyword

--

*`o365.audit.Version`*::
+
--
type: keyword

--

*`o365.audit.WebId`*::
+
--
type: keyword

--

*`o365.audit.Workload`*::
+
--
type: keyword

--

*`o365.audit.YammerNetworkId`*::
+
--
type: keyword

--

[[exported-fields-okta]]
== Okta fields

Module for handling system logs from Okta.



[float]
=== okta

Fields from Okta.



*`okta.uuid`*::
+
--
The unique identifier of the Okta LogEvent.


type: keyword

--

*`okta.event_type`*::
+
--
The type of the LogEvent.


type: keyword

--

*`okta.version`*::
+
--
The version of the LogEvent.


type: keyword

--

*`okta.severity`*::
+
--
The severity of the LogEvent. Must be one of DEBUG, INFO, WARN, or ERROR.


type: keyword

--

*`okta.display_message`*::
+
--
The display message of the LogEvent.


type: keyword

--

[float]
=== actor

Fields that let you store information of the actor for the LogEvent.



*`okta.actor.id`*::
+
--
Identifier of the actor.


type: keyword

--

*`okta.actor.type`*::
+
--
Type of the actor.


type: keyword

--

*`okta.actor.alternate_id`*::
+
--
Alternate identifier of the actor.


type: keyword

--

*`okta.actor.display_name`*::
+
--
Display name of the actor.


type: keyword

--

[float]
=== client

Fields that let you store information about the client of the actor.



*`okta.client.ip`*::
+
--
The IP address of the client.


type: ip

--

[float]
=== user_agent

Fields about the user agent information of the client.



*`okta.client.user_agent.raw_user_agent`*::
+
--
The raw informaton of the user agent.


type: keyword

--

*`okta.client.user_agent.os`*::
+
--
The OS informaton.


type: keyword

--

*`okta.client.user_agent.browser`*::
+
--
The browser informaton of the client.


type: keyword

--

*`okta.client.zone`*::
+
--
The zone information of the client.


type: keyword

--

*`okta.client.device`*::
+
--
The information of the client device.


type: keyword

--

*`okta.client.id`*::
+
--
The identifier of the client.


type: keyword

--

[float]
=== outcome

Fields that let you store information about the outcome.



*`okta.outcome.reason`*::
+
--
The reason of the outcome.


type: keyword

--

*`okta.outcome.result`*::
+
--
The result of the outcome. Must be one of: SUCCESS, FAILURE, SKIPPED, ALLOW, DENY, CHALLENGE, UNKNOWN.


type: keyword

--

*`okta.target`*::
+
--
The list of targets.


type: array

--

[float]
=== transaction

Fields that let you store information about related transaction.



*`okta.transaction.id`*::
+
--
Identifier of the transaction.


type: keyword

--

*`okta.transaction.type`*::
+
--
The type of transaction. Must be one of "WEB", "JOB".


type: keyword

--

[float]
=== debug_context

Fields that let you store information about the debug context.



[float]
=== debug_data

The debug data.



*`okta.debug_context.debug_data.device_fingerprint`*::
+
--
The fingerprint of the device.


type: keyword

--

*`okta.debug_context.debug_data.request_id`*::
+
--
The identifier of the request.


type: keyword

--

*`okta.debug_context.debug_data.request_uri`*::
+
--
The request URI.


type: keyword

--

*`okta.debug_context.debug_data.threat_suspected`*::
+
--
Threat suspected.


type: keyword

--

*`okta.debug_context.debug_data.url`*::
+
--
The URL.


type: keyword

--

[float]
=== authentication_context

Fields that let you store information about authentication context.



*`okta.authentication_context.authentication_provider`*::
+
--
The information about the authentication provider. Must be one of OKTA_AUTHENTICATION_PROVIDER, ACTIVE_DIRECTORY, LDAP, FEDERATION, SOCIAL, FACTOR_PROVIDER.


type: keyword

--

*`okta.authentication_context.authentication_step`*::
+
--
The authentication step.


type: integer

--

*`okta.authentication_context.credential_provider`*::
+
--
The information about credential provider. Must be one of OKTA_CREDENTIAL_PROVIDER, RSA, SYMANTEC, GOOGLE, DUO, YUBIKEY.


type: keyword

--

*`okta.authentication_context.credential_type`*::
+
--
The information about credential type. Must be one of OTP, SMS, PASSWORD, ASSERTION, IWA, EMAIL, OAUTH2, JWT, CERTIFICATE, PRE_SHARED_SYMMETRIC_KEY, OKTA_CLIENT_SESSION, DEVICE_UDID.


type: keyword

--

*`okta.authentication_context.issuer`*::
+
--
The information about the issuer.


type: array

--

*`okta.authentication_context.external_session_id`*::
+
--
The session identifer of the external session if any.


type: keyword

--

*`okta.authentication_context.interface`*::
+
--
The interface used. e.g., Outlook, Office365, wsTrust


type: keyword

--

[float]
=== security_context

Fields that let you store information about security context.



[float]
=== as

The autonomous system.



*`okta.security_context.as.number`*::
+
--
The AS number.


type: integer

--

[float]
=== organization

The organization that owns the AS number.



*`okta.security_context.as.organization.name`*::
+
--
The organization name.


type: keyword

--

*`okta.security_context.isp`*::
+
--
The Internet Service Provider.


type: keyword

--

*`okta.security_context.domain`*::
+
--
The domain name.


type: keyword

--

*`okta.security_context.is_proxy`*::
+
--
Whether it is a proxy or not.


type: boolean

--

[float]
=== request

Fields that let you store information about the request, in the form of list of ip_chain.



[float]
=== ip_chain

List of ip_chain objects.



*`okta.request.ip_chain.ip`*::
+
--
IP address.


type: ip

--

*`okta.request.ip_chain.version`*::
+
--
IP version. Must be one of V4, V6.


type: keyword

--

*`okta.request.ip_chain.source`*::
+
--
Source information.


type: keyword

--

[float]
=== geographical_context

Geographical information.



*`okta.request.ip_chain.geographical_context.city`*::
+
--
The city.

type: keyword

--

*`okta.request.ip_chain.geographical_context.state`*::
+
--
The state.

type: keyword

--

*`okta.request.ip_chain.geographical_context.postal_code`*::
+
--
The postal code.

type: keyword

--

*`okta.request.ip_chain.geographical_context.country`*::
+
--
The country.

type: keyword

--

*`okta.request.ip_chain.geographical_context.geolocation`*::
+
--
Geolocation information.


type: geo_point

--

[[exported-fields-osquery]]
== Osquery fields

Fields exported by the `osquery` module



[float]
=== osquery




[float]
=== result

Common fields exported by the result metricset.



*`osquery.result.name`*::
+
--
The name of the query that generated this event.


type: keyword

--

*`osquery.result.action`*::
+
--
For incremental data, marks whether the entry was added or removed. It can be one of "added", "removed", or "snapshot".


type: keyword

--

*`osquery.result.host_identifier`*::
+
--
The identifier for the host on which the osquery agent is running. Normally the hostname.


type: keyword

--

*`osquery.result.unix_time`*::
+
--
Unix timestamp of the event, in seconds since the epoch. Used for computing the `@timestamp` column.


type: long

--

*`osquery.result.calendar_time`*::
+
--
String representation of the collection time, as formatted by osquery.


type: keyword

--

[[exported-fields-panw]]
== panw fields

Module for Palo Alto Networks (PAN-OS)



[float]
=== panw

Fields from the panw module.



[float]
=== panos

Fields for the Palo Alto Networks PAN-OS logs.



*`panw.panos.ruleset`*::
+
--
Name of the rule that matched this session.


type: keyword

--

[float]
=== source

Fields to extend the top-level source object.



*`panw.panos.source.zone`*::
+
--
Source zone for this session.


type: keyword

--

*`panw.panos.source.interface`*::
+
--
Source interface for this session.


type: keyword

--

[float]
=== nat

Post-NAT source address, if source NAT is performed.



*`panw.panos.source.nat.ip`*::
+
--
Post-NAT source IP.


type: ip

--

*`panw.panos.source.nat.port`*::
+
--
Post-NAT source port.


type: long

--

[float]
=== destination

Fields to extend the top-level destination object.



*`panw.panos.destination.zone`*::
+
--
Destination zone for this session.


type: keyword

--

*`panw.panos.destination.interface`*::
+
--
Destination interface for this session.


type: keyword

--

[float]
=== nat

Post-NAT destination address, if destination NAT is performed.



*`panw.panos.destination.nat.ip`*::
+
--
Post-NAT destination IP.


type: ip

--

*`panw.panos.destination.nat.port`*::
+
--
Post-NAT destination port.


type: long

--

[float]
=== network

Fields to extend the top-level network object.



*`panw.panos.network.pcap_id`*::
+
--
Packet capture ID for a threat.


type: keyword

--


*`panw.panos.network.nat.community_id`*::
+
--
Community ID flow-hash for the NAT 5-tuple.


type: keyword

--

[float]
=== file

Fields to extend the top-level file object.



*`panw.panos.file.hash`*::
+
--
Binary hash for a threat file sent to be analyzed by the WildFire service.


type: keyword

--

[float]
=== url

Fields to extend the top-level url object.



*`panw.panos.url.category`*::
+
--
For threat URLs, it's the URL category. For WildFire, the verdict on the file and is either 'malicious', 'grayware', or 'benign'.


type: keyword

--

*`panw.panos.flow_id`*::
+
--
Internal numeric identifier for each session.


type: keyword

--

*`panw.panos.sequence_number`*::
+
--
Log entry identifier that is incremented sequentially. Unique for each log type.


type: long

--

*`panw.panos.threat.resource`*::
+
--
URL or file name for a threat.


type: keyword

--

*`panw.panos.threat.id`*::
+
--
Palo Alto Networks identifier for the threat.


type: keyword

--

*`panw.panos.threat.name`*::
+
--
Palo Alto Networks name for the threat.


type: keyword

--

[[exported-fields-postgresql]]
== PostgreSQL fields

Module for parsing the PostgreSQL log files.



[float]
=== postgresql

Fields from PostgreSQL logs.



[float]
=== log

Fields from the PostgreSQL log files.



*`postgresql.log.timestamp`*::
+
--

deprecated:[7.3.0]

The timestamp from the log line.


--

*`postgresql.log.core_id`*::
+
--
Core id


type: long

--

*`postgresql.log.database`*::
+
--
Name of database


example: mydb

--

*`postgresql.log.query`*::
+
--
Query statement.


example: SELECT * FROM users;

--

*`postgresql.log.query_step`*::
+
--
Statement step when using extended query protocol (one of statement, parse, bind or execute)


example: parse

--

*`postgresql.log.query_name`*::
+
--
Name given to a query when using extended query protocol. If it is "<unnamed>", or not present, this field is ignored.


example: pdo_stmt_00000001

--

*`postgresql.log.error.code`*::
+
--
Error code returned by Postgres (if any)

type: long

--

*`postgresql.log.timezone`*::
+
--
type: alias

alias to: event.timezone

--

*`postgresql.log.thread_id`*::
+
--
type: alias

alias to: process.pid

--

*`postgresql.log.user`*::
+
--
type: alias

alias to: user.name

--

*`postgresql.log.level`*::
+
--
type: alias

alias to: log.level

--

*`postgresql.log.message`*::
+
--
type: alias

alias to: message

--

[[exported-fields-process]]
== Process fields

Process metadata fields




*`process.exe`*::
+
--
type: alias

alias to: process.executable

--

[[exported-fields-rabbitmq]]
== RabbitMQ fields

RabbitMQ Module



[float]
=== rabbitmq




[float]
=== log

RabbitMQ log files



*`rabbitmq.log.pid`*::
+
--
The Erlang process id

type: keyword

example: <0.222.0>

--

[[exported-fields-redis]]
== Redis fields

Redis Module



[float]
=== redis




[float]
=== log

Redis log files



*`redis.log.role`*::
+
--
The role of the Redis instance. Can be one of `master`, `slave`, `child` (for RDF/AOF writing child), or `sentinel`.


type: keyword

--

*`redis.log.pid`*::
+
--
type: alias

alias to: process.pid

--

*`redis.log.level`*::
+
--
type: alias

alias to: log.level

--

*`redis.log.message`*::
+
--
type: alias

alias to: message

--

[float]
=== slowlog

Slow logs are retrieved from Redis via a network connection.



*`redis.slowlog.cmd`*::
+
--
The command executed.


type: keyword

--

*`redis.slowlog.duration.us`*::
+
--
How long it took to execute the command in microseconds.


type: long

--

*`redis.slowlog.id`*::
+
--
The ID of the query.


type: long

--

*`redis.slowlog.key`*::
+
--
The key on which the command was executed.


type: keyword

--

*`redis.slowlog.args`*::
+
--
The arguments with which the command was called.


type: keyword

--

[[exported-fields-s3]]
== s3 fields

S3 fields from s3 input.



*`bucket_name`*::
+
--
Name of the S3 bucket that this log retrieved from.


type: keyword

--

*`object_key`*::
+
--
Name of the S3 object that this log retrieved from.


type: keyword

--

[[exported-fields-santa]]
== Google Santa fields

Santa Module



[float]
=== santa




*`santa.action`*::
+
--
Action

type: keyword

example: EXEC

--

*`santa.decision`*::
+
--
Decision that santad took.

type: keyword

example: ALLOW

--

*`santa.reason`*::
+
--
Reason for the decsision.

type: keyword

example: CERT

--

*`santa.mode`*::
+
--
Operating mode of Santa.

type: keyword

example: M

--

[float]
=== disk

Fields for DISKAPPEAR actions.


*`santa.disk.volume`*::
+
--
The volume name.

--

*`santa.disk.bus`*::
+
--
The disk bus protocol.

--

*`santa.disk.serial`*::
+
--
The disk serial number.

--

*`santa.disk.bsdname`*::
+
--
The disk BSD name.

example: disk1s3

--

*`santa.disk.model`*::
+
--
The disk model.

example: APPLE SSD SM0512L

--

*`santa.disk.fs`*::
+
--
The disk volume kind (filesystem type).

example: apfs

--

*`santa.disk.mount`*::
+
--
The disk volume path.

--

*`certificate.common_name`*::
+
--
Common name from code signing certificate.

type: keyword

--

*`certificate.sha256`*::
+
--
SHA256 hash of code signing certificate.

type: keyword

--

[[exported-fields-suricata]]
== Suricata fields

Module for handling the EVE JSON logs produced by Suricata.



[float]
=== suricata

Fields from the Suricata EVE log file.



[float]
=== eve

Fields exported by the EVE JSON logs



*`suricata.eve.event_type`*::
+
--
type: keyword

--

*`suricata.eve.app_proto_orig`*::
+
--
type: keyword

--


*`suricata.eve.tcp.tcp_flags`*::
+
--
type: keyword

--

*`suricata.eve.tcp.psh`*::
+
--
type: boolean

--

*`suricata.eve.tcp.tcp_flags_tc`*::
+
--
type: keyword

--

*`suricata.eve.tcp.ack`*::
+
--
type: boolean

--

*`suricata.eve.tcp.syn`*::
+
--
type: boolean

--

*`suricata.eve.tcp.state`*::
+
--
type: keyword

--

*`suricata.eve.tcp.tcp_flags_ts`*::
+
--
type: keyword

--

*`suricata.eve.tcp.rst`*::
+
--
type: boolean

--

*`suricata.eve.tcp.fin`*::
+
--
type: boolean

--


*`suricata.eve.fileinfo.sha1`*::
+
--
type: keyword

--

*`suricata.eve.fileinfo.filename`*::
+
--
type: alias

alias to: file.path

--

*`suricata.eve.fileinfo.tx_id`*::
+
--
type: long

--

*`suricata.eve.fileinfo.state`*::
+
--
type: keyword

--

*`suricata.eve.fileinfo.stored`*::
+
--
type: boolean

--

*`suricata.eve.fileinfo.gaps`*::
+
--
type: boolean

--

*`suricata.eve.fileinfo.sha256`*::
+
--
type: keyword

--

*`suricata.eve.fileinfo.md5`*::
+
--
type: keyword

--

*`suricata.eve.fileinfo.size`*::
+
--
type: alias

alias to: file.size

--

*`suricata.eve.icmp_type`*::
+
--
type: long

--

*`suricata.eve.dest_port`*::
+
--
type: alias

alias to: destination.port

--

*`suricata.eve.src_port`*::
+
--
type: alias

alias to: source.port

--

*`suricata.eve.proto`*::
+
--
type: alias

alias to: network.transport

--

*`suricata.eve.pcap_cnt`*::
+
--
type: long

--

*`suricata.eve.src_ip`*::
+
--
type: alias

alias to: source.ip

--


*`suricata.eve.dns.type`*::
+
--
type: keyword

--

*`suricata.eve.dns.rrtype`*::
+
--
type: keyword

--

*`suricata.eve.dns.rrname`*::
+
--
type: keyword

--

*`suricata.eve.dns.rdata`*::
+
--
type: keyword

--

*`suricata.eve.dns.tx_id`*::
+
--
type: long

--

*`suricata.eve.dns.ttl`*::
+
--
type: long

--

*`suricata.eve.dns.rcode`*::
+
--
type: keyword

--

*`suricata.eve.dns.id`*::
+
--
type: long

--

*`suricata.eve.flow_id`*::
+
--
type: keyword

--


*`suricata.eve.email.status`*::
+
--
type: keyword

--

*`suricata.eve.dest_ip`*::
+
--
type: alias

alias to: destination.ip

--

*`suricata.eve.icmp_code`*::
+
--
type: long

--


*`suricata.eve.http.status`*::
+
--
type: alias

alias to: http.response.status_code

--

*`suricata.eve.http.redirect`*::
+
--
type: keyword

--

*`suricata.eve.http.http_user_agent`*::
+
--
type: alias

alias to: user_agent.original

--

*`suricata.eve.http.protocol`*::
+
--
type: keyword

--

*`suricata.eve.http.http_refer`*::
+
--
type: alias

alias to: http.request.referrer

--

*`suricata.eve.http.url`*::
+
--
type: alias

alias to: url.original

--

*`suricata.eve.http.hostname`*::
+
--
type: alias

alias to: url.domain

--

*`suricata.eve.http.length`*::
+
--
type: alias

alias to: http.response.body.bytes

--

*`suricata.eve.http.http_method`*::
+
--
type: alias

alias to: http.request.method

--

*`suricata.eve.http.http_content_type`*::
+
--
type: keyword

--

*`suricata.eve.timestamp`*::
+
--
type: alias

alias to: @timestamp

--

*`suricata.eve.in_iface`*::
+
--
type: keyword

--


*`suricata.eve.alert.category`*::
+
--
type: keyword

--

*`suricata.eve.alert.severity`*::
+
--
type: alias

alias to: event.severity

--

*`suricata.eve.alert.rev`*::
+
--
type: long

--

*`suricata.eve.alert.gid`*::
+
--
type: long

--

*`suricata.eve.alert.signature`*::
+
--
type: keyword

--

*`suricata.eve.alert.action`*::
+
--
type: alias

alias to: event.outcome

--

*`suricata.eve.alert.signature_id`*::
+
--
type: long

--



*`suricata.eve.ssh.client.proto_version`*::
+
--
type: keyword

--

*`suricata.eve.ssh.client.software_version`*::
+
--
type: keyword

--


*`suricata.eve.ssh.server.proto_version`*::
+
--
type: keyword

--

*`suricata.eve.ssh.server.software_version`*::
+
--
type: keyword

--



*`suricata.eve.stats.capture.kernel_packets`*::
+
--
type: long

--

*`suricata.eve.stats.capture.kernel_drops`*::
+
--
type: long

--

*`suricata.eve.stats.capture.kernel_ifdrops`*::
+
--
type: long

--

*`suricata.eve.stats.uptime`*::
+
--
type: long

--


*`suricata.eve.stats.detect.alert`*::
+
--
type: long

--


*`suricata.eve.stats.http.memcap`*::
+
--
type: long

--

*`suricata.eve.stats.http.memuse`*::
+
--
type: long

--


*`suricata.eve.stats.file_store.open_files`*::
+
--
type: long

--


*`suricata.eve.stats.defrag.max_frag_hits`*::
+
--
type: long

--


*`suricata.eve.stats.defrag.ipv4.timeouts`*::
+
--
type: long

--

*`suricata.eve.stats.defrag.ipv4.fragments`*::
+
--
type: long

--

*`suricata.eve.stats.defrag.ipv4.reassembled`*::
+
--
type: long

--


*`suricata.eve.stats.defrag.ipv6.timeouts`*::
+
--
type: long

--

*`suricata.eve.stats.defrag.ipv6.fragments`*::
+
--
type: long

--

*`suricata.eve.stats.defrag.ipv6.reassembled`*::
+
--
type: long

--


*`suricata.eve.stats.flow.tcp_reuse`*::
+
--
type: long

--

*`suricata.eve.stats.flow.udp`*::
+
--
type: long

--

*`suricata.eve.stats.flow.memcap`*::
+
--
type: long

--

*`suricata.eve.stats.flow.emerg_mode_entered`*::
+
--
type: long

--

*`suricata.eve.stats.flow.emerg_mode_over`*::
+
--
type: long

--

*`suricata.eve.stats.flow.tcp`*::
+
--
type: long

--

*`suricata.eve.stats.flow.icmpv6`*::
+
--
type: long

--

*`suricata.eve.stats.flow.icmpv4`*::
+
--
type: long

--

*`suricata.eve.stats.flow.spare`*::
+
--
type: long

--

*`suricata.eve.stats.flow.memuse`*::
+
--
type: long

--


*`suricata.eve.stats.tcp.pseudo_failed`*::
+
--
type: long

--

*`suricata.eve.stats.tcp.ssn_memcap_drop`*::
+
--
type: long

--

*`suricata.eve.stats.tcp.insert_data_overlap_fail`*::
+
--
type: long

--

*`suricata.eve.stats.tcp.sessions`*::
+
--
type: long

--

*`suricata.eve.stats.tcp.pseudo`*::
+
--
type: long

--

*`suricata.eve.stats.tcp.synack`*::
+
--
type: long

--

*`suricata.eve.stats.tcp.insert_data_normal_fail`*::
+
--
type: long

--

*`suricata.eve.stats.tcp.syn`*::
+
--
type: long

--

*`suricata.eve.stats.tcp.memuse`*::
+
--
type: long

--

*`suricata.eve.stats.tcp.invalid_checksum`*::
+
--
type: long

--

*`suricata.eve.stats.tcp.segment_memcap_drop`*::
+
--
type: long

--

*`suricata.eve.stats.tcp.overlap`*::
+
--
type: long

--

*`suricata.eve.stats.tcp.insert_list_fail`*::
+
--
type: long

--

*`suricata.eve.stats.tcp.rst`*::
+
--
type: long

--

*`suricata.eve.stats.tcp.stream_depth_reached`*::
+
--
type: long

--

*`suricata.eve.stats.tcp.reassembly_memuse`*::
+
--
type: long

--

*`suricata.eve.stats.tcp.reassembly_gap`*::
+
--
type: long

--

*`suricata.eve.stats.tcp.overlap_diff_data`*::
+
--
type: long

--

*`suricata.eve.stats.tcp.no_flow`*::
+
--
type: long

--


*`suricata.eve.stats.decoder.avg_pkt_size`*::
+
--
type: long

--

*`suricata.eve.stats.decoder.bytes`*::
+
--
type: long

--

*`suricata.eve.stats.decoder.tcp`*::
+
--
type: long

--

*`suricata.eve.stats.decoder.raw`*::
+
--
type: long

--

*`suricata.eve.stats.decoder.ppp`*::
+
--
type: long

--

*`suricata.eve.stats.decoder.vlan_qinq`*::
+
--
type: long

--

*`suricata.eve.stats.decoder.null`*::
+
--
type: long

--


*`suricata.eve.stats.decoder.ltnull.unsupported_type`*::
+
--
type: long

--

*`suricata.eve.stats.decoder.ltnull.pkt_too_small`*::
+
--
type: long

--

*`suricata.eve.stats.decoder.invalid`*::
+
--
type: long

--

*`suricata.eve.stats.decoder.gre`*::
+
--
type: long

--

*`suricata.eve.stats.decoder.ipv4`*::
+
--
type: long

--

*`suricata.eve.stats.decoder.ipv6`*::
+
--
type: long

--

*`suricata.eve.stats.decoder.pkts`*::
+
--
type: long

--

*`suricata.eve.stats.decoder.ipv6_in_ipv6`*::
+
--
type: long

--


*`suricata.eve.stats.decoder.ipraw.invalid_ip_version`*::
+
--
type: long

--

*`suricata.eve.stats.decoder.pppoe`*::
+
--
type: long

--

*`suricata.eve.stats.decoder.udp`*::
+
--
type: long

--


*`suricata.eve.stats.decoder.dce.pkt_too_small`*::
+
--
type: long

--

*`suricata.eve.stats.decoder.vlan`*::
+
--
type: long

--

*`suricata.eve.stats.decoder.sctp`*::
+
--
type: long

--

*`suricata.eve.stats.decoder.max_pkt_size`*::
+
--
type: long

--

*`suricata.eve.stats.decoder.teredo`*::
+
--
type: long

--

*`suricata.eve.stats.decoder.mpls`*::
+
--
type: long

--

*`suricata.eve.stats.decoder.sll`*::
+
--
type: long

--

*`suricata.eve.stats.decoder.icmpv6`*::
+
--
type: long

--

*`suricata.eve.stats.decoder.icmpv4`*::
+
--
type: long

--

*`suricata.eve.stats.decoder.erspan`*::
+
--
type: long

--

*`suricata.eve.stats.decoder.ethernet`*::
+
--
type: long

--

*`suricata.eve.stats.decoder.ipv4_in_ipv6`*::
+
--
type: long

--

*`suricata.eve.stats.decoder.ieee8021ah`*::
+
--
type: long

--


*`suricata.eve.stats.dns.memcap_global`*::
+
--
type: long

--

*`suricata.eve.stats.dns.memcap_state`*::
+
--
type: long

--

*`suricata.eve.stats.dns.memuse`*::
+
--
type: long

--


*`suricata.eve.stats.flow_mgr.rows_busy`*::
+
--
type: long

--

*`suricata.eve.stats.flow_mgr.flows_timeout`*::
+
--
type: long

--

*`suricata.eve.stats.flow_mgr.flows_notimeout`*::
+
--
type: long

--

*`suricata.eve.stats.flow_mgr.rows_skipped`*::
+
--
type: long

--

*`suricata.eve.stats.flow_mgr.closed_pruned`*::
+
--
type: long

--

*`suricata.eve.stats.flow_mgr.new_pruned`*::
+
--
type: long

--

*`suricata.eve.stats.flow_mgr.flows_removed`*::
+
--
type: long

--

*`suricata.eve.stats.flow_mgr.bypassed_pruned`*::
+
--
type: long

--

*`suricata.eve.stats.flow_mgr.est_pruned`*::
+
--
type: long

--

*`suricata.eve.stats.flow_mgr.flows_timeout_inuse`*::
+
--
type: long

--

*`suricata.eve.stats.flow_mgr.flows_checked`*::
+
--
type: long

--

*`suricata.eve.stats.flow_mgr.rows_maxlen`*::
+
--
type: long

--

*`suricata.eve.stats.flow_mgr.rows_checked`*::
+
--
type: long

--

*`suricata.eve.stats.flow_mgr.rows_empty`*::
+
--
type: long

--



*`suricata.eve.stats.app_layer.flow.tls`*::
+
--
type: long

--

*`suricata.eve.stats.app_layer.flow.ftp`*::
+
--
type: long

--

*`suricata.eve.stats.app_layer.flow.http`*::
+
--
type: long

--

*`suricata.eve.stats.app_layer.flow.failed_udp`*::
+
--
type: long

--

*`suricata.eve.stats.app_layer.flow.dns_udp`*::
+
--
type: long

--

*`suricata.eve.stats.app_layer.flow.dns_tcp`*::
+
--
type: long

--

*`suricata.eve.stats.app_layer.flow.smtp`*::
+
--
type: long

--

*`suricata.eve.stats.app_layer.flow.failed_tcp`*::
+
--
type: long

--

*`suricata.eve.stats.app_layer.flow.msn`*::
+
--
type: long

--

*`suricata.eve.stats.app_layer.flow.ssh`*::
+
--
type: long

--

*`suricata.eve.stats.app_layer.flow.imap`*::
+
--
type: long

--

*`suricata.eve.stats.app_layer.flow.dcerpc_udp`*::
+
--
type: long

--

*`suricata.eve.stats.app_layer.flow.dcerpc_tcp`*::
+
--
type: long

--

*`suricata.eve.stats.app_layer.flow.smb`*::
+
--
type: long

--


*`suricata.eve.stats.app_layer.tx.tls`*::
+
--
type: long

--

*`suricata.eve.stats.app_layer.tx.ftp`*::
+
--
type: long

--

*`suricata.eve.stats.app_layer.tx.http`*::
+
--
type: long

--

*`suricata.eve.stats.app_layer.tx.dns_udp`*::
+
--
type: long

--

*`suricata.eve.stats.app_layer.tx.dns_tcp`*::
+
--
type: long

--

*`suricata.eve.stats.app_layer.tx.smtp`*::
+
--
type: long

--

*`suricata.eve.stats.app_layer.tx.ssh`*::
+
--
type: long

--

*`suricata.eve.stats.app_layer.tx.dcerpc_udp`*::
+
--
type: long

--

*`suricata.eve.stats.app_layer.tx.dcerpc_tcp`*::
+
--
type: long

--

*`suricata.eve.stats.app_layer.tx.smb`*::
+
--
type: long

--


*`suricata.eve.tls.notbefore`*::
+
--
type: date

--

*`suricata.eve.tls.issuerdn`*::
+
--
type: keyword

--

*`suricata.eve.tls.sni`*::
+
--
type: keyword

--

*`suricata.eve.tls.version`*::
+
--
type: keyword

--

*`suricata.eve.tls.session_resumed`*::
+
--
type: boolean

--

*`suricata.eve.tls.fingerprint`*::
+
--
type: keyword

--

*`suricata.eve.tls.serial`*::
+
--
type: keyword

--

*`suricata.eve.tls.notafter`*::
+
--
type: date

--

*`suricata.eve.tls.subject`*::
+
--
type: keyword

--

*`suricata.eve.app_proto_ts`*::
+
--
type: keyword

--


*`suricata.eve.flow.bytes_toclient`*::
+
--
type: alias

alias to: destination.bytes

--

*`suricata.eve.flow.start`*::
+
--
type: alias

alias to: event.start

--

*`suricata.eve.flow.pkts_toclient`*::
+
--
type: alias

alias to: destination.packets

--

*`suricata.eve.flow.age`*::
+
--
type: long

--

*`suricata.eve.flow.state`*::
+
--
type: keyword

--

*`suricata.eve.flow.bytes_toserver`*::
+
--
type: alias

alias to: source.bytes

--

*`suricata.eve.flow.reason`*::
+
--
type: keyword

--

*`suricata.eve.flow.pkts_toserver`*::
+
--
type: alias

alias to: source.packets

--

*`suricata.eve.flow.end`*::
+
--
type: date

--

*`suricata.eve.flow.alerted`*::
+
--
type: boolean

--

*`suricata.eve.app_proto`*::
+
--
type: alias

alias to: network.protocol

--

*`suricata.eve.tx_id`*::
+
--
type: long

--

*`suricata.eve.app_proto_tc`*::
+
--
type: keyword

--


*`suricata.eve.smtp.rcpt_to`*::
+
--
type: keyword

--

*`suricata.eve.smtp.mail_from`*::
+
--
type: keyword

--

*`suricata.eve.smtp.helo`*::
+
--
type: keyword

--

*`suricata.eve.app_proto_expected`*::
+
--
type: keyword

--

[[exported-fields-system]]
== System fields

Module for parsing system log files.



[float]
=== system

Fields from the system log files.



[float]
=== auth

Fields from the Linux authorization logs.



*`system.auth.timestamp`*::
+
--
type: alias

alias to: @timestamp

--

*`system.auth.hostname`*::
+
--
type: alias

alias to: host.hostname

--

*`system.auth.program`*::
+
--
type: alias

alias to: process.name

--

*`system.auth.pid`*::
+
--
type: alias

alias to: process.pid

--

*`system.auth.message`*::
+
--
type: alias

alias to: message

--

*`system.auth.user`*::
+
--
type: alias

alias to: user.name

--


*`system.auth.ssh.method`*::
+
--
The SSH authentication method. Can be one of "password" or "publickey".


--

*`system.auth.ssh.signature`*::
+
--
The signature of the client public key.


--

*`system.auth.ssh.dropped_ip`*::
+
--
The client IP from SSH connections that are open and immediately dropped.


type: ip

--

*`system.auth.ssh.event`*::
+
--
The SSH event as found in the logs (Accepted, Invalid, Failed, etc.)


example: Accepted

--

*`system.auth.ssh.ip`*::
+
--
type: alias

alias to: source.ip

--

*`system.auth.ssh.port`*::
+
--
type: alias

alias to: source.port

--


*`system.auth.ssh.geoip.continent_name`*::
+
--
type: alias

alias to: source.geo.continent_name

--

*`system.auth.ssh.geoip.country_iso_code`*::
+
--
type: alias

alias to: source.geo.country_iso_code

--

*`system.auth.ssh.geoip.location`*::
+
--
type: alias

alias to: source.geo.location

--

*`system.auth.ssh.geoip.region_name`*::
+
--
type: alias

alias to: source.geo.region_name

--

*`system.auth.ssh.geoip.city_name`*::
+
--
type: alias

alias to: source.geo.city_name

--

*`system.auth.ssh.geoip.region_iso_code`*::
+
--
type: alias

alias to: source.geo.region_iso_code

--

[float]
=== sudo

Fields specific to events created by the `sudo` command.



*`system.auth.sudo.error`*::
+
--
The error message in case the sudo command failed.


example: user NOT in sudoers

--

*`system.auth.sudo.tty`*::
+
--
The TTY where the sudo command is executed.


--

*`system.auth.sudo.pwd`*::
+
--
The current directory where the sudo command is executed.


--

*`system.auth.sudo.user`*::
+
--
The target user to which the sudo command is switching.


example: root

--

*`system.auth.sudo.command`*::
+
--
The command executed via sudo.


--

[float]
=== useradd

Fields specific to events created by the `useradd` command.



*`system.auth.useradd.home`*::
+
--
The home folder for the new user.

--

*`system.auth.useradd.shell`*::
+
--
The default shell for the new user.

--

*`system.auth.useradd.name`*::
+
--
type: alias

alias to: user.name

--

*`system.auth.useradd.uid`*::
+
--
type: alias

alias to: user.id

--

*`system.auth.useradd.gid`*::
+
--
type: alias

alias to: group.id

--

[float]
=== groupadd

Fields specific to events created by the `groupadd` command.



*`system.auth.groupadd.name`*::
+
--
type: alias

alias to: group.name

--

*`system.auth.groupadd.gid`*::
+
--
type: alias

alias to: group.id

--

[float]
=== syslog

Contains fields from the syslog system logs.



*`system.syslog.timestamp`*::
+
--
type: alias

alias to: @timestamp

--

*`system.syslog.hostname`*::
+
--
type: alias

alias to: host.hostname

--

*`system.syslog.program`*::
+
--
type: alias

alias to: process.name

--

*`system.syslog.pid`*::
+
--
type: alias

alias to: process.pid

--

*`system.syslog.message`*::
+
--
type: alias

alias to: message

--

[[exported-fields-traefik]]
== Traefik fields

Module for parsing the Traefik log files.



[float]
=== traefik

Fields from the Traefik log files.



[float]
=== access

Contains fields for the Traefik access logs.



*`traefik.access.user_identifier`*::
+
--
Is the RFC 1413 identity of the client


type: keyword

--

*`traefik.access.request_count`*::
+
--
The number of requests


type: long

--

*`traefik.access.frontend_name`*::
+
--
The name of the frontend used


type: keyword

--

*`traefik.access.backend_url`*::
+
--
The url of the backend where request is forwarded

type: keyword

--

*`traefik.access.body_sent.bytes`*::
+
--
type: alias

alias to: http.response.body.bytes

--

*`traefik.access.remote_ip`*::
+
--
type: alias

alias to: source.address

--

*`traefik.access.user_name`*::
+
--
type: alias

alias to: user.name

--

*`traefik.access.method`*::
+
--
type: alias

alias to: http.request.method

--

*`traefik.access.url`*::
+
--
type: alias

alias to: url.original

--

*`traefik.access.http_version`*::
+
--
type: alias

alias to: http.version

--

*`traefik.access.response_code`*::
+
--
type: alias

alias to: http.response.status_code

--

*`traefik.access.referrer`*::
+
--
type: alias

alias to: http.request.referrer

--

*`traefik.access.agent`*::
+
--
type: alias

alias to: user_agent.original

--


*`traefik.access.user_agent.device`*::
+
--
type: alias

alias to: user_agent.device.name

--

*`traefik.access.user_agent.name`*::
+
--
type: alias

alias to: user_agent.name

--

*`traefik.access.user_agent.os`*::
+
--
type: alias

alias to: user_agent.os.full_name

--

*`traefik.access.user_agent.os_name`*::
+
--
type: alias

alias to: user_agent.os.name

--

*`traefik.access.user_agent.original`*::
+
--
type: alias

alias to: user_agent.original

--


*`traefik.access.geoip.continent_name`*::
+
--
type: alias

alias to: source.geo.continent_name

--

*`traefik.access.geoip.country_iso_code`*::
+
--
type: alias

alias to: source.geo.country_iso_code

--

*`traefik.access.geoip.location`*::
+
--
type: alias

alias to: source.geo.location

--

*`traefik.access.geoip.region_name`*::
+
--
type: alias

alias to: source.geo.region_name

--

*`traefik.access.geoip.city_name`*::
+
--
type: alias

alias to: source.geo.city_name

--

*`traefik.access.geoip.region_iso_code`*::
+
--
type: alias

alias to: source.geo.region_iso_code

--

[[exported-fields-zeek]]
== Zeek fields

Module for handling logs produced by Zeek/Bro



[float]
=== zeek

Fields from Zeek/Bro logs after normalization



*`zeek.session_id`*::
+
--
A unique identifier of the session


type: keyword

--

[float]
=== capture_loss

Fields exported by the Zeek capture_loss log



*`zeek.capture_loss.ts_delta`*::
+
--
The time delay between this measurement and the last.


type: integer

--

*`zeek.capture_loss.peer`*::
+
--
In the event that there are multiple Bro instances logging to the same host, this distinguishes each peer with its individual name.


type: keyword

--

*`zeek.capture_loss.gaps`*::
+
--
Number of missed ACKs from the previous measurement interval.


type: integer

--

*`zeek.capture_loss.acks`*::
+
--
Total number of ACKs seen in the previous measurement interval.


type: integer

--

*`zeek.capture_loss.percent_lost`*::
+
--
Percentage of ACKs seen where the data being ACKed wasn't seen.


type: double

--

[float]
=== connection

Fields exported by the Zeek Connection log



*`zeek.connection.local_orig`*::
+
--
Indicates whether the session is originated locally.


type: boolean

--

*`zeek.connection.local_resp`*::
+
--
Indicates whether the session is responded locally.


type: boolean

--

*`zeek.connection.missed_bytes`*::
+
--
Missed bytes for the session.


type: long

--

*`zeek.connection.state`*::
+
--
Code indicating the state of the session.


type: keyword

--

*`zeek.connection.state_message`*::
+
--
The state of the session.


type: keyword

--


*`zeek.connection.icmp.type`*::
+
--
ICMP message type.


type: integer

--

*`zeek.connection.icmp.code`*::
+
--
ICMP message code.


type: integer

--

*`zeek.connection.history`*::
+
--
Flags indicating the history of the session.


type: keyword

--

*`zeek.connection.vlan`*::
+
--
VLAN identifier.


type: integer

--

*`zeek.connection.inner_vlan`*::
+
--
VLAN identifier.


type: integer

--

[float]
=== dce_rpc

Fields exported by the Zeek DCE_RPC log



*`zeek.dce_rpc.rtt`*::
+
--
Round trip time from the request to the response. If either the request or response wasn't seen, this will be null.


type: integer

--

*`zeek.dce_rpc.named_pipe`*::
+
--
Remote pipe name.


type: keyword

--

*`zeek.dce_rpc.endpoint`*::
+
--
Endpoint name looked up from the uuid.


type: keyword

--

*`zeek.dce_rpc.operation`*::
+
--
Operation seen in the call.


type: keyword

--

[float]
=== dhcp

Fields exported by the Zeek DHCP log



*`zeek.dhcp.domain`*::
+
--
Domain given by the server in option 15.


type: keyword

--

*`zeek.dhcp.duration`*::
+
--
Duration of the DHCP session representing the time from the first
message to the last, in seconds.


type: double

--

*`zeek.dhcp.hostname`*::
+
--
Name given by client in Hostname option 12.


type: keyword

--

*`zeek.dhcp.client_fqdn`*::
+
--
FQDN given by client in Client FQDN option 81.


type: keyword

--

*`zeek.dhcp.lease_time`*::
+
--
IP address lease interval in seconds.


type: integer

--

[float]
=== address

Addresses seen in this DHCP exchange.



*`zeek.dhcp.address.assigned`*::
+
--
IP address assigned by the server.


type: ip

--

*`zeek.dhcp.address.client`*::
+
--
IP address of the client. If a transaction is only a client sending
INFORM messages then there is no lease information exchanged so this
is helpful to know who sent the messages. Getting an address in this
field does require that the client sources at least one DHCP message
using a non-broadcast address.


type: ip

--

*`zeek.dhcp.address.mac`*::
+
--
Client's hardware address.


type: keyword

--

*`zeek.dhcp.address.requested`*::
+
--
IP address requested by the client.


type: ip

--

*`zeek.dhcp.address.server`*::
+
--
IP address of the DHCP server.


type: ip

--


*`zeek.dhcp.msg.types`*::
+
--
List of DHCP message types seen in this exchange.


type: keyword

--

*`zeek.dhcp.msg.origin`*::
+
--
(present if policy/protocols/dhcp/msg-orig.bro is loaded)
The address that originated each message from the msg.types field.


type: ip

--

*`zeek.dhcp.msg.client`*::
+
--
Message typically accompanied with a DHCP_DECLINE so the client can
tell the server why it rejected an address.


type: keyword

--

*`zeek.dhcp.msg.server`*::
+
--
Message typically accompanied with a DHCP_NAK to let the client know
why it rejected the request.


type: keyword

--


*`zeek.dhcp.software.client`*::
+
--
(present if policy/protocols/dhcp/software.bro is loaded)
Software reported by the client in the vendor_class option.


type: keyword

--

*`zeek.dhcp.software.server`*::
+
--
(present if policy/protocols/dhcp/software.bro is loaded)
Software reported by the client in the vendor_class option.


type: keyword

--


*`zeek.dhcp.id.circuit`*::
+
--
(present if policy/protocols/dhcp/sub-opts.bro is loaded)
Added by DHCP relay agents which terminate switched or permanent
circuits. It encodes an agent-local identifier of the circuit from
which a DHCP client-to-server packet was received. Typically it
should represent a router or switch interface number.


type: keyword

--

*`zeek.dhcp.id.remote_agent`*::
+
--
(present if policy/protocols/dhcp/sub-opts.bro is loaded)
A globally unique identifier added by relay agents to identify the
remote host end of the circuit.


type: keyword

--

*`zeek.dhcp.id.subscriber`*::
+
--
(present if policy/protocols/dhcp/sub-opts.bro is loaded)
The subscriber ID is a value independent of the physical network
configuration so that a customer's DHCP configuration can be given
to them correctly no matter where they are physically connected.


type: keyword

--

[float]
=== dnp3

Fields exported by the Zeek SSH log




*`zeek.dnp3.function.request`*::
+
--
The name of the function message in the request.


type: keyword

--

*`zeek.dnp3.function.reply`*::
+
--
The name of the function message in the reply.


type: keyword

--

*`zeek.dnp3.id`*::
+
--
The response's internal indication number.


type: integer

--

[float]
=== dns

Fields exported by the Zeek DNS log



*`zeek.dns.trans_id`*::
+
--
DNS transaction identifier.


type: keyword

--

*`zeek.dns.rtt`*::
+
--
Round trip time for the query and response.


type: double

--

*`zeek.dns.query`*::
+
--
The domain name that is the subject of the DNS query.


type: keyword

--

*`zeek.dns.qclass`*::
+
--
The QCLASS value specifying the class of the query.


type: long

--

*`zeek.dns.qclass_name`*::
+
--
A descriptive name for the class of the query.


type: keyword

--

*`zeek.dns.qtype`*::
+
--
A QTYPE value specifying the type of the query.


type: long

--

*`zeek.dns.qtype_name`*::
+
--
A descriptive name for the type of the query.


type: keyword

--

*`zeek.dns.rcode`*::
+
--
The response code value in DNS response messages.


type: long

--

*`zeek.dns.rcode_name`*::
+
--
A descriptive name for the response code value.


type: keyword

--

*`zeek.dns.AA`*::
+
--
The Authoritative Answer bit for response messages specifies that the responding
name server is an authority for the domain name in the question section.


type: boolean

--

*`zeek.dns.TC`*::
+
--
The Truncation bit specifies that the message was truncated.


type: boolean

--

*`zeek.dns.RD`*::
+
--
The Recursion Desired bit in a request message indicates that the client
wants recursive service for this query.


type: boolean

--

*`zeek.dns.RA`*::
+
--
The Recursion Available bit in a response message indicates that the name
server supports recursive queries.


type: boolean

--

*`zeek.dns.answers`*::
+
--
The set of resource descriptions in the query answer.


type: keyword

--

*`zeek.dns.TTLs`*::
+
--
The caching intervals of the associated RRs described by the answers field.


type: double

--

*`zeek.dns.rejected`*::
+
--
Indicates whether the DNS query was rejected by the server.


type: boolean

--

*`zeek.dns.total_answers`*::
+
--
The total number of resource records in the reply.


type: integer

--

*`zeek.dns.total_replies`*::
+
--
The total number of resource records in the reply message.


type: integer

--

*`zeek.dns.saw_query`*::
+
--
Whether the full DNS query has been seen.


type: boolean

--

*`zeek.dns.saw_reply`*::
+
--
Whether the full DNS reply has been seen.


type: boolean

--

[float]
=== dpd

Fields exported by the Zeek DPD log



*`zeek.dpd.analyzer`*::
+
--
The analyzer that generated the violation.


type: keyword

--

*`zeek.dpd.failure_reason`*::
+
--
The textual reason for the analysis failure.


type: keyword

--

*`zeek.dpd.packet_segment`*::
+
--
(present if policy/frameworks/dpd/packet-segment-logging.bro is loaded)
A chunk of the payload that most likely resulted in the protocol violation.


type: keyword

--

[float]
=== files

Fields exported by the Zeek Files log.



*`zeek.files.fuid`*::
+
--
A file unique identifier.


type: keyword

--

*`zeek.files.tx_host`*::
+
--
The host that transferred the file.


type: ip

--

*`zeek.files.rx_host`*::
+
--
The host that received the file.


type: ip

--

*`zeek.files.session_ids`*::
+
--
The sessions that have this file.


type: keyword

--

*`zeek.files.source`*::
+
--
An identification of the source of the file data. E.g. it may be a network protocol
over which it was transferred, or a local file path which was read, or some other
input source.


type: keyword

--

*`zeek.files.depth`*::
+
--
A value to represent the depth of this file in relation to its source. In SMTP, it
is the depth of the MIME attachment on the message. In HTTP, it is the depth of the
request within the TCP connection.


type: long

--

*`zeek.files.analyzers`*::
+
--
A set of analysis types done during the file analysis.


type: keyword

--

*`zeek.files.mime_type`*::
+
--
Mime type of the file.


type: keyword

--

*`zeek.files.filename`*::
+
--
Name of the file if available.


type: keyword

--

*`zeek.files.local_orig`*::
+
--
If the source of this file is a network connection, this field indicates if the data
originated from the local network or not.


type: boolean

--

*`zeek.files.is_orig`*::
+
--
If the source of this file is a network connection, this field indicates if the file is
being sent by the originator of the connection or the responder.


type: boolean

--

*`zeek.files.duration`*::
+
--
The duration the file was analyzed for. Not the duration of the session.


type: double

--

*`zeek.files.seen_bytes`*::
+
--
Number of bytes provided to the file analysis engine for the file.


type: long

--

*`zeek.files.total_bytes`*::
+
--
Total number of bytes that are supposed to comprise the full file.


type: long

--

*`zeek.files.missing_bytes`*::
+
--
The number of bytes in the file stream that were completely missed during the process
of analysis.


type: long

--

*`zeek.files.overflow_bytes`*::
+
--
The number of bytes in the file stream that were not delivered to stream file analyzers.
This could be overlapping bytes or bytes that couldn't be reassembled.


type: long

--

*`zeek.files.timedout`*::
+
--
Whether the file analysis timed out at least once for the file.


type: boolean

--

*`zeek.files.parent_fuid`*::
+
--
Identifier associated with a container file from which this one was extracted as part of
the file analysis.


type: keyword

--

*`zeek.files.md5`*::
+
--
An MD5 digest of the file contents.


type: keyword

--

*`zeek.files.sha1`*::
+
--
A SHA1 digest of the file contents.


type: keyword

--

*`zeek.files.sha256`*::
+
--
A SHA256 digest of the file contents.


type: keyword

--

*`zeek.files.extracted`*::
+
--
Local filename of extracted file.


type: keyword

--

*`zeek.files.extracted_cutoff`*::
+
--
Indicate whether the file being extracted was cut off hence not extracted completely.


type: boolean

--

*`zeek.files.extracted_size`*::
+
--
The number of bytes extracted to disk.


type: long

--

*`zeek.files.entropy`*::
+
--
The information density of the contents of the file.


type: double

--

[float]
=== ftp

Fields exported by the Zeek FTP log



*`zeek.ftp.user`*::
+
--
User name for the current FTP session.


type: keyword

--

*`zeek.ftp.password`*::
+
--
Password for the current FTP session if captured.


type: keyword

--

*`zeek.ftp.command`*::
+
--
Command given by the client.


type: keyword

--

*`zeek.ftp.arg`*::
+
--
Argument for the command if one is given.


type: keyword

--


*`zeek.ftp.file.size`*::
+
--
Size of the file if the command indicates a file transfer.


type: long

--

*`zeek.ftp.file.mime_type`*::
+
--
Sniffed mime type of file.


type: keyword

--

*`zeek.ftp.file.fuid`*::
+
--
(present if base/protocols/ftp/files.bro is loaded)
File unique ID.


type: keyword

--


*`zeek.ftp.reply.code`*::
+
--
Reply code from the server in response to the command.


type: integer

--

*`zeek.ftp.reply.msg`*::
+
--
Reply message from the server in response to the command.


type: keyword

--

[float]
=== data_channel

Expected FTP data channel.



*`zeek.ftp.data_channel.passive`*::
+
--
Whether PASV mode is toggled for control channel.


type: boolean

--

*`zeek.ftp.data_channel.originating_host`*::
+
--
The host that will be initiating the data connection.


type: ip

--

*`zeek.ftp.data_channel.response_host`*::
+
--
The host that will be accepting the data connection.


type: ip

--

*`zeek.ftp.data_channel.response_port`*::
+
--
The port at which the acceptor is listening for the data connection.


type: integer

--

*`zeek.ftp.cwd`*::
+
--
Current working directory that this session is in. By making the default value '.', we can indicate that unless something more concrete is discovered that the existing but unknown directory is ok to use.


type: keyword

--

[float]
=== cmdarg

Command that is currently waiting for a response.



*`zeek.ftp.cmdarg.cmd`*::
+
--
Command.


type: keyword

--

*`zeek.ftp.cmdarg.arg`*::
+
--
Argument for the command if one was given.


type: keyword

--

*`zeek.ftp.cmdarg.seq`*::
+
--
Counter to track how many commands have been executed.


type: integer

--

*`zeek.ftp.pending_commands`*::
+
--
Queue for commands that have been sent but not yet responded to are tracked here.


type: integer

--

*`zeek.ftp.passive`*::
+
--
Indicates if the session is in active or passive mode.


type: boolean

--

*`zeek.ftp.capture_password`*::
+
--
Determines if the password will be captured for this request.


type: boolean

--

*`zeek.ftp.last_auth_requested`*::
+
--
present if base/protocols/ftp/gridftp.bro is loaded.
Last authentication/security mechanism that was used.


type: keyword

--

[float]
=== http

Fields exported by the Zeek HTTP log



*`zeek.http.trans_depth`*::
+
--
Represents the pipelined depth into the connection of this request/response transaction.


type: integer

--

*`zeek.http.status_msg`*::
+
--
Status message returned by the server.


type: keyword

--

*`zeek.http.info_code`*::
+
--
Last seen 1xx informational reply code returned by the server.


type: integer

--

*`zeek.http.info_msg`*::
+
--
Last seen 1xx informational reply message returned by the server.


type: keyword

--

*`zeek.http.tags`*::
+
--
A set of indicators of various attributes discovered and related to a particular
request/response pair.


type: keyword

--

*`zeek.http.password`*::
+
--
Password if basic-auth is performed for the request.


type: keyword

--

*`zeek.http.captured_password`*::
+
--
Determines if the password will be captured for this request.


type: boolean

--

*`zeek.http.proxied`*::
+
--
All of the headers that may indicate if the HTTP request was proxied.


type: keyword

--

*`zeek.http.range_request`*::
+
--
Indicates if this request can assume 206 partial content in response.


type: boolean

--

*`zeek.http.client_header_names`*::
+
--
The vector of HTTP header names sent by the client. No header values
are included here, just the header names.


type: keyword

--

*`zeek.http.server_header_names`*::
+
--
The vector of HTTP header names sent by the server. No header values
are included here, just the header names.


type: keyword

--

*`zeek.http.orig_fuids`*::
+
--
An ordered vector of file unique IDs from the originator.


type: keyword

--

*`zeek.http.orig_mime_types`*::
+
--
An ordered vector of mime types from the originator.


type: keyword

--

*`zeek.http.orig_filenames`*::
+
--
An ordered vector of filenames from the originator.


type: keyword

--

*`zeek.http.resp_fuids`*::
+
--
An ordered vector of file unique IDs from the responder.


type: keyword

--

*`zeek.http.resp_mime_types`*::
+
--
An ordered vector of mime types from the responder.


type: keyword

--

*`zeek.http.resp_filenames`*::
+
--
An ordered vector of filenames from the responder.


type: keyword

--

*`zeek.http.orig_mime_depth`*::
+
--
Current number of MIME entities in the HTTP request message body.


type: integer

--

*`zeek.http.resp_mime_depth`*::
+
--
Current number of MIME entities in the HTTP response message body.


type: integer

--

[float]
=== intel

Fields exported by the Zeek Intel log.




*`zeek.intel.seen.indicator`*::
+
--
The intelligence indicator.


type: keyword

--

*`zeek.intel.seen.indicator_type`*::
+
--
The type of data the indicator represents.


type: keyword

--

*`zeek.intel.seen.host`*::
+
--
If the indicator type was Intel::ADDR, then this field will be present.


type: keyword

--

*`zeek.intel.seen.conn`*::
+
--
If the data was discovered within a connection, the connection record should go here to give context to the data.


type: keyword

--

*`zeek.intel.seen.where`*::
+
--
Where the data was discovered.


type: keyword

--

*`zeek.intel.seen.node`*::
+
--
The name of the node where the match was discovered.


type: keyword

--

*`zeek.intel.seen.uid`*::
+
--
If the data was discovered within a connection, the connection uid should go here to give context to the data. If the conn field is provided, this will be automatically filled out.


type: keyword

--

*`zeek.intel.seen.f`*::
+
--
If the data was discovered within a file, the file record should go here to provide context to the data.


type: object

--

*`zeek.intel.seen.fuid`*::
+
--
If the data was discovered within a file, the file uid should go here to provide context to the data. If the file record f is provided, this will be automatically filled out.


type: keyword

--

*`zeek.intel.matched`*::
+
--
Event to represent a match in the intelligence data from data that was seen.


type: keyword

--

*`zeek.intel.sources`*::
+
--
Sources which supplied data for this match.


type: keyword

--

*`zeek.intel.fuid`*::
+
--
If a file was associated with this intelligence hit, this is the uid for the file.


type: keyword

--

*`zeek.intel.file_mime_type`*::
+
--
A mime type if the intelligence hit is related to a file. If the $f field is provided this will be automatically filled out.


type: keyword

--

*`zeek.intel.file_desc`*::
+
--
Frequently files can be described to give a bit more context. If the $f field is provided this field will be automatically filled out.


type: keyword

--

[float]
=== irc

Fields exported by the Zeek IRC log



*`zeek.irc.nick`*::
+
--
Nickname given for the connection.


type: keyword

--

*`zeek.irc.user`*::
+
--
Username given for the connection.


type: keyword

--

*`zeek.irc.command`*::
+
--
Command given by the client.


type: keyword

--

*`zeek.irc.value`*::
+
--
Value for the command given by the client.


type: keyword

--

*`zeek.irc.addl`*::
+
--
Any additional data for the command.


type: keyword

--



*`zeek.irc.dcc.file.name`*::
+
--
Present if base/protocols/irc/dcc-send.bro is loaded.
DCC filename requested.


type: keyword

--

*`zeek.irc.dcc.file.size`*::
+
--
Present if base/protocols/irc/dcc-send.bro is loaded.
Size of the DCC transfer as indicated by the sender.


type: long

--

*`zeek.irc.dcc.mime_type`*::
+
--
present if base/protocols/irc/dcc-send.bro is loaded.
Sniffed mime type of the file.


type: keyword

--

*`zeek.irc.fuid`*::
+
--
present if base/protocols/irc/files.bro is loaded.
File unique ID.


type: keyword

--

[float]
=== kerberos

Fields exported by the Zeek Kerberos log



*`zeek.kerberos.request_type`*::
+
--
Request type - Authentication Service (AS) or Ticket Granting Service (TGS).


type: keyword

--

*`zeek.kerberos.client`*::
+
--
Client name.


type: keyword

--

*`zeek.kerberos.service`*::
+
--
Service name.


type: keyword

--

*`zeek.kerberos.success`*::
+
--
Request result.


type: boolean

--


*`zeek.kerberos.error.code`*::
+
--
Error code.


type: integer

--

*`zeek.kerberos.error.msg`*::
+
--
Error message.


type: keyword

--


*`zeek.kerberos.valid.from`*::
+
--
Ticket valid from.


type: date

--

*`zeek.kerberos.valid.until`*::
+
--
Ticket valid until.


type: date

--

*`zeek.kerberos.valid.days`*::
+
--
Number of days the ticket is valid for.


type: integer

--

*`zeek.kerberos.cipher`*::
+
--
Ticket encryption type.


type: keyword

--

*`zeek.kerberos.forwardable`*::
+
--
Forwardable ticket requested.


type: boolean

--

*`zeek.kerberos.renewable`*::
+
--
Renewable ticket requested.


type: boolean

--


*`zeek.kerberos.ticket.auth`*::
+
--
Hash of ticket used to authorize request/transaction.


type: keyword

--

*`zeek.kerberos.ticket.new`*::
+
--
Hash of ticket returned by the KDC.


type: keyword

--



*`zeek.kerberos.cert.client.value`*::
+
--
Client certificate.


type: keyword

--

*`zeek.kerberos.cert.client.fuid`*::
+
--
File unique ID of client cert.


type: keyword

--

*`zeek.kerberos.cert.client.subject`*::
+
--
Subject of client certificate.


type: keyword

--


*`zeek.kerberos.cert.server.value`*::
+
--
Server certificate.


type: keyword

--

*`zeek.kerberos.cert.server.fuid`*::
+
--
File unique ID of server certificate.


type: keyword

--

*`zeek.kerberos.cert.server.subject`*::
+
--
Subject of server certificate.


type: keyword

--

[float]
=== modbus

Fields exported by the Zeek modbus log.



*`zeek.modbus.function`*::
+
--
The name of the function message that was sent.


type: keyword

--

*`zeek.modbus.exception`*::
+
--
The exception if the response was a failure.


type: keyword

--

*`zeek.modbus.track_address`*::
+
--
Present if policy/protocols/modbus/track-memmap.bro is loaded.
Modbus track address.


type: integer

--

[float]
=== mysql

Fields exported by the Zeek MySQL log.



*`zeek.mysql.cmd`*::
+
--
The command that was issued.


type: keyword

--

*`zeek.mysql.arg`*::
+
--
The argument issued to the command.


type: keyword

--

*`zeek.mysql.success`*::
+
--
Whether the command succeeded.


type: boolean

--

*`zeek.mysql.rows`*::
+
--
The number of affected rows, if any.


type: integer

--

*`zeek.mysql.response`*::
+
--
Server message, if any.


type: keyword

--

[float]
=== notice

Fields exported by the Zeek Notice log.



*`zeek.notice.connection_id`*::
+
--
Identifier of the related connection session.


type: keyword

--

*`zeek.notice.icmp_id`*::
+
--
Identifier of the related ICMP session.


type: keyword

--

*`zeek.notice.file.id`*::
+
--
An identifier associated with a single file that is related to this notice.


type: keyword

--

*`zeek.notice.file.parent_id`*::
+
--
Identifier associated with a container file from which this one was extracted.


type: keyword

--

*`zeek.notice.file.source`*::
+
--
An identification of the source of the file data. E.g. it may be a network protocol
over which it was transferred, or a local file path which was read, or some other
input source.


type: keyword

--

*`zeek.notice.file.mime_type`*::
+
--
A mime type if the notice is related to a file.


type: keyword

--

*`zeek.notice.file.is_orig`*::
+
--
If the source of this file is a network connection, this field indicates if the file is
being sent by the originator of the connection or the responder.


type: boolean

--

*`zeek.notice.file.seen_bytes`*::
+
--
Number of bytes provided to the file analysis engine for the file.


type: long

--

*`zeek.notice.ffile.total_bytes`*::
+
--
Total number of bytes that are supposed to comprise the full file.


type: long

--

*`zeek.notice.file.missing_bytes`*::
+
--
The number of bytes in the file stream that were completely missed during the process
of analysis.


type: long

--

*`zeek.notice.file.overflow_bytes`*::
+
--
The number of bytes in the file stream that were not delivered to stream file analyzers.
This could be overlapping bytes or bytes that couldn't be reassembled.


type: long

--

*`zeek.notice.fuid`*::
+
--
A file unique ID if this notice is related to a file.


type: keyword

--

*`zeek.notice.note`*::
+
--
The type of the notice.


type: keyword

--

*`zeek.notice.msg`*::
+
--
The human readable message for the notice.


type: keyword

--

*`zeek.notice.sub`*::
+
--
The human readable sub-message.


type: keyword

--

*`zeek.notice.n`*::
+
--
Associated count, or a status code.


type: long

--

*`zeek.notice.peer_name`*::
+
--
Name of remote peer that raised this notice.


type: keyword

--

*`zeek.notice.peer_descr`*::
+
--
Textual description for the peer that raised this notice.


type: text

--

*`zeek.notice.actions`*::
+
--
The actions which have been applied to this notice.


type: keyword

--

*`zeek.notice.email_body_sections`*::
+
--
By adding chunks of text into this element, other scripts can expand on notices
that are being emailed.


type: text

--

*`zeek.notice.email_delay_tokens`*::
+
--
Adding a string token to this set will cause the built-in emailing functionality
to delay sending the email either the token has been removed or the email
has been delayed for the specified time duration.


type: keyword

--

*`zeek.notice.identifier`*::
+
--
This field is provided when a notice is generated for the purpose of deduplicating notices.


type: keyword

--

*`zeek.notice.suppress_for`*::
+
--
This field indicates the length of time that this unique notice should be suppressed.


type: double

--

*`zeek.notice.dropped`*::
+
--
Indicate if the source IP address was dropped and denied network access.


type: boolean

--

[float]
=== ntlm

Fields exported by the Zeek NTLM log.



*`zeek.ntlm.domain`*::
+
--
Domain name given by the client.


type: keyword

--

*`zeek.ntlm.hostname`*::
+
--
Hostname given by the client.


type: keyword

--

*`zeek.ntlm.success`*::
+
--
Indicate whether or not the authentication was successful.


type: boolean

--

*`zeek.ntlm.username`*::
+
--
Username given by the client.


type: keyword

--



*`zeek.ntlm.server.name.dns`*::
+
--
DNS name given by the server in a CHALLENGE.


type: keyword

--

*`zeek.ntlm.server.name.netbios`*::
+
--
NetBIOS name given by the server in a CHALLENGE.


type: keyword

--

*`zeek.ntlm.server.name.tree`*::
+
--
Tree name given by the server in a CHALLENGE.


type: keyword

--

[float]
=== ocsp

Fields exported by the Zeek OCSP log
Online Certificate Status Protocol (OCSP). Only created if policy script is loaded.



*`zeek.ocsp.file_id`*::
+
--
File id of the OCSP reply.


type: keyword

--


*`zeek.ocsp.hash.algorithm`*::
+
--
Hash algorithm used to generate issuerNameHash and issuerKeyHash.


type: keyword

--


*`zeek.ocsp.hash.issuer.name`*::
+
--
Hash of the issuer's distingueshed name.


type: keyword

--

*`zeek.ocsp.hash.issuer.key`*::
+
--
Hash of the issuer's public key.


type: keyword

--

*`zeek.ocsp.serial_number`*::
+
--
Serial number of the affected certificate.


type: keyword

--

*`zeek.ocsp.status`*::
+
--
Status of the affected certificate.


type: keyword

--


*`zeek.ocsp.revoke.time`*::
+
--
Time at which the certificate was revoked.


type: date

--

*`zeek.ocsp.revoke.reason`*::
+
--
Reason for which the certificate was revoked.


type: keyword

--


*`zeek.ocsp.update.this`*::
+
--
The time at which the status being shows is known to have been correct.


type: date

--

*`zeek.ocsp.update.next`*::
+
--
The latest time at which new information about the status of the certificate will be available.


type: date

--

[float]
=== pe

Fields exported by the Zeek pe log.



*`zeek.pe.client`*::
+
--
The client's version string.


type: keyword

--

*`zeek.pe.id`*::
+
--
File id of this portable executable file.


type: keyword

--

*`zeek.pe.machine`*::
+
--
The target machine that the file was compiled for.


type: keyword

--

*`zeek.pe.compile_time`*::
+
--
The time that the file was created at.


type: date

--

*`zeek.pe.os`*::
+
--
The required operating system.


type: keyword

--

*`zeek.pe.subsystem`*::
+
--
The subsystem that is required to run this file.


type: keyword

--

*`zeek.pe.is_exe`*::
+
--
Is the file an executable, or just an object file?


type: boolean

--

*`zeek.pe.is_64bit`*::
+
--
Is the file a 64-bit executable?


type: boolean

--

*`zeek.pe.uses_aslr`*::
+
--
Does the file support Address Space Layout Randomization?


type: boolean

--

*`zeek.pe.uses_dep`*::
+
--
Does the file support Data Execution Prevention?


type: boolean

--

*`zeek.pe.uses_code_integrity`*::
+
--
Does the file enforce code integrity checks?


type: boolean

--

*`zeek.pe.uses_seh`*::
+
--
Does the file use structured exception handing?


type: boolean

--

*`zeek.pe.has_import_table`*::
+
--
Does the file have an import table?


type: boolean

--

*`zeek.pe.has_export_table`*::
+
--
Does the file have an export table?


type: boolean

--

*`zeek.pe.has_cert_table`*::
+
--
Does the file have an attribute certificate table?


type: boolean

--

*`zeek.pe.has_debug_data`*::
+
--
Does the file have a debug table?


type: boolean

--

*`zeek.pe.section_names`*::
+
--
The names of the sections, in order.


type: keyword

--

[float]
=== radius

Fields exported by the Zeek Radius log.



*`zeek.radius.username`*::
+
--
The username, if present.


type: keyword

--

*`zeek.radius.mac`*::
+
--
MAC address, if present.


type: keyword

--

*`zeek.radius.framed_addr`*::
+
--
The address given to the network access server, if present. This is only a hint from the RADIUS server and the network access server is not required to honor the address.


type: ip

--

*`zeek.radius.remote_ip`*::
+
--
Remote IP address, if present. This is collected from the Tunnel-Client-Endpoint attribute.


type: ip

--

*`zeek.radius.connect_info`*::
+
--
Connect info, if present.


type: keyword

--

*`zeek.radius.reply_msg`*::
+
--
Reply message from the server challenge. This is frequently shown to the user authenticating.


type: keyword

--

*`zeek.radius.result`*::
+
--
Successful or failed authentication.


type: keyword

--

*`zeek.radius.ttl`*::
+
--
The duration between the first request and either the "Access-Accept" message or an error. If the field is empty, it means that either the request or response was not seen.


type: integer

--

*`zeek.radius.logged`*::
+
--
Whether this has already been logged and can be ignored.


type: boolean

--

[float]
=== rdp

Fields exported by the Zeek RDP log.



*`zeek.rdp.cookie`*::
+
--
Cookie value used by the client machine. This is typically a username.


type: keyword

--

*`zeek.rdp.result`*::
+
--
Status result for the connection. It's a mix between RDP negotation failure messages and GCC server create response messages.


type: keyword

--

*`zeek.rdp.security_protocol`*::
+
--
Security protocol chosen by the server.


type: keyword

--

*`zeek.rdp.keyboard_layout`*::
+
--
Keyboard layout (language) of the client machine.


type: keyword

--


*`zeek.rdp.client.build`*::
+
--
RDP client version used by the client machine.


type: keyword

--

*`zeek.rdp.client.client_name`*::
+
--
Name of the client machine.


type: keyword

--

*`zeek.rdp.client.product_id`*::
+
--
Product ID of the client machine.


type: keyword

--


*`zeek.rdp.desktop.width`*::
+
--
Desktop width of the client machine.


type: integer

--

*`zeek.rdp.desktop.height`*::
+
--
Desktop height of the client machine.


type: integer

--

*`zeek.rdp.desktop.color_depth`*::
+
--
The color depth requested by the client in the high_color_depth field.


type: keyword

--


*`zeek.rdp.cert.type`*::
+
--
If the connection is being encrypted with native RDP encryption, this is the type of cert being used.


type: keyword

--

*`zeek.rdp.cert.count`*::
+
--
The number of certs seen. X.509 can transfer an entire certificate chain.


type: integer

--

*`zeek.rdp.cert.permanent`*::
+
--
Indicates if the provided certificate or certificate chain is permanent or temporary.


type: boolean

--


*`zeek.rdp.encryption.level`*::
+
--
Encryption level of the connection.


type: keyword

--

*`zeek.rdp.encryption.method`*::
+
--
Encryption method of the connection.


type: keyword

--

*`zeek.rdp.done`*::
+
--
Track status of logging RDP connections.


type: boolean

--

*`zeek.rdp.ssl`*::
+
--
(present if policy/protocols/rdp/indicate_ssl.bro is loaded)
Flag the connection if it was seen over SSL.


type: boolean

--

[float]
=== rfb

Fields exported by the Zeek RFB log.





*`zeek.rfb.version.client.major`*::
+
--
Major version of the client.


type: keyword

--

*`zeek.rfb.version.client.minor`*::
+
--
Minor version of the client.


type: keyword

--


*`zeek.rfb.version.server.major`*::
+
--
Major version of the server.


type: keyword

--

*`zeek.rfb.version.server.minor`*::
+
--
Minor version of the server.


type: keyword

--


*`zeek.rfb.auth.success`*::
+
--
Whether or not authentication was successful.


type: boolean

--

*`zeek.rfb.auth.method`*::
+
--
Identifier of authentication method used.


type: keyword

--

*`zeek.rfb.share_flag`*::
+
--
Whether the client has an exclusive or a shared session.


type: boolean

--

*`zeek.rfb.desktop_name`*::
+
--
Name of the screen that is being shared.


type: keyword

--

*`zeek.rfb.width`*::
+
--
Width of the screen that is being shared.


type: integer

--

*`zeek.rfb.height`*::
+
--
Height of the screen that is being shared.


type: integer

--

[float]
=== sip

Fields exported by the Zeek SIP log.



*`zeek.sip.transaction_depth`*::
+
--
Represents the pipelined depth into the connection of this request/response transaction.


type: integer

--


*`zeek.sip.sequence.method`*::
+
--
Verb used in the SIP request (INVITE, REGISTER etc.).


type: keyword

--

*`zeek.sip.sequence.number`*::
+
--
Contents of the CSeq: header from the client.


type: keyword

--

*`zeek.sip.uri`*::
+
--
URI used in the request.


type: keyword

--

*`zeek.sip.date`*::
+
--
Contents of the Date: header from the client.


type: keyword

--


*`zeek.sip.request.from`*::
+
--
Contents of the request From: header Note: The tag= value that's usually appended to the sender is stripped off and not logged.


type: keyword

--

*`zeek.sip.request.to`*::
+
--
Contents of the To: header.


type: keyword

--

*`zeek.sip.request.path`*::
+
--
The client message transmission path, as extracted from the headers.


type: keyword

--

*`zeek.sip.request.body_length`*::
+
--
Contents of the Content-Length: header from the client.


type: long

--


*`zeek.sip.response.from`*::
+
--
Contents of the response From: header Note: The tag= value that's usually appended to the sender is stripped off and not logged.


type: keyword

--

*`zeek.sip.response.to`*::
+
--
Contents of the response To: header.


type: keyword

--

*`zeek.sip.response.path`*::
+
--
The server message transmission path, as extracted from the headers.


type: keyword

--

*`zeek.sip.response.body_length`*::
+
--
Contents of the Content-Length: header from the server.


type: long

--

*`zeek.sip.reply_to`*::
+
--
Contents of the Reply-To: header.


type: keyword

--

*`zeek.sip.call_id`*::
+
--
Contents of the Call-ID: header from the client.


type: keyword

--

*`zeek.sip.subject`*::
+
--
Contents of the Subject: header from the client.


type: keyword

--

*`zeek.sip.user_agent`*::
+
--
Contents of the User-Agent: header from the client.


type: keyword

--


*`zeek.sip.status.code`*::
+
--
Status code returned by the server.


type: integer

--

*`zeek.sip.status.msg`*::
+
--
Status message returned by the server.


type: keyword

--

*`zeek.sip.warning`*::
+
--
Contents of the Warning: header.


type: keyword

--

*`zeek.sip.content_type`*::
+
--
Contents of the Content-Type: header from the server.


type: keyword

--

[float]
=== smb_cmd

Fields exported by the Zeek smb_cmd log.



*`zeek.smb_cmd.command`*::
+
--
The command sent by the client.


type: keyword

--

*`zeek.smb_cmd.sub_command`*::
+
--
The subcommand sent by the client, if present.


type: keyword

--

*`zeek.smb_cmd.argument`*::
+
--
Command argument sent by the client, if any.


type: keyword

--

*`zeek.smb_cmd.status`*::
+
--
Server reply to the client's command.


type: keyword

--

*`zeek.smb_cmd.rtt`*::
+
--
Round trip time from the request to the response.


type: double

--

*`zeek.smb_cmd.version`*::
+
--
Version of SMB for the command.


type: keyword

--

*`zeek.smb_cmd.username`*::
+
--
Authenticated username, if available.


type: keyword

--

*`zeek.smb_cmd.tree`*::
+
--
If this is related to a tree, this is the tree that was used for the current command.


type: keyword

--

*`zeek.smb_cmd.tree_service`*::
+
--
The type of tree (disk share, printer share, named pipe, etc.).


type: keyword

--

[float]
=== file

If the command referenced a file, store it here.



*`zeek.smb_cmd.file.name`*::
+
--
Filename if one was seen.


type: keyword

--

*`zeek.smb_cmd.file.action`*::
+
--
Action this log record represents.


type: keyword

--

*`zeek.smb_cmd.file.uid`*::
+
--
UID of the referenced file.


type: keyword

--


*`zeek.smb_cmd.file.host.tx`*::
+
--
Address of the transmitting host.


type: ip

--

*`zeek.smb_cmd.file.host.rx`*::
+
--
Address of the receiving host.


type: ip

--

*`zeek.smb_cmd.smb1_offered_dialects`*::
+
--
Present if base/protocols/smb/smb1-main.bro is loaded.
Dialects offered by the client.


type: keyword

--

*`zeek.smb_cmd.smb2_offered_dialects`*::
+
--
Present if base/protocols/smb/smb2-main.bro is loaded.
Dialects offered by the client.


type: integer

--

[float]
=== smb_files

Fields exported by the Zeek SMB Files log.



*`zeek.smb_files.action`*::
+
--
Action this log record represents.


type: keyword

--

*`zeek.smb_files.fid`*::
+
--
ID referencing this file.


type: integer

--

*`zeek.smb_files.name`*::
+
--
Filename if one was seen.


type: keyword

--

*`zeek.smb_files.path`*::
+
--
Path pulled from the tree this file was transferred to or from.


type: keyword

--

*`zeek.smb_files.previous_name`*::
+
--
If the rename action was seen, this will be the file's previous name.


type: keyword

--

*`zeek.smb_files.size`*::
+
--
Byte size of the file.


type: long

--

[float]
=== times

Timestamps of the file.



*`zeek.smb_files.times.accessed`*::
+
--
The file's access time.


type: date

--

*`zeek.smb_files.times.changed`*::
+
--
The file's change time.


type: date

--

*`zeek.smb_files.times.created`*::
+
--
The file's create time.


type: date

--

*`zeek.smb_files.times.modified`*::
+
--
The file's modify time.


type: date

--

*`zeek.smb_files.uuid`*::
+
--
UUID referencing this file if DCE/RPC.


type: keyword

--

[float]
=== smb_mapping

Fields exported by the Zeek SMB_Mapping log.



*`zeek.smb_mapping.path`*::
+
--
Name of the tree path.


type: keyword

--

*`zeek.smb_mapping.service`*::
+
--
The type of resource of the tree (disk share, printer share, named pipe, etc.).


type: keyword

--

*`zeek.smb_mapping.native_file_system`*::
+
--
File system of the tree.


type: keyword

--

*`zeek.smb_mapping.share_type`*::
+
--
If this is SMB2, a share type will be included. For SMB1, the type of share
will be deduced and included as well.


type: keyword

--

[float]
=== smtp

Fields exported by the Zeek SMTP log.



*`zeek.smtp.transaction_depth`*::
+
--
A count to represent the depth of this message transaction in a single connection where multiple messages were transferred.


type: integer

--

*`zeek.smtp.helo`*::
+
--
Contents of the Helo header.


type: keyword

--

*`zeek.smtp.mail_from`*::
+
--
Email addresses found in the MAIL FROM header.


type: keyword

--

*`zeek.smtp.rcpt_to`*::
+
--
Email addresses found in the RCPT TO header.


type: keyword

--

*`zeek.smtp.date`*::
+
--
Contents of the Date header.


type: date

--

*`zeek.smtp.from`*::
+
--
Contents of the From header.


type: keyword

--

*`zeek.smtp.to`*::
+
--
Contents of the To header.


type: keyword

--

*`zeek.smtp.cc`*::
+
--
Contents of the CC header.


type: keyword

--

*`zeek.smtp.reply_to`*::
+
--
Contents of the ReplyTo header.


type: keyword

--

*`zeek.smtp.msg_id`*::
+
--
Contents of the MsgID header.


type: keyword

--

*`zeek.smtp.in_reply_to`*::
+
--
Contents of the In-Reply-To header.


type: keyword

--

*`zeek.smtp.subject`*::
+
--
Contents of the Subject header.


type: keyword

--

*`zeek.smtp.x_originating_ip`*::
+
--
Contents of the X-Originating-IP header.


type: keyword

--

*`zeek.smtp.first_received`*::
+
--
Contents of the first Received header.


type: keyword

--

*`zeek.smtp.second_received`*::
+
--
Contents of the second Received header.


type: keyword

--

*`zeek.smtp.last_reply`*::
+
--
The last message that the server sent to the client.


type: keyword

--

*`zeek.smtp.path`*::
+
--
The message transmission path, as extracted from the headers.


type: ip

--

*`zeek.smtp.user_agent`*::
+
--
Value of the User-Agent header from the client.


type: keyword

--

*`zeek.smtp.tls`*::
+
--
Indicates that the connection has switched to using TLS.


type: boolean

--

*`zeek.smtp.process_received_from`*::
+
--
Indicates if the "Received: from" headers should still be processed.


type: boolean

--

*`zeek.smtp.has_client_activity`*::
+
--
Indicates if client activity has been seen, but not yet logged.


type: boolean

--

*`zeek.smtp.fuids`*::
+
--
(present if base/protocols/smtp/files.bro is loaded)
An ordered vector of file unique IDs seen attached to the message.


type: keyword

--

*`zeek.smtp.is_webmail`*::
+
--
Indicates if the message was sent through a webmail interface.


type: boolean

--

[float]
=== snmp

Fields exported by the Zeek SNMP log.



*`zeek.snmp.duration`*::
+
--
The amount of time between the first packet beloning to the SNMP session and the latest one seen.


type: double

--

*`zeek.snmp.version`*::
+
--
The version of SNMP being used.


type: keyword

--

*`zeek.snmp.community`*::
+
--
The community string of the first SNMP packet associated with the session. This is used as part of SNMP's (v1 and v2c) administrative/security framework. See RFC 1157 or RFC 1901.


type: keyword

--


*`zeek.snmp.get.requests`*::
+
--
The number of variable bindings in GetRequest/GetNextRequest PDUs seen for the session.


type: integer

--

*`zeek.snmp.get.bulk_requests`*::
+
--
The number of variable bindings in GetBulkRequest PDUs seen for the session.


type: integer

--

*`zeek.snmp.get.responses`*::
+
--
The number of variable bindings in GetResponse/Response PDUs seen for the session.


type: integer

--


*`zeek.snmp.set.requests`*::
+
--
The number of variable bindings in SetRequest PDUs seen for the session.


type: integer

--

*`zeek.snmp.display_string`*::
+
--
A system description of the SNMP responder endpoint.


type: keyword

--

*`zeek.snmp.up_since`*::
+
--
The time at which the SNMP responder endpoint claims it's been up since.


type: date

--

[float]
=== socks

Fields exported by the Zeek SOCKS log.



*`zeek.socks.version`*::
+
--
Protocol version of SOCKS.


type: integer

--

*`zeek.socks.user`*::
+
--
Username used to request a login to the proxy.


type: keyword

--

*`zeek.socks.password`*::
+
--
Password used to request a login to the proxy.


type: keyword

--

*`zeek.socks.status`*::
+
--
Server status for the attempt at using the proxy.


type: keyword

--


*`zeek.socks.request.host`*::
+
--
Client requested SOCKS address. Could be an address, a name or both.


type: keyword

--

*`zeek.socks.request.port`*::
+
--
Client requested port.


type: integer

--


*`zeek.socks.bound.host`*::
+
--
Server bound address. Could be an address, a name or both.


type: keyword

--

*`zeek.socks.bound.port`*::
+
--
Server bound port.


type: integer

--

*`zeek.socks.capture_password`*::
+
--
Determines if the password will be captured for this request.


type: boolean

--

[float]
=== ssh

Fields exported by the Zeek SSH log.



*`zeek.ssh.client`*::
+
--
The client's version string.


type: keyword

--

*`zeek.ssh.direction`*::
+
--
Direction of the connection. If the client was a local host logging into
an external host, this would be OUTBOUND. INBOUND would be set for the
opposite situation.


type: keyword

--

*`zeek.ssh.host_key`*::
+
--
The server's key thumbprint.


type: keyword

--

*`zeek.ssh.server`*::
+
--
The server's version string.


type: keyword

--

*`zeek.ssh.version`*::
+
--
SSH major version (1 or 2).


type: integer

--

[float]
=== algorithm

Cipher algorithms used in this session.



*`zeek.ssh.algorithm.cipher`*::
+
--
The encryption algorithm in use.


type: keyword

--

*`zeek.ssh.algorithm.compression`*::
+
--
The compression algorithm in use.


type: keyword

--

*`zeek.ssh.algorithm.host_key`*::
+
--
The server host key's algorithm.


type: keyword

--

*`zeek.ssh.algorithm.key_exchange`*::
+
--
The key exchange algorithm in use.


type: keyword

--

*`zeek.ssh.algorithm.mac`*::
+
--
The signing (MAC) algorithm in use.


type: keyword

--


*`zeek.ssh.auth.attempts`*::
+
--
The number of authentication attemps we observed. There's always at
least one, since some servers might support no authentication at all.
It's important to note that not all of these are failures, since some
servers require two-factor auth (e.g. password AND pubkey).


type: integer

--

*`zeek.ssh.auth.success`*::
+
--
Authentication result.


type: boolean

--

[float]
=== ssl

Fields exported by the Zeek SSL log.



*`zeek.ssl.version`*::
+
--
SSL/TLS version that was logged.


type: keyword

--

*`zeek.ssl.cipher`*::
+
--
SSL/TLS cipher suite that was logged.


type: keyword

--

*`zeek.ssl.curve`*::
+
--
Elliptic curve that was logged when using ECDH/ECDHE.


type: keyword

--

*`zeek.ssl.resumed`*::
+
--
Flag to indicate if the session was resumed reusing the key material exchanged in an
earlier connection.


type: boolean

--

*`zeek.ssl.next_protocol`*::
+
--
Next protocol the server chose using the application layer next protocol extension.


type: keyword

--

*`zeek.ssl.established`*::
+
--
Flag to indicate if this ssl session has been established successfully.


type: boolean

--


*`zeek.ssl.validation.status`*::
+
--
Result of certificate validation for this connection.


type: keyword

--

*`zeek.ssl.validation.code`*::
+
--
Result of certificate validation for this connection, given as OpenSSL validation code.


type: keyword

--

*`zeek.ssl.last_alert`*::
+
--
Last alert that was seen during the connection.


type: keyword

--


*`zeek.ssl.server.name`*::
+
--
Value of the Server Name Indicator SSL/TLS extension. It indicates the server name
that the client was requesting.


type: keyword

--

*`zeek.ssl.server.cert_chain`*::
+
--
Chain of certificates offered by the server to validate its complete signing chain.


type: keyword

--

*`zeek.ssl.server.cert_chain_fuids`*::
+
--
An ordered vector of certificate file identifiers for the certificates offered by the server.


type: keyword

--

[float]
=== issuer

Subject of the signer of the X.509 certificate offered by the server.



*`zeek.ssl.server.issuer.common_name`*::
+
--
Common name of the signer of the X.509 certificate offered by the server.


type: keyword

--

*`zeek.ssl.server.issuer.country`*::
+
--
Country code of the signer of the X.509 certificate offered by the server.


type: keyword

--

*`zeek.ssl.server.issuer.locality`*::
+
--
Locality of the signer of the X.509 certificate offered by the server.


type: keyword

--

*`zeek.ssl.server.issuer.organization`*::
+
--
Organization of the signer of the X.509 certificate offered by the server.


type: keyword

--

*`zeek.ssl.server.issuer.organizational_unit`*::
+
--
Organizational unit of the signer of the X.509 certificate offered by the server.


type: keyword

--

*`zeek.ssl.server.issuer.state`*::
+
--
State or province name of the signer of the X.509 certificate offered by the server.


type: keyword

--

[float]
=== subject

Subject of the X.509 certificate offered by the server.



*`zeek.ssl.server.subject.common_name`*::
+
--
Common name of the X.509 certificate offered by the server.


type: keyword

--

*`zeek.ssl.server.subject.country`*::
+
--
Country code of the X.509 certificate offered by the server.


type: keyword

--

*`zeek.ssl.server.subject.locality`*::
+
--
Locality of the X.509 certificate offered by the server.


type: keyword

--

*`zeek.ssl.server.subject.organization`*::
+
--
Organization of the X.509 certificate offered by the server.


type: keyword

--

*`zeek.ssl.server.subject.organizational_unit`*::
+
--
Organizational unit of the X.509 certificate offered by the server.


type: keyword

--

*`zeek.ssl.server.subject.state`*::
+
--
State or province name of the X.509 certificate offered by the server.


type: keyword

--


*`zeek.ssl.client.cert_chain`*::
+
--
Chain of certificates offered by the client to validate its complete signing chain.


type: keyword

--

*`zeek.ssl.client.cert_chain_fuids`*::
+
--
An ordered vector of certificate file identifiers for the certificates offered by the client.


type: keyword

--

[float]
=== issuer

Subject of the signer of the X.509 certificate offered by the client.



*`zeek.ssl.client.issuer.common_name`*::
+
--
Common name of the signer of the X.509 certificate offered by the client.


type: keyword

--

*`zeek.ssl.client.issuer.country`*::
+
--
Country code of the signer of the X.509 certificate offered by the client.


type: keyword

--

*`zeek.ssl.client.issuer.locality`*::
+
--
Locality of the signer of the X.509 certificate offered by the client.


type: keyword

--

*`zeek.ssl.client.issuer.organization`*::
+
--
Organization of the signer of the X.509 certificate offered by the client.


type: keyword

--

*`zeek.ssl.client.issuer.organizational_unit`*::
+
--
Organizational unit of the signer of the X.509 certificate offered by the client.


type: keyword

--

*`zeek.ssl.client.issuer.state`*::
+
--
State or province name of the signer of the X.509 certificate offered by the client.


type: keyword

--

[float]
=== subject

Subject of the X.509 certificate offered by the client.



*`zeek.ssl.client.subject.common_name`*::
+
--
Common name of the X.509 certificate offered by the client.


type: keyword

--

*`zeek.ssl.client.subject.country`*::
+
--
Country code of the X.509 certificate offered by the client.


type: keyword

--

*`zeek.ssl.client.subject.locality`*::
+
--
Locality of the X.509 certificate offered by the client.


type: keyword

--

*`zeek.ssl.client.subject.organization`*::
+
--
Organization of the X.509 certificate offered by the client.


type: keyword

--

*`zeek.ssl.client.subject.organizational_unit`*::
+
--
Organizational unit of the X.509 certificate offered by the client.


type: keyword

--

*`zeek.ssl.client.subject.state`*::
+
--
State or province name of the X.509 certificate offered by the client.


type: keyword

--

[float]
=== stats

Fields exported by the Zeek stats log.



*`zeek.stats.peer`*::
+
--
Peer that generated this log. Mostly for clusters.


type: keyword

--

*`zeek.stats.memory`*::
+
--
Amount of memory currently in use in MB.


type: integer

--


*`zeek.stats.packets.processed`*::
+
--
Number of packets processed since the last stats interval.


type: long

--

*`zeek.stats.packets.dropped`*::
+
--
Number of packets dropped since the last stats interval if reading live traffic.


type: long

--

*`zeek.stats.packets.received`*::
+
--
Number of packets seen on the link since the last stats interval if reading live traffic.


type: long

--


*`zeek.stats.bytes.received`*::
+
--
Number of bytes received since the last stats interval if reading live traffic.


type: long

--



*`zeek.stats.connections.tcp.active`*::
+
--
TCP connections currently in memory.


type: integer

--

*`zeek.stats.connections.tcp.count`*::
+
--
TCP connections seen since last stats interval.


type: integer

--


*`zeek.stats.connections.udp.active`*::
+
--
UDP connections currently in memory.


type: integer

--

*`zeek.stats.connections.udp.count`*::
+
--
UDP connections seen since last stats interval.


type: integer

--


*`zeek.stats.connections.icmp.active`*::
+
--
ICMP connections currently in memory.


type: integer

--

*`zeek.stats.connections.icmp.count`*::
+
--
ICMP connections seen since last stats interval.


type: integer

--


*`zeek.stats.events.processed`*::
+
--
Number of events processed since the last stats interval.


type: integer

--

*`zeek.stats.events.queued`*::
+
--
Number of events that have been queued since the last stats interval.


type: integer

--


*`zeek.stats.timers.count`*::
+
--
Number of timers scheduled since last stats interval.


type: integer

--

*`zeek.stats.timers.active`*::
+
--
Current number of scheduled timers.


type: integer

--


*`zeek.stats.files.count`*::
+
--
Number of files seen since last stats interval.


type: integer

--

*`zeek.stats.files.active`*::
+
--
Current number of files actively being seen.


type: integer

--


*`zeek.stats.dns_requests.count`*::
+
--
Number of DNS requests seen since last stats interval.


type: integer

--

*`zeek.stats.dns_requests.active`*::
+
--
Current number of DNS requests awaiting a reply.


type: integer

--


*`zeek.stats.reassembly_size.tcp`*::
+
--
Current size of TCP data in reassembly.


type: integer

--

*`zeek.stats.reassembly_size.file`*::
+
--
Current size of File data in reassembly.


type: integer

--

*`zeek.stats.reassembly_size.frag`*::
+
--
Current size of packet fragment data in reassembly.


type: integer

--

*`zeek.stats.reassembly_size.unknown`*::
+
--
Current size of unknown data in reassembly (this is only PIA buffer right now).


type: integer

--

*`zeek.stats.timestamp_lag`*::
+
--
Lag between the wall clock and packet timestamps if reading live traffic.


type: integer

--

[float]
=== syslog

Fields exported by the Zeek syslog log.



*`zeek.syslog.facility`*::
+
--
Syslog facility for the message.


type: keyword

--

*`zeek.syslog.severity`*::
+
--
Syslog severity for the message.


type: keyword

--

*`zeek.syslog.message`*::
+
--
The plain text message.


type: keyword

--

[float]
=== tunnel

Fields exported by the Zeek SSH log.



*`zeek.tunnel.type`*::
+
--
The type of tunnel.


type: keyword

--

*`zeek.tunnel.action`*::
+
--
The type of activity that occurred.


type: keyword

--

[float]
=== weird

Fields exported by the Zeek Weird log.



*`zeek.weird.name`*::
+
--
The name of the weird that occurred.


type: keyword

--

*`zeek.weird.additional_info`*::
+
--
Additional information accompanying the weird if any.


type: keyword

--

*`zeek.weird.notice`*::
+
--
Indicate if this weird was also turned into a notice.


type: boolean

--

*`zeek.weird.peer`*::
+
--
The peer that originated this weird. This is helpful in cluster deployments if a particular cluster node is having trouble to help identify which node is having trouble.


type: keyword

--

*`zeek.weird.identifier`*::
+
--
This field is to be provided when a weird is generated for the purpose of deduplicating weirds. The identifier string should be unique for a single instance of the weird. This field is used to define when a weird is conceptually a duplicate of a previous weird.


type: keyword

--

[float]
=== x509

Fields exported by the Zeek x509 log.



*`zeek.x509.id`*::
+
--
File id of this certificate.


type: keyword

--

[float]
=== certificate

Basic information about the certificate.



*`zeek.x509.certificate.version`*::
+
--
Version number.


type: integer

--

*`zeek.x509.certificate.serial`*::
+
--
Serial number.


type: keyword

--

[float]
=== subject

Subject.



*`zeek.x509.certificate.subject.country`*::
+
--
Country provided in the certificate subject.


type: keyword

--

*`zeek.x509.certificate.subject.common_name`*::
+
--
Common name provided in the certificate subject.


type: keyword

--

*`zeek.x509.certificate.subject.locality`*::
+
--
Locality provided in the certificate subject.


type: keyword

--

*`zeek.x509.certificate.subject.organization`*::
+
--
Organization provided in the certificate subject.


type: keyword

--

*`zeek.x509.certificate.subject.organizational_unit`*::
+
--
Organizational unit provided in the certificate subject.


type: keyword

--

*`zeek.x509.certificate.subject.state`*::
+
--
State or province provided in the certificate subject.


type: keyword

--

[float]
=== issuer

Issuer.



*`zeek.x509.certificate.issuer.country`*::
+
--
Country provided in the certificate issuer field.


type: keyword

--

*`zeek.x509.certificate.issuer.common_name`*::
+
--
Common name provided in the certificate issuer field.


type: keyword

--

*`zeek.x509.certificate.issuer.locality`*::
+
--
Locality provided in the certificate issuer field.


type: keyword

--

*`zeek.x509.certificate.issuer.organization`*::
+
--
Organization provided in the certificate issuer field.


type: keyword

--

*`zeek.x509.certificate.issuer.organizational_unit`*::
+
--
Organizational unit provided in the certificate issuer field.


type: keyword

--

*`zeek.x509.certificate.issuer.state`*::
+
--
State or province provided in the certificate issuer field.


type: keyword

--

*`zeek.x509.certificate.common_name`*::
+
--
Last (most specific) common name.


type: keyword

--

[float]
=== valid

Certificate validity timestamps



*`zeek.x509.certificate.valid.from`*::
+
--
Timestamp before when certificate is not valid.


type: date

--

*`zeek.x509.certificate.valid.until`*::
+
--
Timestamp after when certificate is not valid.


type: date

--


*`zeek.x509.certificate.key.algorithm`*::
+
--
Name of the key algorithm.


type: keyword

--

*`zeek.x509.certificate.key.type`*::
+
--
Key type, if key parseable by openssl (either rsa, dsa or ec).


type: keyword

--

*`zeek.x509.certificate.key.length`*::
+
--
Key length in bits.


type: integer

--

*`zeek.x509.certificate.signature_algorithm`*::
+
--
Name of the signature algorithm.


type: keyword

--

*`zeek.x509.certificate.exponent`*::
+
--
Exponent, if RSA-certificate.


type: keyword

--

*`zeek.x509.certificate.curve`*::
+
--
Curve, if EC-certificate.


type: keyword

--

[float]
=== san

Subject alternative name extension of the certificate.



*`zeek.x509.san.dns`*::
+
--
List of DNS entries in SAN.


type: keyword

--

*`zeek.x509.san.uri`*::
+
--
List of URI entries in SAN.


type: keyword

--

*`zeek.x509.san.email`*::
+
--
List of email entries in SAN.


type: keyword

--

*`zeek.x509.san.ip`*::
+
--
List of IP entries in SAN.


type: ip

--

*`zeek.x509.san.other_fields`*::
+
--
True if the certificate contained other, not recognized or parsed name fields.


type: boolean

--

[float]
=== basic_constraints

Basic constraints extension of the certificate.



*`zeek.x509.basic_constraints.certificate_authority`*::
+
--
CA flag set or not.


type: boolean

--

*`zeek.x509.basic_constraints.path_length`*::
+
--
Maximum path length.


type: integer

--

*`zeek.x509.log_cert`*::
+
--
Present if policy/protocols/ssl/log-hostcerts-only.bro is loaded
Logging of certificate is suppressed if set to F.


type: boolean

--
<|MERGE_RESOLUTION|>--- conflicted
+++ resolved
@@ -5308,7 +5308,621 @@
 Fields from Cisco logs.
 
 
-<<<<<<< HEAD
+
+[float]
+=== asa
+
+Fields for Cisco ASA Firewall.
+
+
+
+*`cisco.asa.message_id`*::
++
+--
+The Cisco ASA message identifier.
+
+
+type: keyword
+
+--
+
+*`cisco.asa.suffix`*::
++
+--
+Optional suffix after %ASA identifier.
+
+
+type: keyword
+
+example: session
+
+--
+
+*`cisco.asa.source_interface`*::
++
+--
+Source interface for the flow or event.
+
+
+type: keyword
+
+--
+
+*`cisco.asa.destination_interface`*::
++
+--
+Destination interface for the flow or event.
+
+
+type: keyword
+
+--
+
+*`cisco.asa.rule_name`*::
++
+--
+Name of the Access Control List rule that matched this event.
+
+
+type: keyword
+
+--
+
+*`cisco.asa.source_username`*::
++
+--
+Name of the user that is the source for this event.
+
+
+type: keyword
+
+--
+
+*`cisco.asa.destination_username`*::
++
+--
+Name of the user that is the destination for this event.
+
+
+type: keyword
+
+--
+
+*`cisco.asa.mapped_source_ip`*::
++
+--
+The translated source IP address.
+
+
+type: ip
+
+--
+
+*`cisco.asa.mapped_source_port`*::
++
+--
+The translated source port.
+
+
+type: long
+
+--
+
+*`cisco.asa.mapped_destination_ip`*::
++
+--
+The translated destination IP address.
+
+
+type: ip
+
+--
+
+*`cisco.asa.mapped_destination_port`*::
++
+--
+The translated destination port.
+
+
+type: long
+
+--
+
+*`cisco.asa.threat_level`*::
++
+--
+Threat level for malware / botnet traffic. One of very-low, low, moderate, high or very-high.
+
+
+type: keyword
+
+--
+
+*`cisco.asa.threat_category`*::
++
+--
+Category for the malware / botnet traffic. For example: virus, botnet, trojan, etc.
+
+
+type: keyword
+
+--
+
+*`cisco.asa.connection_id`*::
++
+--
+Unique identifier for a flow.
+
+
+type: keyword
+
+--
+
+*`cisco.asa.icmp_type`*::
++
+--
+ICMP type.
+
+
+type: short
+
+--
+
+*`cisco.asa.icmp_code`*::
++
+--
+ICMP code.
+
+
+type: short
+
+--
+
+*`cisco.asa.connection_type`*::
++
+--
+The VPN connection type
+
+
+type: keyword
+
+--
+
+*`cisco.asa.dap_records`*::
++
+--
+The assigned DAP records
+
+
+type: keyword
+
+--
+
+[float]
+=== ftd
+
+Fields for Cisco Firepower Threat Defense Firewall.
+
+
+
+*`cisco.ftd.message_id`*::
++
+--
+The Cisco FTD message identifier.
+
+
+type: keyword
+
+--
+
+*`cisco.ftd.suffix`*::
++
+--
+Optional suffix after %FTD identifier.
+
+
+type: keyword
+
+example: session
+
+--
+
+*`cisco.ftd.source_interface`*::
++
+--
+Source interface for the flow or event.
+
+
+type: keyword
+
+--
+
+*`cisco.ftd.destination_interface`*::
++
+--
+Destination interface for the flow or event.
+
+
+type: keyword
+
+--
+
+*`cisco.ftd.rule_name`*::
++
+--
+Name of the Access Control List rule that matched this event.
+
+
+type: keyword
+
+--
+
+*`cisco.ftd.source_username`*::
++
+--
+Name of the user that is the source for this event.
+
+
+type: keyword
+
+--
+
+*`cisco.ftd.destination_username`*::
++
+--
+Name of the user that is the destination for this event.
+
+
+type: keyword
+
+--
+
+*`cisco.ftd.mapped_source_ip`*::
++
+--
+The translated source IP address. Use ECS source.nat.ip.
+
+
+type: ip
+
+--
+
+*`cisco.ftd.mapped_source_port`*::
++
+--
+The translated source port. Use ECS source.nat.port.
+
+
+type: long
+
+--
+
+*`cisco.ftd.mapped_destination_ip`*::
++
+--
+The translated destination IP address. Use ECS destination.nat.ip.
+
+
+type: ip
+
+--
+
+*`cisco.ftd.mapped_destination_port`*::
++
+--
+The translated destination port. Use ECS destination.nat.port.
+
+
+type: long
+
+--
+
+*`cisco.ftd.threat_level`*::
++
+--
+Threat level for malware / botnet traffic. One of very-low, low, moderate, high or very-high.
+
+
+type: keyword
+
+--
+
+*`cisco.ftd.threat_category`*::
++
+--
+Category for the malware / botnet traffic. For example: virus, botnet, trojan, etc.
+
+
+type: keyword
+
+--
+
+*`cisco.ftd.connection_id`*::
++
+--
+Unique identifier for a flow.
+
+
+type: keyword
+
+--
+
+*`cisco.ftd.icmp_type`*::
++
+--
+ICMP type.
+
+
+type: short
+
+--
+
+*`cisco.ftd.icmp_code`*::
++
+--
+ICMP code.
+
+
+type: short
+
+--
+
+*`cisco.ftd.security`*::
++
+--
+Raw fields for Security Events.
+
+type: object
+
+--
+
+*`cisco.ftd.connection_type`*::
++
+--
+The VPN connection type
+
+
+type: keyword
+
+--
+
+*`cisco.ftd.dap_records`*::
++
+--
+The assigned DAP records
+
+
+type: keyword
+
+--
+
+[float]
+=== ios
+
+Fields for Cisco IOS logs.
+
+
+
+*`cisco.ios.access_list`*::
++
+--
+Name of the IP access list.
+
+
+type: keyword
+
+--
+
+*`cisco.ios.facility`*::
++
+--
+The facility to which the message refers (for example, SNMP, SYS, and so forth). A facility can be a hardware device, a protocol, or a module of the system software. It denotes the source or the cause of the system message.
+
+
+type: keyword
+
+example: SEC
+
+--
+
+[[exported-fields-cloud]]
+== Cloud provider metadata fields
+
+Metadata from cloud providers added by the add_cloud_metadata processor.
+
+
+
+*`cloud.project.id`*::
++
+--
+Name of the project in Google Cloud.
+
+
+example: project-x
+
+--
+
+*`cloud.image.id`*::
++
+--
+Image ID for the cloud instance.
+
+
+example: ami-abcd1234
+
+--
+
+*`meta.cloud.provider`*::
++
+--
+type: alias
+
+alias to: cloud.provider
+
+--
+
+*`meta.cloud.instance_id`*::
++
+--
+type: alias
+
+alias to: cloud.instance.id
+
+--
+
+*`meta.cloud.instance_name`*::
++
+--
+type: alias
+
+alias to: cloud.instance.name
+
+--
+
+*`meta.cloud.machine_type`*::
++
+--
+type: alias
+
+alias to: cloud.machine.type
+
+--
+
+*`meta.cloud.availability_zone`*::
++
+--
+type: alias
+
+alias to: cloud.availability_zone
+
+--
+
+*`meta.cloud.project_id`*::
++
+--
+type: alias
+
+alias to: cloud.project.id
+
+--
+
+*`meta.cloud.region`*::
++
+--
+type: alias
+
+alias to: cloud.region
+
+--
+
+[[exported-fields-coredns]]
+== Coredns fields
+
+Module for handling logs produced by coredns
+
+
+
+[float]
+=== coredns
+
+coredns fields after normalization
+
+
+
+*`coredns.id`*::
++
+--
+id of the DNS transaction
+
+
+type: keyword
+
+--
+
+*`coredns.query.size`*::
++
+--
+size of the DNS query
+
+
+type: integer
+
+format: bytes
+
+--
+
+*`coredns.query.class`*::
++
+--
+DNS query class
+
+
+type: keyword
+
+--
+
+*`coredns.query.name`*::
++
+--
+DNS query name
+
+
+type: keyword
+
+--
+
+*`coredns.query.type`*::
++
+--
+DNS query type
+
+
+type: keyword
+
+--
+
+*`coredns.response.code`*::
++
+--
+DNS response code
+
+
+type: keyword
+
+--
+
+*`coredns.response.flags`*::
++
+--
+DNS response flags
+
+
+type: keyword
+
+--
+
+*`coredns.response.size`*::
++
+--
+size of the DNS response
+
+
+type: integer
+
+format: bytes
+
+--
+
+*`coredns.dnssec_ok`*::
++
+--
+dnssec flag
+
+
+type: boolean
+
+--
+
 [[exported-fields-crowdstrike]]
 == Crowdstrike fields
 
@@ -5804,625 +6418,6 @@
 
 
 type: float
-
---
-
-[[exported-fields-docker-processor]]
-== Docker fields
-=======
->>>>>>> a09631ac
-
-[float]
-=== asa
-
-Fields for Cisco ASA Firewall.
-
-
-
-*`cisco.asa.message_id`*::
-+
---
-The Cisco ASA message identifier.
-
-
-type: keyword
-
---
-
-*`cisco.asa.suffix`*::
-+
---
-Optional suffix after %ASA identifier.
-
-
-type: keyword
-
-example: session
-
---
-
-*`cisco.asa.source_interface`*::
-+
---
-Source interface for the flow or event.
-
-
-type: keyword
-
---
-
-*`cisco.asa.destination_interface`*::
-+
---
-Destination interface for the flow or event.
-
-
-type: keyword
-
---
-
-*`cisco.asa.rule_name`*::
-+
---
-Name of the Access Control List rule that matched this event.
-
-
-type: keyword
-
---
-
-*`cisco.asa.source_username`*::
-+
---
-Name of the user that is the source for this event.
-
-
-type: keyword
-
---
-
-*`cisco.asa.destination_username`*::
-+
---
-Name of the user that is the destination for this event.
-
-
-type: keyword
-
---
-
-*`cisco.asa.mapped_source_ip`*::
-+
---
-The translated source IP address.
-
-
-type: ip
-
---
-
-*`cisco.asa.mapped_source_port`*::
-+
---
-The translated source port.
-
-
-type: long
-
---
-
-*`cisco.asa.mapped_destination_ip`*::
-+
---
-The translated destination IP address.
-
-
-type: ip
-
---
-
-*`cisco.asa.mapped_destination_port`*::
-+
---
-The translated destination port.
-
-
-type: long
-
---
-
-*`cisco.asa.threat_level`*::
-+
---
-Threat level for malware / botnet traffic. One of very-low, low, moderate, high or very-high.
-
-
-type: keyword
-
---
-
-*`cisco.asa.threat_category`*::
-+
---
-Category for the malware / botnet traffic. For example: virus, botnet, trojan, etc.
-
-
-type: keyword
-
---
-
-*`cisco.asa.connection_id`*::
-+
---
-Unique identifier for a flow.
-
-
-type: keyword
-
---
-
-*`cisco.asa.icmp_type`*::
-+
---
-ICMP type.
-
-
-type: short
-
---
-
-*`cisco.asa.icmp_code`*::
-+
---
-ICMP code.
-
-
-type: short
-
---
-
-*`cisco.asa.connection_type`*::
-+
---
-The VPN connection type
-
-
-type: keyword
-
---
-
-*`cisco.asa.dap_records`*::
-+
---
-The assigned DAP records
-
-
-type: keyword
-
---
-
-[float]
-=== ftd
-
-Fields for Cisco Firepower Threat Defense Firewall.
-
-
-
-*`cisco.ftd.message_id`*::
-+
---
-The Cisco FTD message identifier.
-
-
-type: keyword
-
---
-
-*`cisco.ftd.suffix`*::
-+
---
-Optional suffix after %FTD identifier.
-
-
-type: keyword
-
-example: session
-
---
-
-*`cisco.ftd.source_interface`*::
-+
---
-Source interface for the flow or event.
-
-
-type: keyword
-
---
-
-*`cisco.ftd.destination_interface`*::
-+
---
-Destination interface for the flow or event.
-
-
-type: keyword
-
---
-
-*`cisco.ftd.rule_name`*::
-+
---
-Name of the Access Control List rule that matched this event.
-
-
-type: keyword
-
---
-
-*`cisco.ftd.source_username`*::
-+
---
-Name of the user that is the source for this event.
-
-
-type: keyword
-
---
-
-*`cisco.ftd.destination_username`*::
-+
---
-Name of the user that is the destination for this event.
-
-
-type: keyword
-
---
-
-*`cisco.ftd.mapped_source_ip`*::
-+
---
-The translated source IP address. Use ECS source.nat.ip.
-
-
-type: ip
-
---
-
-*`cisco.ftd.mapped_source_port`*::
-+
---
-The translated source port. Use ECS source.nat.port.
-
-
-type: long
-
---
-
-*`cisco.ftd.mapped_destination_ip`*::
-+
---
-The translated destination IP address. Use ECS destination.nat.ip.
-
-
-type: ip
-
---
-
-*`cisco.ftd.mapped_destination_port`*::
-+
---
-The translated destination port. Use ECS destination.nat.port.
-
-
-type: long
-
---
-
-*`cisco.ftd.threat_level`*::
-+
---
-Threat level for malware / botnet traffic. One of very-low, low, moderate, high or very-high.
-
-
-type: keyword
-
---
-
-*`cisco.ftd.threat_category`*::
-+
---
-Category for the malware / botnet traffic. For example: virus, botnet, trojan, etc.
-
-
-type: keyword
-
---
-
-*`cisco.ftd.connection_id`*::
-+
---
-Unique identifier for a flow.
-
-
-type: keyword
-
---
-
-*`cisco.ftd.icmp_type`*::
-+
---
-ICMP type.
-
-
-type: short
-
---
-
-*`cisco.ftd.icmp_code`*::
-+
---
-ICMP code.
-
-
-type: short
-
---
-
-*`cisco.ftd.security`*::
-+
---
-Raw fields for Security Events.
-
-type: object
-
---
-
-*`cisco.ftd.connection_type`*::
-+
---
-The VPN connection type
-
-
-type: keyword
-
---
-
-*`cisco.ftd.dap_records`*::
-+
---
-The assigned DAP records
-
-
-type: keyword
-
---
-
-[float]
-=== ios
-
-Fields for Cisco IOS logs.
-
-
-
-*`cisco.ios.access_list`*::
-+
---
-Name of the IP access list.
-
-
-type: keyword
-
---
-
-*`cisco.ios.facility`*::
-+
---
-The facility to which the message refers (for example, SNMP, SYS, and so forth). A facility can be a hardware device, a protocol, or a module of the system software. It denotes the source or the cause of the system message.
-
-
-type: keyword
-
-example: SEC
-
---
-
-[[exported-fields-cloud]]
-== Cloud provider metadata fields
-
-Metadata from cloud providers added by the add_cloud_metadata processor.
-
-
-
-*`cloud.project.id`*::
-+
---
-Name of the project in Google Cloud.
-
-
-example: project-x
-
---
-
-*`cloud.image.id`*::
-+
---
-Image ID for the cloud instance.
-
-
-example: ami-abcd1234
-
---
-
-*`meta.cloud.provider`*::
-+
---
-type: alias
-
-alias to: cloud.provider
-
---
-
-*`meta.cloud.instance_id`*::
-+
---
-type: alias
-
-alias to: cloud.instance.id
-
---
-
-*`meta.cloud.instance_name`*::
-+
---
-type: alias
-
-alias to: cloud.instance.name
-
---
-
-*`meta.cloud.machine_type`*::
-+
---
-type: alias
-
-alias to: cloud.machine.type
-
---
-
-*`meta.cloud.availability_zone`*::
-+
---
-type: alias
-
-alias to: cloud.availability_zone
-
---
-
-*`meta.cloud.project_id`*::
-+
---
-type: alias
-
-alias to: cloud.project.id
-
---
-
-*`meta.cloud.region`*::
-+
---
-type: alias
-
-alias to: cloud.region
-
---
-
-[[exported-fields-coredns]]
-== Coredns fields
-
-Module for handling logs produced by coredns
-
-
-
-[float]
-=== coredns
-
-coredns fields after normalization
-
-
-
-*`coredns.id`*::
-+
---
-id of the DNS transaction
-
-
-type: keyword
-
---
-
-*`coredns.query.size`*::
-+
---
-size of the DNS query
-
-
-type: integer
-
-format: bytes
-
---
-
-*`coredns.query.class`*::
-+
---
-DNS query class
-
-
-type: keyword
-
---
-
-*`coredns.query.name`*::
-+
---
-DNS query name
-
-
-type: keyword
-
---
-
-*`coredns.query.type`*::
-+
---
-DNS query type
-
-
-type: keyword
-
---
-
-*`coredns.response.code`*::
-+
---
-DNS response code
-
-
-type: keyword
-
---
-
-*`coredns.response.flags`*::
-+
---
-DNS response flags
-
-
-type: keyword
-
---
-
-*`coredns.response.size`*::
-+
---
-size of the DNS response
-
-
-type: integer
-
-format: bytes
-
---
-
-*`coredns.dnssec_ok`*::
-+
---
-dnssec flag
-
-
-type: boolean
 
 --
 
