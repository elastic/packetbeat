////
This file is generated! See scripts/docs_collector.py
////

[[filebeat-module-threatintel]]
[role="xpack"]

:modulename: threatintel
:has-dashboards: true

== Threat Intel module
beta[]

This module ingests data from a collection of different threat intelligence
sources. The ingested data is meant to be used with
https://www.elastic.co/guide/en/security/current/rules-ui-create.html#create-indicator-rule[Indicator
Match rules], but is also compatible with other features like
https://www.elastic.co/guide/en/elasticsearch/reference/current/enrich-processor.html[Enrich
Processors]. The related threat intel attribute that is meant to be used for
matching incoming source data is stored under the `threatintel.indicator.*`
fields.

<<<<<<< HEAD
* `abuseurl`: Supports gathering URL entities from Abuse.ch.
* `abusemalware`: Supports gathering Malware/Payload entities from Abuse.ch.
* `misp`: Supports gathering threat intel attributes from MISP (replaces MISP module).
* `malwarebazaar`: Supports gathering Malware/Payload entities from Malware Bazaar.
* `otx`: Supports gathering threat intel attributes from AlientVault OTX.
* `anomali`: Supports gathering threat intel attributes from Anomali.
=======
The available filesets are:
>>>>>>> 34c48a21

* `abuseurl`: Supports URL entities from Abuse.ch.
* `abusemalware`: Supports Malware/Payload entities from Abuse.ch.
* `misp`: Supports gathering threat intel attributes from MISP (replaces MISP module).
* `otx`: Supports gathering threat intel attributes from AlientVault OTX.
* `anomali`: Supports gathering threat intel attributes from Anomali.

include::../include/gs-link.asciidoc[]

[float]
==== `abuseurl` fileset settings

This fileset contacts the abuse.ch API and fetches all new malicious URLs found
the last 60 minutes.

To configure the module, please utilize the default URL unless specified as the
example below:

[source,yaml]
----
- module: threatintel
  abuseurl:
    enabled: true
    var.input: httpjson
    var.url: https://urlhaus-api.abuse.ch/v1/urls/recent/
    var.interval: 60m
----

include::../include/var-paths.asciidoc[]

*`var.url`*::

The URL of the API endpoint to connect with.

*`var.interval`*::

How often the API is polled for updated information.

Abuse.ch URL Threat Intel is mapped to the following ECS fields.

[options="header"]
|==============================================================
| URL Threat Intel Fields    | ECS Fields
| url                        | threat.indicator.url.full
| date_added                 | @timestamp
| host                       | threatintel.indicator.ip/domain
|==============================================================

[float]
==== `abusemalware` fileset settings

This fileset contacts the Abuse.ch API and fetches all new malicious hashes found
the last 60 minutes.

To configure the module, please utilize the default URL unless specified as the
example below:

[source,yaml]
----
- module: threatintel
  abusemalware:
    enabled: true
    var.input: httpjson
    var.url: https://urlhaus-api.abuse.ch/v1/payloads/recent/
    var.interval: 60m
----

include::../include/var-paths.asciidoc[]

*`var.url`*::

The URL of the API endpoint to connect with.

*`var.interval`*::

How often the API is polled for updated information.

Abuse.ch Malware Threat Intel is mapped to the following ECS fields.

[options="header"]
|================================================================
| Malware Threat IntelFields | ECS Fields
| md5_hash                   | threatintel.indicator.file.hash.md5
| sha256_hash                | threatintel.indicator.file.hash.sha256
| file_size                  | threatintel.indicator.file.size
|================================================================

[float]
==== `malwarebazaar` fileset settings

This fileset contacts the Malware Bazaar API and fetches all new malicious hashes found
the last 10 minutes.

To configure the module, please utilize the default URL unless specified as the
example below:

[source,yaml]
----
- module: threatintel
  malwarebazaar:
    enabled: true
    var.input: httpjson
    var.url: https://mb-api.abuse.ch/api/v1/
    var.interval: 10m
----

include::../include/var-paths.asciidoc[]

*`var.url`*::

The URL of the API endpoint to connect with.

*`var.interval`*::

How often the API is polled for updated information.

Malware Bazaar Threat Intel is mapped to the following ECS fields.

[options="header"]
|================================================================
| Malware Threat IntelFields | ECS Fields
| md5_hash                   | threatintel.indicator.file.hash.md5
| sha256_hash                | threatintel.indicator.file.hash.sha256
| tlsh                       | threatintel.indicator.file.hash.tlsh
| ssdeep                     | threatintel.indicator.file.hash.ssdeep
| imphash                    | threatintel.indicator.file.pe.imphash
| file_size                  | threatintel.indicator.file.size
| file_name                  | threatintel.indicator.file.name
| file_type_mime             | threatintel.indicator.file.mime_type
| file_type                  | threatintel.indicator.file.type
| reporter                   | threatintel.indicator.provider
| origin_country             | threatintel.indicator.geo.country_iso_code
| signature                  | threatintel.indicator.signature
| code_sign.subject_cn       | threatintel.indicator.file.x509.subject.common_name
| code_sign.issuer_cn        | threatintel.indicator.file.x509.issuer.common_name
| code_sign.algorithm        | threatintel.indicator.file.x509.public_key_algorithm
| code_sign.valid_from       | threatintel.indicator.file.x509.not_before
| code_sign.valid_to         | threatintel.indicator.file.x509.not_after
| code_sign.serial_number    | threatintel.indicator.file.x509.serial_number
|================================================================

[float]
==== `misp` fileset settings

This fileset communicates with a local or remote MISP server. This replaces
the older MISP module.

The fileset configuration allows to set the polling interval, how far back it
should look initially, and optionally any filters used to filter the results.

[source,yaml]
----
- module: threatintel
  misp:
    enabled: true
    var.input: httpjson
    var.url: https://SERVER/events/restSearch
    var.api_token: xVfaM3DSt8QEwO2J1ix00V4ZHJs14nq5GMsHcK6Z
    var.first_interval: 24h
    var.interval: 60m
----

To configure the output with filters, use fields that already exist on the MISP
server, and define either a single value or multiple. By adding a filter, only
events that have attributes that match the filter will be returned.

The below filters are only examples, for a full list of all fields please
reference the MISP fields located on the MISP server itself.

[source,yaml]
----
- module: threatintel
  misp:
    enabled: true
    var.input: httpjson
    var.url: https://SERVER/events/restSearch
    var.api_token: xVfaM3DSt8QEwO2J1ix00V4ZHJs14nq5GMsHcK6Z
    var.filters:
      - type: ["md5", "sha256", "url", "ip-src"]
      - threat_level: 4
    var.first_interval: 24h
    var.interval: 60m
----

include::../include/var-paths.asciidoc[]

*`var.url`*::

The URL of the API endpoint to connect with.

*`var.interval`*::

How often the API is polled for updated information.

*`var.first_interval`*::

How far back to search when retrieving events the first time the beat starts up.
After the first interval has passed the module itself will use the timestamp
from the last response as the filter when retrieving new events.

*`var.filters`*::

List of filters to apply when retrieving new events from the MISP server, this
field is optional and defaults to all events.

MISP Threat Intel is mapped to the following ECS fields.

[options="header"]
|==============================================================
| Malware Threat IntelFields | ECS Fields
| misp.first_seen            | threatintel.indicator.first_seen
| misp.last_seen             | threatintel.indicator.last_seen
| misp.tag                   | tag
| misp.value                 | threatintel.indicator.*
|==============================================================

`misp.value` is mapped to the appropriate field dependent on attribute type.

[float]
==== `otx` fileset settings

To configure the module, please utilize the default URL unless specified as the
example below:

[source,yaml]
----
- module: threatintel
  otx:
    enabled: true
    var.input: httpjson
    var.url: https://otx.alienvault.com/api/v1/indicators/export
    var.api_token: 754dcaafbcb9740dc0d119e72d5eaad699cc4a5cdbc856fc6215883842ba8142
    var.first_interval: 24h
    var.lookback_range: 2h
    var.interval: 60m
----

To filter only on specific indicator types, this is an example of some possible
filters that are supported:

[source,yaml]
----
- module: threatintel
  otx:
    enabled: true
    var.input: httpjson
    var.url: https://otx.alienvault.com/api/v1/indicators/export
    var.types: "domain,IPv4,hostname,url,FileHash-SHA256"
    var.first_interval: 24h
    var.interval: 60m
----

include::../include/var-paths.asciidoc[]

*`var.url`*::

The URL of the API endpoint to connect with.

*`var.api_token`*::

The API key used to access OTX. This can be found on your
https://otx.alienvault.com/api[OTX API homepage].

*`var.interval`*::

How often the API is polled for updated information.

*`var.first_interval`*::

How far back to search when retrieving events the first time the beat starts up.
After the first interval has passed the module itself will use the timestamp
from the last response as the filter when retrieving new events.

*`var.types`*::

A comma delimited list of indicator types to include, defaults to all. A list of
possible types to filter on can be found in the
https://cybersecurity.att.com/documentation/usm-appliance/otx/about-otx.htm[AlientVault
OTX documentation].


OTX Threat Intel is mapped to the following ECS fields.

[options="header"]
|============================================================
| Malware Threat Intel  Fields | ECS Fields
| otx.type                     | threatintel.indicator.type
| otx.description              | threatintel.indicator.description
| otx.indicator                | threatintel.indicator.*
|============================================================

`otx.indicator` is mapped to the appropriate field dependent on attribute type.

[float]
==== `anomali` fileset settings

To configure the module please fill in the credentials, for Anomali Limo (the
free Taxii service) these are usually default credentials found at the
https://www.anomali.com/resources/limo[Anomali Limo webpage] Anomali Limo offers
multiple sources called collections. Each collection has a specific ID, which
then fits into the url used in this configuration. A list of different
collections can be found using the credentials at
https://limo.anomali.com/api/v1/taxii2/feeds/collections/[Limo Collections].

The example below uses the collection of ID 41 as can be seen in the URL.

[source,yaml]
----
- module: threatintel
  anomali:
    enabled: true
    var.input: httpjson
    var.url: https://limo.anomali.com/api/v1/taxii2/feeds/collections/41/objects?match[type]=indicator
    var.username: guest
    var.password: guest
    var.interval: 60m
----

To filter on specific types, you can define `var.types` as a comma delimited list
of object types. This defaults to "indicators".

[source,yaml]
----
- module: threatintel
  anomali:
    enabled: true
    var.input: httpjson
    var.url: https://limo.anomali.com/api/v1/taxii2/feeds/collections/41/objects?match[type]=indicator
    var.types: "indicators,other"
    var.username: guest
    var.password: guest
    var.interval: 60m
----

include::../include/var-paths.asciidoc[]

*`var.url`*::

The URL of the API endpoint to connect with. Limo offers multiple collections of
threat intelligence.

*`var.username`*::

Username used to access the API.

*`var.password`*::

Password used to access the API.

*`var.interval`*::

How often the API is polled for updated information.

*`var.types`*::

A comma delimited list of indicator types to include, defaults to all. A list of
possible types to filter on can be found on the
https://oasis-open.github.io/cti-documentation/stix/intro.html#stix-21-objects[Stix
2.1 Object types] page.

Anomali Threat Intel is mapped to the following ECS fields.

[options="header"]
|=============================================================
| Malware Threat Intel Fields | ECS Fields
| anomali.description         | threatintel.indicator.description
| anomali.created             | threatintel.indicator.first_seen
| anomali.modified            | threatintel.indicator.last_seen
| anomali.pattern             | threatintel.indicator.*
| anomali.labels              | tags
|=============================================================

`anomali.pattern` is mapped to the appropriate field dependent on attribute type.

:has-dashboards!:

[float]
=== Dashboards

This module comes with dashboards for the threat information feeds.

[role="screenshot"]
image::./images/filebeat-threatintel-overview.png[]

[float]
Overview of the information provided, and the health of, the Threat Intel module.

[role="screenshot"]
image::./images/filebeat-threatintel-abuse-malware.png[]

[float]
Overview of the information provided by the Abuse.ch Malware feed.

[role="screenshot"]
image::./images/filebeat-threatintel-abuse-url.png[]

[float]
Overview of the information provided by the Abuse.ch URL feed.

[role="screenshot"]
image::./images/filebeat-threatintel-alienvault-otx.png[]

[float]
Overview of the information provided by the AlienVault OTX feed.

[role="screenshot"]
image::./images/filebeat-threatintel-anomali-limo.png[]

[float]
Overview of the information provided by the Anomali Limo feed.

[role="screenshot"]
image::./images/filebeat-threatintel-misp.png[]

[float]
Overview of the information provided by the MISP feed.

:modulename!:


[float]
=== Fields

For a description of each field in the module, see the
<<exported-fields-threatintel,exported fields>> section.
<|MERGE_RESOLUTION|>--- conflicted
+++ resolved
@@ -20,20 +20,11 @@
 matching incoming source data is stored under the `threatintel.indicator.*`
 fields.
 
-<<<<<<< HEAD
+The available filesets are:
 * `abuseurl`: Supports gathering URL entities from Abuse.ch.
 * `abusemalware`: Supports gathering Malware/Payload entities from Abuse.ch.
 * `misp`: Supports gathering threat intel attributes from MISP (replaces MISP module).
 * `malwarebazaar`: Supports gathering Malware/Payload entities from Malware Bazaar.
-* `otx`: Supports gathering threat intel attributes from AlientVault OTX.
-* `anomali`: Supports gathering threat intel attributes from Anomali.
-=======
-The available filesets are:
->>>>>>> 34c48a21
-
-* `abuseurl`: Supports URL entities from Abuse.ch.
-* `abusemalware`: Supports Malware/Payload entities from Abuse.ch.
-* `misp`: Supports gathering threat intel attributes from MISP (replaces MISP module).
 * `otx`: Supports gathering threat intel attributes from AlientVault OTX.
 * `anomali`: Supports gathering threat intel attributes from Anomali.
 
