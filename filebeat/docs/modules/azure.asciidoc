////
This file is generated! See scripts/docs_collector.py
////

[[filebeat-module-azure]]
[role="xpack"]

:modulename: azure
:has-dashboards: false

== azure module

beta[]

This is the azure module.

The azure module will concentrate on retrieving different types of log data from Azure.
There are several requirements before using the module since the logs will actually be read from azure event hubs.

   - the logs have to be exported first to the event hubs https://docs.microsoft.com/en-us/azure/event-hubs/event-hubs-create-kafka-enabled
   - to export activity logs to event hubs users can follow the steps here https://docs.microsoft.com/en-us/azure/azure-monitor/platform/activity-log-export
   - to export audit and sign-in logs to event hubs users can follow the steps here https://docs.microsoft.com/en-us/azure/active-directory/reports-monitoring/tutorial-azure-monitor-stream-logs-to-event-hub

The module will contain the following filesets:

`activitylogs` ::
Will retrieve azure activity logs. Control-plane events on Azure Resource Manager resources. Activity logs provide insight into the operations that were performed on resources in your subscription.

`signinlogs` ::
Will retrieve azure Active Directory sign-in logs. The sign-ins report provides information about the usage of managed applications and user sign-in activities.

`auditlogs` ::
Will retrieve azure Active Directory audit logs. The audit logs provide traceability through logs for all changes done by various features within Azure AD. Examples of audit logs include changes made to any resources within Azure AD like adding or removing users, apps, groups, roles and policies.

[float]
=== Dashboards

The azure module comes with several predefined dashboards for general cloud overview, user activity and alerts. For example:

image::./images/filebeat-azure-overview.png[]


[float]
=== Module configuration

["source","yaml"]
----
- module: azure
  activitylogs:
    enabled: false
    var:
      eventhub: "insights-operational-logs"
      consumer_group: "$Default"
      connection_string: ""
      storage_account: ""
      storage_account_key: ""

   auditlogs:
     enabled: true
     var:
       eventhub: "insights-logs-auditlogs"
       consumer_group: "$Default"
       connection_string: ""
       storage_account: ""
       storage_account_key: ""

   signinlogs:
     enabled: true
     var:
       eventhub: ["insights-logs-signinlogs"]
       consumer_group: "$Default"
       connection_string: ""
<<<<<<< HEAD
       storage_account: ""
       storage_account_key: ""

```
=======
----
>>>>>>> 8962224e


`eventhub` ::
  _[]string_
Is a fully managed, real-time data ingestion service.
Default value `insights-operational-logs`

`consumer_group` ::
_string_
 The publish/subscribe mechanism of Event Hubs is enabled through consumer groups. A consumer group is a view (state, position, or offset) of an entire event hub. Consumer groups enable multiple consuming applications to each have a separate view of the event stream, and to read the stream independently at their own pace and with their own offsets.
Default value: `$Default`

`connection_string` ::
_string_
The connection string required to communicate with Event Hubs, steps here https://docs.microsoft.com/en-us/azure/event-hubs/event-hubs-get-connection-string.

A Blob Storage account is required in order to store/retrieve/update the offset or state of the eventhub messages. This means that after stopping the filebeat azure module it can start back up at the spot that it stopped processing messages.


`storage_account` ::
_string_
The name of the storage account the state/offsets will be stored and updated.

`storage_account_key` ::
_string_
The storage account key, this key will be used to authorize access to data in your storage account.


include::../include/what-happens.asciidoc[]

[float]
=== Compatibility

TODO: document with what versions of the software is this tested








[float]
=== Fields

For a description of each field in the module, see the
<<exported-fields-azure,exported fields>> section.
<|MERGE_RESOLUTION|>--- conflicted
+++ resolved
@@ -43,11 +43,10 @@
 [float]
 === Module configuration
 
-["source","yaml"]
-----
+```
 - module: azure
   activitylogs:
-    enabled: false
+    enabled: true
     var:
       eventhub: "insights-operational-logs"
       consumer_group: "$Default"
@@ -56,7 +55,7 @@
       storage_account_key: ""
 
    auditlogs:
-     enabled: true
+     enabled: false
      var:
        eventhub: "insights-logs-auditlogs"
        consumer_group: "$Default"
@@ -65,19 +64,15 @@
        storage_account_key: ""
 
    signinlogs:
-     enabled: true
+     enabled: false
      var:
        eventhub: ["insights-logs-signinlogs"]
        consumer_group: "$Default"
        connection_string: ""
-<<<<<<< HEAD
        storage_account: ""
        storage_account_key: ""
 
 ```
-=======
-----
->>>>>>> 8962224e
 
 
 `eventhub` ::
