--- conflicted
+++ resolved
@@ -89,11 +89,7 @@
 [float]
 ===== `version`
 
-<<<<<<< HEAD
-The version of the Kafka protocol to use (defaults to `"2.1.0"`).
-=======
-The version of the Kafka protocol to use (defaults to `"1.0.0"`). When using Kafka 4.0 and newer, the version must be set to at least `"2.1.0"`.
->>>>>>> 2ea4a2be
+The version of the Kafka protocol to use (defaults to `"2.1.0"`). When using Kafka 4.0 and newer, the version must be set to at least `"2.1.0"`.
 
 [float]
 ===== `initial_offset`
