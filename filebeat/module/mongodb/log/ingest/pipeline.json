--- conflicted
+++ resolved
@@ -4,12 +4,9 @@
     "grok": {
       "field": "message",
       "patterns":[
-<<<<<<< HEAD
+
         "%{TIMESTAMP_ISO8601:mongodb.log.timestamp} %{WORD:mongodb.log.severity} %{WORD:mongodb.log.component} \\s*\\[%{WORD:mongodb.log.context}\\] %{GREEDYDATA:mongodb.log.message}",
-	"%{TIMESTAMP_ISO8601:mongodb.log.timestamp} %{WORD:mongodb.log.severity} - \\s*\\[%{WORD:mongodb.log.context}\\] %{GREEDYDATA:mongodb.log.message}"
-=======
-        "%{TIMESTAMP_ISO8601:mongodb.log.timestamp} %{WORD:mongodb.log.severity} %{WORD:mongodb.log.component} \\s*\\[%{WORD:mongodb.log.context}\\] %{GREEDYDATA:mongodb.log.message}"
->>>>>>> 904ac3d5
+        "%{TIMESTAMP_ISO8601:mongodb.log.timestamp} %{WORD:mongodb.log.severity} - \\s*\\[%{WORD:mongodb.log.context}\\] %{GREEDYDATA:mongodb.log.message}"
       ],
       "ignore_missing": true
     }
