--- conflicted
+++ resolved
@@ -1,32 +1,24 @@
 [
     {
-<<<<<<< HEAD
-        "@timestamp": "2018-07-24T10:26:47.908Z", 
-=======
-        "@timestamp": "2018-07-23T11:50:38.896Z", 
->>>>>>> 6a25c09e
-        "fileset.module": "icinga", 
-        "fileset.name": "startup", 
-        "icinga.startup.facility": "cli", 
-        "icinga.startup.message": "Icinga application loader (version: r2.6.3-1)", 
-        "icinga.startup.severity": "information", 
-        "input.type": "log", 
-        "offset": 0, 
+        "@timestamp": "2018-07-23T11:50:38.896Z",
+        "fileset.module": "icinga",
+        "fileset.name": "startup",
+        "icinga.startup.facility": "cli",
+        "icinga.startup.message": "Icinga application loader (version: r2.6.3-1)",
+        "icinga.startup.severity": "information",
+        "input.type": "log",
+        "offset": 0,
         "prospector.type": "log"
-    }, 
+    },
     {
-<<<<<<< HEAD
-        "@timestamp": "2018-07-24T10:26:47.908Z", 
-=======
-        "@timestamp": "2018-07-23T11:50:38.896Z", 
->>>>>>> 6a25c09e
-        "fileset.module": "icinga", 
-        "fileset.name": "startup", 
-        "icinga.startup.facility": "cli", 
-        "icinga.startup.message": "Loading configuration file(s).", 
-        "icinga.startup.severity": "information", 
-        "input.type": "log", 
-        "offset": 63, 
+        "@timestamp": "2018-07-23T11:50:38.896Z",
+        "fileset.module": "icinga",
+        "fileset.name": "startup",
+        "icinga.startup.facility": "cli",
+        "icinga.startup.message": "Loading configuration file(s).",
+        "icinga.startup.severity": "information",
+        "input.type": "log",
+        "offset": 63,
         "prospector.type": "log"
     }
 ]