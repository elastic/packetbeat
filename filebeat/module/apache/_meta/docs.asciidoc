:modulename: apache
:has-dashboards: true

== Apache module

The +{modulename}+ module parses access and error logs created by the
https://httpd.apache.org/[Apache HTTP] server.

include::../include/what-happens.asciidoc[]

[float]
=== Compatibility

The +{modulename}+ module was tested with logs from versions 2.2.22 and 2.4.23.

On Windows, the module was tested with Apache HTTP Server installed from the Chocolatey
repository.

include::../include/running-modules.asciidoc[]

[float]
=== Example dashboard

This module comes with a sample dashboard. For example:

[role="screenshot"]
image::./images/kibana-apache.png[]

include::../include/configuring-intro.asciidoc[]

The following example shows how to set paths in the +modules.d/{modulename}.yml+
file to override the default paths for Apache HTTP Server access and error logs:

["source","yaml",subs="attributes"]
-----
- module: apache
  access:
    enabled: true
    var.paths: ["/path/to/log/apache/access.log*"]
  error:
    enabled: true
    var.paths: ["/path/to/log/apache/error.log*"]
-----


To specify the same settings at the command line, you use:

["source","sh",subs="attributes"]
-----
-M "apache.access.var.paths=[/path/to/apache/access.log*]" -M "apache.error.var.paths=[/path/to/log/apache/error.log*]"
-----


//set the fileset name used in the included example
:fileset_ex: access

include::../include/config-option-intro.asciidoc[]

[float]
==== `access` log fileset settings

include::../include/var-paths.asciidoc[]

[float]
==== `error` log fileset settings

include::../include/var-paths.asciidoc[]

<<<<<<< HEAD
[float]
=== Virtual Host

See customlog documentation  https://httpd.apache.org/docs/2.4/en/mod/mod_log_config.html
Add %v config in httpd.conf in log section
["source","sh",subs="attributes"]
-----
    # Replace
    LogFormat "%h %l %u %t \"%r\" %>s %b \"%{Referer}i\" \"%{User-Agent}i\"" combined
    # By
    LogFormat "%v %h %l %u %t \"%r\" %>s %b \"%{Referer}i\" \"%{User-Agent}i\"" combined
-----
=======
include::../include/timezone-support.asciidoc[]
>>>>>>> bba4dd74

:has-dashboards!:

:fileset_ex!:

:modulename!:<|MERGE_RESOLUTION|>--- conflicted
+++ resolved
@@ -66,7 +66,8 @@
 
 include::../include/var-paths.asciidoc[]
 
-<<<<<<< HEAD
+include::../include/timezone-support.asciidoc[]
+
 [float]
 === Virtual Host
 
@@ -79,9 +80,6 @@
     # By
     LogFormat "%v %h %l %u %t \"%r\" %>s %b \"%{Referer}i\" \"%{User-Agent}i\"" combined
 -----
-=======
-include::../include/timezone-support.asciidoc[]
->>>>>>> bba4dd74
 
 :has-dashboards!:
 
