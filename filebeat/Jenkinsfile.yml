when:
    branches: true             ## for all the branches
    changeset:                 ## when PR contains any of those entries in the changeset
        - "^filebeat/.*"
        - "@ci"                ## special token regarding the changeset for the ci
        - "@oss"               ## special token regarding the changeset for the oss
    comments:                  ## when PR comment contains any of those entries
        - "/test filebeat"
    labels:                    ## when PR labels matches any of those entries
        - "filebeat"
    parameters:                ## when parameter was selected in the UI.
        - "filebeat"
    tags: true                 ## for all the tags
platform: "linux && ubuntu-18" ## default label for all the stages
stages:
    build:
        mage: "mage build test"
        withModule: true       ## run the ITs only if the changeset affects a specific module.
    macos:
        mage: "mage build unitTest"
        platforms:             ## override default label in this specific stage.
          - "macosx"
        when:                  ## Override the top-level when.
            comments:
                - "/test filebeat for macos"
            labels:
                - "macOS"
            parameters:
                - "macosTest"
            branches: true     ## for all the branches
            tags: true         ## for all the tags
    windows:
        mage: "mage build unitTest"
        platforms:             ## override default labels in this specific stage.
            - "windows-2019"
<<<<<<< HEAD
            - "windows-10"
=======
            #- "windows-2016"  https://github.com/elastic/beats/issues/19641
>>>>>>> 1824e849
<|MERGE_RESOLUTION|>--- conflicted
+++ resolved
@@ -33,8 +33,4 @@
         mage: "mage build unitTest"
         platforms:             ## override default labels in this specific stage.
             - "windows-2019"
-<<<<<<< HEAD
-            - "windows-10"
-=======
-            #- "windows-2016"  https://github.com/elastic/beats/issues/19641
->>>>>>> 1824e849
+            #- "windows-2016"  https://github.com/elastic/beats/issues/19641