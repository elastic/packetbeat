--- conflicted
+++ resolved
@@ -270,11 +270,8 @@
         "gsuite.saml",
         "gsuite.user_accounts",
         "zoom.webhook",
-<<<<<<< HEAD
         "threatintel.otx",
-=======
-        "snyk.vulnerabilities",
->>>>>>> 0f8b65ee
+        "snyk.vulnerabilities"
     }
     # dataset + log file pairs for which @timestamp is kept as an exception from above
     remove_timestamp_exception = {
