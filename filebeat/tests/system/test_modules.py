from filebeat import BaseTest
from beat.beat import INTEGRATION_TESTS
import os
import unittest
import glob
import subprocess

from elasticsearch import Elasticsearch
import json
import logging
from parameterized import parameterized
from deepdiff import DeepDiff


def load_fileset_test_cases():
    """
    Creates a list of all modules, filesets and testfiles inside for testing.
    To execute tests for only 1 module, set the env variable TESTING_FILEBEAT_MODULES
    to the specific module name or a , separated lists of modules.
    """
    modules_dir = os.getenv("MODULES_PATH")
    if not modules_dir:
        current_dir = os.path.dirname(os.path.abspath(__file__))
        modules_dir = os.path.join(current_dir, "..", "..", "module")
    modules = os.getenv("TESTING_FILEBEAT_MODULES")
    if modules:
        modules = modules.split(",")
    else:
        modules = os.listdir(modules_dir)

    filesets_env = os.getenv("TESTING_FILEBEAT_FILESETS")

    test_cases = []

    for module in modules:
        path = os.path.join(modules_dir, module)

        if not os.path.isdir(path):
            continue

        if filesets_env:
            filesets = filesets_env.split(",")
        else:
            filesets = os.listdir(path)

        for fileset in filesets:
            if not os.path.isdir(os.path.join(path, fileset)):
                continue

            if not os.path.isfile(os.path.join(path, fileset, "manifest.yml")):
                continue

            test_files = glob.glob(os.path.join(modules_dir, module,
                                                fileset, "test", "*.log"))
            for test_file in test_files:
                test_cases.append([module, fileset, test_file])

    return test_cases


class Test(BaseTest):

    def init(self):
        self.elasticsearch_url = self.get_elasticsearch_url()
        print("Using elasticsearch: {}".format(self.elasticsearch_url))
        self.es = Elasticsearch([self.elasticsearch_url])
        logging.getLogger("urllib3").setLevel(logging.WARNING)
        logging.getLogger("elasticsearch").setLevel(logging.ERROR)

        self.modules_path = os.path.abspath(self.working_dir +
                                            "/../../../../module")

        self.filebeat = os.path.abspath(self.working_dir +
                                        "/../../../../filebeat.test")

        self.index_name = "test-filebeat-modules"

        body = {
            "transient": {
                "script.max_compilations_rate": "2000/1m"
            }
        }

        self.es.transport.perform_request('PUT', "/_cluster/settings", body=body)

    @parameterized.expand(load_fileset_test_cases)
    @unittest.skipIf(not INTEGRATION_TESTS,
                     "integration tests are disabled, run with INTEGRATION_TESTS=1 to enable them.")
    @unittest.skipIf(os.getenv("TESTING_ENVIRONMENT") == "2x",
                     "integration test not available on 2.x")
    def test_fileset_file(self, module, fileset, test_file):
        self.init()

        # generate a minimal configuration
        cfgfile = os.path.join(self.working_dir, "filebeat.yml")
        self.render_config_template(
            template_name="filebeat_modules",
            output=cfgfile,
            index_name=self.index_name,
            elasticsearch_url=self.elasticsearch_url,
        )

        self.run_on_file(
            module=module,
            fileset=fileset,
            test_file=test_file,
            cfgfile=cfgfile)

    def run_on_file(self, module, fileset, test_file, cfgfile):
        print("Testing {}/{} on {}".format(module, fileset, test_file))

        self.assert_explicit_ecs_version_set(module, fileset)

        try:
            self.es.indices.delete(index=self.index_name)
        except BaseException:
            pass
        self.wait_until(lambda: not self.es.indices.exists(self.index_name))

        cmd = [
            self.filebeat, "-systemTest",
            "-e", "-d", "*", "-once",
            "-c", cfgfile,
            "-E", "setup.ilm.enabled=false",
            "-modules={}".format(module),
            "-M", "{module}.*.enabled=false".format(module=module),
            "-M", "{module}.{fileset}.enabled=true".format(
                module=module, fileset=fileset),
            "-M", "{module}.{fileset}.var.input=file".format(
                module=module, fileset=fileset),
            "-M", "{module}.{fileset}.var.paths=[{test_file}]".format(
                module=module, fileset=fileset, test_file=test_file),
            "-M", "*.*.input.close_eof=true",
        ]

        # Based on the convention that if a name contains -json the json format is needed. Currently used for LS.
        if "-json" in test_file:
            cmd.append("-M")
            cmd.append("{module}.{fileset}.var.format=json".format(module=module, fileset=fileset))

        output_path = os.path.join(self.working_dir)
        # Runs inside a with block to ensure file is closed afterwards
        with open(os.path.join(output_path, "output.log"), "ab") as output:
            output.write(bytes(" ".join(cmd) + "\n", "utf-8"))

            # Use a fixed timezone so results don't vary depending on the environment
            # Don't use UTC to avoid hiding that non-UTC timezones are not being converted as needed,
            # this can happen because UTC uses to be the default timezone in date parsers when no other
            # timezone is specified.
            local_env = os.environ.copy()
            local_env["TZ"] = 'Etc/GMT+2'

            subprocess.Popen(cmd,
                             env=local_env,
                             stdin=None,
                             stdout=output,
                             stderr=subprocess.STDOUT,
                             bufsize=0).wait()

        # List of errors to check in filebeat output logs
        errors = ["error loading pipeline for fileset"]
        # Checks if the output of filebeat includes errors
        contains_error, error_line = file_contains(os.path.join(output_path, "output.log"), errors)
        assert contains_error is False, "Error found in log:{}".format(error_line)

        # Make sure index exists
        self.wait_until(lambda: self.es.indices.exists(self.index_name))

        self.es.indices.refresh(index=self.index_name)
        # Loads the first 100 events to be checked
        res = self.es.search(index=self.index_name,
                             body={"query": {"match_all": {}}, "size": 100, "sort": {"log.offset": {"order": "asc"}}})
        objects = [o["_source"] for o in res["hits"]["hits"]]
        assert len(objects) > 0
        for obj in objects:
            assert obj["event"]["module"] == module, "expected event.module={} but got {}".format(
                module, obj["event"]["module"])

            # All modules must include a set processor that adds the time that
            # the event was ingested to Elasticsearch
            assert "ingested" in obj["event"], "missing event.ingested timestamp"

            assert "error" not in obj, "not error expected but got: {}.\n The related error message is: {}".format(
                obj, obj["error"].get("message"))

            if (module == "auditd" and fileset == "log") \
                    or (module == "osquery" and fileset == "result"):
                # There are dynamic fields that are not documented.
                pass
            else:
                self.assert_fields_are_documented(obj)

        self._test_expected_events(test_file, objects)

    def _test_expected_events(self, test_file, objects):

        # Generate expected files if GENERATE env variable is set
        if os.getenv("GENERATE"):
            with open(test_file + "-expected.json", 'w') as f:
                # Flatten an cleanup objects
                # This makes sure when generated on different machines / version the expected.json stays the same.
                for k, obj in enumerate(objects):
                    objects[k] = self.flatten_object(obj, {}, "")
                    clean_keys(objects[k])

                json.dump(objects, f, indent=4, separators=(',', ': '), sort_keys=True)

        with open(test_file + "-expected.json", "r") as f:
            expected = json.load(f)

        assert len(expected) == len(objects), "expected {} events to compare but got {}".format(
            len(expected), len(objects))

        for idx in range(len(expected)):
            ev = expected[idx]
            obj = objects[idx]

            # Flatten objects for easier comparing
            obj = self.flatten_object(obj, {}, "")
            clean_keys(obj)
            clean_keys(ev)

            d = DeepDiff(ev, obj, ignore_order=True)

            assert len(d) == 0, "The following expected object doesn't match:\n Diff:\n{}, full object: \n{}".format(d, obj)


def clean_keys(obj):
    # These keys are host dependent
    host_keys = ["agent.name", "agent.hostname", "agent.type", "agent.ephemeral_id", "agent.id"]
    # Strip host.name if event is not tagged as `forwarded`.
    if "tags" not in obj or "forwarded" not in obj["tags"]:
        host_keys.append("host.name")

    # The create timestamps area always new
    time_keys = ["event.created", "event.ingested"]
    # source path and agent.version can be different for each run
    other_keys = ["log.file.path", "agent.version"]
    # ECS versions change for any ECS release, large or small
    ecs_key = ["ecs.version"]
    # datasets for which @timestamp is removed due to date missing
    remove_timestamp = {
        "activemq.audit",
        "barracuda.spamfirewall",
        "barracuda.waf",
        "bluecoat.director",
        "cef.log",
        "cisco.asa",
        "cisco.ios",
        "citrix.netscaler",
        "cyberark.corepas",
        "cylance.protect",
        "f5.bigipafm",
        "fortinet.clientendpoint",
        "haproxy.log",
        "icinga.startup",
        "imperva.securesphere",
        "infoblox.nios",
        "iptables.log",
        "juniper.junos",
        "juniper.netscreen",
        "netscout.sightline",
        "proofpoint.emailsecurity",
        "redis.log",
        "snort.log",
        "symantec.endpointprotection",
        "system.auth",
        "system.syslog",
        "microsoft.defender_atp",
        "crowdstrike.falcon_endpoint",
        "crowdstrike.falcon_audit",
        "gsuite.admin",
        "gsuite.config",
        "gsuite.drive",
        "gsuite.groups",
        "gsuite.ingest",
        "gsuite.login",
        "gsuite.saml",
        "gsuite.user_accounts",
        "zoom.webhook",
        "threatintel.otx",
        "threatintel.abuseurl",
        "threatintel.abusemalware",
        "threatintel.anomali",
<<<<<<< HEAD
        "threatintel.malwarebazaar",
        "snyk.vulnerabilities",
        "snyk.audit",
        "awsfargate.log",
=======
        "snyk.vulnerabilities",
        "awsfargate.log"
>>>>>>> 34c48a21
    }
    # dataset + log file pairs for which @timestamp is kept as an exception from above
    remove_timestamp_exception = {
        ('system.syslog', 'tz-offset.log'),
        ('system.auth', 'timestamp.log'),
        ('cisco.asa', 'asa.log'),
        ('cisco.asa', 'hostnames.log'),
        ('cisco.asa', 'not-ip.log'),
        ('cisco.asa', 'sample.log')
    }

    # Keep source log filename for exceptions
    filename = None
    if "log.file.path" in obj:
        filename = os.path.basename(obj["log.file.path"]).lower()

    for key in host_keys + time_keys + other_keys + ecs_key:
        delete_key(obj, key)

    # Most logs from syslog need their timestamp removed because it doesn't
    # include a year.
    if obj["event.dataset"] in remove_timestamp:
        if not (obj['event.dataset'], filename) in remove_timestamp_exception:
            delete_key(obj, "@timestamp")
            # Also remove alternate time field from rsa parsers.
            delete_key(obj, "rsa.time.event_time")
        else:
            # excluded events need to have their filename saved to the expected.json
            # so that the exception mechanism can be triggered when the json is
            # loaded.
            obj["log.file.path"] = filename

    # Remove @timestamp from aws vpc flow log with custom format (with no event.end time).
    if obj["event.dataset"] == "aws.vpcflow":
        if "event.end" not in obj:
            delete_key(obj, "@timestamp")


def delete_key(obj, key):
    if key in obj:
        del obj[key]


def file_contains(filepath, strings):
    with open(filepath, 'r') as file:
        for line in file:
            for string in strings:
                if string in line:
                    return True, line
    return False, None


def pretty_json(obj):
    return json.dumps(obj, indent=2, separators=(',', ': '))<|MERGE_RESOLUTION|>--- conflicted
+++ resolved
@@ -282,15 +282,10 @@
         "threatintel.abuseurl",
         "threatintel.abusemalware",
         "threatintel.anomali",
-<<<<<<< HEAD
         "threatintel.malwarebazaar",
         "snyk.vulnerabilities",
         "snyk.audit",
         "awsfargate.log",
-=======
-        "snyk.vulnerabilities",
-        "awsfargate.log"
->>>>>>> 34c48a21
     }
     # dataset + log file pairs for which @timestamp is kept as an exception from above
     remove_timestamp_exception = {
