// Licensed to Elasticsearch B.V. under one or more contributor
// license agreements. See the NOTICE file distributed with
// this work for additional information regarding copyright
// ownership. Elasticsearch B.V. licenses this file to you under
// the Apache License, Version 2.0 (the "License"); you may
// not use this file except in compliance with the License.
// You may obtain a copy of the License at
//
//     http://www.apache.org/licenses/LICENSE-2.0
//
// Unless required by applicable law or agreed to in writing,
// software distributed under the License is distributed on an
// "AS IS" BASIS, WITHOUT WARRANTIES OR CONDITIONS OF ANY
// KIND, either express or implied.  See the License for the
// specific language governing permissions and limitations
// under the License.

package registrar

import (
	"fmt"
	"strings"
	"sync"
	"time"

	"github.com/pkg/errors"

	"github.com/elastic/beats/v7/filebeat/input/file"
	"github.com/elastic/beats/v7/libbeat/logp"
	"github.com/elastic/beats/v7/libbeat/monitoring"
	"github.com/elastic/beats/v7/libbeat/statestore"
	"github.com/elastic/beats/v7/libbeat/statestore/backend"
)

type Registrar struct {
	log *logp.Logger

	// registrar event input and output
	Channel              chan []file.State
	out                  successLogger
	bufferedStateUpdates int

	// shutdown handling
	done chan struct{}
	wg   sync.WaitGroup

	// state storage
	states       *file.States      // Map with all file paths inside and the corresponding state
	store        *statestore.Store // Store keeps states in memory and on disk
	flushTimeout time.Duration

	gcEnabled, gcRequired bool
}

type successLogger interface {
	Published(n int) bool
}

type StateStore interface {
	Access() (*statestore.Store, error)
}

var (
	statesUpdate    = monitoring.NewInt(nil, "registrar.states.update")
	statesCleanup   = monitoring.NewInt(nil, "registrar.states.cleanup")
	statesCurrent   = monitoring.NewInt(nil, "registrar.states.current")
	registryWrites  = monitoring.NewInt(nil, "registrar.writes.total")
	registryFails   = monitoring.NewInt(nil, "registrar.writes.fail")
	registrySuccess = monitoring.NewInt(nil, "registrar.writes.success")
)

const fileStatePrefix = "filebeat::logs::"

// New creates a new Registrar instance, updating the registry file on
// `file.State` updates. New fails if the file can not be opened or created.
func New(stateStore StateStore, out successLogger, flushTimeout time.Duration) (*Registrar, error) {
	store, err := stateStore.Access()
	if err != nil {
		return nil, err
	}

	r := &Registrar{
		log:          logp.NewLogger("registrar"),
		Channel:      make(chan []file.State, 1),
		out:          out,
		done:         make(chan struct{}),
		wg:           sync.WaitGroup{},
		states:       file.NewStates(),
		store:        store,
		flushTimeout: flushTimeout,
	}
	return r, nil
}

// GetStates return the registrar states
func (r *Registrar) GetStates() []file.State {
	return r.states.GetStates()
}

// loadStates fetches the previous reading state from the configure RegistryFile file
// The default file is `registry` in the data path.
func (r *Registrar) loadStates() error {
	states, err := readStatesFrom(r.store)
	if err != nil {
		return errors.Wrap(err, "can not load filebeat registry state")
	}

	r.states.SetStates(states)
	r.log.Infof("States Loaded from registrar: %+v", len(states))

	return nil
}

func (r *Registrar) Start() error {
	// Load the previous log file locations now, for use in input
	err := r.loadStates()
	if err != nil {
		return fmt.Errorf("error loading state: %v", err)
	}

	r.wg.Add(1)
	go func() {
		defer r.wg.Done()
		r.Run()
	}()

	return nil
}

// Stop stops the registry. It waits until Run function finished.
func (r *Registrar) Stop() {
	r.log.Info("Stopping Registrar")
	defer r.log.Info("Registrar stopped")

	close(r.done)
	r.wg.Wait()
}

func (r *Registrar) Run() {
	r.log.Debug("Starting Registrar")
	defer r.log.Debug("Stopping Registrar")

	defer r.store.Close()

	defer func() {
		writeStates(r.store, r.states.GetStates())
	}()

	var (
		timer  *time.Timer
		flushC <-chan time.Time

		directIn  chan []file.State
		collectIn chan []file.State
	)

	if r.flushTimeout <= 0 {
		directIn = r.Channel
	} else {
		collectIn = r.Channel
	}

	for {
		select {
		case <-r.done:
			r.log.Info("Ending Registrar")
			return

		case states := <-directIn:
			// no flush timeout configured. Directly update registry
			r.onEvents(states)
			r.commitStateUpdates()

		case states := <-collectIn:
			// flush timeout configured. Only update internal state and track pending
			// updates to be written to registry.
			r.onEvents(states)
			if flushC == nil && len(states) > 0 {
				timer = time.NewTimer(r.flushTimeout)
				flushC = timer.C
			}

		case <-flushC:
			timer.Stop()
			r.commitStateUpdates()

			flushC = nil
			timer = nil
		}
	}
}

func (r *Registrar) commitStateUpdates() {
	// First clean up states
	r.gcStates()
	states := r.states.GetStates()
	statesCurrent.Set(int64(len(states)))

	registryWrites.Inc()

	r.log.Debugf("Registry file updated. %d active states.", len(states))
	registrySuccess.Inc()

	if err := writeStates(r.store, states); err != nil {
		r.log.Errorf("Error writing registrar state to statestore: %v", err)
		registryFails.Inc()
	}

	if r.out != nil {
		r.out.Published(r.bufferedStateUpdates)
	}
	r.bufferedStateUpdates = 0

}

// onEvents processes events received from the publisher pipeline
func (r *Registrar) onEvents(states []file.State) {
	r.processEventStates(states)
	r.bufferedStateUpdates += len(states)

	// check if we need to enable state cleanup
	if !r.gcEnabled {
		for i := range states {
			if states[i].TTL >= 0 || states[i].Finished {
				r.gcEnabled = true
				break
			}
		}
	}

	r.log.Debugf("Registrar state updates processed. Count: %v", len(states))

	// new set of events received -> mark state registry ready for next
	// cleanup phase in case gc'able events are stored in the registry.
	r.gcRequired = r.gcEnabled
}

// gcStates runs a registry Cleanup. The method check if more event in the
// registry can be gc'ed in the future. If no potential removable state is found,
// the gcEnabled flag is set to false, indicating the current registrar state being
// stable. New registry update events can re-enable state gc'ing.
func (r *Registrar) gcStates() {
	if !r.gcRequired {
		return
	}

	beforeCount := r.states.Count()
	cleanedStates, pendingClean := r.states.CleanupWith(func(id string) {
		// TODO: report error
		r.store.Remove(fileStatePrefix + id)
	})
	statesCleanup.Add(int64(cleanedStates))

	r.log.Debugf(
		"Registrar states cleaned up. Before: %d, After: %d, Pending: %d",
		beforeCount, beforeCount-cleanedStates, pendingClean)

	r.gcRequired = false
	r.gcEnabled = pendingClean > 0
}

// processEventStates gets the states from the events and writes them to the registrar state
func (r *Registrar) processEventStates(states []file.State) {
	r.log.Debugf("Processing %d events", len(states))

	ts := time.Now()
	for i := range states {
		r.states.UpdateWithTs(states[i], ts)
		statesUpdate.Add(1)
	}
}

func readStatesFrom(store *statestore.Store) ([]file.State, error) {
	var states []file.State

	err := store.Each(func(key string, dec statestore.ValueDecoder) (bool, error) {
		if !strings.HasPrefix(key, fileStatePrefix) {
			return true, nil
		}

		// try to decode. Ingore faulty/incompatible values.
		var st file.State
		if err := dec.Decode(&st); err != nil {
			// XXX: Do we want to log here? In case we start to store other
			// state types in the registry, then this operation will likely fail
			// quite often, producing some false-positives in the logs...
			return true, nil
		}

		st.Id = key[len(fileStatePrefix):]
		states = append(states, st)
		return true, nil
	})

	if err != nil {
		return nil, err
	}

	states = fixStates(states)
	states = resetStates(states)
	return states, nil
}

<<<<<<< HEAD
func writeTmpFile(baseName string, perm os.FileMode, states []file.State) (string, error) {
	logp.Debug("registrar", "Write registry file: %s (%v)", baseName, len(states))

	tempfile := baseName + ".new"
	f, err := os.OpenFile(tempfile, os.O_RDWR|os.O_CREATE|os.O_TRUNC, perm)
	if err != nil {
		logp.Err("Failed to create tempfile (%s) for writing: %s", tempfile, err)
		return "", err
	}

	defer f.Close()

	encoder := json.NewEncoder(f)

	if err := encoder.Encode(states); err != nil {
		logp.Err("Error when encoding the states: %s", err)
		return "", err
	}

	// Commit the changes to storage to avoid corrupt registry files
	if err = f.Sync(); err != nil {
		logp.Err("Error when syncing new registry file contents: %s", err)
		return "", err
=======
func writeStates(store backend.Store, states []file.State) error {
	for i := range states {
		key := fileStatePrefix + states[i].Id
		if err := store.Set(key, states[i]); err != nil {
			return err
		}
>>>>>>> b498aa35
	}
	return nil
}<|MERGE_RESOLUTION|>--- conflicted
+++ resolved
@@ -301,38 +301,12 @@
 	return states, nil
 }
 
-<<<<<<< HEAD
-func writeTmpFile(baseName string, perm os.FileMode, states []file.State) (string, error) {
-	logp.Debug("registrar", "Write registry file: %s (%v)", baseName, len(states))
-
-	tempfile := baseName + ".new"
-	f, err := os.OpenFile(tempfile, os.O_RDWR|os.O_CREATE|os.O_TRUNC, perm)
-	if err != nil {
-		logp.Err("Failed to create tempfile (%s) for writing: %s", tempfile, err)
-		return "", err
-	}
-
-	defer f.Close()
-
-	encoder := json.NewEncoder(f)
-
-	if err := encoder.Encode(states); err != nil {
-		logp.Err("Error when encoding the states: %s", err)
-		return "", err
-	}
-
-	// Commit the changes to storage to avoid corrupt registry files
-	if err = f.Sync(); err != nil {
-		logp.Err("Error when syncing new registry file contents: %s", err)
-		return "", err
-=======
 func writeStates(store backend.Store, states []file.State) error {
 	for i := range states {
 		key := fileStatePrefix + states[i].Id
 		if err := store.Set(key, states[i]); err != nil {
 			return err
 		}
->>>>>>> b498aa35
 	}
 	return nil
 }