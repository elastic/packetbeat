// Licensed to Elasticsearch B.V. under one or more contributor
// license agreements. See the NOTICE file distributed with
// this work for additional information regarding copyright
// ownership. Elasticsearch B.V. licenses this file to you under
// the Apache License, Version 2.0 (the "License"); you may
// not use this file except in compliance with the License.
// You may obtain a copy of the License at
//
//     http://www.apache.org/licenses/LICENSE-2.0
//
// Unless required by applicable law or agreed to in writing,
// software distributed under the License is distributed on an
// "AS IS" BASIS, WITHOUT WARRANTIES OR CONDITIONS OF ANY
// KIND, either express or implied.  See the License for the
// specific language governing permissions and limitations
// under the License.

package fileset

import (
	"encoding/json"
	"fmt"
	"io/ioutil"
	"os"
	"path/filepath"
	"strings"

	"github.com/pkg/errors"
	yaml "gopkg.in/yaml.v2"

	"github.com/elastic/beats/libbeat/common"
	"github.com/elastic/beats/libbeat/kibana"
	"github.com/elastic/beats/libbeat/logp"
	mlimporter "github.com/elastic/beats/libbeat/ml-importer"
	"github.com/elastic/beats/libbeat/paths"
)

var availableMLModules = map[string]string{
	"apache2": "access",
	"nginx":   "access",
}

type ModuleRegistry struct {
	registry map[string]map[string]*Fileset // module -> fileset -> Fileset
}

// newModuleRegistry reads and loads the configured module into the registry.
func newModuleRegistry(modulesPath string,
	moduleConfigs []*ModuleConfig,
	overrides *ModuleOverrides,
	beatVersion string) (*ModuleRegistry, error) {

	var reg ModuleRegistry
	reg.registry = map[string]map[string]*Fileset{}

	for _, mcfg := range moduleConfigs {
		if mcfg.Enabled != nil && (*mcfg.Enabled) == false {
			continue
		}

		// Look for moved modules
		if module, moved := getCurrentModuleName(modulesPath, mcfg.Module); moved {
			logp.Warn("Using old name '%s' for module '%s', please update your configuration", mcfg.Module, module)
			mcfg.Module = module
		}

		reg.registry[mcfg.Module] = map[string]*Fileset{}
		moduleFilesets, err := getModuleFilesets(modulesPath, mcfg.Module)
		if err != nil {
			return nil, fmt.Errorf("Error getting filesets for module %s: %v", mcfg.Module, err)
		}

		for _, filesetName := range moduleFilesets {
			fcfg, exists := mcfg.Filesets[filesetName]
			if !exists {
				fcfg = &FilesetConfig{}
			}

			fcfg, err = applyOverrides(fcfg, mcfg.Module, filesetName, overrides)
			if err != nil {
				return nil, fmt.Errorf("Error applying overrides on fileset %s/%s: %v", mcfg.Module, filesetName, err)
			}

			if fcfg.Enabled != nil && (*fcfg.Enabled) == false {
				continue
			}

			fileset, err := New(modulesPath, filesetName, mcfg, fcfg)
			if err != nil {
				return nil, err
			}
			err = fileset.Read(beatVersion)
			if err != nil {
				return nil, fmt.Errorf("Error reading fileset %s/%s: %v", mcfg.Module, filesetName, err)
			}
			reg.registry[mcfg.Module][filesetName] = fileset
		}

		// check that no extra filesets are configured
		for filesetName, fcfg := range mcfg.Filesets {
			if fcfg.Enabled != nil && (*fcfg.Enabled) == false {
				continue
			}
			found := false
			for _, name := range moduleFilesets {
				if filesetName == name {
					found = true
				}
			}
			if !found {
				return nil, fmt.Errorf("Fileset %s/%s is configured but doesn't exist", mcfg.Module, filesetName)
			}
		}
	}

	return &reg, nil
}

// NewModuleRegistry reads and loads the configured module into the registry.
func NewModuleRegistry(moduleConfigs []*common.Config, beatVersion string, init bool) (*ModuleRegistry, error) {
	modulesPath := paths.Resolve(paths.Home, "module")

	stat, err := os.Stat(modulesPath)
	if err != nil || !stat.IsDir() {
		logp.Err("Not loading modules. Module directory not found: %s", modulesPath)
		return &ModuleRegistry{}, nil // empty registry, no error
	}

	var modulesCLIList []string
	var modulesOverrides *ModuleOverrides
	if init {
		modulesCLIList, modulesOverrides, err = getModulesCLIConfig()
		if err != nil {
			return nil, err
		}
	}
	mcfgs := []*ModuleConfig{}
	for _, moduleConfig := range moduleConfigs {
		mcfg, err := mcfgFromConfig(moduleConfig)
		if err != nil {
			return nil, fmt.Errorf("Error unpacking module config: %v", err)
		}
		mcfgs = append(mcfgs, mcfg)
	}

	mcfgs, err = appendWithoutDuplicates(mcfgs, modulesCLIList)

	if err != nil {
		return nil, err
	}
	return newModuleRegistry(modulesPath, mcfgs, modulesOverrides, beatVersion)
}

func mcfgFromConfig(cfg *common.Config) (*ModuleConfig, error) {
	var mcfg ModuleConfig

	err := cfg.Unpack(&mcfg)
	if err != nil {
		return nil, err
	}

	var dict map[string]interface{}

	err = cfg.Unpack(&dict)
	if err != nil {
		return nil, fmt.Errorf("error unpacking module %s in a dict: %v", mcfg.Module, err)
	}

	mcfg.Filesets = map[string]*FilesetConfig{}
	for name, filesetConfig := range dict {
		if name == "module" || name == "enabled" {
			continue
		}

		tmpCfg, err := common.NewConfigFrom(filesetConfig)
		if err != nil {
			return nil, fmt.Errorf("error creating config from fileset %s/%s: %v", mcfg.Module, name, err)
		}

		fcfg, err := NewFilesetConfig(tmpCfg)
		if err != nil {
			return nil, fmt.Errorf("error creating config from fileset %s/%s: %v", mcfg.Module, name, err)
		}
		mcfg.Filesets[name] = fcfg
	}

	return &mcfg, nil
}

func getCurrentModuleName(modulePath, module string) (string, bool) {
	moduleConfigPath := filepath.Join(modulePath, module, "module.yml")
<<<<<<< HEAD
	logp.Info("path: %s, module: %s, path: %s", modulePath, module, moduleConfigPath)
=======
>>>>>>> ae290b47
	d, err := ioutil.ReadFile(moduleConfigPath)
	if err != nil {
		return module, false
	}

	var moduleConfig struct {
		MovedTo string `yaml:"movedTo"`
	}
	err = yaml.Unmarshal(d, &moduleConfig)
	if err == nil && moduleConfig.MovedTo != "" {
		return moduleConfig.MovedTo, true
	}

	return module, false
}

func getModuleFilesets(modulePath, module string) ([]string, error) {
	module, _ = getCurrentModuleName(modulePath, module)
	fileInfos, err := ioutil.ReadDir(filepath.Join(modulePath, module))
	if err != nil {
		return []string{}, err
	}

	filesets := []string{}
	for _, fi := range fileInfos {
		if fi.IsDir() {
			// check also that the `manifest.yml` file exists
			_, err = os.Stat(filepath.Join(modulePath, module, fi.Name(), "manifest.yml"))
			if err == nil {
				filesets = append(filesets, fi.Name())
			}
		}
	}

	return filesets, nil
}

func applyOverrides(fcfg *FilesetConfig,
	module, fileset string,
	overrides *ModuleOverrides) (*FilesetConfig, error) {

	if overrides == nil {
		return fcfg, nil
	}

	overridesConfigs := overrides.Get(module, fileset)
	if len(overridesConfigs) == 0 {
		return fcfg, nil
	}

	config, err := common.NewConfigFrom(fcfg)
	if err != nil {
		return nil, fmt.Errorf("Error creating vars config object: %v", err)
	}

	toMerge := []*common.Config{config}
	toMerge = append(toMerge, overridesConfigs...)

	resultConfig, err := common.MergeConfigs(toMerge...)
	if err != nil {
		return nil, fmt.Errorf("Error merging configs: %v", err)
	}

	res, err := NewFilesetConfig(resultConfig)
	if err != nil {
		return nil, fmt.Errorf("Error unpacking configs: %v", err)
	}

	return res, nil
}

// appendWithoutDuplicates appends basic module configuration for each module in the
// modules list, unless the same module is not already loaded.
func appendWithoutDuplicates(moduleConfigs []*ModuleConfig, modules []string) ([]*ModuleConfig, error) {
	if len(modules) == 0 {
		return moduleConfigs, nil
	}

	// built a dictionary with the configured modules
	modulesMap := map[string]bool{}
	for _, mcfg := range moduleConfigs {
		if mcfg.Enabled != nil && (*mcfg.Enabled) == false {
			continue
		}
		modulesMap[mcfg.Module] = true
	}

	// add the non duplicates to the list
	for _, module := range modules {
		if _, exists := modulesMap[module]; !exists {
			moduleConfigs = append(moduleConfigs, &ModuleConfig{Module: module})
		}
	}
	return moduleConfigs, nil
}

func (reg *ModuleRegistry) GetInputConfigs() ([]*common.Config, error) {
	result := []*common.Config{}
	for module, filesets := range reg.registry {
		for name, fileset := range filesets {
			fcfg, err := fileset.getInputConfig()
			if err != nil {
				return result, fmt.Errorf("Error getting config for fileset %s/%s: %v",
					module, name, err)
			}
			result = append(result, fcfg)
		}
	}
	return result, nil
}

// InfoString returns the enabled modules and filesets in a single string, ready to
// be shown to the user
func (reg *ModuleRegistry) InfoString() string {
	var result string
	for module, filesets := range reg.registry {
		var filesetNames string
		for name := range filesets {
			if filesetNames != "" {
				filesetNames += ", "
			}
			filesetNames += name
		}
		if result != "" {
			result += ", "
		}
		result += fmt.Sprintf("%s (%s)", module, filesetNames)
	}
	return result
}

// checkAvailableProcessors calls the /_nodes/ingest API and verifies that all processors listed
// in the requiredProcessors list are available in Elasticsearch. Returns nil if all required
// processors are available.
func checkAvailableProcessors(esClient PipelineLoader, requiredProcessors []ProcessorRequirement) error {
	var response struct {
		Nodes map[string]struct {
			Ingest struct {
				Processors []struct {
					Type string `json:"type"`
				} `json:"processors"`
			} `json:"ingest"`
		} `json:"nodes"`
	}
	status, body, err := esClient.Request("GET", "/_nodes/ingest", "", nil, nil)
	if err != nil {
		return fmt.Errorf("Error querying _nodes/ingest: %v", err)
	}
	if status > 299 {
		return fmt.Errorf("Error querying _nodes/ingest. Status: %d. Response body: %s", status, body)
	}
	err = json.Unmarshal(body, &response)
	if err != nil {
		return fmt.Errorf("Error unmarshaling json when querying _nodes/ingest. Body: %s", body)
	}

	missing := []ProcessorRequirement{}
	for _, requiredProcessor := range requiredProcessors {
		for _, node := range response.Nodes {
			available := false
			for _, availableProcessor := range node.Ingest.Processors {
				if requiredProcessor.Name == availableProcessor.Type {
					available = true
					break
				}
			}
			if !available {
				missing = append(missing, requiredProcessor)
				break
			}
		}
	}

	if len(missing) > 0 {
		missingPlugins := []string{}
		for _, proc := range missing {
			missingPlugins = append(missingPlugins, proc.Plugin)
		}
		errorMsg := fmt.Sprintf("This module requires the following Elasticsearch plugins: %s. "+
			"You can install them by running the following commands on all the Elasticsearch nodes:",
			strings.Join(missingPlugins, ", "))
		for _, plugin := range missingPlugins {
			errorMsg += fmt.Sprintf("\n    sudo bin/elasticsearch-plugin install %s", plugin)
		}
		return errors.New(errorMsg)
	}

	return nil
}

// LoadML loads the machine-learning configurations into Elasticsearch, if X-Pack is available
func (reg *ModuleRegistry) LoadML(esClient PipelineLoader) error {
	haveXpack, err := mlimporter.HaveXpackML(esClient)
	if err != nil {
		return errors.Errorf("error checking if xpack is available: %v", err)
	}
	if !haveXpack {
		logp.Warn("X-Pack Machine Learning is not enabled")
		return nil
	}

	for module, filesets := range reg.registry {
		for name, fileset := range filesets {
			for _, mlConfig := range fileset.GetMLConfigs() {
				err := mlimporter.ImportMachineLearningJob(esClient, &mlConfig)
				if err != nil {
					return errors.Errorf("error loading ML config from %s/%s: %v", module, name, err)
				}
			}
		}
	}

	return nil
}

// SetupML sets up the machine-learning configurations into Elasticsearch using Kibana, if X-Pack is available
func (reg *ModuleRegistry) SetupML(esClient PipelineLoader, kibanaClient *kibana.Client) error {
	haveXpack, err := mlimporter.HaveXpackML(esClient)
	if err != nil {
		return errors.Errorf("Error checking if xpack is available: %v", err)
	}
	if !haveXpack {
		logp.Warn("X-Pack Machine Learning is not enabled")
		return nil
	}

	modules := make(map[string]string)
	if reg.Empty() {
		modules = availableMLModules
	} else {
		for _, module := range reg.ModuleNames() {
			if fileset, ok := availableMLModules[module]; ok {
				modules[module] = fileset
			}
		}
	}

	for module, fileset := range modules {
		prefix := fmt.Sprintf("filebeat-%s-%s-", module, fileset)
		err := mlimporter.SetupModule(kibanaClient, module, prefix)
		if err != nil {
			return errors.Errorf("Error setting up ML for %s: %v", module, err)
		}
	}
	return nil
}

func (reg *ModuleRegistry) Empty() bool {
	count := 0
	for _, filesets := range reg.registry {
		count += len(filesets)
	}
	return count == 0
}

// ModuleNames returns the names of modules in the ModuleRegistry.
func (reg *ModuleRegistry) ModuleNames() []string {
	var modules []string
	for m := range reg.registry {
		modules = append(modules, m)
	}
	return modules
}

// ModuleFilesets return the list of available filesets for the given module
// it returns an empty list if the module doesn't exist
func (reg *ModuleRegistry) ModuleFilesets(module string) ([]string, error) {
	modulesPath := paths.Resolve(paths.Home, "module")
	return getModuleFilesets(modulesPath, module)
}<|MERGE_RESOLUTION|>--- conflicted
+++ resolved
@@ -189,10 +189,6 @@
 
 func getCurrentModuleName(modulePath, module string) (string, bool) {
 	moduleConfigPath := filepath.Join(modulePath, module, "module.yml")
-<<<<<<< HEAD
-	logp.Info("path: %s, module: %s, path: %s", modulePath, module, moduleConfigPath)
-=======
->>>>>>> ae290b47
 	d, err := ioutil.ReadFile(moduleConfigPath)
 	if err != nil {
 		return module, false
