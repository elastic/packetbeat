// Licensed to Elasticsearch B.V. under one or more contributor
// license agreements. See the NOTICE file distributed with
// this work for additional information regarding copyright
// ownership. Elasticsearch B.V. licenses this file to you under
// the Apache License, Version 2.0 (the "License"); you may
// not use this file except in compliance with the License.
// You may obtain a copy of the License at
//
//     http://www.apache.org/licenses/LICENSE-2.0
//
// Unless required by applicable law or agreed to in writing,
// software distributed under the License is distributed on an
// "AS IS" BASIS, WITHOUT WARRANTIES OR CONDITIONS OF ANY
// KIND, either express or implied.  See the License for the
// specific language governing permissions and limitations
// under the License.

//go:build integration

package filestream

import (
	"context"
	"testing"

	"github.com/stretchr/testify/require"

	"github.com/elastic/elastic-agent-libs/monitoring"
)

func TestFilestreamMetrics(t *testing.T) {
	env := newInputTestingEnvironment(t)

	testlogName := "test.log"
	inp := env.mustCreateInput(map[string]interface{}{
		"id":                                     "fake-ID",
		"paths":                                  []string{env.abspath(testlogName)},
		"prospector.scanner.check_interval":      "24h",
		"close.on_state_change.check_interval":   "100ms",
		"close.on_state_change.inactive":         "2s",
		"prospector.scanner.fingerprint.enabled": false,
		"file_identity.native":                   map[string]any{},
<<<<<<< HEAD
=======
		"message_max_bytes":                      20,
		"parsers": []map[string]interface{}{
			{
				"multiline": map[string]interface{}{
					"type":      "pattern",
					"pattern":   "^multiline",
					"negate":    true,
					"match":     "after",
					"max_lines": 1,
					"timeout":   "1s",
				},
			},
		},
>>>>>>> a2f4c693
	})

	testlines := []byte("first line\nsecond line\nthird line\nthis is a very long line exceeding message_max_bytes\nmultiline first line\nmultiline second line\n")
	env.mustWriteToFile(testlogName, testlines)

	ctx, cancelInput := context.WithCancel(context.Background())
	env.startInput(ctx, inp)

	env.waitUntilEventCount(3)
	env.requireOffsetInRegistry(testlogName, "fake-ID", len(testlines))
	env.waitUntilHarvesterIsDone()

	checkMetrics(t, "fake-ID", expectedMetrics{
		FilesOpened:       1,
		FilesClosed:       1,
		FilesActive:       0,
		MessagesRead:      3,
		MessagesTruncated: 2,
		BytesProcessed:    130,
		EventsProcessed:   3,
		ProcessingErrors:  0,
	})

	cancelInput()
	env.waitUntilInputStops()
}

func TestFilestreamMessageMaxBytesTruncatedMetric(t *testing.T) {
	env := newInputTestingEnvironment(t)

	testlogName := "test.log"
	inp := env.mustCreateInput(map[string]interface{}{
		"id":                                     "fake-ID",
		"paths":                                  []string{env.abspath(testlogName)},
		"prospector.scanner.check_interval":      "24h",
		"close.on_state_change.check_interval":   "100ms",
		"close.on_state_change.inactive":         "2s",
		"prospector.scanner.fingerprint.enabled": false,
		"file_identity.native":                   map[string]any{},
		"message_max_bytes":                      20,
	})

	testlines := []byte("first line\nsecond line\nthird line\nthis is a long line exceeding message_max_bytes\n")
	env.mustWriteToFile(testlogName, testlines)

	ctx, cancelInput := context.WithCancel(context.Background())
	env.startInput(ctx, inp)

	env.waitUntilEventCount(4)
	env.requireOffsetInRegistry(testlogName, "fake-ID", len(testlines))
	env.waitUntilHarvesterIsDone()

	checkMetrics(t, "fake-ID", expectedMetrics{
		FilesOpened:       1,
		FilesClosed:       1,
		FilesActive:       0,
		MessagesRead:      4,
		MessagesTruncated: 1,
		BytesProcessed:    82,
		EventsProcessed:   4,
		ProcessingErrors:  0,
	})

	cancelInput()
	env.waitUntilInputStops()
}

func TestFilestreamMultilineMaxLinesTruncatedMetric(t *testing.T) {
	env := newInputTestingEnvironment(t)

	testlogName := "test.log"
	inp := env.mustCreateInput(map[string]interface{}{
		"id":                                     "fake-ID",
		"paths":                                  []string{env.abspath(testlogName)},
		"prospector.scanner.check_interval":      "24h",
		"close.on_state_change.check_interval":   "100ms",
		"close.on_state_change.inactive":         "2s",
		"prospector.scanner.fingerprint.enabled": false,
		"file_identity.native":                   map[string]any{},
		"parsers": []map[string]interface{}{
			{
				"multiline": map[string]interface{}{
					"type":      "pattern",
					"pattern":   "^multiline",
					"negate":    true,
					"match":     "after",
					"max_lines": 1,
					"timeout":   "1s",
				},
			},
		},
	})

	testlines := []byte("first line\nsecond line\nmultiline first line\nmultiline second line\n")
	env.mustWriteToFile(testlogName, testlines)

	ctx, cancelInput := context.WithCancel(context.Background())
	env.startInput(ctx, inp)

	env.waitUntilEventCount(3)
	env.requireOffsetInRegistry(testlogName, "fake-ID", len(testlines))
	env.waitUntilHarvesterIsDone()

	checkMetrics(t, "fake-ID", expectedMetrics{
		FilesOpened:       1,
		FilesClosed:       1,
		FilesActive:       0,
		MessagesRead:      3,
		MessagesTruncated: 1,
		BytesProcessed:    66,
		EventsProcessed:   3,
		ProcessingErrors:  0,
	})

	cancelInput()
	env.waitUntilInputStops()
}

type expectedMetrics struct {
	FilesOpened       uint64
	FilesClosed       uint64
	FilesActive       uint64
	MessagesRead      uint64
	MessagesTruncated uint64
	BytesProcessed    uint64
	EventsProcessed   uint64
	ProcessingErrors  uint64
}

func checkMetrics(t *testing.T, id string, expected expectedMetrics) {
	reg, ok := monitoring.GetNamespace("dataset").GetRegistry().Get(id).(*monitoring.Registry)
	require.True(t, ok, "registry not found")

	require.Equal(t, id, reg.Get("id").(*monitoring.String).Get(), "id")
	require.Equal(t, "filestream", reg.Get("input").(*monitoring.String).Get(), "input")
	require.Equal(t, expected.FilesOpened, reg.Get("files_opened_total").(*monitoring.Uint).Get(), "files_opened_total")
	require.Equal(t, expected.FilesClosed, reg.Get("files_closed_total").(*monitoring.Uint).Get(), "files_closed_total")
	require.Equal(t, expected.MessagesRead, reg.Get("messages_read_total").(*monitoring.Uint).Get(), "messages_read_total")
	require.Equal(t, expected.MessagesTruncated, reg.Get("messages_truncated_total").(*monitoring.Uint).Get(), "messages_truncated_total")
	require.Equal(t, expected.BytesProcessed, reg.Get("bytes_processed_total").(*monitoring.Uint).Get(), "bytes_processed_total")
	require.Equal(t, expected.EventsProcessed, reg.Get("events_processed_total").(*monitoring.Uint).Get(), "events_processed_total")
	require.Equal(t, expected.ProcessingErrors, reg.Get("processing_errors_total").(*monitoring.Uint).Get(), "processing_errors_total")
}<|MERGE_RESOLUTION|>--- conflicted
+++ resolved
@@ -40,8 +40,6 @@
 		"close.on_state_change.inactive":         "2s",
 		"prospector.scanner.fingerprint.enabled": false,
 		"file_identity.native":                   map[string]any{},
-<<<<<<< HEAD
-=======
 		"message_max_bytes":                      20,
 		"parsers": []map[string]interface{}{
 			{
@@ -55,7 +53,6 @@
 				},
 			},
 		},
->>>>>>> a2f4c693
 	})
 
 	testlines := []byte("first line\nsecond line\nthird line\nthis is a very long line exceeding message_max_bytes\nmultiline first line\nmultiline second line\n")
