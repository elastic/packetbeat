--- conflicted
+++ resolved
@@ -308,11 +308,7 @@
 
 	var adiscover *autodiscover.Autodiscover
 	if fb.config.Autodiscover != nil {
-<<<<<<< HEAD
-		adapter := fbautodiscover.NewAutodiscoverAdapter(crawler.InputsFactory, crawler.ModulesFactory)
 		autodiscover.SetAutodiscoverKeystore(b.Keystore)
-		adiscover, err = autodiscover.NewAutodiscover("filebeat", b.Publisher, adapter, config.Autodiscover)
-=======
 		adiscover, err = autodiscover.NewAutodiscover(
 			"filebeat",
 			b.Publisher,
@@ -323,7 +319,6 @@
 			autodiscover.QueryConfig(),
 			config.Autodiscover,
 		)
->>>>>>> ba46955a
 		if err != nil {
 			return err
 		}
