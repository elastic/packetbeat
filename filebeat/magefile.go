// Licensed to Elasticsearch B.V. under one or more contributor
// license agreements. See the NOTICE file distributed with
// this work for additional information regarding copyright
// ownership. Elasticsearch B.V. licenses this file to you under
// the Apache License, Version 2.0 (the "License"); you may
// not use this file except in compliance with the License.
// You may obtain a copy of the License at
//
//     http://www.apache.org/licenses/LICENSE-2.0
//
// Unless required by applicable law or agreed to in writing,
// software distributed under the License is distributed on an
// "AS IS" BASIS, WITHOUT WARRANTIES OR CONDITIONS OF ANY
// KIND, either express or implied.  See the License for the
// specific language governing permissions and limitations
// under the License.

// +build mage

package main

import (
	"context"
	"fmt"
	"time"

	"github.com/magefile/mage/mg"

	devtools "github.com/elastic/beats/v7/dev-tools/mage"
	filebeat "github.com/elastic/beats/v7/filebeat/scripts/mage"

	// mage:import
	"github.com/elastic/beats/v7/dev-tools/mage/target/common"
	// mage:import generate
	_ "github.com/elastic/beats/v7/filebeat/scripts/mage/generate"
	// mage:import
	_ "github.com/elastic/beats/v7/dev-tools/mage/target/unittest"
	// mage:import
	"github.com/elastic/beats/v7/dev-tools/mage/target/test"
)

// declare journald dependencies for cross build target
var (
	journaldPlatforms = []devtools.PlatformDescription{
		devtools.Linux386, devtools.LinuxAMD64,
		devtools.LinuxARM64, devtools.LinuxARM5, devtools.LinuxARM6, devtools.LinuxARM7,
		devtools.LinuxMIPS, devtools.LinuxMIPSLE, devtools.LinuxMIPS64LE,
		devtools.LinuxPPC64LE,
		devtools.LinuxS390x,
	}

	journaldDeps = devtools.NewPackageInstaller().
			AddEach(journaldPlatforms, "libsystemd-dev").
			Add(devtools.Linux386, "libsystemd0", "libgcrypt20")
)

func init() {
	common.RegisterCheckDeps(Update)
	test.RegisterDeps(IntegTest)

	devtools.BeatDescription = "Filebeat sends log files to Logstash or directly to Elasticsearch."
}

// Build builds the Beat binary.
func Build() error {
	return devtools.Build(devtools.DefaultBuildArgs())
}

// GolangCrossBuild build the Beat binary inside of the golang-builder.
// Do not use directly, use crossBuild instead.
func GolangCrossBuild() error {
	// XXX: enable once we have systemd available in the cross build image
	// mg.Deps(journaldDeps.Installer(devtools.Platform.Name))

	return devtools.GolangCrossBuild(devtools.DefaultGolangCrossBuildArgs())
}

// BuildGoDaemon builds the go-daemon binary (use crossBuildGoDaemon).
func BuildGoDaemon() error {
	return devtools.BuildGoDaemon()
}

// CrossBuild cross-builds the beat for all target platforms.
func CrossBuild() error {
	return devtools.CrossBuild()
}

// CrossBuildGoDaemon cross-builds the go-daemon binary using Docker.
func CrossBuildGoDaemon() error {
	return devtools.CrossBuildGoDaemon()
}

// Package packages the Beat for distribution.
// Use SNAPSHOT=true to build snapshots.
// Use PLATFORMS to control the target platforms.
// Use VERSION_QUALIFIER to control the version qualifier.
func Package() {
	start := time.Now()
	defer func() { fmt.Println("package ran for", time.Since(start)) }()

	devtools.UseElasticBeatOSSPackaging()
	devtools.PackageKibanaDashboardsFromBuildDir()
	filebeat.CustomizePackaging()

	mg.Deps(Update)
	mg.Deps(CrossBuild, CrossBuildGoDaemon)
	mg.SerialDeps(devtools.Package, TestPackages)
}

// TestPackages tests the generated packages (i.e. file modes, owners, groups).
func TestPackages() error {
	return devtools.TestPackages(devtools.WithModules(), devtools.WithModulesD())
}

// Update is an alias for executing fields, dashboards, config, includes.
func Update() {
	mg.SerialDeps(Fields, Dashboards, Config, includeList, fieldDocs,
		filebeat.CollectDocs,
		filebeat.PrepareModulePackagingOSS)
}

// Config generates both the short/reference/docker configs and populates the
// modules.d directory.
func Config() {
	mg.Deps(devtools.GenerateDirModulesD, configYML)
}

func configYML() error {
	return devtools.Config(devtools.AllConfigTypes, filebeat.OSSConfigFileParams(), ".")
}

// includeList generates include/list.go with imports for inputs.
func includeList() error {
	options := devtools.DefaultIncludeListOptions()
	options.ImportDirs = []string{"input/*"}
	return devtools.GenerateIncludeListGo(options)
}

// Fields generates fields.yml and fields.go files for the Beat.
func Fields() {
	mg.Deps(libbeatAndFilebeatCommonFieldsGo, moduleFieldsGo)
	mg.Deps(fieldsYML)
}

// libbeatAndFilebeatCommonFieldsGo generates a fields.go containing both
// libbeat and filebeat's common fields.
func libbeatAndFilebeatCommonFieldsGo() error {
	if err := devtools.GenerateFieldsYAML(); err != nil {
		return err
	}
	return devtools.GenerateAllInOneFieldsGo()
}

// moduleFieldsGo generates a fields.go for each module.
func moduleFieldsGo() error {
	return devtools.GenerateModuleFieldsGo("module")
}

// fieldsYML generates the fields.yml file containing all fields.
func fieldsYML() error {
	return devtools.GenerateFieldsYAML("module")
}

// fieldDocs generates docs/fields.asciidoc containing all fields
// (including x-pack).
func fieldDocs() error {
	inputs := []string{
		devtools.OSSBeatDir("module"),
		devtools.XPackBeatDir("module"),
		devtools.OSSBeatDir("input"),
		devtools.XPackBeatDir("input"),
		devtools.XPackBeatDir("processors"),
	}
	output := devtools.CreateDir("build/fields/fields.all.yml")
	if err := devtools.GenerateFieldsYAMLTo(output, inputs...); err != nil {
		return err
	}
	return devtools.Docs.FieldDocs(output)
}

// Dashboards collects all the dashboards and generates index patterns.
func Dashboards() error {
	return devtools.KibanaDashboards("module")
}

// ExportDashboard exports a dashboard and writes it into the correct directory.
//
// Required environment variables:
// - MODULE: Name of the module
// - ID:     Dashboard id
func ExportDashboard() error {
	return devtools.ExportDashboard()
}

// IntegTest executes integration tests (it uses Docker to run the tests).
func IntegTest() {
	mg.SerialDeps(GoIntegTest, PythonIntegTest)
}

// GoIntegTest executes the Go integration tests.
// Use TEST_COVERAGE=true to enable code coverage profiling.
// Use RACE_DETECTOR=true to enable the race detector.
func GoIntegTest(ctx context.Context) error {
<<<<<<< HEAD
	return devtools.GoTest(ctx, devtools.DefaultGoTestIntegrationArgs())
}

// PythonUnitTest executes the python system tests.
func PythonUnitTest() error {
	mg.Deps(devtools.BuildSystemTestBinary)
	return devtools.PythonTest(devtools.DefaultPythonTestUnitArgs())
=======
	runner, err := devtools.NewDockerIntegrationRunner()
	if err != nil {
		return err
	}
	return runner.Test("goIntegTest", func() error {
		return devtools.GoTest(ctx, devtools.DefaultGoTestIntegrationArgs())
	})
>>>>>>> 88c19e8d
}

// PythonIntegTest executes the python system tests in the integration environment (Docker).
// Use GENERATE=true to generate expected log files.
// Use TESTING_FILEBEAT_MODULES=module[,module] to limit what modules to test.
// Use TESTING_FILEBEAT_FILESETS=fileset[,fileset] to limit what fileset to test.
func PythonIntegTest(ctx context.Context) error {
	if !devtools.IsInIntegTestEnv() {
		mg.Deps(Fields)
	}
	runner, err := devtools.NewDockerIntegrationRunner(append(devtools.ListMatchingEnvVars("TESTING_FILEBEAT_", "NOSE_"), "GENERATE")...)
	if err != nil {
		return err
	}
	return runner.Test("pythonIntegTest", func() error {
		mg.Deps(devtools.BuildSystemTestBinary)
		args := devtools.DefaultPythonTestIntegrationArgs()
		args.Env["MODULES_PATH"] = devtools.CWD("module")
<<<<<<< HEAD
		return devtools.PythonTest(args)
	}, "GENERATE", "TESTING_FILEBEAT_MODULES", "TESTING_FILEBEAT_FILESETS")
=======
		return devtools.PythonNoseTest(args)
	})
>>>>>>> 88c19e8d
}<|MERGE_RESOLUTION|>--- conflicted
+++ resolved
@@ -201,15 +201,6 @@
 // Use TEST_COVERAGE=true to enable code coverage profiling.
 // Use RACE_DETECTOR=true to enable the race detector.
 func GoIntegTest(ctx context.Context) error {
-<<<<<<< HEAD
-	return devtools.GoTest(ctx, devtools.DefaultGoTestIntegrationArgs())
-}
-
-// PythonUnitTest executes the python system tests.
-func PythonUnitTest() error {
-	mg.Deps(devtools.BuildSystemTestBinary)
-	return devtools.PythonTest(devtools.DefaultPythonTestUnitArgs())
-=======
 	runner, err := devtools.NewDockerIntegrationRunner()
 	if err != nil {
 		return err
@@ -217,7 +208,6 @@
 	return runner.Test("goIntegTest", func() error {
 		return devtools.GoTest(ctx, devtools.DefaultGoTestIntegrationArgs())
 	})
->>>>>>> 88c19e8d
 }
 
 // PythonIntegTest executes the python system tests in the integration environment (Docker).
@@ -236,11 +226,6 @@
 		mg.Deps(devtools.BuildSystemTestBinary)
 		args := devtools.DefaultPythonTestIntegrationArgs()
 		args.Env["MODULES_PATH"] = devtools.CWD("module")
-<<<<<<< HEAD
 		return devtools.PythonTest(args)
-	}, "GENERATE", "TESTING_FILEBEAT_MODULES", "TESTING_FILEBEAT_FILESETS")
-=======
-		return devtools.PythonNoseTest(args)
 	})
->>>>>>> 88c19e8d
 }