#!/usr/bin/env groovy

@Library('apm@current') _

pipeline {
  agent { label 'ubuntu && immutable' }
  environment {
    BASE_DIR = 'src/github.com/elastic/beats'
    GOX_FLAGS = "-arch amd64"
    DOCKER_COMPOSE_VERSION = "1.21.0"
  }
  options {
    timeout(time: 2, unit: 'HOURS')
    buildDiscarder(logRotator(numToKeepStr: '20', artifactNumToKeepStr: '20', daysToKeepStr: '30'))
    timestamps()
    ansiColor('xterm')
    disableResume()
    durabilityHint('PERFORMANCE_OPTIMIZED')
    disableConcurrentBuilds()
//    checkoutToSubdirectory "${env.BASE_DIR}"
  }
  triggers {
    issueCommentTrigger('(?i).*(?:jenkins\\W+)?run\\W+(?:the\\W+)?tests(?:\\W+please)?.*')
  }
  parameters {
    booleanParam(name: 'runAllStages', defaultValue: false, description: 'Allow to run all stages.')
    booleanParam(name: 'windowsTest', defaultValue: true, description: 'Allow Windows stages.')
  }
  stages {
    /**
     Checkout the code and stash it, to use it on other stages.
    */
    stage('Checkout') {
      options { skipDefaultCheckout() }
      steps {
<<<<<<< HEAD
        gitCheckout(basedir: "${BASE_DIR}")
=======
        deleteDir()
        gitCheckout(basedir: "${BASE_DIR}")
        dir("${BASE_DIR}"){
          loadConfigEnvVars()
        }
>>>>>>> 790036b3
        stash allowEmpty: true, name: 'source', useDefaultExcludes: false
      }
    }
    stage('Lint'){
      options { skipDefaultCheckout() }
      steps {
        makeTarget("Lint", "check")
      }
    }
    stage('Build and Test'){
      failFast false
      parallel {
        stage('Filebeat oss'){
          agent { label 'ubuntu && immutable' }
          options { skipDefaultCheckout() }
          when {
            beforeAgent true
            expression {
              return env.BUILD_FILEBEAT != "false"
            }
          }
          steps {
            makeTarget("Filebeat oss Linux", "-C filebeat testsuite")
          }
        }
        stage('Filebeat x-pack'){
          agent { label 'ubuntu && immutable' }
          options { skipDefaultCheckout() }
          when {
            beforeAgent true
            expression {
              return env.BUILD_FILEBEAT_XPACK != "false"
            }
          }
          steps {
            makeTarget("Filebeat x-pack Linux", "-C x-pack/filebeat testsuite")
          }
        }
        stage('Filebeat Mac OS X'){
          agent { label 'macosx' }
          options { skipDefaultCheckout() }
          when {
            beforeAgent true
            expression {
              return env.BUILD_FILEBEAT != "false"
            }
          }
          steps {
            makeTarget("Filebeat oss Mac OS X", "TEST_ENVIRONMENT=0 -C filebeat testsuite")
          }
        }
        stage('Filebeat Windows'){
          agent { label 'windows-immutable && windows-2019' }
          options { skipDefaultCheckout() }
          when {
            beforeAgent true
            expression {
              return env.BUILD_FILEBEAT != "false" && params.windowsTest
            }
          }
          steps {
            mageTargetWin("Filebeat oss Windows Unit test", "-d filebeat goUnitTest")
            //mageTargetWin("Filebeat oss Windows Integration test", "-d filebeat goIntegTest")
          }
        }
        stage('Heartbeat'){
          agent { label 'ubuntu && immutable' }
          options { skipDefaultCheckout() }
          when {
            beforeAgent true
            expression {
              return env.BUILD_HEARTBEAT != "false"
            }
          }
          stages {
            stage('Heartbeat oss'){
              steps {
                makeTarget("Heartbeat oss Linux", "-C heartbeat testsuite")
              }
            }
            stage('Heartbeat Mac OS X'){
              agent { label 'macosx' }
              options { skipDefaultCheckout() }
              steps {
                makeTarget("Heartbeat oss Mac OS X", "TEST_ENVIRONMENT=0 -C heartbeat testsuite")
              }
            }
            stage('Heartbeat Windows'){
              agent { label 'windows-immutable && windows-2019' }
              options { skipDefaultCheckout() }
              when {
                beforeAgent true
                expression {
                  return params.windowsTest
                }
              }
              steps {
                mageTargetWin("Heartbeat oss Windows Unit test", "-d heartbeat goTestUnit")
              }
            }
          }
        }
        stage('Auditbeat oss'){
          agent { label 'ubuntu && immutable' }
          options { skipDefaultCheckout() }
          when {
            beforeAgent true
            expression {
              return env.BUILD_AUDITBEAT != "false"
            }
          }
          stages {
            stage('Auditbeat Linux'){
              steps {
                makeTarget("Auditbeat oss Linux", "-C auditbeat testsuite")
              }
            }
            stage('Auditbeat crosscompile'){
              steps {
                makeTarget("Auditbeat oss crosscompile", "-C auditbeat crosscompile")
              }
            }
            stage('Auditbeat Mac OS X'){
              agent { label 'macosx' }
              options { skipDefaultCheckout() }
              steps {
                makeTarget("Auditbeat oss Mac OS X", "TEST_ENVIRONMENT=0 -C auditbeat testsuite")
              }
            }
            stage('Auditbeat Windows'){
              agent { label 'windows-immutable && windows-2019' }
              options { skipDefaultCheckout() }
              when {
                beforeAgent true
                expression {
                  return params.windowsTest
                }
              }
              steps {
                mageTargetWin("Auditbeat Windows Unit test", "-d auditbeat goUnitTest")
                //mageTargetWin("Auditbeat Windows Integration test", "-d auditbeat goIntegTest")
              }
            }
          }
        }
        stage('Auditbeat x-pack'){
          agent { label 'ubuntu && immutable' }
          options { skipDefaultCheckout() }
          when {
            beforeAgent true
            expression {
              return env.BUILD_AUDITBEAT_XPACK != "false"
            }
          }
          steps {
            makeTarget("Auditbeat x-pack Linux", "-C x-pack/auditbeat testsuite")
          }
        }
        stage('Libbeat'){
          agent { label 'ubuntu && immutable' }
          options { skipDefaultCheckout() }
          when {
            beforeAgent true
            expression {
              return env.BUILD_LIBBEAT != "false"
            }
          }
          stages {
            stage('Libbeat oss'){
              steps {
                makeTarget("Libbeat oss Linux", "-C libbeat testsuite")
              }
            }
            stage('Libbeat crosscompile'){
              steps {
                makeTarget("Libbeat oss crosscompile", "-C libbeat crosscompile")
              }
            }
            stage('Libbeat stress-tests'){
              steps {
                makeTarget("Libbeat stress-tests", "STRESS_TEST_OPTIONS='-timeout=20m -race -v -parallel 1' -C libbeat stress-tests")
              }
            }
          }
        }
        stage('Libbeat x-pack'){
          agent { label 'ubuntu && immutable' }
          options { skipDefaultCheckout() }
          when {
            beforeAgent true
            expression {
              return env.BUILD_LIBBEAT_XPACK != "false"
            }
          }
          steps {
            makeTarget("Libbeat x-pack Linux", "-C x-pack/libbeat testsuite")
          }
        }
        stage('Metricbeat Unit tests'){
          agent { label 'ubuntu && immutable' }
          options { skipDefaultCheckout() }
          when {
            beforeAgent true
            expression {
              return env.BUILD_METRICBEAT != "false"
            }
          }
          steps {
            makeTarget("Metricbeat Unit tests", "-C metricbeat unit-tests coverage-report")
          }
        }
        stage('Metricbeat Integration tests'){
          agent { label 'ubuntu && immutable' }
          options { skipDefaultCheckout() }
          when {
            beforeAgent true
            expression {
              return env.BUILD_METRICBEAT != "false"
            }
          }
          steps {
            makeTarget("Metricbeat Integration tests", "-C metricbeat integration-tests-environment coverage-report")
          }
        }
        stage('Metricbeat System tests'){
          agent { label 'ubuntu && immutable' }
          options { skipDefaultCheckout() }
          when {
            beforeAgent true
            expression {
              return env.BUILD_METRICBEAT != "false"
            }
          }
          steps {
            makeTarget("Metricbeat System tests", "-C metricbeat update system-tests-environment coverage-report")
          }
        }
        stage('Metricbeat x-pack'){
          agent { label 'ubuntu && immutable' }
          options { skipDefaultCheckout() }
          when {
            beforeAgent true
            expression {
              return env.BUILD_METRICBEAT_XPACK != "false"
            }
          }
          steps {
            makeTarget("Metricbeat x-pack Linux", "-C x-pack/metricbeat testsuite")
          }
        }
        stage('Metricbeat crosscompile'){
          agent { label 'ubuntu && immutable' }
          options { skipDefaultCheckout() }
          when {
            beforeAgent true
            expression {
              return env.BUILD_METRICBEAT != "false"
            }
          }
          steps {
            makeTarget("Metricbeat oss crosscompile", "-C metricbeat crosscompile")
          }
        }
        stage('Metricbeat Mac OS X'){
          agent { label 'macosx' }
          options { skipDefaultCheckout() }
          when {
            beforeAgent true
            expression {
              return env.BUILD_METRICBEAT != "false"
            }
          }
          steps {
            makeTarget("Metricbeat oss Mac OS X", "TEST_ENVIRONMENT=0 -C metricbeat testsuite")
          }
        }
        stage('Metricbeat Windows'){
          agent { label 'windows-immutable && windows-2019' }
          options { skipDefaultCheckout() }
          when {
            beforeAgent true
            expression {
              return env.BUILD_METRICBEAT != "false" && params.windowsTest
            }
          }
          steps {
            mageTargetWin("Metricbeat Windows Unit test", "-d metricbeat goUnitTest")
            //mageTargetWin("Metricbeat Windows Integration test", "-d metricbeat goIntegTest")
          }
        }
        stage('Packetbeat'){
          agent { label 'ubuntu && immutable' }
          options { skipDefaultCheckout() }
          when {
            beforeAgent true
            expression {
              return env.BUILD_PACKETBEAT != "false"
            }
          }
          stages {
            stage('Packetbeat oss'){
              steps {
                makeTarget("Packetbeat oss Linux", "-C packetbeat testsuite")
              }
            }
          }
        }
        stage('dockerlogbeat'){
          agent { label 'ubuntu && immutable' }
          options { skipDefaultCheckout() }
          when {
            beforeAgent true
            expression {
              return env.BUILD_DOCKERLOGBEAT_XPACK != "false"
            }
          }
          stages {
            stage('Dockerlogbeat'){
              steps {
                makeTarget("Elastic Log Plugin unit tests", "-C x-pack/dockerlogbeat testsuite")
              }
            }
          }
        }
        stage('Winlogbeat'){
          agent { label 'ubuntu && immutable' }
          options { skipDefaultCheckout() }
          when {
            beforeAgent true
            expression {
              return env.BUILD_WINLOGBEAT != "false"
            }
          }
          stages {
            stage('Winlogbeat oss'){
              steps {
                makeTarget("Winlogbeat oss crosscompile", "-C winlogbeat crosscompile")
              }
            }
            stage('Winlogbeat Windows'){
              agent { label 'windows-immutable && windows-2019' }
              options { skipDefaultCheckout() }
              when {
                beforeAgent true
                expression {
                  return params.windowsTest
                }
              }
              steps {
                mageTargetWin("Winlogbeat Windows Unit test", "-d winlogbeat goUnitTest")
              }
            }
          }
        }
        stage('Winlogbeat Windows x-pack'){
          agent { label 'windows-immutable && windows-2019' }
          options { skipDefaultCheckout() }
          when {
            beforeAgent true
            expression {
              return params.windowsTest && env.BUILD_WINLOGBEAT_XPACK != "false"
            }
          }
          steps {
            mageTargetWin("Winlogbeat Windows Unit test", "-d x-pack/winlogbeat  update:fields goUnitTest")
          }
        }
        stage('Functionbeat'){
          agent { label 'ubuntu && immutable' }
          options { skipDefaultCheckout() }
          when {
            beforeAgent true
            expression {
              return env.BUILD_FUNCTIONBEAT_XPACK != "false"
            }
          }
          stages {
            stage('Functionbeat x-pack'){
              steps {
                makeTarget("Functionbeat x-pack Linux", "-C x-pack/functionbeat testsuite")
              }
            }
            stage('Functionbeat Mac OS X x-pack'){
              agent { label 'macosx' }
              options { skipDefaultCheckout() }
              steps {
                makeTarget("Functionbeat x-pack Mac OS X", "TEST_ENVIRONMENT=0 -C x-pack/functionbeat testsuite")
              }
            }
            stage('Functionbeat Windows'){
              agent { label 'windows-immutable && windows-2019' }
              options { skipDefaultCheckout() }
              when {
                beforeAgent true
                expression {
                  return params.windowsTest
                }
              }
              steps {
                mageTargetWin("Functionbeat Windows Unit test", "-d x-pack/functionbeat goUnitTest")
              }
            }
          }
        }
        stage('Journalbeat'){
          agent { label 'ubuntu && immutable' }
          options { skipDefaultCheckout() }
          when {
            beforeAgent true
            expression {
              return env.BUILD_JOURNALBEAT != "false"
            }
          }
          stages {
            stage('Journalbeat oss'){
              steps {
                makeTarget("Journalbeat Linux", "-C journalbeat testsuite")
              }
            }
          }
        }
        stage('Generators'){
          agent { label 'ubuntu && immutable' }
          options { skipDefaultCheckout() }
          when {
            beforeAgent true
            expression {
              return env.BUILD_GENERATOR != "false"
            }
          }
          stages {
            stage('Generators Metricbeat Linux'){
              steps {
                makeTarget("Generators Metricbeat Linux", "-C generator/metricbeat test")
                makeTarget("Generators Metricbeat Linux", "-C generator/metricbeat test-package")
              }
            }
            stage('Generators Beat Linux'){
              steps {
                makeTarget("Generators Beat Linux", "-C generator/beat test")
                makeTarget("Generators Beat Linux", "-C generator/beat test-package")
              }
            }
            stage('Generators Metricbeat Mac OS X'){
              agent { label 'macosx' }
              options { skipDefaultCheckout() }
              steps {
                makeTarget("Generators Metricbeat Mac OS X", "-C generator/metricbeat test")
              }
            }
            stage('Generators Beat Mac OS X'){
              agent { label 'macosx' }
              options { skipDefaultCheckout() }
              steps {
                makeTarget("Generators Beat Mac OS X", "-C generator/beat test")
              }
            }
          }
        }
        stage('Kubernetes'){
          agent { label 'ubuntu && immutable' }
          options { skipDefaultCheckout() }
          when {
            beforeAgent true
            expression {
              return env.BUILD_KUBERNETES != "false"
            }
          }
          steps {
            k8sTest(["v1.16.2","v1.15.3","v1.14.6","v1.13.10","v1.12.10","v1.11.10"])
          }
        }
        stage('Docs'){
          agent { label 'ubuntu && immutable' }
          options { skipDefaultCheckout() }
          when {
            beforeAgent true
            expression { return env.BUILD_DOCS != "false" }
          }
          steps {
            makeTarget("Docs", "docs")
          }
        }
      }
    }
  }
}

def makeTarget(context, target){
  withGithubNotify(context: "${context}") {
    withBeatsEnv(){
      sh(label: "Make ${target}", script: """
        eval "\$(gvm use ${GO_VERSION} --format=bash)"
        make ${target}
      """)
    }
  }
}

def mageTargetWin(context, target){
  withGithubNotify(context: "${context}") {
    withBeatsEnvWin(){
      bat(label: "Mage ${target}", script: """
        set
        mage ${target}
      """)
    }
  }
}

def withBeatsEnv(Closure body){
  withEnv([
    "HOME=${env.WORKSPACE}",
    "GOPATH=${env.WORKSPACE}",
    "PATH+GO=${env.WORKSPACE}/bin:${env.PATH}",
    "MAGEFILE_CACHE=${WORKSPACE}\\.magefile",
    "TEST_COVERAGE=true",
    "RACE_DETECTOR=true",
  ]){
    deleteDir()
    unstash 'source'
    dir("${BASE_DIR}"){
      sh(label: "Install Go ${GO_VERSION}", script: ".ci/scripts/install-go.sh")
      sh(label: "Install docker-compose ${DOCKER_COMPOSE_VERSION}", script: ".ci/scripts/install-docker-compose.sh")
      try {
        body()
      } finally {
        reportCoverage()
      }
    }
  }
}

def withBeatsEnvWin(Closure body){
  def goRoot = "${env.USERPROFILE}\\.gvm\\versions\\go${GO_VERSION}.windows.amd64"
  withEnv([
    "HOME=${WORKSPACE}",
    "GOPATH=${WORKSPACE}",
    "PATH+GO=${WORKSPACE}\\bin;${goRoot}\\bin;C:\\ProgramData\\chocolatey\\bin",
    "MAGEFILE_CACHE=${WORKSPACE}\\.magefile",
    "GOROOT=${goRoot}",
    "TEST_COVERAGE=true",
    "RACE_DETECTOR=true",
  ]){
    deleteDir()
    unstash 'source'
    dir("${BASE_DIR}"){
      bat(label: "Install Go ${GO_VERSION}", script: ".ci/scripts/install-tools.bat")
      try {
        body()
      } finally {
        catchError(buildResult: 'SUCCESS', stageResult: 'UNSTABLE') {
          junit(allowEmptyResults: true, keepLongStdio: true, testResults: "**\\build\\TEST*.xml")
          archiveArtifacts(allowEmptyArchive: true, artifacts: '**\\build\\TEST*.out')
        }
      }
    }
  }
}

def k8sTest(versions){
  versions.each{ v ->
    stage("k8s ${v}"){
      withEnv(["K8S_VERSION=${v}"]){
        withGithubNotify(context: "K8s ${v}") {
          withBeatsEnv(){
            sh(label: "Install k8s", script: """
              eval "\$(gvm use ${GO_VERSION} --format=bash)"
              .ci/scripts/kind-setup.sh
            """)
            sh(label: "Kubernetes Kind",script: "make KUBECONFIG=\"\$(kind get kubeconfig-path)\" -C deploy/kubernetes test")
            sh(label: 'Delete cluster', script: 'kind delete cluster')
          }
        }
      }
    }
  }
}

def reportCoverage(){
  catchError(buildResult: 'SUCCESS', stageResult: 'UNSTABLE') {
    junit(allowEmptyResults: true, keepLongStdio: true, testResults: "**/TEST-*.xml")
    archiveArtifacts(allowEmptyArchive: true, artifacts: '**/TEST-*.out')
    retry(2){
      sh(label: 'Report to Codecov', script: '''
        curl -sSLo codecov https://codecov.io/bash
        for i in auditbeat filebeat heartbeat libbeat metricbeat packetbeat winlogbeat journalbeat
        do
          FILE="${i}/build/coverage/full.cov"
          if [ -f "${FILE}" ]; then
            bash codecov -f "${FILE}"
          fi
        done
      ''')
    }
  }
}

def isChanged(patterns){
  return (
    params.runAllStages
    || isGitRegionMatch(patterns: patterns, comparator: 'regexp')
  )
}

def loadConfigEnvVars(){
  env.BUILD_AUDITBEAT = isChanged(["^auditbeat/.*"])
  env.BUILD_AUDITBEAT_XPACK = isChanged([
    "^auditbeat/.*",
    "^x-pack/auditbeat/.*",
    "^x-pack/libbeat/.*",
  ])
  env.BUILD_DOCKERLOGBEAT_XPACK = isChanged([
    "^x-pack/dockerlogbeat/.*",
    "^x-pack/libbeat/.*",
  ])
  env.BUILD_DOCS = isChanged(
    patterns: ["^docs/.*"],
    comparator: 'regexp'
  )
  env.BUILD_FILEBEAT = isChanged(["^filebeat/.*"])
  env.BUILD_FILEBEAT_XPACK = isChanged([
    "^filebeat/.*",
    "^x-pack/filebeat/.*",
    "^x-pack/libbeat/.*",
  ])
  env.BUILD_FUNCTIONBEAT_XPACK = isChanged([
    "^x-pack/functionbeat/.*",
    "^x-pack/libbeat/.*",
  ])
  env.BUILD_GENERATOR = isChanged(["^generator/.*"])
  env.BUILD_HEARTBEAT = isChanged(["^heartbeat/.*"])
  env.BUILD_HEARTBEAT_XPACK = isChanged([
    "^heartbeat/.*",
    "^x-pack/heartbeat/.*",
    "^x-pack/libbeat/.*",
  ])
  env.BUILD_JOURNALBEAT = isChanged(["^journalbeat/.*"])
  env.BUILD_JOURNALBEAT_XPACK = isChanged([
    "^journalbeat/.*",
    "^x-pack/journalbeat/.*",
    "^x-pack/libbeat/.*",
  ])
  env.BUILD_KUBERNETES = isChanged(["^deploy/kubernetes/*"])
  env.BUILD_LIBBEAT = isChanged(
    patterns: ["^libbeat/.*"],
    comparator: 'regexp'
  )
  env.BUILD_LIBBEAT_XPACK = isChanged([
    "^libbeat/.*",
    "^x-pack/libbeat/.*",
  ])
  env.BUILD_METRICBEAT = isChanged(["^metricbeat/.*"])
  env.BUILD_METRICBEAT_XPACK = isChanged([
    "^metricbeat/.*",
    "^x-pack/libbeat/.*",
    "^x-pack/metricbeat/.*",
  ])
  env.BUILD_PACKETBEAT = isChanged(["^packetbeat/.*"])
  env.BUILD_PACKETBEAT_XPACK = isChanged([
    "^packetbeat/.*",
    "^x-pack/libbeat/.*",
    "^x-pack/packetbeat/.*",
  ])
  env.BUILD_WINLOGBEAT = isChanged(["^winlogbeat/.*"])
  env.BUILD_WINLOGBEAT_XPACK = isChanged([
    "^winlogbeat/.*",
    "^x-pack/libbeat/.*",
    "^x-pack/winlogbeat/.*",
  ])
  env.GO_VERSION = readFile(".go-version").trim()
}<|MERGE_RESOLUTION|>--- conflicted
+++ resolved
@@ -33,15 +33,11 @@
     stage('Checkout') {
       options { skipDefaultCheckout() }
       steps {
-<<<<<<< HEAD
-        gitCheckout(basedir: "${BASE_DIR}")
-=======
         deleteDir()
         gitCheckout(basedir: "${BASE_DIR}")
         dir("${BASE_DIR}"){
           loadConfigEnvVars()
         }
->>>>>>> 790036b3
         stash allowEmpty: true, name: 'source', useDefaultExcludes: false
       }
     }
