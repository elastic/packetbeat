--- conflicted
+++ resolved
@@ -221,27 +221,7 @@
       mapParallelTasks["${k}"] = v
     }
   }
-<<<<<<< HEAD
-
-=======
-  mapParallelTasks['default'] = { cmd(label: 'make check-default', script: 'make check-default') }
-  mapParallelTasks['pre-commit'] = runPreCommit()
->>>>>>> 121b2ab9
   parallel(mapParallelTasks)
-}
-
-def runPreCommit() {
-  return {
-    withNode(labels: 'ubuntu-18 && immutable', forceWorkspace: true){
-      withGithubNotify(context: 'Check pre-commit', tab: 'tests') {
-        deleteDir()
-        unstashV2(name: 'source', bucket: "${JOB_GCS_BUCKET}", credentialsId: "${JOB_GCS_CREDENTIALS}")
-        dir("${BASE_DIR}"){
-          preCommit(commit: "${GIT_BASE_COMMIT}", junit: true)
-        }
-      }
-    }
-  }
 }
 
 def runBuildAndTest(Map args = [:]) {
