--- conflicted
+++ resolved
@@ -275,51 +275,8 @@
               return env.BUILD_AUDITBEAT != "false"
             }
           }
-<<<<<<< HEAD
-          stages {
-            stage('Auditbeat Linux'){
-              steps {
-                makeTarget(context: "Auditbeat oss Linux", target: "-C auditbeat testsuite", withModule: true)
-              }
-            }
-            stage('Auditbeat crosscompile'){
-              steps {
-                makeTarget(context: "Auditbeat oss crosscompile", target: "-C auditbeat crosscompile")
-              }
-            }
-            stage('Auditbeat Mac OS X'){
-              agent { label 'macosx' }
-              options { skipDefaultCheckout() }
-              when {
-                beforeAgent true
-                expression {
-                  return params.macosTest
-                }
-              }
-              steps {
-                mageTarget(context: "Auditbeat oss Mac OS X", directory: "auditbeat", target: "build unitTest")
-              }
-              post {
-                always {
-                  delete()
-                }
-              }
-            }
-            stage('Auditbeat Windows'){
-              agent { label 'windows-immutable && windows-2019' }
-              options { skipDefaultCheckout() }
-              when {
-                beforeAgent true
-                expression {
-                  return params.windowsTest
-                }
-              }
-              steps {
-                mageTargetWin(context: "Auditbeat Windows Unit test", directory: "auditbeat", target: "build unitTest")
-              }
-=======
-          steps {
-            makeTarget("Auditbeat oss Linux", "-C auditbeat testsuite")
+          steps {
+            makeTarget(context: "Auditbeat oss Linux", target: "-C auditbeat testsuite", withModule: true)
           }
         }
         stage('Auditbeat crosscompile'){
@@ -332,7 +289,7 @@
             }
           }
           steps {
-            makeTarget("Auditbeat oss crosscompile", "-C auditbeat crosscompile")
+            makeTarget(context: "Auditbeat oss crosscompile", target: "-C auditbeat crosscompile")
           }
         }
         stage('Auditbeat oss Mac OS X'){
@@ -345,7 +302,7 @@
             }
           }
           steps {
-            mageTarget("Auditbeat oss Mac OS X", "auditbeat", "build unitTest")
+            mageTarget(context: "Auditbeat oss Mac OS X", directory: "auditbeat", target: "build unitTest")
           }
           post {
             always {
@@ -360,11 +317,10 @@
             beforeAgent true
             expression {
               return env.BUILD_AUDITBEAT != "false" && params.windowsTest
->>>>>>> 6e91ce49
-            }
-          }
-          steps {
-            mageTargetWin("Auditbeat oss Windows Unit test", "auditbeat", "build unitTest")
+            }
+          }
+          steps {
+            mageTargetWin(context: "Auditbeat oss Windows Unit test", directory: "auditbeat", target: "build unitTest")
           }
         }
         stage('Auditbeat x-pack'){
@@ -390,7 +346,7 @@
             }
           }
           steps {
-            mageTarget("Auditbeat x-pack Mac OS X", "x-pack/auditbeat", "build unitTest")
+            mageTarget(context: "Auditbeat x-pack Mac OS X", directory: "x-pack/auditbeat", target: "build unitTest")
           }
         }
         stage('Auditbeat x-pack Windows'){
@@ -403,7 +359,7 @@
             }
           }
           steps {
-            mageTargetWin("Auditbeat x-pack Windows", "x-pack/auditbeat", "build unitTest")
+            mageTargetWin(context: "Auditbeat x-pack Windows", directory: "x-pack/auditbeat", target: "build unitTest")
           }
         }
         stage('Libbeat'){
