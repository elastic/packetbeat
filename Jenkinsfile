#!/usr/bin/env groovy

@Library('apm@current') _

pipeline {
  agent { label 'ubuntu-18 && immutable' }
  environment {
    AWS_ACCOUNT_SECRET = 'secret/observability-team/ci/elastic-observability-aws-account-auth'
    AWS_REGION = "${params.awsRegion}"
    REPO = 'beats'
    BASE_DIR = "src/github.com/elastic/${env.REPO}"
    DOCKERHUB_SECRET = 'secret/observability-team/ci/elastic-observability-dockerhub'
    DOCKER_ELASTIC_SECRET = 'secret/observability-team/ci/docker-registry/prod'
    DOCKER_COMPOSE_VERSION = "1.21.0"
    DOCKER_REGISTRY = 'docker.elastic.co'
    JOB_GCS_BUCKET = 'beats-ci-temp'
    JOB_GCS_CREDENTIALS = 'beats-ci-gcs-plugin'
    JOB_GCS_EXT_CREDENTIALS = 'beats-ci-gcs-plugin-file-credentials'
    OSS_MODULE_PATTERN = '^[a-z0-9]+beat\\/module\\/([^\\/]+)\\/.*'
    PIPELINE_LOG_LEVEL = 'INFO'
    PYTEST_ADDOPTS = "${params.PYTEST_ADDOPTS}"
    RUNBLD_DISABLE_NOTIFICATIONS = 'true'
    SLACK_CHANNEL = "#beats"
    SNAPSHOT = 'true'
    TERRAFORM_VERSION = "0.13.7"
    XPACK_MODULE_PATTERN = '^x-pack\\/[a-z0-9]+beat\\/module\\/([^\\/]+)\\/.*'
    KIND_VERSION = 'v0.12.0'
    K8S_VERSION = 'v1.23.4'
  }
  options {
    timeout(time: 6, unit: 'HOURS')
    buildDiscarder(logRotator(numToKeepStr: '60', artifactNumToKeepStr: '20', daysToKeepStr: '30'))
    timestamps()
    ansiColor('xterm')
    disableResume()
    durabilityHint('PERFORMANCE_OPTIMIZED')
    quietPeriod(10)
    rateLimitBuilds(throttle: [count: 60, durationName: 'hour', userBoost: true])
  }
  triggers {
    issueCommentTrigger("${obltGitHubComments()}")
  }
  parameters {
    booleanParam(name: 'allCloudTests', defaultValue: false, description: 'Run all cloud integration tests.')
    booleanParam(name: 'awsCloudTests', defaultValue: false, description: 'Run AWS cloud integration tests.')
    string(name: 'awsRegion', defaultValue: 'eu-central-1', description: 'Default AWS region to use for testing.')
    booleanParam(name: 'runAllStages', defaultValue: false, description: 'Allow to run all stages.')
    booleanParam(name: 'armTest', defaultValue: false, description: 'Allow ARM stages.')
    booleanParam(name: 'macosTest', defaultValue: false, description: 'Allow macOS stages.')
    string(name: 'PYTEST_ADDOPTS', defaultValue: '', description: 'Additional options to pass to pytest. Use PYTEST_ADDOPTS="-k pattern" to only run tests matching the specified pattern. For retries you can use `--reruns 3 --reruns-delay 15`')
  }
  stages {
    stage('Checkout') {
      options { skipDefaultCheckout() }
      steps {
        deleteDir()
        // Here we do a checkout into a temporary directory in order to have the
        // side-effect of setting up the git environment correctly.
        gitCheckout(basedir: "${pwd(tmp: true)}", githubNotifyFirstTimeContributor: true)
        pipelineManager([ cancelPreviousRunningBuilds: [ when: 'PR' ] ])
        dir("${BASE_DIR}") {
            // We use a raw checkout to avoid the many extra objects which are brought in
            // with a `git fetch` as would happen if we used the `gitCheckout` step.
            checkout scm
        }
        stashV2(name: 'source', bucket: "${JOB_GCS_BUCKET}", credentialsId: "${JOB_GCS_CREDENTIALS}")
        dir("${BASE_DIR}"){
          // Skip all the stages except docs for PR's with asciidoc, md or deploy k8s templates changes only
          setEnvVar('ONLY_DOCS', isGitRegionMatch(patterns: [ '(.*\\.(asciidoc|md)|deploy/kubernetes/.*-kubernetes\\.yaml)' ], shouldMatchAll: true).toString())
          setEnvVar('GO_MOD_CHANGES', isGitRegionMatch(patterns: [ '^go.mod' ], shouldMatchAll: false).toString())
          setEnvVar('PACKAGING_CHANGES', isGitRegionMatch(patterns: [ '^dev-tools/packaging/.*' ], shouldMatchAll: false).toString())
          setEnvVar('GO_VERSION', readFile(".go-version").trim())
          withEnv(["HOME=${env.WORKSPACE}"]) {
            retryWithSleep(retries: 2, seconds: 5){ sh(label: "Install Go ${env.GO_VERSION}", script: '.ci/scripts/install-go.sh') }
          }
        }
        dir("${BASE_DIR}"){
          setEnvVar('VERSION', sh(label: 'Get beat version', script: 'make get-version', returnStdout: true)?.trim())
        }
      }
    }
    stage('Lint'){
      options { skipDefaultCheckout() }
      environment {
        GOFLAGS = '-mod=readonly'
      }
      steps {
        withGithubNotify(context: "Lint") {
          stageStatusCache(id: 'Lint'){
            withBeatsEnv(archive: false, id: "lint") {
              dumpVariables()
              whenTrue(env.ONLY_DOCS == 'true') {
                cmd(label: "make check", script: "make check")
              }
              whenTrue(env.ONLY_DOCS == 'false') {
                runLinting()
              }
            }
          }
        }
      }
    }
    stage('Build&Test') {
      options { skipDefaultCheckout() }
      when {
        // Always when running builds on branches/tags
        // On a PR basis, skip if changes are only related to docs.
        // Always when forcing the input parameter
        anyOf {
          not { changeRequest() }                           // If no PR
          allOf {                                           // If PR and no docs changes
            expression { return env.ONLY_DOCS == "false" }
            changeRequest()
          }
          expression { return params.runAllStages }         // If UI forced
        }
      }
      steps {
        runBuildAndTest(filterStage: 'mandatory')
      }
    }
    stage('Extended') {
      options { skipDefaultCheckout() }
      when {
        // Always when running builds on branches/tags
        // On a PR basis, skip if changes are only related to docs.
        // Always when forcing the input parameter
        anyOf {
          not { changeRequest() }                           // If no PR
          allOf {                                           // If PR and no docs changes
            expression { return env.ONLY_DOCS == "false" }
            changeRequest()
          }
          expression { return params.runAllStages }         // If UI forced
        }
      }
      steps {
        runBuildAndTest(filterStage: 'extended')
      }
    }
    stage('ExtendedWin') {
      options { skipDefaultCheckout() }
      when {
        // On a branches/tags, skip if changes are only related to docs.
        // Always when forcing the input parameter
        anyOf {
          allOf {                                           // If no PR and no docs changes
            expression { return env.ONLY_DOCS == "false" }
            not { changeRequest() }
          }
          expression { return params.runAllStages }         // If UI forced
        }
      }
      steps {
        runBuildAndTest(filterStage: 'extended_win')
      }
    }
    stage('Packaging') {
      options { skipDefaultCheckout() }
      when {
        // On a PR basis, skip if changes are only related to docs.
        // Always when forcing the input parameter
        anyOf {
          allOf {                                           // If PR and no docs changes
            expression { return env.ONLY_DOCS == "false" }
            changeRequest()
          }
          expression { return params.runAllStages }         // If UI forced
        }
      }
      steps {
        runBuildAndTest(filterStage: 'packaging')
      }
    }
    stage('Packaging-Pipeline') {
      agent none
      options { skipDefaultCheckout() }
      when {
        allOf {
          anyOf {
            expression { return env.GO_MOD_CHANGES == "true" }
            expression { return env.PACKAGING_CHANGES == "true" }
          }
          changeRequest()
        }
      }
      steps {
        withGithubNotify(context: 'Packaging') {
          build(job: "Beats/packaging/${env.BRANCH_NAME}", propagate: true,  wait: true)
        }
      }
    }
  }
  post {
    success {
      writeFile(file: 'packaging.properties', text: """## To be consumed by the packaging pipeline
COMMIT=${env.GIT_BASE_COMMIT}
VERSION=${env.VERSION}-SNAPSHOT""")
      archiveArtifacts artifacts: 'packaging.properties'
    }
    cleanup {
      // Required to enable the flaky test reporting with GitHub. Workspace exists since the post/always runs earlier
      dir("${BASE_DIR}"){
        notifyBuildResult(prComment: true,
                          slackComment: true,
                          analyzeFlakey: !isTag(), jobName: getFlakyJobName(withBranch: getFlakyBranch()))
      }
    }
  }
}

def runLinting() {
  def mapParallelTasks = [:]
  def content = readYaml(file: 'Jenkinsfile.yml')
  content['projects'].each { projectName ->
    generateStages(project: projectName, changeset: content['changeset'], filterStage: 'lint').each { k,v ->
      mapParallelTasks["${k}"] = v
    }
  }
  mapParallelTasks['default'] = {
    cmd(label: 'make check-default', script: 'make check-default')
  }
  mapParallelTasks['pre-commit'] = runPreCommit()
  parallel(mapParallelTasks)
}

def runPreCommit() {
  return {
    withNode(labels: 'ubuntu-18 && immutable', forceWorkspace: true){
      withGithubNotify(context: 'Check pre-commit', tab: 'tests') {
        deleteDir()
        unstashV2(name: 'source', bucket: "${JOB_GCS_BUCKET}", credentialsId: "${JOB_GCS_CREDENTIALS}")
        dir("${BASE_DIR}"){
          preCommit(commit: "${GIT_BASE_COMMIT}", junit: true)
        }
      }
    }
  }
}

def runBuildAndTest(Map args = [:]) {
  def filterStage = args.get('filterStage', 'mandatory')
  deleteDir()
  unstashV2(name: 'source', bucket: "${JOB_GCS_BUCKET}", credentialsId: "${JOB_GCS_CREDENTIALS}")
  dir("${BASE_DIR}"){
    def mapParallelTasks = [:]
    def content = readYaml(file: 'Jenkinsfile.yml')
    if (content?.disabled?.when?.labels && beatsWhen(project: 'top-level', content: content?.disabled?.when)) {
      error 'Pull Request has been configured to be disabled when there is a skip-ci label match'
    } else {
      content['projects'].each { projectName ->
        generateStages(project: projectName, changeset: content['changeset'], filterStage: filterStage).each { k,v ->
          mapParallelTasks["${k}"] = v
        }
      }
      notifyBuildReason()
      parallel(mapParallelTasks)
    }
  }
}


/**
* Only supported the main branch
*/
def getFlakyBranch() {
  if(isPR()) {
    return getBranchIndice(env.CHANGE_TARGET)
  } else {
    return getBranchIndice(env.BRANCH_NAME)
  }
}

/**
* Only supported the main branch
*/
def getBranchIndice(String compare) {
  return 'main'
}

/**
* This method is the one used for running the parallel stages, therefore
* its arguments are passed by the beatsStages step.
*/
def generateStages(Map args = [:]) {
  def projectName = args.project
  def filterStage = args.get('filterStage', 'all')
  def changeset = args.changeset
  def mapParallelStages = [:]
  def fileName = "${projectName}/Jenkinsfile.yml"
  if (fileExists(fileName)) {
    def content = readYaml(file: fileName)
    // changesetFunction argument is only required for the top-level when, stage specific when don't need it since it's an aggregation.
    if (beatsWhen(project: projectName, content: content?.when, changeset: changeset, changesetFunction: new GetProjectDependencies(steps: this))) {
      mapParallelStages = beatsStages(project: projectName, content: content, changeset: changeset, function: new RunCommand(steps: this), filterStage: filterStage)
    }
  } else {
    log(level: 'WARN', text: "${fileName} file does not exist. Please review the top-level Jenkinsfile.yml")
  }
  return mapParallelStages
}

def cloud(Map args = [:]) {
  withGithubNotify(context: args.context) {
    withNode(labels: args.label, forceWorkspace: true){
      withCloudTestEnv(args) {
        startCloudTestEnv(name: args.directory, dirs: args.dirs, withAWS: args.withAWS)
        try {
          targetWithoutNode(context: args.context, command: args.command, directory: args.directory, label: args.label, withModule: args.withModule, isMage: true, id: args.id)
        } finally {
          terraformCleanup(name: args.directory, dir: args.directory, withAWS: args.withAWS)
        }
      }
    }
  }
}

def k8sTest(Map args = [:]) {
  def versions = args.versions
  versions.each{ v ->
    withNode(labels: args.label, forceWorkspace: true){
      stage("${args.context} ${v}"){
        withEnv(["K8S_VERSION=${v}"]){
          withGithubNotify(context: "${args.context} ${v}") {
            withBeatsEnv(archive: false, withModule: false) {
              withTools(k8s: true) {
                sh(label: "Integration tests", script: "MODULE=kubernetes make -C metricbeat integration-tests")
                sh(label: "Deploy to kubernetes",script: "make -C deploy/kubernetes test")
              }
            }
          }
        }
      }
    }
  }
}

/**
* It relies on:
* - KIND_VERSION which it's defined in the top-level environment section.
* - K8S_VERSION which it's defined by default in the top-level environment section or set in the withEnv.
*/
def withTools(Map args = [:], Closure body) {
  if (args.get('k8s', false)) {
    withK8s() {
      body()
    }
  } else if (args.get('gcp', false)) {
    withGCP() {
      body()
    }
  } else {
    body()
  }
}

def withK8s(Closure body) {
  withEnv(["KUBECONFIG=${env.WORKSPACE}/kubecfg"]){
    retryWithSleep(retries: 2, seconds: 5, backoff: true){ sh(label: "Install kind", script: ".ci/scripts/install-kind.sh") }
    retryWithSleep(retries: 2, seconds: 5, backoff: true){ sh(label: "Install kubectl", script: ".ci/scripts/install-kubectl.sh") }
    try {
      // Add some environmental resilience when setup does not work the very first time.
      def i = 0
      retryWithSleep(retries: 3, seconds: 5, backoff: true){
        try {
          sh(label: "Setup kind", script: ".ci/scripts/kind-setup.sh")
        } catch(err) {
          i++
          sh(label: 'Delete cluster', script: 'kind delete cluster')
          if (i > 2) {
            error("Setup kind failed with error '${err.toString()}'")
          }
        }
      }
      body()
    } finally {
      sh(label: 'Delete cluster', script: 'kind delete cluster')
    }
  }
}

def withGCP(Closure body) {
  withGCPEnv(secret: 'secret/observability-team/ci/elastic-observability-account-auth'){
    body()
  }
}

/**
* This method runs the packaging for ARM
*/
def packagingArm(Map args = [:]) {
  def PLATFORMS = [ 'linux/arm64' ].join(' ')
  withEnv([
    "PLATFORMS=${PLATFORMS}",
    "PACKAGES=docker"
  ]) {
    target(args)
  }
}

/**
* This method runs the packaging for Linux
*/
def packagingLinux(Map args = [:]) {
  def PLATFORMS = [ '+all',
                'linux/amd64',
                'linux/386',
                'linux/arm64',
                // armv7 packaging isn't working, and we don't currently
                // need it for release. Do not re-enable it without
                // confirming it is fixed, you will break the packaging
                // pipeline!
                //'linux/armv7',
                // The platforms above are disabled temporarly as crossbuild images are
                // not available. See: https://github.com/elastic/golang-crossbuild/issues/71
                //'linux/ppc64le',
                //'linux/mips64',
                //'linux/s390x',
                'windows/amd64',
                'windows/386',
                'darwin/amd64',
                'darwin/arm64'
              ].join(' ')
  withEnv([
    "PLATFORMS=${PLATFORMS}"
  ]) {
    target(args)
  }
}

/**
* Upload the packages to their snapshot or pull request buckets
* @param beatsFolder beats folder
*/
def publishPackages(beatsFolder){
  dir(beatsFolder) {
    uploadPackagesToGoogleBucket(
      credentialsId: env.JOB_GCS_EXT_CREDENTIALS,
      repo: env.REPO,
      bucket: env.JOB_GCS_BUCKET,
      folder: getBeatsName(beatsFolder),
      pattern: "build/distributions/**/*"
    )
  }
}

/**
* Push the docker images for the given beat.
* @param beatsFolder beats folder
* @param arch what architecture
*/
def pushCIDockerImages(Map args = [:]) {
  def arch = args.get('arch', 'amd64')
  def beatsFolder = args.beatsFolder
  catchError(buildResult: 'UNSTABLE', message: 'Unable to push Docker images', stageResult: 'FAILURE') {
    def defaultVariants = [ '' : 'beats', '-oss' : 'beats', '-ubi8' : 'beats' ]
    if (beatsFolder.endsWith('auditbeat')) {
      tagAndPush(beatName: 'auditbeat', arch: arch, variants: defaultVariants)
    } else if (beatsFolder.endsWith('filebeat')) {
      tagAndPush(beatName: 'filebeat', arch: arch, variants: defaultVariants)
    } else if (beatsFolder.endsWith('heartbeat')) {
      tagAndPush(beatName: 'heartbeat', arch: arch, variants: defaultVariants)
    } else if (beatsFolder.endsWith('metricbeat')) {
      tagAndPush(beatName: 'metricbeat', arch: arch, variants: defaultVariants)
    } else if (beatsFolder.endsWith('osquerybeat')) {
      tagAndPush(beatName: 'osquerybeat', arch: arch, variants: defaultVariants)
    } else if ("${beatsFolder}" == "packetbeat"){
      tagAndPush(beatName: 'packetbeat', arch: arch, variants: defaultVariants)
    }
  }
}

/**
* @param beatName name of the Beat
* @param arch what architecture
* @param variants list of docker variants
*/
def tagAndPush(Map args = [:]) {
  def images = [ ]
  args.variants.each { variant, sourceNamespace ->
    images += [ source: "${sourceNamespace}/${args.beatName}${variant}",
                target: "observability-ci/${args.beatName}",
                arch: args.arch ]
  }
  pushDockerImages(
    registry: env.DOCKER_REGISTRY,
    secret: env.DOCKER_ELASTIC_SECRET,
    snapshot: env.SNAPSHOT,
    version: env.VERSION,
    images: images
  )
}

/**
* There is a specific folder structure in https://staging.elastic.co/ and https://artifacts.elastic.co/downloads/
* therefore the storage bucket in GCP should follow the same folder structure.
* This is required by https://github.com/elastic/beats-tester
* e.g.
* baseDir=name -> return name
* baseDir=name1/name2/name3-> return name2
*/
def getBeatsName(baseDir) {
  return baseDir.replace('x-pack/', '')
}

/**
* This method runs the end 2 end testing
*/
def e2e(Map args = [:]) {
  if (!args.e2e?.get('enabled', false)) { return }
  // Skip running the tests on branches or tags if configured.
  if (!isPR() && args.e2e?.get('when', false)) {
    if (isBranch() && !args.e2e.when.get('branches', true)) { return }
    if (isTag() && !args.e2e.when.get('tags', true)) { return }
  }
  if (args.e2e.get('entrypoint', '')?.trim()) {
    e2e_with_entrypoint(args)
  } else {
    runE2E(testMatrixFile: args.e2e?.get('testMatrixFile', ''),
           beatVersion: "${env.VERSION}-SNAPSHOT",
           gitHubCheckName: "e2e-${args.context}",
           gitHubCheckRepo: env.REPO,
           gitHubCheckSha1: env.GIT_BASE_COMMIT)
  }
}

/**
* This method runs the end 2 end testing in the same worker where the packages have been
* generated, this should help to speed up the things
*/
def e2e_with_entrypoint(Map args = [:]) {
  def entrypoint = args.e2e?.get('entrypoint')
  def dockerLogFile = "docker_logs_${entrypoint}.log"
  dir("${env.WORKSPACE}/src/github.com/elastic/e2e-testing") {
    // TBC with the target branch if running on a PR basis.
    git(branch: 'main', credentialsId: '2a9602aa-ab9f-4e52-baf3-b71ca88469c7-UserAndToken', url: 'https://github.com/elastic/e2e-testing.git')
    if(isDockerInstalled()) {
      dockerLogin(secret: "${DOCKER_ELASTIC_SECRET}", registry: "${DOCKER_REGISTRY}")
    }
    def goVersionForE2E = readFile('.go-version').trim()
    withEnv(["GO_VERSION=${goVersionForE2E}",
              "BEATS_LOCAL_PATH=${env.WORKSPACE}/${env.BASE_DIR}",
              "BEAT_VERSION=${env.VERSION}-SNAPSHOT",
              "LOG_LEVEL=TRACE"]) {
      def status = 0
      filebeat(output: dockerLogFile){
        try {
          sh(script: ".ci/scripts/${entrypoint}", label: "Run functional tests ${entrypoint}")
        } finally {
          junit(allowEmptyResults: true, keepLongStdio: true, testResults: "outputs/TEST-*.xml")
          archiveArtifacts allowEmptyArchive: true, artifacts: "outputs/TEST-*.xml"
        }
      }
    }
  }
}

/**
* This method runs in a node
*/
def target(Map args = [:]) {
  withNode(labels: args.label, forceWorkspace: true){
    targetWithoutNode(args)
  }
}

/**
* This method runs the given command supporting two kind of scenarios:
*  - make -C <folder> then the dir(location) is not required, aka by disaling isMage: false
*  - mage then the dir(location) is required, aka by enabling isMage: true.
*/
def targetWithoutNode(Map args = [:]) {
  def command = args.command
  def context = args.context
  def directory = args.get('directory', '')
  def withModule = args.get('withModule', false)
  def isMage = args.get('isMage', false)
  def isE2E = args.e2e?.get('enabled', false)
  def isPackaging = args.get('package', false)
  def installK8s = args.get('installK8s', false)
  def dockerArch = args.get('dockerArch', 'amd64')
  def enableRetry = args.get('enableRetry', false)
  def withGCP = args.get('withGCP', false)
<<<<<<< HEAD
  withGithubNotify(context: "${context}") {
    withBeatsEnv(archive: true, withModule: withModule, directory: directory, id: args.id) {
      dumpVariables()
      withTools(k8s: installK8s, gcp: withGCP) {
        // make commands use -C <folder> while mage commands require the dir(folder)
        // let's support this scenario with the location variable.
        dir(isMage ? directory : '') {
          if (enableRetry) {
            // Retry the same command to bypass any kind of flakiness.
            // Downside: genuine failures will be repeated.
            retry(3) {
=======
  withNode(labels: args.label, forceWorkspace: true){
    withGithubNotify(context: "${context}") {
      withBeatsEnv(archive: true, withModule: withModule, directory: directory, id: args.id) {
        dumpVariables()
        withTools(k8s: installK8s, gcp: withGCP) {
          // make commands use -C <folder> while mage commands require the dir(folder)
          // let's support this scenario with the location variable.
          dir(isMage ? directory : '') {
            if (enableRetry) {
              // Retry the same command to bypass any kind of flakiness.
              // Downside: genuine failures will be repeated.
              retry(3) {
                cmd(label: "${args.id?.trim() ? args.id : env.STAGE_NAME} - ${command}", script: "${command}")
              }
            } else {
>>>>>>> ae4b8137
              cmd(label: "${args.id?.trim() ? args.id : env.STAGE_NAME} - ${command}", script: "${command}")
            }
          } else {
            cmd(label: "${args.id?.trim() ? args.id : env.STAGE_NAME} - ${command}", script: "${command}")
          }
        }
      }
      // Publish packages should happen always to easily consume those artifacts if the
      // e2e were triggered and failed.
      if (isPackaging) {
        publishPackages("${directory}")
        pushCIDockerImages(beatsFolder: "${directory}", arch: dockerArch)
      }
      if(isE2E) {
        e2e(args)
      }
    }
  }
}

/**
* This method wraps all the environment setup and pre-requirements to run any commands.
*/
def withBeatsEnv(Map args = [:], Closure body) {
  def archive = args.get('archive', true)
  def withModule = args.get('withModule', false)
  def directory = args.get('directory', '')

  def path, magefile, pythonEnv, testResults, artifacts, gox_flags, userProfile

  if(isUnix()) {
    gox_flags = (isArm() && is64arm()) ? '-arch arm' : '-arch amd64'
    path = "${env.WORKSPACE}/bin:${env.PATH}:/usr/local/bin"
    magefile = "${WORKSPACE}/.magefile"
    pythonEnv = "${WORKSPACE}/python-env"
    testResults = '**/build/TEST*.xml'
    artifacts = '**/build/TEST*.out'
  } else {
    // NOTE: to support Windows 7 32 bits the arch in the mingw and go context paths is required.
    def mingwArch = is32() ? '32' : '64'
    def chocoPath = 'C:\\ProgramData\\chocolatey\\bin'
    def chocoPython3Path = 'C:\\Python38;C:\\Python38\\Scripts'
    userProfile="${env.WORKSPACE}"
    path = "${env.WORKSPACE}\\bin;${chocoPath};${chocoPython3Path};C:\\tools\\mingw${mingwArch}\\bin;${env.PATH}"
    magefile = "${env.WORKSPACE}\\.magefile"
    testResults = "**\\build\\TEST*.xml"
    artifacts = "**\\build\\TEST*.out"
    gox_flags = '-arch 386'
  }

  // IMPORTANT: Somehow windows workers got a different opinion regarding removing the workspace.
  //            Windows workers are ephemerals, so this should not really affect us.
  if(isUnix()) {
    deleteDir()
  }

  unstashV2(name: 'source', bucket: "${JOB_GCS_BUCKET}", credentialsId: "${JOB_GCS_CREDENTIALS}")
  // NOTE: This is required to run after the unstash
  def module = withModule ? getCommonModuleInTheChangeSet(directory) : ''
  withEnv([
    "DOCKER_PULL=0",
    "GOPATH=${env.WORKSPACE}",
    "GOX_FLAGS=${gox_flags}",
    "HOME=${env.WORKSPACE}",
    "MAGEFILE_CACHE=${magefile}",
    "MODULE=${module}",
    "PATH=${path}",
    "PYTHON_ENV=${pythonEnv}",
    "RACE_DETECTOR=true",
    "TEST_COVERAGE=true",
    "TEST_TAGS=${env.TEST_TAGS},oracle",
    "OLD_USERPROFILE=${env.USERPROFILE}",
    "USERPROFILE=${userProfile}"
  ]) {
    if(isDockerInstalled()) {
      dockerLogin(secret: "${DOCKER_ELASTIC_SECRET}", registry: "${DOCKER_REGISTRY}")
      dockerLogin(secret: "${DOCKERHUB_SECRET}", registry: 'docker.io')
    }
    withMageEnv(version: "${env.GO_VERSION}"){
      dir("${env.BASE_DIR}") {
        // Go/Mage installation is not anymore configured with env variables and installed
        // with installTools but delegated to the parent closure withMageEnv.
        installTools(args)
        // Skip to upload the generated files by default.
        def upload = false
        try {
          // Add more stability when dependencies are not accessible temporarily
          // See https://github.com/elastic/beats/issues/21609
          // retry/try/catch approach reports errors, let's avoid it to keep the
          // notifications cleaner.
          if (cmd(label: 'Download modules to local cache', script: 'go mod download', returnStatus: true) > 0) {
            cmd(label: 'Download modules to local cache - retry', script: 'go mod download', returnStatus: true)
          }
          withOtelEnv() {
            body()
          }
        } catch(err) {
          // Upload the generated files ONLY if the step failed. This will avoid any overhead with Google Storage
          upload = true
          error("Error '${err.toString()}'")
        } finally {
          if (archive) {
            archiveArtifacts(allowEmptyArchive: true, artifacts: "${directory}/build/system-tests/docker-logs/TEST-docker-compose-*.log")
            archiveTestOutput(directory: directory, testResults: testResults, artifacts: artifacts, id: args.id, upload: upload)
          }
          tearDown()
        }
      }
    }
  }
}

/**
* Tear down the setup for the permanent workers.
*/
def tearDown() {
  catchError(buildResult: 'SUCCESS', stageResult: 'SUCCESS') {
    cmd(label: 'Remove the entire module cache', script: 'go clean -modcache', returnStatus: true)
    fixPermissions("${WORKSPACE}")
    // IMPORTANT: Somehow windows workers got a different opinion regarding removing the workspace.
    //            Windows workers are ephemerals, so this should not really affect us.
    if (isUnix()) {
      dir("${WORKSPACE}") {
        deleteDir()
      }
    }
  }
}

/**
* This method fixes the filesystem permissions after the build has happenend. The reason is to
* ensure any non-ephemeral workers don't have any leftovers that could cause some environmental
* issues.
*/
def fixPermissions(location) {
  if(isUnix()) {
    try {
      timeout(5) {
        sh(label: 'Fix permissions', script: """#!/usr/bin/env bash
          set +x
          echo "Cleaning up ${location}"
          source ./dev-tools/common.bash
          docker_setup
          script/fix_permissions.sh ${location}""", returnStatus: true)
      }
    } catch (Throwable e) {
      echo "There were some failures when fixing the permissions. ${e.toString()}"
    }
  }
}

/**
* This method installs the required dependencies that are for some reason not available in the
* CI Workers.
*/
def installTools(args) {
  def stepHeader = "${args.id?.trim() ? args.id : env.STAGE_NAME}"
  if(isUnix()) {
    retryWithSleep(retries: 2, seconds: 5, backoff: true){ sh(label: "${stepHeader} - Install Python/Docker/Terraform", script: '.ci/scripts/install-tools.sh') }
    // TODO (2020-04-07): This is a work-around to fix the Beat generator tests.
    // See https://github.com/elastic/beats/issues/17787.
    sh(label: 'check git config', script: '''
      if [ -z "$(git config --get user.email)" ]; then
        git config --global user.email "beatsmachine@users.noreply.github.com"
        git config --global user.name "beatsmachine"
      fi''')
  } else {
    retryWithSleep(retries: 3, seconds: 5, backoff: true){ bat(label: "${stepHeader} - Install Python", script: ".ci/scripts/install-tools.bat") }
  }
}

/**
* This method gathers the module name, if required, in order to run the ITs only if
* the changeset affects a specific module.
*
* For such, it's required to look for changes under the module folder and exclude anything else
* such as asciidoc and png files.
*/
def getCommonModuleInTheChangeSet(String directory) {
  // Use contains to support the target(target: 'make -C <folder>') while target(directory: '<folder>', target: '...')
  def pattern = (directory.contains('x-pack') ? env.XPACK_MODULE_PATTERN : env.OSS_MODULE_PATTERN)
  def module = ''

  // Transform folder structure in regex format since path separator is required to be escaped
  def transformedDirectory = directory.replaceAll('/', '\\/')
  def directoryExclussion = "((?!^${transformedDirectory}\\/).)*\$"
  def exclude = "^(${directoryExclussion}|((?!\\/module\\/).)*\$|.*\\.asciidoc|.*\\.png)"
  dir("${env.BASE_DIR}") {
    module = getGitMatchingGroup(pattern: pattern, exclude: exclude)
    if(!fileExists("${directory}/module/${module}")) {
      module = ''
    }
  }
  return module
}

/**
* This method archives and report the tests output, for such, it searches in certain folders
* to bypass some issues when working with big repositories.
*/
def archiveTestOutput(Map args = [:]) {
  def directory = args.get('directory', '')

  catchError(buildResult: 'SUCCESS', stageResult: 'UNSTABLE') {
    if (isUnix()) {
      fixPermissions("${WORKSPACE}")
    }
    // Remove pycache directory and go vendors cache folders
    if (isUnix()) {
      dir('build') {
        sh(label: 'Delete folders that are causing exceptions (See JENKINS-58421)', returnStatus: true,
           script: 'rm -rf ve || true; find . -type d -name vendor -exec rm -r {} \\;')
      }
    } else {
      bat(label: 'Delete ve folder', returnStatus: true,
          script: 'FOR /d /r . %%d IN ("ve") DO @IF EXIST "%%d" rmdir /s /q "%%d"')
    }
    cmd(label: 'Prepare test output', script: 'python .ci/scripts/pre_archive_test.py', returnStatus: true)
    dir('build') {
      junit(allowEmptyResults: true, keepLongStdio: true, testResults: args.testResults)
      if (args.upload) {
        tarAndUploadArtifacts(file: "test-build-artifacts-${args.id}.tgz", location: '.')
      }
    }
    if (args.upload) {
      catchError(buildResult: 'SUCCESS', message: 'Failed to archive the build test results', stageResult: 'SUCCESS') {
        withMageEnv(version: "${env.GO_VERSION}"){
          dir(directory){
            cmd(label: "Archive system tests files", script: 'mage packageSystemTests', returnStatus: true)
          }
        }

        def fileName = 'build/system-tests-*.tar.gz' // see dev-tools/mage/target/common/package.go#PackageSystemTests method
        def files = findFiles(glob: "${fileName}")

        if (files?.length > 0) {
          googleStorageUploadExt(
            bucket: "gs://${JOB_GCS_BUCKET}/${env.JOB_NAME}-${env.BUILD_ID}",
            credentialsId: "${JOB_GCS_EXT_CREDENTIALS}",
            pattern: "${fileName}",
            sharedPublicly: true
          )
        } else {
          log(level: 'WARN', text: "There are no system-tests files to upload Google Storage}")
        }
      }
    }
  }
}

/**
* Wrapper to tar and upload artifacts to Google Storage to avoid killing the
* disk space of the jenkins instance
*/
def tarAndUploadArtifacts(Map args = [:]) {
  def fileName = args.file.replaceAll('[^A-Za-z-0-9]','-')
  tar(file: fileName, dir: args.location, archive: false, allowMissing: true)
  googleStorageUploadExt(bucket: "gs://${JOB_GCS_BUCKET}/${env.JOB_NAME}-${env.BUILD_ID}",
                         credentialsId: "${JOB_GCS_EXT_CREDENTIALS}",
                         pattern: "${fileName}",
                         sharedPublicly: true)
}

/**
* This method executes a closure with credentials for cloud test
* environments.
*/
def withCloudTestEnv(Map args = [:], Closure body) {
  def maskedVars = []
  def testTags = "${env.TEST_TAGS}"

  // Allow AWS credentials when the build was configured to do so with:
  //   - the cloudtests build parameters
  //   - the aws github label
  //   - forced with the cloud argument aws github label
  if (params.allCloudTests || params.awsCloudTests || matchesPrLabel(label: 'aws') || args.get('withAWS', false)) {
    testTags = "${testTags},aws"
    def aws = getVaultSecret(secret: "${AWS_ACCOUNT_SECRET}").data
    if (!aws.containsKey('access_key')) {
      error("${AWS_ACCOUNT_SECRET} doesn't contain 'access_key'")
    }
    if (!aws.containsKey('secret_key')) {
      error("${AWS_ACCOUNT_SECRET} doesn't contain 'secret_key'")
    }
    maskedVars.addAll([
      [var: "AWS_REGION", password: "${env.AWS_REGION}"],
      [var: "AWS_ACCESS_KEY_ID", password: aws.access_key],
      [var: "AWS_SECRET_ACCESS_KEY", password: aws.secret_key],
    ])
    log(level: 'INFO', text: 'withCloudTestEnv: it has been configured to run in AWS.')
  }

  withEnv([
    "TEST_TAGS=${testTags}",
  ]) {
    withEnvMask(vars: maskedVars) {
      body()
    }
  }
}

/**
* Start testing environment on cloud using terraform. Terraform files are
* stashed so they can be used by other stages. They are also archived in
* case manual cleanup is needed.
*
* Example:
*   startCloudTestEnv(name: 'x-pack-metricbeat', dirs: ['x-pack/metricbeat/module/aws'])
*   ...
*   terraformCleanup(name: 'x-pack-metricbeat', dir: 'x-pack/metricbeat')
*/
def startCloudTestEnv(Map args = [:]) {
  String name = normalise(args.name)
  def dirs = args.get('dirs',[])
  stage("${name}-prepare-cloud-env"){
    withBeatsEnv(archive: false, withModule: false) {
      try {
        dirs?.each { folder ->
          retryWithSleep(retries: 2, seconds: 5, backoff: true){
            terraformApply(folder)
          }
        }
      } catch(err) {
        dirs?.each { folder ->
          // If it failed then cleanup without failing the build
          sh(label: 'Terraform Cleanup', script: ".ci/scripts/terraform-cleanup.sh ${folder}", returnStatus: true)
        }
        error('startCloudTestEnv: terraform apply failed.')
      } finally {
        // Archive terraform states in case manual cleanup is needed.
        archiveArtifacts(allowEmptyArchive: true, artifacts: '**/terraform.tfstate')
      }
      stash(name: "terraform-${name}", allowEmpty: true, includes: '**/terraform.tfstate,**/.terraform/**')
    }
  }
}

/**
* Run terraform in the given directory
*/
def terraformApply(String directory) {
  terraformInit(directory)
  dir(directory) {
    withEnv(["TF_VAR_BRANCH=${env.BRANCH_NAME.toLowerCase().replaceAll('[^a-z0-9-]', '-')}",
             "TF_VAR_BUILD_ID=${BUILD_ID}",
             "TF_VAR_CREATED_DATE=${new Date().getTime()}",
             "TF_VAR_ENVIRONMENT=ci",
             "TF_VAR_REPO=${env.REPO}"]) {
      sh(label: "Terraform Apply on ${directory}", script: "terraform apply -auto-approve")
    }
  }
}

/**
* Tear down the terraform environments, by looking for all terraform states in directory
* then it runs terraform destroy for each one.
* It uses terraform states previously stashed by startCloudTestEnv.
*/
def terraformCleanup(Map args = [:]) {
  String name = normalise(args.name)
  String directory = args.dir
  stage("${name}-tear-down-cloud-env"){
    withBeatsEnv(archive: false, withModule: false) {
      unstash("terraform-${name}")
      retryWithSleep(retries: 2, seconds: 5, backoff: true) {
        sh(label: "Terraform Cleanup", script: ".ci/scripts/terraform-cleanup.sh ${directory}")
      }
    }
  }
}

/**
* Prepare the terraform context in the given directory
*/
def terraformInit(String directory) {
  dir(directory) {
    sh(label: "Terraform Init on ${directory}", script: "terraform init")
  }
}

/**
* Replace the slashes in the directory in case there are nested folders.
*/
def normalise(String directory) {
  return directory.replaceAll("[\\W]|_",'-')
}

/**
* For debugging purposes.
*/
def dumpVariables(){
  echo "### MAGE DUMP ###"
  cmd(label: 'Dump mage variables', script: 'mage dumpVariables')
  echo "### END MAGE DUMP ###"
  echo """
  ### ENV DUMP ###
  BEAT_VERSION: ${env.BEAT_VERSION}
  BEATS: ${env.BEATS}
  BUILD_DIR: ${env.BUILD_DIR}
  COMMIT_ID: ${env.COMMIT_ID}
  COVERAGE_DIR: ${env.COVERAGE_DIR}
  COVERAGE_TOOL: ${env.COVERAGE_TOOL}
  COVERAGE_TOOL_REPO: ${env.COVERAGE_TOOL_REPO}
  DOCKER_CACHE: ${env.DOCKER_CACHE}
  DOCKER_COMPOSE_PROJECT_NAME: ${env.DOCKER_COMPOSE_PROJECT_NAME}
  DOCKER_COMPOSE: ${env.DOCKER_COMPOSE}
  FIND: ${env.FIND}
  GOBUILD_FLAGS: ${env.GOBUILD_FLAGS}
  GOIMPORTS: ${env.GOIMPORTS}
  GOIMPORTS_REPO: ${env.GOIMPORTS_REPO}
  GOIMPORTS_LOCAL_PREFIX: ${env.GOIMPORTS_LOCAL_PREFIX}
  GOPACKAGES_COMMA_SEP: ${env.GOPACKAGES_COMMA_SEP}
  GOX_FLAGS: ${env.GOX_FLAGS}
  GOX_OS: ${env.GOX_OS}
  GOX_OSARCH: ${env.GOX_OSARCH}
  HOME: ${env.HOME}
  NOSETESTS_OPTIONS: ${env.NOSETESTS_OPTIONS}
  NOW: ${env.NOW}
  PATH: ${env.PATH}
  PKG_BUILD_DIR: ${env.PKG_BUILD_DIR}
  PKG_UPLOAD_DIR: ${env.PKG_UPLOAD_DIR}
  PIP_INSTALL_PARAMS: ${env.PIP_INSTALL_PARAMS}
  PROJECTS: ${env.PROJECTS}
  PROJECTS_ENV: ${env.PROJECTS_ENV}
  PYTHON_ENV: ${env.PYTHON_ENV}
  PYTHON_ENV_EXE: ${env.PYTHON_ENV_EXE}
  PYTHON_EXE: ${env.PYTHON_EXE}
  PYTHON_TEST_FILES: ${env.PYTHON_TEST_FILES}
  PROCESSES: ${env.PROCESSES}
  STRESS_TESTS: ${env.STRESS_TESTS}
  STRESS_TEST_OPTIONS: ${env.STRESS_TEST_OPTIONS}
  SYSTEM_TESTS: ${env.SYSTEM_TESTS}
  TESTIFY_TOOL_REPO: ${env.TESTIFY_TOOL_REPO}
  TEST_ENVIRONMENT: ${env.TEST_ENVIRONMENT}
  TEST_TAGS: ${env.TEST_TAGS}
  TESTING_ENVIRONMENT: ${env.TESTING_ENVIRONMENT}
  TIMEOUT: ${env.TIMEOUT}
  USERPROFILE: ${env.USERPROFILE}
  VENV_PARAMS: ${env.VENV_PARAMS}
  XPACK_SUFFIX: ${env.XPACK_SUFFIX}
  ### END ENV DUMP ###
  """
}

def isDockerInstalled(){
  if (env?.NODE_LABELS?.toLowerCase().contains('macosx')) {
    log(level: 'WARN', text: "Macosx workers require some docker-machine context. They are not used for anything related to docker stuff yet.")
    return false
  }
  if (isUnix()) {
    return sh(label: 'check for Docker', script: 'command -v docker', returnStatus: true) == 0
  }
  return false
}

/**
* Notify the build reason.
*/
def notifyBuildReason() {
  // Archive the build reason here, since the workspace can be deleted when running the parallel stages.
  archiveArtifacts(allowEmptyArchive: true, artifacts: 'build-reasons/*.*')
  if (isPR()) {
    echo 'TODO: Add a comment with the build reason (this is required to be implemented in the shared library)'
  }
}

/**
* This class is the one used for running the parallel stages, therefore
* its arguments are passed by the beatsStages step.
*
*  What parameters/arguments are supported:
*    - label -> the worker labels
*    - project -> the name of the project that should match with the folder name.
*    - content -> the specific stage data in the <project>/Jenkinsfile.yml
*    - context -> the name of the stage, normally <project>-<stage>(-<platform>)?
*/
class RunCommand extends co.elastic.beats.BeatsFunction {
  public RunCommand(Map args = [:]){
    super(args)
  }
  public run(Map args = [:]){
    steps.stageStatusCache(args){
      def withModule = args.content.get('withModule', false)
      def installK8s = args.content.get('installK8s', false)
      def withAWS = args.content.get('withAWS', false)
      def withGCP = args.content.get('withGCP', false)
      //
      // What's the retry policy for fighting the flakiness:
      //   1) Lint/Packaging/Cloud/k8sTest stages don't retry, since their failures are normally legitim
      //   2) All the remaining stages will retry the command within the same worker/workspace if any failure
      //
      // NOTE: stage: lint uses target function while cloud and k8sTest use a different function
      //
      def enableRetry = (args.content.get('stage', 'enabled').toLowerCase().equals('lint') ||
                         args?.content?.containsKey('packaging-arm') ||
                         args?.content?.containsKey('packaging-linux')) ? false : true
      if(args?.content?.containsKey('make')) {
        steps.target(context: args.context,
                     command: args.content.make,
                     directory: args.project,
                     label: args.label,
                     withModule: withModule,
                     installK8s: installK8s,
                     isMage: false,
                     id: args.id,
                     enableRetry: enableRetry)
      }
      if(args?.content?.containsKey('mage')) {
        steps.target(context: args.context,
                     command: args.content.mage,
                     directory: args.project,
                     label: args.label,
                     installK8s: installK8s,
                     withModule: withModule,
                     isMage: true,
                     withGCP: withGCP,
                     id: args.id,
                     enableRetry: enableRetry)
      }
      if(args?.content?.containsKey('packaging-arm')) {
        steps.packagingArm(context: args.context,
                           command: args.content.get('packaging-arm'),
                           directory: args.project,
                           label: args.label,
                           isMage: true,
                           id: args.id,
                           e2e: args.content.get('e2e'),
                           package: true,
                           dockerArch: 'arm64',
                           enableRetry: enableRetry)
      }
      if(args?.content?.containsKey('packaging-linux')) {
        steps.packagingLinux(context: args.context,
                             command: args.content.get('packaging-linux'),
                             directory: args.project,
                             label: args.label,
                             isMage: true,
                             id: args.id,
                             e2e: args.content.get('e2e'),
                             package: true,
                             dockerArch: 'amd64',
                             enableRetry: enableRetry)
      }
      if(args?.content?.containsKey('k8sTest')) {
        steps.k8sTest(context: args.context, versions: args.content.k8sTest.split(','), label: args.label, id: args.id)
      }
      if(args?.content?.containsKey('cloud')) {
        steps.cloud(context: args.context, command: args.content.cloud, directory: args.project, label: args.label, withModule: withModule, dirs: args.content.dirs, id: args.id, withAWS: withAWS)
      }
    }
  }
}

/**
* This class retrieves the dependencies of a Go module for such it transforms them in a
* regex pattern.
*/
class GetProjectDependencies extends co.elastic.beats.BeatsFunction {
  public GetProjectDependencies(Map args = [:]){
    super(args)
  }
  public run(Map args = [:]){
    def output = ""
    steps.withEnv(["HOME=${steps.env.WORKSPACE}"]) {
      output = steps.sh(label: 'Get vendor dependency patterns', returnStdout: true,
                        script: ".ci/scripts/get-vendor-dependencies.sh ${args.project}")
    }
    return output?.split('\n').collect{ item -> item as String }
  }
}<|MERGE_RESOLUTION|>--- conflicted
+++ resolved
@@ -581,7 +581,6 @@
   def dockerArch = args.get('dockerArch', 'amd64')
   def enableRetry = args.get('enableRetry', false)
   def withGCP = args.get('withGCP', false)
-<<<<<<< HEAD
   withGithubNotify(context: "${context}") {
     withBeatsEnv(archive: true, withModule: withModule, directory: directory, id: args.id) {
       dumpVariables()
@@ -593,23 +592,6 @@
             // Retry the same command to bypass any kind of flakiness.
             // Downside: genuine failures will be repeated.
             retry(3) {
-=======
-  withNode(labels: args.label, forceWorkspace: true){
-    withGithubNotify(context: "${context}") {
-      withBeatsEnv(archive: true, withModule: withModule, directory: directory, id: args.id) {
-        dumpVariables()
-        withTools(k8s: installK8s, gcp: withGCP) {
-          // make commands use -C <folder> while mage commands require the dir(folder)
-          // let's support this scenario with the location variable.
-          dir(isMage ? directory : '') {
-            if (enableRetry) {
-              // Retry the same command to bypass any kind of flakiness.
-              // Downside: genuine failures will be repeated.
-              retry(3) {
-                cmd(label: "${args.id?.trim() ? args.id : env.STAGE_NAME} - ${command}", script: "${command}")
-              }
-            } else {
->>>>>>> ae4b8137
               cmd(label: "${args.id?.trim() ? args.id : env.STAGE_NAME} - ${command}", script: "${command}")
             }
           } else {
