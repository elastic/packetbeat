--- conflicted
+++ resolved
@@ -451,13 +451,7 @@
     } else if (beatsFolder.endsWith('osquerybeat')) {
       tagAndPush(beatName: 'osquerybeat', arch: arch, variants: defaultVariants)
     } else if ("${beatsFolder}" == "packetbeat"){
-<<<<<<< HEAD
-      tagAndPush(beatName: 'packetbeat', arch: arch)
-=======
       tagAndPush(beatName: 'packetbeat', arch: arch, variants: defaultVariants)
-    } else if ("${beatsFolder}" == "x-pack/elastic-agent") {
-      tagAndPush(beatName: 'elastic-agent', arch: arch, variants: defaultVariants + completeVariant + cloudVariant)
->>>>>>> 3ebfcb8b
     }
   }
 }
