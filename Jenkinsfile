#!/usr/bin/env groovy

@Library('apm@current') _

import groovy.transform.Field


/**
  NOTE: Important note regarding the agents and labels.
  agent labels are defined in the gobld service, that's managed by infra. The required format
  is:
   - '<os-family> && immutable' for linux OS.
   - 'macosx' for the MacOS.
   - 'windows-immutable && windows-<version>' for Windows. NOTE: version might differ in some cases

  The above labels will help to set what OS family and specific version of the agent is
  required to used in the stage.
*/

/**
 This is required to store the stashed id with the test results to be digested with runbld
*/
@Field def stashedTestReports = [:]

pipeline {
  agent { label 'ubuntu && immutable' }
  environment {
    BASE_DIR = 'src/github.com/elastic/beats'
    GOX_FLAGS = "-arch amd64"
    DOCKER_COMPOSE_VERSION = "1.21.0"
    TERRAFORM_VERSION = "0.12.24"
    PIPELINE_LOG_LEVEL = "INFO"
    DOCKERELASTIC_SECRET = 'secret/observability-team/ci/docker-registry/prod'
    DOCKER_REGISTRY = 'docker.elastic.co'
    AWS_ACCOUNT_SECRET = 'secret/observability-team/ci/elastic-observability-aws-account-auth'
    RUNBLD_DISABLE_NOTIFICATIONS = 'true'
    JOB_GCS_BUCKET = 'beats-ci-temp'
    JOB_GCS_CREDENTIALS = 'beats-ci-gcs-plugin'
    XPACK_MODULE_PATTERN = '^x-pack\\/[a-z0-9]+beat\\/module\\/([^\\/]+)\\/.*'
    OSS_MODULE_PATTERN = '^[a-z0-9]+beat\\/module\\/([^\\/]+)\\/.*'
  }
  options {
    timeout(time: 2, unit: 'HOURS')
    buildDiscarder(logRotator(numToKeepStr: '20', artifactNumToKeepStr: '20', daysToKeepStr: '30'))
    timestamps()
    ansiColor('xterm')
    disableResume()
    durabilityHint('PERFORMANCE_OPTIMIZED')
    quietPeriod(10)
    rateLimitBuilds(throttle: [count: 60, durationName: 'hour', userBoost: true])
  }
  triggers {
    issueCommentTrigger('(?i).*(?:jenkins\\W+)?run\\W+(?:the\\W+)?tests(?:\\W+please)?.*')
  }
  parameters {
    booleanParam(name: 'runAllStages', defaultValue: false, description: 'Allow to run all stages.')
    booleanParam(name: 'windowsTest', defaultValue: true, description: 'Allow Windows stages.')
    booleanParam(name: 'macosTest', defaultValue: true, description: 'Allow macOS stages.')

    booleanParam(name: 'allCloudTests', defaultValue: false, description: 'Run all cloud integration tests.')
    booleanParam(name: 'awsCloudTests', defaultValue: false, description: 'Run AWS cloud integration tests.')
    string(name: 'awsRegion', defaultValue: 'eu-central-1', description: 'Default AWS region to use for testing.')

    booleanParam(name: 'debug', defaultValue: false, description: 'Allow debug logging for Jenkins steps')
    booleanParam(name: 'dry_run', defaultValue: false, description: 'Skip build steps, it is for testing pipeline flow')
  }
  stages {
    /**
     Checkout the code and stash it, to use it on other stages.
    */
    stage('Checkout') {
      options { skipDefaultCheckout() }
      steps {
        pipelineManager([ cancelPreviousRunningBuilds: [ when: 'PR' ] ])
        deleteDir()
        gitCheckout(basedir: "${BASE_DIR}", githubNotifyFirstTimeContributor: true)
        stashV2(name: 'source', bucket: "${JOB_GCS_BUCKET}", credentialsId: "${JOB_GCS_CREDENTIALS}")
        dir("${BASE_DIR}"){
          loadConfigEnvVars()
        }
        whenTrue(params.debug){
          dumpFilteredEnvironment()
        }
      }
    }
    stage('Lint'){
      options { skipDefaultCheckout() }
      steps {
        makeTarget(context: "Lint", target: "check")
      }
    }
    stage('Build and Test'){
      when {
        beforeAgent true
        expression { return env.ONLY_DOCS == "false" }
      }
      failFast false
      parallel {
        stage('Elastic Agent x-pack'){
          agent { label 'ubuntu && immutable' }
          options { skipDefaultCheckout() }
          when {
            beforeAgent true
            expression {
              return env.BUILD_ELASTIC_AGENT_XPACK != "false"
            }
          }
          steps {
            mageTarget(context: "Elastic Agent x-pack Linux", directory: "x-pack/elastic-agent", target: "build test")
          }
        }

        stage('Elastic Agent x-pack Windows'){
          agent { label 'windows-immutable && windows-2019' }
          options { skipDefaultCheckout() }
          when {
            beforeAgent true
            expression {
              return env.BUILD_ELASTIC_AGENT_XPACK != "false" && params.windowsTest
            }
          }
          steps {
            mageTargetWin(context: "Elastic Agent x-pack Windows Unit test", directory: "x-pack/elastic-agent", target: "build unitTest")
          }
        }

        stage('Elastic Agent Mac OS X'){
          agent { label 'macosx' }
          options { skipDefaultCheckout() }
          when {
            beforeAgent true
            expression {
              return env.BUILD_ELASTIC_AGENT_XPACK != "false" && params.macosTest
            }
          }
          steps {
            mageTarget(context: "Elastic Agent x-pack Mac OS X", directory: "x-pack/elastic-agent", target: "build unitTest")
          }
          post {
            always {
              delete()
            }
          }
        }

        stage('Filebeat oss'){
          agent { label 'ubuntu && immutable' }
          options { skipDefaultCheckout() }
          when {
            beforeAgent true
            expression {
              return env.BUILD_FILEBEAT != "false"
            }
          }
          steps {
            mageTarget(context: "Filebeat oss Linux", directory: "filebeat", target: "build test", withModule: true)
          }
        }
        stage('Filebeat x-pack'){
          agent { label 'ubuntu && immutable' }
          options { skipDefaultCheckout() }
          when {
            beforeAgent true
            expression {
              return env.BUILD_FILEBEAT_XPACK != "false"
            }
          }
          steps {
            mageTarget(context: "Filebeat x-pack Linux", directory: "x-pack/filebeat", target: "build test", withModule: true)
          }
        }
        stage('Filebeat Mac OS X'){
          agent { label 'macosx' }
          options { skipDefaultCheckout() }
          when {
            beforeAgent true
            expression {
              return env.BUILD_FILEBEAT != "false" && params.macosTest
            }
          }
          steps {
            mageTarget(context: "Filebeat oss Mac OS X", directory: "filebeat", target: "build unitTest")
          }
          post {
            always {
              delete()
            }
          }
        }
        stage('Filebeat x-pack Mac OS X'){
          agent { label 'macosx' }
          options { skipDefaultCheckout() }
          when {
            beforeAgent true
            expression {
              return env.BUILD_FILEBEAT_XPACK != "false" && params.macosTest
            }
          }
          steps {
            mageTarget(context: "Filebeat x-pack Mac OS X", directory: "x-pack/filebeat", target: "build unitTest")
          }
          post {
            always {
              delete()
            }
          }
        }
        stage('Filebeat Windows'){
          agent { label 'windows-immutable && windows-2019' }
          options { skipDefaultCheckout() }
          when {
            beforeAgent true
            expression {
              return env.BUILD_FILEBEAT != "false" && params.windowsTest
            }
          }
          steps {
            mageTargetWin(context: "Filebeat oss Windows Unit test", directory: "filebeat", target: "build unitTest")
          }
        }
        stage('Filebeat x-pack Windows'){
          agent { label 'windows-immutable && windows-2019' }
          options { skipDefaultCheckout() }
          when {
            beforeAgent true
            expression {
              return env.BUILD_FILEBEAT_XPACK != "false" && params.windowsTest
            }
          }
          steps {
            mageTargetWin(context: "Filebeat x-pack Windows", directory: "x-pack/filebeat", target: "build unitTest")
          }
        }
        stage('Heartbeat'){
          agent { label 'ubuntu && immutable' }
          options { skipDefaultCheckout() }
          when {
            beforeAgent true
            expression {
              return env.BUILD_HEARTBEAT != "false"
            }
          }
          stages {
            stage('Heartbeat oss'){
              steps {
                mageTarget(context: "Heartbeat oss Linux", directory: "heartbeat", target: "build test")
              }
            }
            stage('Heartbeat Mac OS X'){
              agent { label 'macosx' }
              options { skipDefaultCheckout() }
              when {
                beforeAgent true
                expression {
                  return params.macosTest
                }
              }
              steps {
                mageTarget(context: "Heartbeat oss Mac OS X", directory: "heartbeat", target: "build unitTest")
              }
              post {
                always {
                  delete()
                }
              }
            }
            stage('Heartbeat Windows'){
              agent { label 'windows-immutable && windows-2019' }
              options { skipDefaultCheckout() }
              when {
                beforeAgent true
                expression {
                  return params.windowsTest
                }
              }
              steps {
                mageTargetWin(context: "Heartbeat oss Windows Unit test", directory: "heartbeat", target: "build unitTest")
              }
            }
          }
        }
        stage('Auditbeat oss Linux'){
          agent { label 'ubuntu && immutable' }
          options { skipDefaultCheckout() }
          when {
            beforeAgent true
            expression {
              return env.BUILD_AUDITBEAT != "false"
            }
          }
          steps {
            mageTarget(context: "Auditbeat oss Linux", directory: "auditbeat", target: "build test")
          }
        }
        stage('Auditbeat crosscompile'){
          agent { label 'ubuntu && immutable' }
          options { skipDefaultCheckout() }
          when {
            beforeAgent true
            expression {
              return env.BUILD_AUDITBEAT != "false"
            }
          }
          steps {
            makeTarget(context: "Auditbeat oss crosscompile", directory: 'auditbeat', target: "crosscompile")
          }
        }
        stage('Auditbeat oss Mac OS X'){
          agent { label 'macosx' }
          options { skipDefaultCheckout() }
          when {
            beforeAgent true
            expression {
              return env.BUILD_AUDITBEAT != "false" && params.macosTest
            }
          }
          steps {
            mageTarget(context: "Auditbeat oss Mac OS X", directory: "auditbeat", target: "build unitTest")
          }
          post {
            always {
              delete()
            }
          }
        }
        stage('Auditbeat oss Windows'){
          agent { label 'windows-immutable && windows-2019' }
          options { skipDefaultCheckout() }
          when {
            beforeAgent true
            expression {
              return env.BUILD_AUDITBEAT != "false" && params.windowsTest
            }
          }
          steps {
            mageTargetWin(context: "Auditbeat oss Windows Unit test", directory: "auditbeat", target: "build unitTest")
          }
        }
        stage('Auditbeat x-pack'){
          agent { label 'ubuntu && immutable' }
          options { skipDefaultCheckout() }
          when {
            beforeAgent true
            expression {
              return env.BUILD_AUDITBEAT_XPACK != "false"
            }
          }
          steps {
            mageTarget(context: "Auditbeat x-pack Linux", directory: "x-pack/auditbeat", target: "update build test", withModule: true)
          }
        }
        stage('Auditbeat x-pack Mac OS X'){
          agent { label 'macosx' }
          options { skipDefaultCheckout() }
          when {
            beforeAgent true
            expression {
              return env.BUILD_AUDITBEAT_XPACK != "false" && params.macosTest
            }
          }
          steps {
            mageTarget(context: "Auditbeat x-pack Mac OS X", directory: "x-pack/auditbeat", target: "build unitTest")
          }
        }
        stage('Auditbeat x-pack Windows'){
          agent { label 'windows-immutable && windows-2019' }
          options { skipDefaultCheckout() }
          when {
            beforeAgent true
            expression {
              return env.BUILD_AUDITBEAT_XPACK != "false" && params.windowsTest
            }
          }
          steps {
            mageTargetWin(context: "Auditbeat x-pack Windows", directory: "x-pack/auditbeat", target: "build unitTest")
          }
        }
        stage('Libbeat'){
          agent { label 'ubuntu && immutable' }
          options { skipDefaultCheckout() }
          when {
            beforeAgent true
            expression {
              return env.BUILD_LIBBEAT != "false"
            }
          }
          stages {
            stage('Libbeat oss'){
              steps {
                mageTarget(context: "Libbeat oss Linux", directory: "libbeat", target: "build test")
              }
            }
            stage('Libbeat crosscompile'){
              steps {
                makeTarget(context: "Libbeat oss crosscompile", directory: 'libbeat', target: "crosscompile")
              }
            }
            stage('Libbeat stress-tests'){
              steps {
                makeTarget(context: "Libbeat stress-tests", target: "STRESS_TEST_OPTIONS='-timeout=20m -race -v -parallel 1' -C libbeat stress-tests")
              }
            }
          }
        }
        stage('Libbeat x-pack'){
          agent { label 'ubuntu && immutable' }
          options { skipDefaultCheckout() }
          when {
            beforeAgent true
            expression {
              return env.BUILD_LIBBEAT_XPACK != "false"
            }
          }
          steps {
            mageTarget(context: "Libbeat x-pack Linux", directory: "x-pack/libbeat", target: "build test")
          }
        }
        stage('Metricbeat OSS Unit tests'){
          agent { label 'ubuntu && immutable' }
          options { skipDefaultCheckout() }
          when {
            beforeAgent true
            expression {
              return env.BUILD_METRICBEAT != "false"
            }
          }
          steps {
            mageTarget(context: "Metricbeat OSS linux/amd64 (unitTest)", directory: "metricbeat", target: "build unitTest")
          }
        }
        stage('Metricbeat OSS Go Integration tests'){
          agent { label 'ubuntu && immutable' }
          options { skipDefaultCheckout() }
          when {
            beforeAgent true
            expression {
              return env.BUILD_METRICBEAT != "false"
            }
          }
          steps {
            mageTarget(context: "Metricbeat OSS linux/amd64 (goIntegTest)", directory: "metricbeat", target: "goIntegTest", withModule: true)
          }
        }
        stage('Metricbeat OSS Python Integration tests'){
          agent { label 'ubuntu && immutable' }
          options { skipDefaultCheckout() }
          when {
            beforeAgent true
            expression {
              return env.BUILD_METRICBEAT != "false"
            }
          }
          steps {
            mageTarget(context: "Metricbeat OSS linux/amd64 (pythonIntegTest)", directory: "metricbeat", target: "pythonIntegTest", withModule: true)
          }
        }
        stage('Metricbeat x-pack'){
          agent { label 'ubuntu && immutable' }
          options { skipDefaultCheckout() }
          when {
            beforeAgent true
            expression {
              return env.BUILD_METRICBEAT_XPACK != "false"
            }
          }
          stages {
            stage('Prepare cloud integration tests environments'){
              agent { label 'ubuntu && immutable' }
              options { skipDefaultCheckout() }
              steps {
                startCloudTestEnv('x-pack-metricbeat', [
                   [cond: params.awsCloudTests, dir: 'x-pack/metricbeat/module/aws'],
                ])
              }
            }
            stage('Metricbeat x-pack'){
              agent { label 'ubuntu && immutable' }
              options { skipDefaultCheckout() }
              steps {
                withCloudTestEnv() {
                  mageTarget(context: "Metricbeat x-pack Linux", directory: "x-pack/metricbeat", target: "build test", withModule: true)
                }
              }
            }
          }
          post {
            cleanup {
              terraformCleanup('x-pack-metricbeat', 'x-pack/metricbeat')
            }
          }
        }
        stage('Metricbeat crosscompile'){
          agent { label 'ubuntu && immutable' }
          options { skipDefaultCheckout() }
          when {
            beforeAgent true
            expression {
              return env.BUILD_METRICBEAT != "false"
            }
          }
          steps {
            makeTarget(context: "Metricbeat OSS crosscompile", directory: 'metricbeat', target: "crosscompile")
          }
        }
        stage('Metricbeat Mac OS X'){
          agent { label 'macosx' }
          options { skipDefaultCheckout() }
          when {
            beforeAgent true
            expression {
              return env.BUILD_METRICBEAT != "false" && params.macosTest
            }
          }
          steps {
            mageTarget(context: "Metricbeat OSS Mac OS X", directory: "metricbeat", target: "build unitTest")
          }
        }
        stage('Metricbeat x-pack Mac OS X'){
          agent { label 'macosx' }
          options { skipDefaultCheckout() }
          when {
            beforeAgent true
            expression {
              return env.BUILD_METRICBEAT_XPACK != "false" && params.macosTest
            }
          }
          steps {
            mageTarget(context: "Metricbeat x-pack Mac OS X", directory: "x-pack/metricbeat", target: "build unitTest")
          }
          post {
            always {
              delete()
            }
          }
        }
        stage('Metricbeat Windows'){
          agent { label 'windows-immutable && windows-2019' }
          options { skipDefaultCheckout() }
          when {
            beforeAgent true
            expression {
              return env.BUILD_METRICBEAT != "false" && params.windowsTest
            }
          }
          steps {
            mageTargetWin(context: "Metricbeat Windows Unit test", directory: "metricbeat", target: "build unitTest")
          }
        }
        stage('Metricbeat x-pack Windows'){
          agent { label 'windows-immutable && windows-2019' }
          options { skipDefaultCheckout() }
          when {
            beforeAgent true
            expression {
              return env.BUILD_METRICBEAT_XPACK != "false" && params.windowsTest
            }
          }
          steps {
            mageTargetWin(context: "Metricbeat x-pack Windows", directory: "x-pack/metricbeat", target: "build unitTest")
          }
        }
        stage('Packetbeat OSS'){
          agent { label 'ubuntu && immutable' }
          options { skipDefaultCheckout() }
          when {
            beforeAgent true
            expression {
              return env.BUILD_PACKETBEAT != "false"
            }
          }
          stages {
            stage('Packetbeat Linux'){
              steps {
                mageTarget(context: "Packetbeat OSS Linux", directory: "packetbeat", target: "build test")
              }
            }
            stage('Packetbeat Mac OS X'){
              agent { label 'macosx' }
              options { skipDefaultCheckout() }
              when {
                beforeAgent true
                expression {
                  return params.macosTest
                }
              }
              steps {
                mageTarget(context: "Packetbeat OSS Mac OS X", directory: "packetbeat", target: "build unitTest")
              }
              post {
                always {
                  delete()
                }
              }
            }
            stage('Packetbeat Windows'){
              agent { label 'windows-immutable && windows-2019' }
              options { skipDefaultCheckout() }
              when {
                beforeAgent true
                expression {
                  return params.windowsTest
                }
              }
              steps {
                mageTargetWin(context: "Packetbeat OSS Windows", directory: "packetbeat", target: "build unitTest")
              }
            }
          }
        }
        stage('dockerlogbeat'){
          agent { label 'ubuntu && immutable' }
          options { skipDefaultCheckout() }
          when {
            beforeAgent true
            expression {
              return env.BUILD_DOCKERLOGBEAT_XPACK != "false"
            }
          }
          stages {
            stage('Dockerlogbeat'){
              steps {
                mageTarget(context: "Elastic Docker Logging Driver Plugin unit tests", directory: "x-pack/dockerlogbeat", target: "build test")
              }
            }
          }
        }
        stage('Winlogbeat'){
          agent { label 'ubuntu && immutable' }
          options { skipDefaultCheckout() }
          when {
            beforeAgent true
            expression {
              return env.BUILD_WINLOGBEAT != "false"
            }
          }
          stages {
            stage('Winlogbeat oss'){
              steps {
                makeTarget(context: "Winlogbeat oss crosscompile", directory: 'winlogbeat', target: "crosscompile")
              }
            }
            stage('Winlogbeat Windows'){
              agent { label 'windows-immutable && windows-2019' }
              options { skipDefaultCheckout() }
              when {
                beforeAgent true
                expression {
                  return params.windowsTest
                }
              }
              steps {
                mageTargetWin(context: "Winlogbeat Windows Unit test", directory: "winlogbeat", target: "build unitTest")
              }
            }
          }
        }
        stage('Winlogbeat Windows x-pack'){
          agent { label 'windows-immutable && windows-2019' }
          options { skipDefaultCheckout() }
          when {
            beforeAgent true
            expression {
              return params.windowsTest && env.BUILD_WINLOGBEAT_XPACK != "false"
            }
          }
          steps {
            mageTargetWin(context: "Winlogbeat Windows Unit test", directory: "x-pack/winlogbeat", target: "build unitTest", withModule: true)
          }
        }
        stage('Functionbeat'){
          agent { label 'ubuntu && immutable' }
          options { skipDefaultCheckout() }
          when {
            beforeAgent true
            expression {
              return env.BUILD_FUNCTIONBEAT_XPACK != "false"
            }
          }
          stages {
            stage('Functionbeat x-pack'){
              steps {
                mageTarget(context: "Functionbeat x-pack Linux", directory: "x-pack/functionbeat", target: "update build test")
                withEnv(["GO_VERSION=1.13.1"]){
                  mageTarget(context: "Functionbeat x-pack Linux", directory: "x-pack/functionbeat", target: "testGCPFunctions")
                }
              }
            }
            stage('Functionbeat Mac OS X x-pack'){
              agent { label 'macosx' }
              options { skipDefaultCheckout() }
              when {
                beforeAgent true
                expression {
                  return params.macosTest
                }
              }
              steps {
                mageTarget(context: "Functionbeat x-pack Mac OS X", directory: "x-pack/functionbeat", target: "build unitTest")
              }
              post {
                always {
                  delete()
                }
              }
            }
            stage('Functionbeat Windows'){
              agent { label 'windows-immutable && windows-2019' }
              options { skipDefaultCheckout() }
              when {
                beforeAgent true
                expression {
                  return params.windowsTest
                }
              }
              steps {
                mageTargetWin(context: "Functionbeat Windows Unit test", directory: "x-pack/functionbeat", target: "build unitTest")
              }
            }
          }
        }
        stage('Journalbeat'){
          agent { label 'ubuntu && immutable' }
          options { skipDefaultCheckout() }
          when {
            beforeAgent true
            expression {
              return env.BUILD_JOURNALBEAT != "false"
            }
          }
          stages {
            stage('Journalbeat oss'){
              steps {
                mageTarget(context: "Journalbeat Linux", directory: "journalbeat", target: "build goUnitTest")
              }
            }
          }
        }
        stage('Generators'){
          agent { label 'ubuntu && immutable' }
          options { skipDefaultCheckout() }
          when {
            beforeAgent true
            expression {
              return env.BUILD_GENERATOR != "false"
            }
          }
          stages {
            stage('Generators Metricbeat Linux'){
              steps {
                makeTarget(context: "Generators Metricbeat Linux", directory: 'generator/_templates/metricbeat', target: "test")
                makeTarget(context: "Generators Metricbeat Linux", directory: 'generator/_templates/metricbeat', target: "test-package")
              }
            }
            stage('Generators Beat Linux'){
              steps {
                makeTarget(context: "Generators Beat Linux", directory: 'generator/_templates/beat', target: "test")
                makeTarget(context: "Generators Beat Linux", directory: 'generator/_templates/beat', target: "test-package")
              }
            }
            stage('Generators Metricbeat Mac OS X'){
              agent { label 'macosx' }
              options { skipDefaultCheckout() }
              when {
                beforeAgent true
                expression {
                  return params.macosTest
                }
              }
              steps {
                makeTarget(context: "Generators Metricbeat Mac OS X", directory: 'generator/_templates/metricbeat', target: "test")
              }
              post {
                always {
                  delete()
                }
              }
            }
            stage('Generators Beat Mac OS X'){
              agent { label 'macosx' }
              options { skipDefaultCheckout() }
              when {
                beforeAgent true
                expression {
                  return params.macosTest
                }
              }
              steps {
                makeTarget(context: "Generators Beat Mac OS X", directory: 'generator/_templates/beat', target: "test")
              }
              post {
                always {
                  delete()
                }
              }
            }
          }
        }
        stage('Kubernetes'){
          agent { label 'ubuntu && immutable' }
          options { skipDefaultCheckout() }
          when {
            beforeAgent true
            expression {
              return env.BUILD_KUBERNETES != "false"
            }
          }
          steps {
            k8sTest(["v1.18.2","v1.17.2","v1.16.4","v1.15.7","v1.14.10"])
          }
        }
      }
    }
  }
  post {
    always {
      runbld()
    }
    cleanup {
      notifyBuildResult(prComment: true)
    }
  }
}

def delete() {
  dir("${env.BASE_DIR}") {
    fixPermissions("${WORKSPACE}")
  }
  deleteDir()
}

def fixPermissions(location) {
  sh(label: 'Fix permissions', script: """#!/usr/bin/env bash
    source ./dev-tools/common.bash
    docker_setup
    script/fix_permissions.sh ${location}""", returnStatus: true)
}

def makeTarget(Map args = [:]) {
  def context = args.context
  def target = args.target
  def directory = args.get('directory', '')
  def clean = args.get('clean', true)
  def withModule = args.get('withModule', false)
  def directoryFlag = directory.trim() ? "-C ${directory}" : ''
  withGithubNotify(context: "${context}") {
    withBeatsEnv(archive: true, withModule: withModule, directory: directory) {
      whenTrue(params.debug) {
        dumpFilteredEnvironment()
        dumpMage()
      }
      sh(label: "Make ${target}", script: "make ${directoryFlag} ${target}")
      whenTrue(clean) {
        fixPermissions("${HOME}")
      }
    }
  }
}

def mageTarget(Map args = [:]) {
  def context = args.context
  def directory = args.directory
  def target = args.target
  def withModule = args.get('withModule', false)
  withGithubNotify(context: "${context}") {
    withBeatsEnv(archive: true, withModule: withModule, directory: directory) {
      whenTrue(params.debug) {
        dumpFilteredEnvironment()
        dumpMage()
      }

      def verboseFlag = params.debug ? "-v" : ""
      dir(directory) {
        sh(label: "Mage ${target}", script: "mage ${verboseFlag} ${target}")
      }
    }
  }
}

def mageTargetWin(Map args = [:]) {
  def context = args.context
  def directory = args.directory
  def target = args.target
  def withModule = args.get('withModule', false)
  withGithubNotify(context: "${context}") {
    withBeatsEnvWin(withModule: withModule, directory: directory) {
      whenTrue(params.debug) {
        dumpFilteredEnvironment()
        dumpMageWin()
      }

      def verboseFlag = params.debug ? "-v" : ""
      dir(directory) {
        bat(label: "Mage ${target}", script: "mage ${verboseFlag} ${target}")
      }
    }
  }
}

def getModulePattern(String toCompare) {
  // Use contains to support the makeTarget(target: '-C <folder>') while mageTarget(directory: '<folder>')
  return (toCompare.contains('x-pack') ? env.XPACK_MODULE_PATTERN : env.OSS_MODULE_PATTERN)
}

def withBeatsEnv(Map args = [:], Closure body) {
  def archive = args.get('archive', true)
  def withModule = args.get('withModule', false)
  def directory = args.get('directory', '')
  def modulePattern
  if (withModule) {
    modulePattern = getModulePattern(directory)
  }
  def os = goos()
  def goRoot = "${env.WORKSPACE}/.gvm/versions/go${GO_VERSION}.${os}.amd64"

  deleteDir()
  unstashV2(name: 'source', bucket: "${JOB_GCS_BUCKET}", credentialsId: "${JOB_GCS_CREDENTIALS}")

  // NOTE: This is required to run after the unstash
  def module = withModule ? getCommonModuleInTheChangeSet(modulePattern, directory) : ''

  withEnv([
    "HOME=${env.WORKSPACE}",
    "GOPATH=${env.WORKSPACE}",
    "GOROOT=${goRoot}",
    "PATH=${env.WORKSPACE}/bin:${goRoot}/bin:${env.PATH}",
    "MAGEFILE_CACHE=${WORKSPACE}/.magefile",
    "TEST_COVERAGE=true",
    "RACE_DETECTOR=true",
    "PYTHON_ENV=${WORKSPACE}/python-env",
    "TEST_TAGS=${env.TEST_TAGS},oracle",
    "DOCKER_PULL=0",
    "MODULE=${module}"
  ]) {
    if(isDockerInstalled()){
      dockerLogin(secret: "${DOCKERELASTIC_SECRET}", registry: "${DOCKER_REGISTRY}")
    }
    dir("${env.BASE_DIR}") {
      installTools()
      // TODO (2020-04-07): This is a work-around to fix the Beat generator tests.
      // See https://github.com/elastic/beats/issues/17787.
      setGitConfig()
      try {
        if(!params.dry_run){
          body()
        }
      } finally {
        if (archive) {
          archiveTestOutput(testResults: '**/build/TEST*.xml', artifacts: '**/build/TEST*.out')
        }
        catchError(buildResult: 'SUCCESS', stageResult: 'UNSTABLE') {
          sh(label: 'Report to Codecov', script: '.ci/scripts/report-codecov.sh auditbeat filebeat heartbeat journalbeat libbeat metricbeat packetbeat winlogbeat')
        }
      }
    }
  }
}

/**
  This method archives and report the tests output, for such, it searches in certain folders
  to bypass some issues when working with big repositories.
*/
def archiveTestOutput(Map args = [:]) {
  catchError(buildResult: 'SUCCESS', stageResult: 'UNSTABLE') {
    if (isUnix()) {
      fixPermissions("${WORKSPACE}")
    }
    cmd(label: 'Prepare test output', script: 'python .ci/scripts/pre_archive_test.py')
    dir('build') {
      junitAndStore(allowEmptyResults: true, keepLongStdio: true, testResults: args.testResults)
      archiveArtifacts(allowEmptyArchive: true, artifacts: args.artifacts)
    }
    catchError(buildResult: 'SUCCESS', message: 'Failed to archive the build test results', stageResult: 'SUCCESS') {
      def folder = cmd(label: 'Find system-tests', returnStdout: true, script: 'python .ci/scripts/search_system_tests.py').trim()
      log(level: 'INFO', text: "system-tests='${folder}'. If no empty then let's create a tarball")
      if (folder.trim()) {
        def name = folder.replaceAll('/', '-').replaceAll('\\\\', '-').replaceAll('build', '').replaceAll('^-', '') + '-' + goos()
        tar(file: "${name}.tgz", archive: true, dir: folder)
      }
    }
  }
}

def withBeatsEnvWin(Map args = [:], Closure body) {
  def withModule = args.get('withModule', false)
  def directory = args.get('directory', '')
  def modulePattern
  if (withModule) {
    modulePattern = getModulePattern(directory)
  }
  final String chocoPath = 'C:\\ProgramData\\chocolatey\\bin'
  final String chocoPython3Path = 'C:\\Python38;C:\\Python38\\Scripts'
  def goRoot = "${env.USERPROFILE}\\.gvm\\versions\\go${GO_VERSION}.windows.amd64"

  deleteDir()
  unstashV2(name: 'source', bucket: "${JOB_GCS_BUCKET}", credentialsId: "${JOB_GCS_CREDENTIALS}")

  // NOTE: This is required to run after the unstash
  def module = withModule ? getCommonModuleInTheChangeSet(modulePattern, directory) : ''

  withEnv([
    "HOME=${env.WORKSPACE}",
    "GOPATH=${env.WORKSPACE}",
    "GOROOT=${goRoot}",
    "PATH=${env.WORKSPACE}\\bin;${goRoot}\\bin;${chocoPath};${chocoPython3Path};${env.PATH}",
    "MAGEFILE_CACHE=${env.WORKSPACE}\\.magefile",
    "TEST_COVERAGE=true",
    "RACE_DETECTOR=true",
    "MODULE=${module}"
  ]){
    dir("${env.BASE_DIR}"){
      installTools()
      try {
        if(!params.dry_run){
          body()
        }
      } finally {
        archiveTestOutput(testResults: "**\\build\\TEST*.xml", artifacts: "**\\build\\TEST*.out")
      }
    }
  }
}

def installTools() {
  def i = 2 // Number of retries
  if(isUnix()) {
    retryWithSleep(retries: i, seconds: 5, backoff: true){ sh(label: "Install Go ${GO_VERSION}", script: ".ci/scripts/install-go.sh") }
    retryWithSleep(retries: i, seconds: 5, backoff: true){ sh(label: "Install docker-compose ${DOCKER_COMPOSE_VERSION}", script: ".ci/scripts/install-docker-compose.sh") }
    retryWithSleep(retries: i, seconds: 5, backoff: true){ sh(label: "Install Terraform ${TERRAFORM_VERSION}", script: ".ci/scripts/install-terraform.sh") }
    retryWithSleep(retries: i, seconds: 5, backoff: true){ sh(label: "Install Mage", script: "make mage") }
  } else {
    retryWithSleep(retries: i, seconds: 5, backoff: true){ bat(label: "Install Go/Mage/Python ${GO_VERSION}", script: ".ci/scripts/install-tools.bat") }
  }
}

def goos(){
  def labels = env.NODE_LABELS

  if (labels.contains('linux')) {
    return 'linux'
  } else if (labels.contains('windows')) {
    return 'windows'
  } else if (labels.contains('darwin')) {
    return 'darwin'
  }

  error("Unhandled OS name in NODE_LABELS: " + labels)
}

def dumpMage(){
  echo "### MAGE DUMP ###"
  sh(label: "Dump mage variables", script: "mage dumpVariables")
  echo "### END MAGE DUMP ###"
}

def dumpMageWin(){
  echo "### MAGE DUMP ###"
  bat(label: "Dump mage variables", script: "mage dumpVariables")
  echo "### END MAGE DUMP ###"
}

def dumpFilteredEnvironment(){
  echo "### ENV DUMP ###"
  echo "PATH: ${env.PATH}"
  echo "HOME: ${env.HOME}"
  echo "USERPROFILE: ${env.USERPROFILE}"
  echo "BUILD_DIR: ${env.BUILD_DIR}"
  echo "COVERAGE_DIR: ${env.COVERAGE_DIR}"
  echo "BEATS: ${env.BEATS}"
  echo "PROJECTS: ${env.PROJECTS}"
  echo "PROJECTS_ENV: ${env.PROJECTS_ENV}"
  echo "PYTHON_ENV: ${env.PYTHON_ENV}"
  echo "PYTHON_EXE: ${env.PYTHON_EXE}"
  echo "PYTHON_ENV_EXE: ${env.PYTHON_ENV_EXE}"
  echo "VENV_PARAMS: ${env.VENV_PARAMS}"
  echo "FIND: ${env.FIND}"
  echo "GOLINT: ${env.GOLINT}"
  echo "GOLINT_REPO: ${env.GOLINT_REPO}"
  echo "REVIEWDOG: ${env.REVIEWDOG}"
  echo "REVIEWDOG_OPTIONS: ${env.REVIEWDOG_OPTIONS}"
  echo "REVIEWDOG_REPO: ${env.REVIEWDOG_REPO}"
  echo "XPACK_SUFFIX: ${env.XPACK_SUFFIX}"
  echo "PKG_BUILD_DIR: ${env.PKG_BUILD_DIR}"
  echo "PKG_UPLOAD_DIR: ${env.PKG_UPLOAD_DIR}"
  echo "COVERAGE_TOOL: ${env.COVERAGE_TOOL}"
  echo "COVERAGE_TOOL_REPO: ${env.COVERAGE_TOOL_REPO}"
  echo "TESTIFY_TOOL_REPO: ${env.TESTIFY_TOOL_REPO}"
  echo "NOW: ${env.NOW}"
  echo "GOBUILD_FLAGS: ${env.GOBUILD_FLAGS}"
  echo "GOIMPORTS: ${env.GOIMPORTS}"
  echo "GOIMPORTS_REPO: ${env.GOIMPORTS_REPO}"
  echo "GOIMPORTS_LOCAL_PREFIX: ${env.GOIMPORTS_LOCAL_PREFIX}"
  echo "PROCESSES: ${env.PROCESSES}"
  echo "TIMEOUT: ${env.TIMEOUT}"
  echo "PYTHON_TEST_FILES: ${env.PYTHON_TEST_FILES}"
  echo "NOSETESTS_OPTIONS: ${env.NOSETESTS_OPTIONS}"
  echo "TEST_ENVIRONMENT: ${env.TEST_ENVIRONMENT}"
  echo "SYSTEM_TESTS: ${env.SYSTEM_TESTS}"
  echo "STRESS_TESTS: ${env.STRESS_TESTS}"
  echo "STRESS_TEST_OPTIONS: ${env.STRESS_TEST_OPTIONS}"
  echo "TEST_TAGS: ${env.TEST_TAGS}"
  echo "GOX_OS: ${env.GOX_OS}"
  echo "GOX_OSARCH: ${env.GOX_OSARCH}"
  echo "GOX_FLAGS: ${env.GOX_FLAGS}"
  echo "TESTING_ENVIRONMENT: ${env.TESTING_ENVIRONMENT}"
  echo "BEAT_VERSION: ${env.BEAT_VERSION}"
  echo "COMMIT_ID: ${env.COMMIT_ID}"
  echo "DOCKER_COMPOSE_PROJECT_NAME: ${env.DOCKER_COMPOSE_PROJECT_NAME}"
  echo "DOCKER_COMPOSE: ${env.DOCKER_COMPOSE}"
  echo "DOCKER_CACHE: ${env.DOCKER_CACHE}"
  echo "GOPACKAGES_COMMA_SEP: ${env.GOPACKAGES_COMMA_SEP}"
  echo "PIP_INSTALL_PARAMS: ${env.PIP_INSTALL_PARAMS}"
  echo "### END ENV DUMP ###"
}

def k8sTest(versions){
  versions.each{ v ->
    stage("k8s ${v}"){
      withEnv(["K8S_VERSION=${v}", "KIND_VERSION=v0.7.0", "KUBECONFIG=${env.WORKSPACE}/kubecfg"]){
        withGithubNotify(context: "K8s ${v}") {
          withBeatsEnv(archive: false, withModule: false) {
            sh(label: "Install kind", script: ".ci/scripts/install-kind.sh")
            sh(label: "Install kubectl", script: ".ci/scripts/install-kubectl.sh")
            sh(label: "Setup kind", script: ".ci/scripts/kind-setup.sh")
            sh(label: "Integration tests", script: "MODULE=kubernetes make -C metricbeat integration-tests")
            sh(label: "Deploy to kubernetes",script: "make -C deploy/kubernetes test")
            sh(label: 'Delete cluster', script: 'kind delete cluster')
          }
        }
      }
    }
  }
}

<<<<<<< HEAD
// isChanged treats the patterns as regular expressions. In order to check if
// any file in a directoy is modified use `^<path to dir>/.*`.
=======
def reportCoverage(){
  catchError(buildResult: 'SUCCESS', stageResult: 'UNSTABLE') {
    retry(2){
      sh(label: 'Report to Codecov', script: '''
        curl -sSLo codecov https://codecov.io/bash
        for i in auditbeat filebeat heartbeat libbeat metricbeat packetbeat winlogbeat journalbeat
        do
          FILE="${i}/build/coverage/full.cov"
          if [ -f "${FILE}" ]; then
            bash codecov -f "${FILE}"
          fi
        done
      ''')
    }
  }
}

/**
*  isChanged treats the patterns as regular expressions. In order to check if
*  any file in a directoy is modified use `^<path to dir>/.*`.
*
*  In addition, there are another two alternatives to report that there are
*  changes, when `runAllStages` parameter is set to true or when running on a
*  branch/tag basis.
*/
>>>>>>> 941709b4
def isChanged(patterns){
  return (
    params.runAllStages   // when runAllStages UI parameter is set to true
    || !isPR()            // when running on a branch/tag
    || isGitRegionMatch(patterns: patterns, comparator: 'regexp')
  )
}

def isChangedOSSCode(patterns) {
  def allPatterns = [
    "^Jenkinsfile",
    "^go.mod",
    "^libbeat/.*",
    "^testing/.*",
    "^dev-tools/.*",
    "^\\.ci/scripts/.*",
  ]
  allPatterns.addAll(patterns)
  return isChanged(allPatterns)
}

def isChangedXPackCode(patterns) {
  def allPatterns = [
    "^Jenkinsfile",
    "^go.mod",
    "^libbeat/.*",
    "^dev-tools/.*",
    "^testing/.*",
    "^x-pack/libbeat/.*",
    "^\\.ci/scripts/.*",
  ]
  allPatterns.addAll(patterns)
  return isChanged(allPatterns)
}

// withCloudTestEnv executes a closure with credentials for cloud test
// environments.
def withCloudTestEnv(Closure body) {
  def maskedVars = []
  def testTags = "${env.TEST_TAGS}"

  // AWS
  if (params.allCloudTests || params.awsCloudTests) {
    testTags = "${testTags},aws"
    def aws = getVaultSecret(secret: "${AWS_ACCOUNT_SECRET}").data
    if (!aws.containsKey('access_key')) {
      error("${AWS_ACCOUNT_SECRET} doesn't contain 'access_key'")
    }
    if (!aws.containsKey('secret_key')) {
      error("${AWS_ACCOUNT_SECRET} doesn't contain 'secret_key'")
    }
    maskedVars.addAll([
      [var: "AWS_REGION", password: params.awsRegion],
      [var: "AWS_ACCESS_KEY_ID", password: aws.access_key],
      [var: "AWS_SECRET_ACCESS_KEY", password: aws.secret_key],
    ])
  }

  withEnv([
    "TEST_TAGS=${testTags}",
  ]) {
    withEnvMask(vars: maskedVars) {
      body()
    }
  }
}

def terraformInit(String directory) {
  dir(directory) {
    sh(label: "Terraform Init on ${directory}", script: "terraform init")
  }
}

def terraformApply(String directory) {
  terraformInit(directory)
  dir(directory) {
    sh(label: "Terraform Apply on ${directory}", script: "terraform apply -auto-approve")
  }
}

// Start testing environment on cloud using terraform. Terraform files are
// stashed so they can be used by other stages. They are also archived in
// case manual cleanup is needed.
//
// Example:
//   startCloudTestEnv('x-pack-metricbeat', [
//     [cond: params.awsCloudTests, dir: 'x-pack/metricbeat/module/aws'],
//   ])
//   ...
//   terraformCleanup('x-pack-metricbeat', 'x-pack/metricbeat')
def startCloudTestEnv(String name, environments = []) {
  withCloudTestEnv() {
    withBeatsEnv(archive: false, withModule: false) {
      def runAll = params.runAllCloudTests
      try {
        for (environment in environments) {
          if (environment.cond || runAll) {
            retryWithSleep(retries: 2, seconds: 5, backoff: true){
              terraformApply(environment.dir)
            }
          }
        }
      } finally {
        // Archive terraform states in case manual cleanup is needed.
        archiveArtifacts(allowEmptyArchive: true, artifacts: '**/terraform.tfstate')
      }
      stash(name: "terraform-${name}", allowEmpty: true, includes: '**/terraform.tfstate,**/.terraform/**')
    }
  }
}


// Looks for all terraform states in directory and runs terraform destroy for them,
// it uses terraform states previously stashed by startCloudTestEnv.
def terraformCleanup(String stashName, String directory) {
  stage("Remove cloud scenarios in ${directory}"){
    withCloudTestEnv() {
      withBeatsEnv(archive: false, withModule: false) {
        unstash("terraform-${stashName}")
        retryWithSleep(retries: 2, seconds: 5, backoff: true) {
          sh(label: "Terraform Cleanup", script: ".ci/scripts/terraform-cleanup.sh ${directory}")
        }
      }
    }
  }
}

def loadConfigEnvVars(){
  def empty = []
  env.GO_VERSION = readFile(".go-version").trim()

  withEnv(["HOME=${env.WORKSPACE}"]) {
    retryWithSleep(retries: 2, seconds: 5, backoff: true){ sh(label: "Install Go ${env.GO_VERSION}", script: ".ci/scripts/install-go.sh") }
  }

  // Libbeat is the core framework of Beats. It has no additional dependencies
  // on other projects in the Beats repository.
  env.BUILD_LIBBEAT = isChangedOSSCode(empty)
  env.BUILD_LIBBEAT_XPACK = isChangedXPackCode(empty)

  // Auditbeat depends on metricbeat as framework, but does not include any of
  // the modules from Metricbeat.
  // The Auditbeat x-pack build contains all functionality from OSS Auditbeat.
  env.BUILD_AUDITBEAT = isChangedOSSCode(getProjectDependencies('auditbeat'))
  env.BUILD_AUDITBEAT_XPACK = isChangedXPackCode(getProjectDependencies('x-pack/auditbeat'))

  // Dockerlogbeat is a standalone Beat that only relies on libbeat.
  env.BUILD_DOCKERLOGBEAT_XPACK = isChangedXPackCode(getProjectDependencies('x-pack/dockerlogbeat'))

  // Filebeat depends on libbeat only.
  // The Filebeat x-pack build contains all functionality from OSS Filebeat.
  env.BUILD_FILEBEAT = isChangedOSSCode(getProjectDependencies('filebeat'))
  env.BUILD_FILEBEAT_XPACK = isChangedXPackCode(getProjectDependencies('x-pack/filebeat'))

  // Metricbeat depends on libbeat only.
  // The Metricbeat x-pack build contains all functionality from OSS Metricbeat.
  env.BUILD_METRICBEAT = isChangedOSSCode(getProjectDependencies('metricbeat'))
  env.BUILD_METRICBEAT_XPACK = isChangedXPackCode(getProjectDependencies('x-pack/metricbeat'))

  // Functionbeat is a standalone beat that depends on libbeat only.
  // Functionbeat is available as x-pack build only.
  env.BUILD_FUNCTIONBEAT_XPACK = isChangedXPackCode(getProjectDependencies('x-pack/functionbeat'))

  // Heartbeat depends on libbeat only.
  // The Heartbeat x-pack build contains all functionality from OSS Heartbeat.
  env.BUILD_HEARTBEAT = isChangedOSSCode(getProjectDependencies('heartbeat'))
  env.BUILD_HEARTBEAT_XPACK = isChangedXPackCode(getProjectDependencies('x-pack/heartbeat'))

  // Journalbeat depends on libbeat only.
  // The Journalbeat x-pack build contains all functionality from OSS Journalbeat.
  env.BUILD_JOURNALBEAT = isChangedOSSCode(getProjectDependencies('journalbeat'))
  env.BUILD_JOURNALBEAT_XPACK = isChangedXPackCode(getProjectDependencies('x-pack/journalbeat'))

  // Packetbeat depends on libbeat only.
  // The Packetbeat x-pack build contains all functionality from OSS Packetbeat.
  env.BUILD_PACKETBEAT = isChangedOSSCode(getProjectDependencies('packetbeat'))
  env.BUILD_PACKETBEAT_XPACK = isChangedXPackCode(getProjectDependencies('x-pack/packetbeat'))

  // Winlogbeat depends on libbeat only.
  // The Winlogbeat x-pack build contains all functionality from OSS Winlogbeat.
  env.BUILD_WINLOGBEAT = isChangedOSSCode(getProjectDependencies('winlogbeat'))
  env.BUILD_WINLOGBEAT_XPACK = isChangedXPackCode(getProjectDependencies('x-pack/winlogbeat'))

  // Elastic-agent is a self-contained product, that depends on libbeat only.
  // The agent acts as a supervisor for other Beats like Filebeat or Metricbeat.
  // The agent is available as x-pack build only.
  env.BUILD_ELASTIC_AGENT_XPACK = isChangedXPackCode(getProjectDependencies('x-pack/elastic-agent'))

  // The Kubernetes test use Filebeat and Metricbeat, but only need to be run
  // if the deployment scripts have been updated. No Beats specific testing is
  // involved.
  env.BUILD_KUBERNETES = isChanged(["^deploy/kubernetes/.*"])

  def generatorPatterns = ['^generator/.*']
  generatorPatterns.addAll(getProjectDependencies('generator/common/beatgen'))
  generatorPatterns.addAll(getProjectDependencies('metricbeat/beater'))
  env.BUILD_GENERATOR = isChangedOSSCode(generatorPatterns)

  // Skip all the stages for changes only related to the documentation
  env.ONLY_DOCS = isDocChangedOnly()
}

/**
  This method gathers the module name, if required, in order to run the ITs only if
  the changeset affects a specific module.

  For such, it's required to look for changes under the module folder and exclude anything else
  such as ascidoc and png files.
*/
def getCommonModuleInTheChangeSet(String pattern, String directory) {
  def module = ''
  // Transform folder structure in regex format since path separator is required to be escaped
  def transformedDirectory = directory.replaceAll('/', '\\/')
  def directoryExclussion = "((?!^${transformedDirectory}\\/).)*\$"
  def exclude = "^(${directoryExclussion}|((?!\\/module\\/).)*\$|.*\\.asciidoc|.*\\.png)"
  dir("${env.BASE_DIR}") {
    module = getGitMatchingGroup(pattern: pattern, exclude: exclude)
  }
  return module
}

/**
  This method verifies if the changeset for the current pull request affect only changes related
  to documentation, such as asciidoc and png files.
*/
def isDocChangedOnly(){
  if (params.runAllStages || !env.CHANGE_ID?.trim()) {
    log(level: 'INFO', text: 'Speed build for docs only is disabled for branches/tags or when forcing with the runAllStages parameter.')
    return 'false'
  } else {
    log(level: "INFO", text: 'Check if the speed build for docs is enabled.')
    return isGitRegionMatch(patterns: ['.*\\.(asciidoc|png)'], shouldMatchAll: true)
  }
}

/**
  This method grab the dependencies of a Go module and transform them on regexp
*/
def getProjectDependencies(beatName){
  def os = goos()
  def goRoot = "${env.WORKSPACE}/.gvm/versions/go${GO_VERSION}.${os}.amd64"
  def output = ""

  withEnv([
    "HOME=${env.WORKSPACE}/${env.BASE_DIR}",
    "PATH=${env.WORKSPACE}/bin:${goRoot}/bin:${env.PATH}",
  ]) {
    output = sh(label: 'Get vendor dependency patterns', returnStdout: true, script: """
      go list -deps ./${beatName} \
        | grep 'elastic/beats' \
        | sed -e "s#github.com/elastic/beats/v7/##g" \
        | awk '{print "^" \$1 "/.*"}'
    """)
  }
  return output?.split('\n').collect{ item -> item as String }
}

def setGitConfig(){
  sh(label: 'check git config', script: '''
    if [ -z "$(git config --get user.email)" ]; then
      git config user.email "beatsmachine@users.noreply.github.com"
      git config user.name "beatsmachine"
    fi
  ''')
}

def isDockerInstalled(){
  return sh(label: 'check for Docker', script: 'command -v docker', returnStatus: true)
}

def junitAndStore(Map params = [:]){
  junit(params)
  // STAGE_NAME env variable could be null in some cases, so let's use the currentmilliseconds
  def stageName = env.STAGE_NAME ? env.STAGE_NAME.replaceAll("[\\W]|_",'-') : "uncategorized-${new java.util.Date().getTime()}"
  stash(includes: params.testResults, allowEmpty: true, name: stageName, useDefaultExcludes: true)
  stashedTestReports[stageName] = stageName
}

def runbld() {
  catchError(buildResult: 'SUCCESS', message: 'runbld post build action failed.') {
    if (stashedTestReports) {
      dir("${env.BASE_DIR}") {
        sh(label: 'Prepare workspace context',
           script: 'find . -type f -name "TEST*.xml" -path "*/build/*" -delete')
        // Unstash the test reports
        stashedTestReports.each { k, v ->
          dir(k) {
            unstash(v)
          }
        }
        sh(label: 'Process JUnit reports with runbld',
          script: '''\
          cat >./runbld-script <<EOF
          echo "Processing JUnit reports with runbld..."
          EOF
          /usr/local/bin/runbld ./runbld-script
          '''.stripIndent())  // stripIdent() requires '''/
      }
    }
  }
}<|MERGE_RESOLUTION|>--- conflicted
+++ resolved
@@ -1131,27 +1131,6 @@
   }
 }
 
-<<<<<<< HEAD
-// isChanged treats the patterns as regular expressions. In order to check if
-// any file in a directoy is modified use `^<path to dir>/.*`.
-=======
-def reportCoverage(){
-  catchError(buildResult: 'SUCCESS', stageResult: 'UNSTABLE') {
-    retry(2){
-      sh(label: 'Report to Codecov', script: '''
-        curl -sSLo codecov https://codecov.io/bash
-        for i in auditbeat filebeat heartbeat libbeat metricbeat packetbeat winlogbeat journalbeat
-        do
-          FILE="${i}/build/coverage/full.cov"
-          if [ -f "${FILE}" ]; then
-            bash codecov -f "${FILE}"
-          fi
-        done
-      ''')
-    }
-  }
-}
-
 /**
 *  isChanged treats the patterns as regular expressions. In order to check if
 *  any file in a directoy is modified use `^<path to dir>/.*`.
@@ -1160,7 +1139,6 @@
 *  changes, when `runAllStages` parameter is set to true or when running on a
 *  branch/tag basis.
 */
->>>>>>> 941709b4
 def isChanged(patterns){
   return (
     params.runAllStages   // when runAllStages UI parameter is set to true
