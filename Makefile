BUILD_DIR=$(CURDIR)/build
COVERAGE_DIR=$(BUILD_DIR)/coverage
BEATS?=auditbeat filebeat heartbeat journalbeat metricbeat packetbeat winlogbeat x-pack/functionbeat
PROJECTS=libbeat $(BEATS)
PROJECTS_ENV=libbeat filebeat metricbeat
PYTHON_ENV?=$(BUILD_DIR)/python-env
PYTHON_EXE?=python3
PYTHON_ENV_EXE=${PYTHON_ENV}/bin/$(notdir ${PYTHON_EXE})
VENV_PARAMS?=
FIND=find . -type f -not -path "*/vendor/*" -not -path "*/build/*" -not -path "*/.git/*"
GOLINT=golint
GOLINT_REPO=golang.org/x/lint/golint
REVIEWDOG=reviewdog
REVIEWDOG_OPTIONS?=-diff "git diff master"
REVIEWDOG_REPO=github.com/haya14busa/reviewdog/cmd/reviewdog
XPACK_SUFFIX=x-pack/

# PROJECTS_XPACK_PKG is a list of Beats that have independent packaging support
# in the x-pack directory (rather than having the OSS build produce both sets
# of artifacts). This will be removed once we complete the transition.
PROJECTS_XPACK_PKG=x-pack/auditbeat x-pack/dockerlogbeat x-pack/filebeat x-pack/metricbeat x-pack/winlogbeat
# PROJECTS_XPACK_MAGE is a list of Beats whose primary build logic is based in
# Mage. For compatibility with CI testing these projects support a subset of the
# makefile targets. After all Beats converge to primarily using Mage we can
# remove this and treat all sub-projects the same.
PROJECTS_XPACK_MAGE=$(PROJECTS_XPACK_PKG) x-pack/libbeat

#
# Includes
#
include dev-tools/make/mage.mk

## help : Show this help.
help: Makefile
	@printf "Usage: make [target] [VARIABLE=value]\nTargets:\n"
	@sed -n 's/^## //p' $< | awk 'BEGIN {FS = ":"}; { if(NF>1 && $$2!="") printf "  \033[36m%-25s\033[0m %s\n", $$1, $$2 ; else printf "%40s\n", $$1};'
	@printf "Variables:\n"
	@grep -E "^[A-Za-z0-9_]*\?=" $< | awk 'BEGIN {FS = "\\?="}; { printf "  \033[36m%-25s\033[0m  Default values: %s\n", $$1, $$2}'


## testsuite : Runs complete testsuites (unit, system, integration) for all beats with coverage and race detection. Also it builds the docs and the generators.
.PHONY: testsuite
testsuite:
	@$(foreach var,$(PROJECTS) $(PROJECTS_XPACK_MAGE),$(MAKE) -C $(var) testsuite || exit 1;)

## setup-commit-hook : Setup the git pre-commit hook
.PHONY: setup-commit-hook
setup-commit-hook:
	@cp script/pre_commit.sh .git/hooks/pre-commit
	@chmod 751 .git/hooks/pre-commit

## stop-environments : Stop the environment for each project.
stop-environments:
	@$(foreach var,$(PROJECTS_ENV),$(MAKE) -C $(var) stop-environment || exit 0;)

## test : Runs unit and system tests without coverage and race detection.
.PHONY: test
test:
	@$(foreach var,$(PROJECTS),$(MAKE) -C $(var) test || exit 1;)

## unit : Runs unit tests without coverage and race detection.
.PHONY: unit
unit:
	@$(foreach var,$(PROJECTS),$(MAKE) -C $(var) unit || exit 1;)

## crosscompile : Crosscompile all beats.
.PHONY: crosscompile
crosscompile:
	@$(foreach var,filebeat winlogbeat metricbeat heartbeat auditbeat,$(MAKE) -C $(var) crosscompile || exit 1;)

## coverage-report : Generates coverage report.
.PHONY: coverage-report
coverage-report:
	@mkdir -p $(COVERAGE_DIR)
	@echo 'mode: atomic' > ./$(COVERAGE_DIR)/full.cov
	@# Collects all coverage files and skips top line with mode
	@$(foreach var,$(PROJECTS),tail -q -n +2 ./$(var)/$(COVERAGE_DIR)/*.cov >> ./$(COVERAGE_DIR)/full.cov || true;)
	@go tool cover -html=./$(COVERAGE_DIR)/full.cov -o $(COVERAGE_DIR)/full.html
	@echo "Generated coverage report $(COVERAGE_DIR)/full.html"

## update : TBD.
.PHONY: update
update: notice
	@$(foreach var,$(PROJECTS) $(PROJECTS_XPACK_MAGE),$(MAKE) -C $(var) update || exit 1;)
	@$(MAKE) -C deploy/kubernetes all

## clean : Clean target.
.PHONY: clean
clean: mage
	@rm -rf build
	@$(foreach var,$(PROJECTS) $(PROJECTS_XPACK_MAGE),$(MAKE) -C $(var) clean || exit 1;)
	@$(MAKE) -C generator clean
	@-mage -clean

<<<<<<< HEAD
## clean-vendor : Cleans up the vendor directory from unnecessary files. This should always be run after updating the dependencies
.PHONY: clean-vendor
clean-vendor:
	@sh script/clean_vendor.sh

## check : TBD.
=======
>>>>>>> 40762113
.PHONY: check
check: python-env
	@$(foreach var,$(PROJECTS) dev-tools $(PROJECTS_XPACK_MAGE),$(MAKE) -C $(var) check || exit 1;)
	@$(FIND) -name *.py -name *.py -not -path "*/build/*" -not -path "*/vendor/*" -exec $(PYTHON_ENV)/bin/autopep8 -d --max-line-length 120  {} \; | (! grep . -q) || (echo "Code differs from autopep8's style" && false)
	@$(FIND) -name *.py -not -path "*/build/*" -not -path "*/vendor/*" | xargs $(PYTHON_ENV)/bin/pylint --py3k -E || (echo "Code is not compatible with Python 3" && false)
	@# Validate that all updates were committed
	@$(MAKE) update
	@$(MAKE) check-headers
	go mod tidy
	@git diff | cat
	@git update-index --refresh
	@git diff-index --exit-code HEAD --

## check-headers : Check the license headers.
.PHONY: check-headers
check-headers: mage
	@mage checkLicenseHeaders

## add-headers : Adds the license headers.
.PHONY: add-headers
add-headers: mage
	@mage addLicenseHeaders

## misspell : Corrects spelling errors.
.PHONY: misspell
misspell:
	go get -u github.com/client9/misspell/cmd/misspell
	# Ignore Kibana files (.json)
	$(FIND) \
		-not -path "*.json" \
		-not -path "*.log" \
		-name '*' \
		-exec misspell -w {} \;

## fmt : TBD.
.PHONY: fmt
fmt: add-headers python-env
	@$(foreach var,$(PROJECTS) dev-tools $(PROJECTS_XPACK_MAGE),$(MAKE) -C $(var) fmt || exit 1;)
	@# Cleans also python files which are not part of the beats
	@$(FIND) -name "*.py" -exec $(PYTHON_ENV)/bin/autopep8 --in-place --max-line-length 120 {} \;

## lint : TBD.
.PHONY: lint
lint:
	@go get $(GOLINT_REPO) $(REVIEWDOG_REPO)
	$(REVIEWDOG) $(REVIEWDOG_OPTIONS)

## docs : Builds the documents for each beat
.PHONY: docs
docs:
	@$(foreach var,$(PROJECTS),BUILD_DIR=${BUILD_DIR} $(MAKE) -C $(var) docs || exit 1;)
	sh ./script/build_docs.sh dev-guide github.com/elastic/beats/docs/devguide ${BUILD_DIR}

## notice : Generates the NOTICE file.
.PHONY: notice
notice: python-env
	@echo "Generating NOTICE"
	@${PYTHON_ENV_EXE} dev-tools/generate_notice.py .

## python-env : Sets up the virtual python environment.
.PHONY: python-env
python-env:
	@test -d $(PYTHON_ENV) || ${PYTHON_EXE} -m venv $(VENV_PARAMS) $(PYTHON_ENV)
	@$(PYTHON_ENV)/bin/pip install -q --upgrade pip autopep8==1.3.5 pylint==2.4.4
	@# Work around pip bug. See: https://github.com/pypa/pip/issues/4464
	@find $(PYTHON_ENV) -type d -name dist-packages -exec sh -c "echo dist-packages > {}.pth" ';'

## test-apm : Tests if apm works with the current code
.PHONY: test-apm
test-apm:
	sh ./script/test_apm.sh

### Packaging targets ####

## snapshot : Builds a snapshot release.
.PHONY: snapshot
snapshot:
	@$(MAKE) SNAPSHOT=true release

## release : Builds a release.
.PHONY: release
release: beats-dashboards
	@$(foreach var,$(BEATS) $(PROJECTS_XPACK_PKG),$(MAKE) -C $(var) release || exit 1;)
	@$(foreach var,$(BEATS) $(PROJECTS_XPACK_PKG), \
      test -d $(var)/build/distributions && test -n "$$(ls $(var)/build/distributions)" || exit 0; \
      mkdir -p build/distributions/$(subst $(XPACK_SUFFIX),'',$(var)) && mv -f $(var)/build/distributions/* build/distributions/$(subst $(XPACK_SUFFIX),'',$(var))/ || exit 1;)

## release-manager-snapshot : Builds a snapshot release. The Go version defined in .go-version will be installed and used for the build.
.PHONY: release-manager-snapshot
release-manager-snapshot:
	@$(MAKE) SNAPSHOT=true release-manager-release

## release-manager-release : Builds a snapshot release. The Go version defined in .go-version will be installed and used for the build.
.PHONY: release-manager-release
release-manager-release:
	./dev-tools/run_with_go_ver $(MAKE) release

## beats-dashboardse : Collects dashboards from all Beats and generates a zip file distribution.
.PHONY: beats-dashboards
beats-dashboards: mage update
	@mage packageBeatDashboards<|MERGE_RESOLUTION|>--- conflicted
+++ resolved
@@ -92,15 +92,7 @@
 	@$(MAKE) -C generator clean
 	@-mage -clean
 
-<<<<<<< HEAD
-## clean-vendor : Cleans up the vendor directory from unnecessary files. This should always be run after updating the dependencies
-.PHONY: clean-vendor
-clean-vendor:
-	@sh script/clean_vendor.sh
-
 ## check : TBD.
-=======
->>>>>>> 40762113
 .PHONY: check
 check: python-env
 	@$(foreach var,$(PROJECTS) dev-tools $(PROJECTS_XPACK_MAGE),$(MAKE) -C $(var) check || exit 1;)
