{
  "mappings": {
    "_default_": {
      "_all": {
        "norms": {
          "enabled": false
        }
      },
      "dynamic_templates": [
        {
          "fields": {
            "mapping": {
              "ignore_above": 1024,
              "index": "not_analyzed",
              "type": "string"
            },
            "match_mapping_type": "string",
            "path_match": "fields.*"
          }
        }
      ],
      "properties": {
        "@timestamp": {
          "type": "date"
        },
        "apache": {
          "properties": {
            "status": {
              "properties": {
                "bytes_per_request": {
                  "type": "float"
                },
                "bytes_per_sec": {
                  "type": "float"
                },
                "connections": {
                  "properties": {
                    "async": {
                      "properties": {
                        "closing": {
                          "type": "long"
                        },
                        "keep_alive": {
                          "type": "long"
                        },
                        "writing": {
                          "type": "long"
                        }
                      }
                    },
                    "total": {
                      "type": "long"
                    }
                  }
                },
                "cpu": {
                  "properties": {
                    "children_system": {
                      "type": "float"
                    },
                    "children_user": {
                      "type": "float"
                    },
                    "load": {
                      "type": "float"
                    },
                    "system": {
                      "type": "float"
                    },
                    "user": {
                      "type": "float"
                    }
                  }
                },
                "hostname": {
                  "ignore_above": 1024,
                  "index": "not_analyzed",
                  "type": "string"
                },
                "load": {
                  "properties": {
                    "1": {
                      "type": "float"
                    },
                    "15": {
                      "type": "float"
                    },
                    "5": {
                      "type": "float"
                    }
                  }
                },
                "requests_per_sec": {
                  "type": "float"
                },
                "scoreboard": {
                  "properties": {
                    "closing_connection": {
                      "type": "long"
                    },
                    "dns_lookup": {
                      "type": "long"
                    },
                    "gracefully_finishing": {
                      "type": "long"
                    },
                    "idle_cleanup": {
                      "type": "long"
                    },
                    "keepalive": {
                      "type": "long"
                    },
                    "logging": {
                      "type": "long"
                    },
                    "open_slot": {
                      "type": "long"
                    },
                    "reading_request": {
                      "type": "long"
                    },
                    "sending_reply": {
                      "type": "long"
                    },
                    "starting_up": {
                      "type": "long"
                    },
                    "total": {
                      "type": "long"
                    },
                    "waiting_for_connection": {
                      "type": "long"
                    }
                  }
                },
                "total_accesses": {
                  "type": "long"
                },
                "total_kbytes": {
                  "type": "long"
                },
                "uptime": {
                  "properties": {
                    "server_uptime": {
                      "type": "long"
                    },
                    "uptime": {
                      "type": "long"
                    }
                  }
                },
                "workers": {
                  "properties": {
                    "busy": {
                      "type": "long"
                    },
                    "idle": {
                      "type": "long"
                    }
                  }
                }
              }
            }
          }
        },
        "beat": {
          "properties": {
            "hostname": {
              "ignore_above": 1024,
              "index": "not_analyzed",
              "type": "string"
            },
            "name": {
              "ignore_above": 1024,
              "index": "not_analyzed",
              "type": "string"
            }
          }
        },
<<<<<<< HEAD
        "haproxy": {
          "properties": {
            "stat": {
              "properties": {
                "example": {
                  "ignore_above": 1024,
                  "index": "not_analyzed",
                  "type": "string"
=======
        "beats": {
          "properties": {
            "filebeat": {
              "properties": {
                "harvesters": {
                  "properties": {
                    "closed": {
                      "type": "long"
                    },
                    "files": {
                      "properties": {
                        "open": {
                          "type": "long"
                        },
                        "truncated": {
                          "type": "long"
                        }
                      }
                    },
                    "running": {
                      "type": "long"
                    },
                    "skipped": {
                      "type": "long"
                    },
                    "started": {
                      "type": "long"
                    }
                  }
                },
                "prospectors": {
                  "properties": {
                    "log_files": {
                      "properties": {
                        "renamed": {
                          "type": "long"
                        },
                        "truncated": {
                          "type": "long"
                        }
                      }
                    }
                  }
                },
                "registrar": {
                  "properties": {
                    "states": {
                      "properties": {
                        "cleanup": {
                          "type": "long"
                        },
                        "current": {
                          "type": "long"
                        },
                        "update": {
                          "type": "long"
                        }
                      }
                    },
                    "writes": {
                      "type": "long"
                    }
                  }
                }
              }
            },
            "libbeat": {
              "properties": {
                "output": {
                  "properties": {
                    "elasticsearch": {
                      "properties": {
                        "events": {
                          "properties": {
                            "ack": {
                              "type": "long"
                            },
                            "not_ack": {
                              "type": "long"
                            }
                          }
                        },
                        "read": {
                          "properties": {
                            "bytes": {
                              "type": "long"
                            },
                            "errors": {
                              "type": "long"
                            }
                          }
                        },
                        "write": {
                          "properties": {
                            "bytes": {
                              "type": "long"
                            },
                            "errors": {
                              "type": "long"
                            }
                          }
                        }
                      }
                    }
                  }
                },
                "publisher": {
                  "properties": {
                    "events": {
                      "properties": {
                        "published": {
                          "type": "long"
                        }
                      }
                    }
                  }
>>>>>>> c8f4956c
                }
              }
            }
          }
        },
        "metricset": {
          "properties": {
            "host": {
              "ignore_above": 1024,
              "index": "not_analyzed",
              "type": "string"
            },
            "module": {
              "ignore_above": 1024,
              "index": "not_analyzed",
              "type": "string"
            },
            "name": {
              "ignore_above": 1024,
              "index": "not_analyzed",
              "type": "string"
            },
            "rtt": {
              "type": "long"
            }
          }
        },
        "mongodb": {
          "properties": {
            "status": {
              "properties": {
                "asserts": {
                  "properties": {
                    "msg": {
                      "type": "long"
                    },
                    "regular": {
                      "type": "long"
                    },
                    "rollovers": {
                      "type": "long"
                    },
                    "user": {
                      "type": "long"
                    },
                    "warning": {
                      "type": "long"
                    }
                  }
                },
                "background_flushing": {
                  "properties": {
                    "average": {
                      "properties": {
                        "ms": {
                          "type": "long"
                        }
                      }
                    },
                    "flushes": {
                      "type": "long"
                    },
                    "last": {
                      "properties": {
                        "ms": {
                          "type": "long"
                        }
                      }
                    },
                    "last_finished": {
                      "type": "date"
                    },
                    "total": {
                      "properties": {
                        "ms": {
                          "type": "long"
                        }
                      }
                    }
                  }
                },
                "connections": {
                  "properties": {
                    "available": {
                      "type": "long"
                    },
                    "current": {
                      "type": "long"
                    },
                    "total_created": {
                      "type": "long"
                    }
                  }
                },
                "extra_info": {
                  "properties": {
                    "heap_usage": {
                      "properties": {
                        "bytes": {
                          "type": "long"
                        }
                      }
                    },
                    "page_faults": {
                      "type": "long"
                    }
                  }
                },
                "journaling": {
                  "properties": {
                    "commits": {
                      "type": "long"
                    },
                    "commits_in_write_lock": {
                      "type": "long"
                    },
                    "compression": {
                      "type": "long"
                    },
                    "early_commits": {
                      "type": "long"
                    },
                    "journaled": {
                      "properties": {
                        "mb": {
                          "type": "long"
                        }
                      }
                    },
                    "times": {
                      "properties": {
                        "commits": {
                          "properties": {
                            "ms": {
                              "type": "long"
                            }
                          }
                        },
                        "commits_in_write_lock": {
                          "properties": {
                            "ms": {
                              "type": "long"
                            }
                          }
                        },
                        "dt": {
                          "properties": {
                            "ms": {
                              "type": "long"
                            }
                          }
                        },
                        "prep_log_buffer": {
                          "properties": {
                            "ms": {
                              "type": "long"
                            }
                          }
                        },
                        "remap_private_view": {
                          "properties": {
                            "ms": {
                              "type": "long"
                            }
                          }
                        },
                        "write_to_data_files": {
                          "properties": {
                            "ms": {
                              "type": "long"
                            }
                          }
                        },
                        "write_to_journal": {
                          "properties": {
                            "ms": {
                              "type": "long"
                            }
                          }
                        }
                      }
                    },
                    "write_to_data_files": {
                      "properties": {
                        "mb": {
                          "type": "long"
                        }
                      }
                    }
                  }
                },
                "local_time": {
                  "type": "date"
                },
                "memory": {
                  "properties": {
                    "bits": {
                      "type": "long"
                    },
                    "mapped": {
                      "properties": {
                        "mb": {
                          "type": "long"
                        }
                      }
                    },
                    "mapped_with_journal": {
                      "properties": {
                        "mb": {
                          "type": "long"
                        }
                      }
                    },
                    "resident": {
                      "properties": {
                        "mb": {
                          "type": "long"
                        }
                      }
                    },
                    "virtual": {
                      "properties": {
                        "mb": {
                          "type": "long"
                        }
                      }
                    }
                  }
                },
                "network": {
                  "properties": {
                    "in": {
                      "properties": {
                        "bytes": {
                          "type": "long"
                        }
                      }
                    },
                    "out": {
                      "properties": {
                        "bytes": {
                          "type": "long"
                        }
                      }
                    },
                    "requests": {
                      "type": "long"
                    }
                  }
                },
                "opcounters": {
                  "properties": {
                    "command": {
                      "type": "long"
                    },
                    "delete": {
                      "type": "long"
                    },
                    "getmore": {
                      "type": "long"
                    },
                    "insert": {
                      "type": "long"
                    },
                    "query": {
                      "type": "long"
                    },
                    "update": {
                      "type": "long"
                    }
                  }
                },
                "opcounters_replicated": {
                  "properties": {
                    "command": {
                      "type": "long"
                    },
                    "delete": {
                      "type": "long"
                    },
                    "getmore": {
                      "type": "long"
                    },
                    "insert": {
                      "type": "long"
                    },
                    "query": {
                      "type": "long"
                    },
                    "update": {
                      "type": "long"
                    }
                  }
                },
                "storage_engine": {
                  "properties": {
                    "name": {
                      "ignore_above": 1024,
                      "index": "not_analyzed",
                      "type": "string"
                    }
                  }
                },
                "uptime": {
                  "properties": {
                    "ms": {
                      "type": "long"
                    }
                  }
                },
                "version": {
                  "ignore_above": 1024,
                  "index": "not_analyzed",
                  "type": "string"
                },
                "write_backs_queued": {
                  "type": "boolean"
                }
              }
            }
          }
        },
        "mysql": {
          "properties": {
            "status": {
              "properties": {
                "aborted": {
                  "properties": {
                    "clients": {
                      "type": "long"
                    },
                    "connects": {
                      "type": "long"
                    }
                  }
                },
                "binlog": {
                  "properties": {
                    "cache": {
                      "properties": {
                        "disk_use": {
                          "type": "long"
                        },
                        "use": {
                          "type": "long"
                        }
                      }
                    }
                  }
                },
                "bytes": {
                  "properties": {
                    "received": {
                      "type": "long"
                    },
                    "sent": {
                      "type": "long"
                    }
                  }
                },
                "connections": {
                  "type": "long"
                },
                "created": {
                  "properties": {
                    "tmp": {
                      "properties": {
                        "disk_tables": {
                          "type": "long"
                        },
                        "files": {
                          "type": "long"
                        },
                        "tables": {
                          "type": "long"
                        }
                      }
                    }
                  }
                },
                "delayed": {
                  "properties": {
                    "errors": {
                      "type": "long"
                    },
                    "insert_threads": {
                      "type": "long"
                    },
                    "writes": {
                      "type": "long"
                    }
                  }
                },
                "flush_commands": {
                  "type": "long"
                },
                "max_used_connections": {
                  "type": "long"
                },
                "open": {
                  "properties": {
                    "files": {
                      "type": "long"
                    },
                    "streams": {
                      "type": "long"
                    },
                    "tables": {
                      "type": "long"
                    }
                  }
                },
                "opened_tables": {
                  "type": "long"
                }
              }
            }
          }
        },
        "nginx": {
          "properties": {
            "stubstatus": {
              "properties": {
                "accepts": {
                  "type": "long"
                },
                "active": {
                  "type": "long"
                },
                "current": {
                  "type": "long"
                },
                "dropped": {
                  "type": "long"
                },
                "handled": {
                  "type": "long"
                },
                "hostname": {
                  "ignore_above": 1024,
                  "index": "not_analyzed",
                  "type": "string"
                },
                "reading": {
                  "type": "long"
                },
                "requests": {
                  "type": "long"
                },
                "waiting": {
                  "type": "long"
                },
                "writing": {
                  "type": "long"
                }
              }
            }
          }
        },
        "postgresql": {
          "properties": {
            "activity": {
              "properties": {
                "application_name": {
                  "ignore_above": 1024,
                  "index": "not_analyzed",
                  "type": "string"
                },
                "backend_start": {
                  "type": "date"
                },
                "client": {
                  "properties": {
                    "address": {
                      "ignore_above": 1024,
                      "index": "not_analyzed",
                      "type": "string"
                    },
                    "hostname": {
                      "ignore_above": 1024,
                      "index": "not_analyzed",
                      "type": "string"
                    },
                    "port": {
                      "type": "long"
                    }
                  }
                },
                "database": {
                  "properties": {
                    "name": {
                      "ignore_above": 1024,
                      "index": "not_analyzed",
                      "type": "string"
                    },
                    "oid": {
                      "type": "long"
                    }
                  }
                },
                "pid": {
                  "type": "long"
                },
                "query": {
                  "ignore_above": 1024,
                  "index": "not_analyzed",
                  "type": "string"
                },
                "query_start": {
                  "type": "date"
                },
                "state": {
                  "ignore_above": 1024,
                  "index": "not_analyzed",
                  "type": "string"
                },
                "state_change": {
                  "type": "date"
                },
                "transaction_start": {
                  "type": "date"
                },
                "user": {
                  "properties": {
                    "id": {
                      "type": "long"
                    },
                    "name": {
                      "ignore_above": 1024,
                      "index": "not_analyzed",
                      "type": "string"
                    }
                  }
                },
                "waiting": {
                  "type": "boolean"
                }
              }
            },
            "bgwriter": {
              "properties": {
                "buffers": {
                  "properties": {
                    "allocated": {
                      "type": "long"
                    },
                    "backend": {
                      "type": "long"
                    },
                    "backend_fsync": {
                      "type": "long"
                    },
                    "checkpoints": {
                      "type": "long"
                    },
                    "clean": {
                      "type": "long"
                    },
                    "clean_full": {
                      "type": "long"
                    }
                  }
                },
                "checkpoints": {
                  "properties": {
                    "requested": {
                      "type": "long"
                    },
                    "scheduled": {
                      "type": "long"
                    },
                    "times": {
                      "properties": {
                        "sync": {
                          "properties": {
                            "ms": {
                              "type": "float"
                            }
                          }
                        },
                        "write": {
                          "properties": {
                            "ms": {
                              "type": "float"
                            }
                          }
                        }
                      }
                    }
                  }
                },
                "stats_reset": {
                  "type": "date"
                }
              }
            },
            "database": {
              "properties": {
                "blocks": {
                  "properties": {
                    "hit": {
                      "type": "long"
                    },
                    "read": {
                      "type": "long"
                    },
                    "time": {
                      "properties": {
                        "read": {
                          "properties": {
                            "ms": {
                              "type": "long"
                            }
                          }
                        },
                        "write": {
                          "properties": {
                            "ms": {
                              "type": "long"
                            }
                          }
                        }
                      }
                    }
                  }
                },
                "conflicts": {
                  "type": "long"
                },
                "deadlocks": {
                  "type": "long"
                },
                "name": {
                  "ignore_above": 1024,
                  "index": "not_analyzed",
                  "type": "string"
                },
                "number_of_backends": {
                  "type": "long"
                },
                "oid": {
                  "type": "long"
                },
                "rows": {
                  "properties": {
                    "deleted": {
                      "type": "long"
                    },
                    "fetched": {
                      "type": "long"
                    },
                    "inserted": {
                      "type": "long"
                    },
                    "returned": {
                      "type": "long"
                    },
                    "updated": {
                      "type": "long"
                    }
                  }
                },
                "stats_reset": {
                  "type": "date"
                },
                "temporary": {
                  "properties": {
                    "bytes": {
                      "type": "long"
                    },
                    "files": {
                      "type": "long"
                    }
                  }
                },
                "transactions": {
                  "properties": {
                    "commit": {
                      "type": "long"
                    },
                    "rollback": {
                      "type": "long"
                    }
                  }
                }
              }
            }
          }
        },
        "redis": {
          "properties": {
            "info": {
              "properties": {
                "clients": {
                  "properties": {
                    "biggest_input_buf": {
                      "type": "long"
                    },
                    "blocked": {
                      "type": "long"
                    },
                    "connected": {
                      "type": "long"
                    },
                    "longest_output_list": {
                      "type": "long"
                    }
                  }
                },
                "cluster": {
                  "properties": {
                    "enabled": {
                      "type": "boolean"
                    }
                  }
                },
                "cpu": {
                  "properties": {
                    "used": {
                      "properties": {
                        "sys": {
                          "type": "float"
                        },
                        "sys_children": {
                          "type": "float"
                        },
                        "user": {
                          "type": "float"
                        },
                        "user_children": {
                          "type": "float"
                        }
                      }
                    }
                  }
                },
                "memory": {
                  "properties": {
                    "allocator": {
                      "ignore_above": 1024,
                      "index": "not_analyzed",
                      "type": "string"
                    },
                    "used": {
                      "properties": {
                        "lua": {
                          "type": "long"
                        },
                        "peak": {
                          "type": "long"
                        },
                        "rss": {
                          "type": "long"
                        },
                        "value": {
                          "type": "long"
                        }
                      }
                    }
                  }
                },
                "persistence": {
                  "properties": {
                    "aof": {
                      "properties": {
                        "current_rewrite_time_sec": {
                          "type": "long"
                        },
                        "enabled": {
                          "type": "boolean"
                        },
                        "last_bgrewrite_status": {
                          "ignore_above": 1024,
                          "index": "not_analyzed",
                          "type": "string"
                        },
                        "last_rewrite_time_sec": {
                          "type": "long"
                        },
                        "last_write_status": {
                          "ignore_above": 1024,
                          "index": "not_analyzed",
                          "type": "string"
                        },
                        "rewrite_in_progress": {
                          "type": "boolean"
                        },
                        "rewrite_scheduled": {
                          "type": "boolean"
                        }
                      }
                    },
                    "loading": {
                      "type": "boolean"
                    },
                    "rdb": {
                      "properties": {
                        "bgsave_in_progress": {
                          "type": "boolean"
                        },
                        "changes_since_last_save": {
                          "type": "long"
                        },
                        "current_bgsave_time_sec": {
                          "type": "long"
                        },
                        "last_bgsave_status": {
                          "ignore_above": 1024,
                          "index": "not_analyzed",
                          "type": "string"
                        },
                        "last_bgsave_time_sec": {
                          "type": "long"
                        },
                        "last_save_time": {
                          "type": "long"
                        }
                      }
                    }
                  }
                },
                "replication": {
                  "properties": {
                    "backlog": {
                      "properties": {
                        "active": {
                          "type": "long"
                        },
                        "first_byte_offset": {
                          "type": "long"
                        },
                        "histlen": {
                          "type": "long"
                        },
                        "size": {
                          "type": "long"
                        }
                      }
                    },
                    "connected_slaves": {
                      "type": "long"
                    },
                    "master_offset": {
                      "type": "long"
                    },
                    "role": {
                      "ignore_above": 1024,
                      "index": "not_analyzed",
                      "type": "string"
                    }
                  }
                },
                "server": {
                  "properties": {
                    "arch_bits": {
                      "ignore_above": 1024,
                      "index": "not_analyzed",
                      "type": "string"
                    },
                    "build_id": {
                      "ignore_above": 1024,
                      "index": "not_analyzed",
                      "type": "string"
                    },
                    "config_file": {
                      "ignore_above": 1024,
                      "index": "not_analyzed",
                      "type": "string"
                    },
                    "gcc_version": {
                      "ignore_above": 1024,
                      "index": "not_analyzed",
                      "type": "string"
                    },
                    "git_dirty": {
                      "ignore_above": 1024,
                      "index": "not_analyzed",
                      "type": "string"
                    },
                    "git_sha1": {
                      "ignore_above": 1024,
                      "index": "not_analyzed",
                      "type": "string"
                    },
                    "hz": {
                      "type": "long"
                    },
                    "lru_clock": {
                      "type": "long"
                    },
                    "mode": {
                      "ignore_above": 1024,
                      "index": "not_analyzed",
                      "type": "string"
                    },
                    "multiplexing_api": {
                      "ignore_above": 1024,
                      "index": "not_analyzed",
                      "type": "string"
                    },
                    "os": {
                      "ignore_above": 1024,
                      "index": "not_analyzed",
                      "type": "string"
                    },
                    "process_id": {
                      "type": "long"
                    },
                    "run_id": {
                      "ignore_above": 1024,
                      "index": "not_analyzed",
                      "type": "string"
                    },
                    "tcp_port": {
                      "type": "long"
                    },
                    "uptime": {
                      "type": "long"
                    },
                    "version": {
                      "ignore_above": 1024,
                      "index": "not_analyzed",
                      "type": "string"
                    }
                  }
                },
                "stats": {
                  "properties": {
                    "connections": {
                      "properties": {
                        "received": {
                          "type": "long"
                        },
                        "rejected": {
                          "type": "long"
                        }
                      }
                    },
                    "instantaneous_input_kbps": {
                      "type": "float"
                    },
                    "instantaneous_ops_per_sec": {
                      "type": "long"
                    },
                    "instantaneous_output_kbps": {
                      "type": "float"
                    },
                    "keys": {
                      "properties": {
                        "evicted": {
                          "type": "long"
                        },
                        "expired": {
                          "type": "long"
                        }
                      }
                    },
                    "keyspace": {
                      "properties": {
                        "hits": {
                          "type": "long"
                        },
                        "misses": {
                          "type": "long"
                        }
                      }
                    },
                    "latest_fork_usec": {
                      "type": "long"
                    },
                    "migrate_cached_sockets": {
                      "type": "long"
                    },
                    "pubsub_channels": {
                      "type": "long"
                    },
                    "pubsub_patterns": {
                      "type": "long"
                    },
                    "sync": {
                      "properties": {
                        "full": {
                          "type": "long"
                        },
                        "partial_err": {
                          "type": "long"
                        },
                        "partial_ok": {
                          "type": "long"
                        }
                      }
                    },
                    "total_commands_processed": {
                      "type": "long"
                    },
                    "total_net_input_bytes": {
                      "type": "long"
                    },
                    "total_net_output_bytes": {
                      "type": "long"
                    }
                  }
                }
              }
            },
            "keyspace": {
              "properties": {
                "avg_ttl": {
                  "type": "long"
                },
                "expires": {
                  "type": "long"
                },
                "id": {
                  "ignore_above": 1024,
                  "index": "not_analyzed",
                  "type": "string"
                },
                "keys": {
                  "type": "long"
                }
              }
            }
          }
        },
        "system": {
          "properties": {
            "core": {
              "properties": {
                "id": {
                  "type": "long"
                },
                "idle": {
                  "properties": {
                    "pct": {
                      "type": "float"
                    },
                    "ticks": {
                      "type": "long"
                    }
                  }
                },
                "iowait": {
                  "properties": {
                    "pct": {
                      "type": "float"
                    },
                    "ticks": {
                      "type": "long"
                    }
                  }
                },
                "irq": {
                  "properties": {
                    "pct": {
                      "type": "float"
                    },
                    "ticks": {
                      "type": "long"
                    }
                  }
                },
                "nice": {
                  "properties": {
                    "pct": {
                      "type": "float"
                    },
                    "ticks": {
                      "type": "long"
                    }
                  }
                },
                "softirq": {
                  "properties": {
                    "pct": {
                      "type": "float"
                    },
                    "ticks": {
                      "type": "long"
                    }
                  }
                },
                "steal": {
                  "properties": {
                    "pct": {
                      "type": "float"
                    },
                    "ticks": {
                      "type": "long"
                    }
                  }
                },
                "system": {
                  "properties": {
                    "pct": {
                      "type": "float"
                    },
                    "ticks": {
                      "type": "long"
                    }
                  }
                },
                "user": {
                  "properties": {
                    "pct": {
                      "type": "float"
                    },
                    "ticks": {
                      "type": "long"
                    }
                  }
                }
              }
            },
            "cpu": {
              "properties": {
                "idle": {
                  "properties": {
                    "pct": {
                      "type": "float"
                    },
                    "ticks": {
                      "type": "long"
                    }
                  }
                },
                "iowait": {
                  "properties": {
                    "pct": {
                      "type": "float"
                    },
                    "ticks": {
                      "type": "long"
                    }
                  }
                },
                "irq": {
                  "properties": {
                    "pct": {
                      "type": "float"
                    },
                    "ticks": {
                      "type": "long"
                    }
                  }
                },
                "nice": {
                  "properties": {
                    "pct": {
                      "type": "float"
                    },
                    "ticks": {
                      "type": "long"
                    }
                  }
                },
                "softirq": {
                  "properties": {
                    "pct": {
                      "type": "float"
                    },
                    "ticks": {
                      "type": "long"
                    }
                  }
                },
                "steal": {
                  "properties": {
                    "pct": {
                      "type": "float"
                    },
                    "ticks": {
                      "type": "long"
                    }
                  }
                },
                "system": {
                  "properties": {
                    "pct": {
                      "type": "float"
                    },
                    "ticks": {
                      "type": "long"
                    }
                  }
                },
                "user": {
                  "properties": {
                    "pct": {
                      "type": "float"
                    },
                    "ticks": {
                      "type": "long"
                    }
                  }
                }
              }
            },
            "diskio": {
              "properties": {
                "io": {
                  "properties": {
                    "time": {
                      "type": "long"
                    }
                  }
                },
                "name": {
                  "ignore_above": 1024,
                  "index": "not_analyzed",
                  "type": "string"
                },
                "read": {
                  "properties": {
                    "bytes": {
                      "type": "long"
                    },
                    "count": {
                      "type": "long"
                    },
                    "time": {
                      "type": "long"
                    }
                  }
                },
                "serial_number": {
                  "ignore_above": 1024,
                  "index": "not_analyzed",
                  "type": "string"
                },
                "write": {
                  "properties": {
                    "bytes": {
                      "type": "long"
                    },
                    "count": {
                      "type": "long"
                    },
                    "time": {
                      "type": "long"
                    }
                  }
                }
              }
            },
            "filesystem": {
              "properties": {
                "available": {
                  "type": "long"
                },
                "device_name": {
                  "ignore_above": 1024,
                  "index": "not_analyzed",
                  "type": "string"
                },
                "files": {
                  "type": "long"
                },
                "free": {
                  "type": "long"
                },
                "free_files": {
                  "type": "long"
                },
                "mount_point": {
                  "ignore_above": 1024,
                  "index": "not_analyzed",
                  "type": "string"
                },
                "total": {
                  "type": "long"
                },
                "used": {
                  "properties": {
                    "bytes": {
                      "type": "long"
                    },
                    "pct": {
                      "type": "float"
                    }
                  }
                }
              }
            },
            "fsstat": {
              "properties": {
                "count": {
                  "type": "long"
                },
                "total_files": {
                  "type": "long"
                },
                "total_size": {
                  "properties": {
                    "free": {
                      "type": "long"
                    },
                    "total": {
                      "type": "long"
                    },
                    "used": {
                      "type": "long"
                    }
                  }
                }
              }
            },
            "load": {
              "properties": {
                "1": {
                  "type": "float"
                },
                "15": {
                  "type": "float"
                },
                "5": {
                  "type": "float"
                },
                "norm": {
                  "properties": {
                    "1": {
                      "type": "float"
                    },
                    "15": {
                      "type": "float"
                    },
                    "5": {
                      "type": "float"
                    }
                  }
                }
              }
            },
            "memory": {
              "properties": {
                "actual": {
                  "properties": {
                    "free": {
                      "type": "long"
                    },
                    "used": {
                      "properties": {
                        "bytes": {
                          "type": "long"
                        },
                        "pct": {
                          "type": "float"
                        }
                      }
                    }
                  }
                },
                "free": {
                  "type": "long"
                },
                "swap": {
                  "properties": {
                    "free": {
                      "type": "long"
                    },
                    "total": {
                      "type": "long"
                    },
                    "used": {
                      "properties": {
                        "bytes": {
                          "type": "long"
                        },
                        "pct": {
                          "type": "float"
                        }
                      }
                    }
                  }
                },
                "total": {
                  "type": "long"
                },
                "used": {
                  "properties": {
                    "bytes": {
                      "type": "long"
                    },
                    "pct": {
                      "type": "float"
                    }
                  }
                }
              }
            },
            "network": {
              "properties": {
                "in": {
                  "properties": {
                    "bytes": {
                      "type": "long"
                    },
                    "dropped": {
                      "type": "long"
                    },
                    "errors": {
                      "type": "long"
                    },
                    "packets": {
                      "type": "long"
                    }
                  }
                },
                "name": {
                  "ignore_above": 1024,
                  "index": "not_analyzed",
                  "type": "string"
                },
                "out": {
                  "properties": {
                    "bytes": {
                      "type": "long"
                    },
                    "dropped": {
                      "type": "long"
                    },
                    "errors": {
                      "type": "long"
                    },
                    "packets": {
                      "type": "long"
                    }
                  }
                }
              }
            },
            "process": {
              "properties": {
                "cgroup": {
                  "properties": {
                    "blkio": {
                      "properties": {
                        "id": {
                          "ignore_above": 1024,
                          "index": "not_analyzed",
                          "type": "string"
                        },
                        "path": {
                          "ignore_above": 1024,
                          "index": "not_analyzed",
                          "type": "string"
                        },
                        "total": {
                          "properties": {
                            "bytes": {
                              "ignore_above": 1024,
                              "index": "not_analyzed",
                              "type": "string"
                            },
                            "ios": {
                              "ignore_above": 1024,
                              "index": "not_analyzed",
                              "type": "string"
                            }
                          }
                        }
                      }
                    },
                    "cpu": {
                      "properties": {
                        "cfs": {
                          "properties": {
                            "period": {
                              "properties": {
                                "us": {
                                  "type": "long"
                                }
                              }
                            },
                            "quota": {
                              "properties": {
                                "us": {
                                  "type": "long"
                                }
                              }
                            },
                            "shares": {
                              "type": "long"
                            }
                          }
                        },
                        "id": {
                          "ignore_above": 1024,
                          "index": "not_analyzed",
                          "type": "string"
                        },
                        "path": {
                          "ignore_above": 1024,
                          "index": "not_analyzed",
                          "type": "string"
                        },
                        "rt": {
                          "properties": {
                            "period": {
                              "properties": {
                                "us": {
                                  "type": "long"
                                }
                              }
                            },
                            "runtime": {
                              "properties": {
                                "us": {
                                  "type": "long"
                                }
                              }
                            }
                          }
                        },
                        "stats": {
                          "properties": {
                            "periods": {
                              "type": "long"
                            },
                            "throttled": {
                              "properties": {
                                "ns": {
                                  "type": "long"
                                },
                                "periods": {
                                  "type": "long"
                                }
                              }
                            }
                          }
                        }
                      }
                    },
                    "cpuacct": {
                      "properties": {
                        "id": {
                          "ignore_above": 1024,
                          "index": "not_analyzed",
                          "type": "string"
                        },
                        "path": {
                          "ignore_above": 1024,
                          "index": "not_analyzed",
                          "type": "string"
                        },
                        "stats": {
                          "properties": {
                            "system": {
                              "properties": {
                                "ns": {
                                  "type": "long"
                                }
                              }
                            },
                            "user": {
                              "properties": {
                                "ns": {
                                  "type": "long"
                                }
                              }
                            }
                          }
                        },
                        "total": {
                          "properties": {
                            "ns": {
                              "type": "long"
                            }
                          }
                        }
                      }
                    },
                    "id": {
                      "ignore_above": 1024,
                      "index": "not_analyzed",
                      "type": "string"
                    },
                    "memory": {
                      "properties": {
                        "id": {
                          "ignore_above": 1024,
                          "index": "not_analyzed",
                          "type": "string"
                        },
                        "kmem": {
                          "properties": {
                            "failures": {
                              "type": "long"
                            },
                            "limit": {
                              "properties": {
                                "bytes": {
                                  "type": "long"
                                }
                              }
                            },
                            "usage": {
                              "properties": {
                                "bytes": {
                                  "type": "long"
                                },
                                "max": {
                                  "properties": {
                                    "bytes": {
                                      "type": "long"
                                    }
                                  }
                                }
                              }
                            }
                          }
                        },
                        "kmem_tcp": {
                          "properties": {
                            "failures": {
                              "type": "long"
                            },
                            "limit": {
                              "properties": {
                                "bytes": {
                                  "type": "long"
                                }
                              }
                            },
                            "usage": {
                              "properties": {
                                "bytes": {
                                  "type": "long"
                                },
                                "max": {
                                  "properties": {
                                    "bytes": {
                                      "type": "long"
                                    }
                                  }
                                }
                              }
                            }
                          }
                        },
                        "mem": {
                          "properties": {
                            "failures": {
                              "type": "long"
                            },
                            "limit": {
                              "properties": {
                                "bytes": {
                                  "type": "long"
                                }
                              }
                            },
                            "usage": {
                              "properties": {
                                "bytes": {
                                  "type": "long"
                                },
                                "max": {
                                  "properties": {
                                    "bytes": {
                                      "type": "long"
                                    }
                                  }
                                }
                              }
                            }
                          }
                        },
                        "memsw": {
                          "properties": {
                            "failures": {
                              "type": "long"
                            },
                            "limit": {
                              "properties": {
                                "bytes": {
                                  "type": "long"
                                }
                              }
                            },
                            "usage": {
                              "properties": {
                                "bytes": {
                                  "type": "long"
                                },
                                "max": {
                                  "properties": {
                                    "bytes": {
                                      "type": "long"
                                    }
                                  }
                                }
                              }
                            }
                          }
                        },
                        "path": {
                          "ignore_above": 1024,
                          "index": "not_analyzed",
                          "type": "string"
                        },
                        "stats": {
                          "properties": {
                            "active_anon": {
                              "properties": {
                                "bytes": {
                                  "type": "long"
                                }
                              }
                            },
                            "active_file": {
                              "properties": {
                                "bytes": {
                                  "type": "long"
                                }
                              }
                            },
                            "cache": {
                              "properties": {
                                "bytes": {
                                  "type": "long"
                                }
                              }
                            },
                            "hierarchical_memory_limit": {
                              "properties": {
                                "bytes": {
                                  "type": "long"
                                }
                              }
                            },
                            "hierarchical_memsw_limit": {
                              "properties": {
                                "bytes": {
                                  "type": "long"
                                }
                              }
                            },
                            "inactive_anon": {
                              "properties": {
                                "bytes": {
                                  "type": "long"
                                }
                              }
                            },
                            "inactive_file": {
                              "properties": {
                                "bytes": {
                                  "type": "long"
                                }
                              }
                            },
                            "major_page_faults": {
                              "type": "long"
                            },
                            "mapped_file": {
                              "properties": {
                                "bytes": {
                                  "type": "long"
                                }
                              }
                            },
                            "page_faults": {
                              "type": "long"
                            },
                            "pages_in": {
                              "type": "long"
                            },
                            "pages_out": {
                              "type": "long"
                            },
                            "rss": {
                              "properties": {
                                "bytes": {
                                  "type": "long"
                                }
                              }
                            },
                            "rss_huge": {
                              "properties": {
                                "bytes": {
                                  "type": "long"
                                }
                              }
                            },
                            "swap": {
                              "properties": {
                                "bytes": {
                                  "type": "long"
                                }
                              }
                            },
                            "unevictable": {
                              "properties": {
                                "bytes": {
                                  "type": "long"
                                }
                              }
                            }
                          }
                        }
                      }
                    },
                    "path": {
                      "ignore_above": 1024,
                      "index": "not_analyzed",
                      "type": "string"
                    }
                  }
                },
                "cmdline": {
                  "ignore_above": 1024,
                  "index": "not_analyzed",
                  "type": "string"
                },
                "cpu": {
                  "properties": {
                    "start_time": {
                      "type": "date"
                    },
                    "system": {
                      "type": "long"
                    },
                    "total": {
                      "properties": {
                        "pct": {
                          "type": "float"
                        },
                        "ticks": {
                          "type": "long"
                        }
                      }
                    },
                    "user": {
                      "type": "long"
                    }
                  }
                },
                "fd": {
                  "properties": {
                    "limit": {
                      "properties": {
                        "hard": {
                          "type": "long"
                        },
                        "soft": {
                          "type": "long"
                        }
                      }
                    },
                    "open": {
                      "type": "long"
                    }
                  }
                },
                "memory": {
                  "properties": {
                    "rss": {
                      "properties": {
                        "bytes": {
                          "type": "long"
                        },
                        "pct": {
                          "type": "float"
                        }
                      }
                    },
                    "share": {
                      "type": "long"
                    },
                    "size": {
                      "type": "long"
                    }
                  }
                },
                "name": {
                  "ignore_above": 1024,
                  "index": "not_analyzed",
                  "type": "string"
                },
                "pgid": {
                  "type": "long"
                },
                "pid": {
                  "type": "long"
                },
                "ppid": {
                  "type": "long"
                },
                "state": {
                  "ignore_above": 1024,
                  "index": "not_analyzed",
                  "type": "string"
                },
                "username": {
                  "ignore_above": 1024,
                  "index": "not_analyzed",
                  "type": "string"
                }
              }
            }
          }
        },
        "tags": {
          "ignore_above": 1024,
          "index": "not_analyzed",
          "type": "string"
        },
        "type": {
          "ignore_above": 1024,
          "index": "not_analyzed",
          "type": "string"
        },
        "zookeeper": {
          "properties": {
            "mntr": {
              "properties": {
                "approximate_data_size": {
                  "type": "long"
                },
                "ephemerals_count": {
                  "type": "long"
                },
                "followers": {
                  "type": "long"
                },
                "hostname": {
                  "ignore_above": 1024,
                  "index": "not_analyzed",
                  "type": "string"
                },
                "latency": {
                  "properties": {
                    "avg": {
                      "type": "long"
                    },
                    "max": {
                      "type": "long"
                    },
                    "min": {
                      "type": "long"
                    }
                  }
                },
                "max_file_descriptor_count": {
                  "type": "long"
                },
                "num_alive_connections": {
                  "type": "long"
                },
                "open_file_descriptor_count": {
                  "type": "long"
                },
                "outstanding_requests": {
                  "type": "long"
                },
                "packets": {
                  "properties": {
                    "received": {
                      "type": "long"
                    },
                    "sent": {
                      "type": "long"
                    }
                  }
                },
                "pending_syncs": {
                  "type": "long"
                },
                "server_state": {
                  "ignore_above": 1024,
                  "index": "not_analyzed",
                  "type": "string"
                },
                "synced_followers": {
                  "type": "long"
                },
                "version": {
                  "ignore_above": 1024,
                  "index": "not_analyzed",
                  "type": "string"
                },
                "watch_count": {
                  "type": "long"
                },
                "znode_count": {
                  "type": "long"
                }
              }
            }
          }
        }
      }
    }
  },
  "order": 0,
  "settings": {
    "index.refresh_interval": "5s"
  },
  "template": "metricbeat-*"
}<|MERGE_RESOLUTION|>--- conflicted
+++ resolved
@@ -82,10 +82,10 @@
                     "1": {
                       "type": "float"
                     },
+                    "5": {
+                      "type": "float"
+                    },
                     "15": {
-                      "type": "float"
-                    },
-                    "5": {
                       "type": "float"
                     }
                   }
@@ -177,16 +177,6 @@
             }
           }
         },
-<<<<<<< HEAD
-        "haproxy": {
-          "properties": {
-            "stat": {
-              "properties": {
-                "example": {
-                  "ignore_above": 1024,
-                  "index": "not_analyzed",
-                  "type": "string"
-=======
         "beats": {
           "properties": {
             "filebeat": {
@@ -303,8 +293,331 @@
                       }
                     }
                   }
->>>>>>> c8f4956c
                 }
+              }
+            }
+          }
+        },
+        "haproxy": {
+          "properties": {
+            "info": {
+              "properties": {
+                "nb_proc": {
+                  "type": "long"
+                },
+                "process_num": {
+                  "type": "long"
+                },
+                "pid": {
+                  "type": "integer"
+                },
+                "uptime_sec": {
+                  "type": "long"
+                },
+                "bytes": {
+                  "type": "long"
+                },
+                "ulimit_n": {
+                  "type": "integer"
+                },
+                "max_sock": {
+                  "type": "long"
+                },
+                "max_conn": {
+                  "type": "integer"
+                },
+                "hard_max_conn": {
+                  "type": "integer"
+                },
+                "curr_conns": {
+                  "type": "integer"
+                },
+                "cum_conns": {
+                  "type": "integer"
+                },
+                "cum_req": {
+                  "type": "long"
+                },
+                "max_ssl_conns": {
+                  "type": "long"
+                },
+                "curr_ssl_conns": {
+                  "type": "long"
+                },
+                "cum_ssl_conns": {
+                  "type": "long"
+                },
+                "max_pipes": {
+                  "type": "long"
+                },
+                "pipes_used": {
+                  "type": "long"
+                },
+                "pipes_free": {
+                  "type": "long"
+                },
+                "conn_rate": {
+                  "type": "long"
+                },
+                "conn_rate_limit": {
+                  "type": "long"
+                },
+                "max_conn_rate": {
+                  "type": "long"
+                },
+                "sess_rate": {
+                  "type": "long"
+                },
+                "sess_rate_limit": {
+                  "type": "long"
+                },
+                "max_sess_rate": {
+                  "type": "long"
+                },
+                "ssl_rate": {
+                  "type": "long"
+                },
+                "ssl_rate_limit": {
+                  "type": "long"
+                },
+                "max_ssl_rate": {
+                  "type": "long"
+                },
+                "ssl_frontend_key_rate": {
+                  "type": "long"
+                },
+                "ssl_frontend_max_key_rate": {
+                  "type": "long"
+                },
+                "ssl_frontend_session_reuse_pct": {
+                  "type": "long"
+                },
+                "ssl_babckend_key_rate": {
+                  "type": "long"
+                },
+                "ssl_cached_lookups": {
+                  "type": "long"
+                },
+                "ssl_cache_misses": {
+                  "type": "long"
+                },
+                "compress_bps_in": {
+                  "type": "long"
+                },
+                "compress_bps_out": {
+                  "type": "long"
+                },
+                "compress_bps_rate_limit": {
+                  "type": "long"
+                },
+                "zlib_mem_usage": {
+                  "type": "long"
+                },
+                "max_zlib_mem_usage": {
+                  "type": "long"
+                },
+                "tasks": {
+                  "type": "long"
+                },
+                "run_queue": {
+                  "type": "long"
+                },
+                "idle_pct": {
+                  "type": "float"
+                }
+              }
+            },
+            "stat": {
+              "pxname": {
+                "ignore_above": 1024,
+                "index": "not_analyzed",
+                "type": "string"
+              },
+              "svname": {
+                "ignore_above": 1024,
+                "index": "not_analyzed",
+                "type": "string"
+              },
+              "qcur": {
+                "type": "long"
+              },
+              "qmax": {
+                "type": "long"
+              },
+              "scur": {
+                "type": "long"
+              },
+              "smax": {
+                "type": "long"
+              },
+              "slim": {
+                "type": "long"
+              },
+              "stot": {
+                "type": "long"
+              },
+              "bin": {
+                "type": "long"
+              },
+              "bout": {
+                "type": "long"
+              },
+              "breq": {
+                "type": "long"
+              },
+              "dresp": {
+                "type": "long"
+              },
+              "ereq": {
+                "type": "long"
+              },
+              "econ": {
+                "type": "long"
+              },
+              "eresp": {
+                "type": "long"
+              },
+              "wretr": {
+                "type": "long"
+              },
+              "wredis": {
+                "type": "long"
+              },
+              "status": {
+                "ignore_above": 1024,
+                "index": "not_analyzed",
+                "type": "string"
+              },
+              "weight": {
+                "type": "long"
+              },
+              "act": {
+                "type": "long"
+              },
+              "bck": {
+                "type": "long"
+              },
+              "chkfail": {
+                "type": "long"
+              },
+              "chkdown": {
+                "type": "long"
+              },
+              "lastchg": {
+                "type": "long"
+              },
+              "downtime": {
+                "type": "long"
+              },
+              "qlimit": {
+                "type": "long"
+              },
+              "pid": {
+                "type": "integer"
+              },
+              "iid": {
+                "type": "integer"
+              },
+              "throttle": {
+                "type": "integer"
+              },
+              "lbtot": {
+                "type": "long"
+              },
+              "tracked": {
+                "type": "integer"
+              },
+              "type": {
+                "type": "integer"
+              },
+              "rate": {
+                "type": "long"
+              },
+              "rate_lim": {
+                "type": "long"
+              },
+              "rate_max": {
+                "type": "long"
+              },
+              "check_stats": {
+                "ignore_above": 1024,
+                "index": "not_analyzed",
+                "type": "string"
+              },
+              "check_code": {
+                "type": "integer"
+              },
+              "check_duration": {
+                "type": "long"
+              },
+              "hrsp_1xx": {
+                "type": "long"
+              },
+              "hrsp_2xx": {
+                "type": "long"
+              },
+              "hrsp_3xx": {
+                "type": "long"
+              },
+              "hrsp_4xx": {
+                "type": "long"
+              },
+              "hrsp_5xx": {
+                "type": "long"
+              },
+              "hrsp_other": {
+                "type": "long"
+              },
+              "hanafail": {
+                "type": "long"
+              },
+              "req_rate": {
+                "type": "long"
+              },
+              "req_rate_max": {
+                "type": "long"
+              },
+              "req_tot": {
+                "type": "long"
+              },
+              "cli_abrt": {
+                "type": "long"
+              },
+              "srv_abrt": {
+                "type": "long"
+              },
+              "comp_in": {
+                "type": "long"
+              },
+              "comp_out": {
+                "type": "long"
+              },
+              "comp_byp": {
+                "type": "long"
+              },
+              "comp_rsp": {
+                "type": "long"
+              },
+              "lastsess": {
+                "type": "long"
+              },
+              "last_chk": {
+                "type": "long"
+              },
+              "last_agt": {
+                "type": "long"
+              },
+              "qtime": {
+                "type": "long"
+              },
+              "ctime": {
+                "type": "long"
+              },
+              "rtime": {
+                "type": "long"
+              },
+              "ttime": {
+                "type": "long"
               }
             }
           }
@@ -1616,21 +1929,21 @@
                 "1": {
                   "type": "float"
                 },
+                "5": {
+                  "type": "float"
+                },
                 "15": {
                   "type": "float"
                 },
-                "5": {
-                  "type": "float"
-                },
                 "norm": {
                   "properties": {
                     "1": {
                       "type": "float"
                     },
+                    "5": {
+                      "type": "float"
+                    },
                     "15": {
-                      "type": "float"
-                    },
-                    "5": {
                       "type": "float"
                     }
                   }
