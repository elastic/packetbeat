--- conflicted
+++ resolved
@@ -5,22 +5,13 @@
   period: 10s
   metricsets:
     - cpu
-<<<<<<< HEAD
-    #- load
-=======
-    # - load
->>>>>>> edd717f8
     - memory
     - network
     - process
     - process_summary
     - socket_summary
-<<<<<<< HEAD
+    - hardware
     - softwares
-    #- entropy
-=======
-    - hardware
->>>>>>> edd717f8
     #- core
     #- diskio
     #- socket
