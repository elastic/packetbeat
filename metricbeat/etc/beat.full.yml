########################## Metricbeat Configuration ###########################

# This file is a full configuration example documenting all non-deprecated
# options in comments. For a shorter configuration example, that contains only
# the most common options, please see metricbeat.yml in the same directory.
#
# You can find the full configuration reference here:
# https://www.elastic.co/guide/en/beats/metricbeat/index.html

#==========================  Modules configuration ============================
metricbeat.modules:

#------------------------------- System Module -------------------------------
- module: system
  metricsets:
    # CPU stats
    - cpu

    # System Load stats
    - load

    # Per CPU core stats
    #- core

    # IO stats
    #- diskio

    # Per filesystem stats
    - filesystem

    # File system summary stats
    #- fsstat

    # Memory stats
    - memory

    # Network stats
    - network

    # Per process stats
    - process
  enabled: true
  period: 10s
  processes: ['.*']

  # if true, exports the CPU usage in ticks, together with the percentage values
  #cpu_ticks: false

  # EXPERIMENTAL: cgroups can be enabled for the process metricset.
  #cgroups: false

#------------------------------- Apache Module -------------------------------
#- module: apache
  #metricsets: ["status"]
  #enabled: true
  #period: 10s

  # Apache hosts
  #hosts: ["http://127.0.0.1"]

  # Path to server status. Default server-status
  #server_status_path: "server-status"

  # Username of hosts.  Empty by default
  #username: test

  # Password of hosts. Empty by default
  #password: test123

<<<<<<< HEAD
#------------------------------- haproxy Module ------------------------------
- module: haproxy
  metricsets: ["stat"]
  enabled: true
  period: 1s
  hosts: ["localhost"]
=======
#-------------------------------- beats Module -------------------------------
#- module: beats
  #metricsets: ["filebeat", "libbeat"]
  #enabled: true
  #period: 10s
  #hosts: ["localhost:6060"]

  # Path to httpprof variables
  #vars_path: /debug/vars
>>>>>>> c8f4956c


#------------------------------- MongoDB Module ------------------------------
#- module: mongodb
  #metricsets: ["status"]
  #enabled: true
  #period: 10s

  # The hosts must be passed as MongoDB URLs in the format:
  # [mongodb://][user:pass@]host[:port]
  #hosts: ["localhost:27017"]


#-------------------------------- MySQL Module -------------------------------
#- module: mysql
  #metricsets: ["status"]
  #enabled: true
  #period: 10s

  # Host DSN should be defined as "tcp(127.0.0.1:3306)/"
  # The username and password can either be set in the DSN or for all hosts in username and password config option
  #hosts: ["root@tcp(127.0.0.1:3306)/"]

  # Username of hosts. Empty by default
  #username: root

  # Password of hosts. Empty by default
  #password: test

#-------------------------------- Nginx Module -------------------------------
#- module: nginx
  #metricsets: ["stubstatus"]
  #enabled: true
  #period: 10s

  # Nginx hosts
  #hosts: ["http://127.0.0.1"]

  # Path to server status. Default server-status
  #server_status_path: "server-status"

#----------------------------- PostgreSQL Module -----------------------------
#- module: postgresql
  #metricsets:
    # Stats about every PostgreSQL database
    #- database

    # Stats about the background writer process's activity
    #- bgwriter

    # Stats about every PostgreSQL process
    #- activity

  #enabled: true
  #period: 10s

  # The host must be passed as PostgreSQL DSN. Example:
  # postgres://pqgotest:password@localhost:5432?sslmode=disable
  # The available parameters are documented here:
  # https://godoc.org/github.com/lib/pq#hdr-Connection_String_Parameters
  #hosts: ["postgres://postgres@localhost:5432"]


#-------------------------------- Redis Module -------------------------------
#- module: redis
  #metricsets: ["info", "keyspace"]
  #enabled: true
  #period: 10s

  # Redis hosts
  #hosts: ["127.0.0.1:6379"]

  # Enabled defines if the module is enabled. Default: true
  #enabled: true

  # Timeout after which time a metricset should return an error
  # Timeout is by default defined as period, as a fetch of a metricset
  # should never take longer then period, as otherwise calls can pile up.
  #timeout: 1s

  # Optional fields to be added to each event
  #fields:
  #  datacenter: west

  # Network type to be used for redis connection. Default: tcp
  #network: tcp

  # Max number of concurrent connections. Default: 10
  #maxconn: 10

  # Filters can be used to reduce the number of fields sent.
  #filters:
  #  - include_fields:
  #      fields: ["stats"]

  # Redis AUTH password. Empty by default.
  #password: foobared

#------------------------------ ZooKeeper Module -----------------------------
#- module: zookeeper
  #metricsets: ["mntr"]
  #enabled: true
  #period: 10s
  #hosts: ["localhost:2181"]

<|MERGE_RESOLUTION|>--- conflicted
+++ resolved
@@ -67,14 +67,15 @@
   # Password of hosts. Empty by default
   #password: test123
 
-<<<<<<< HEAD
 #------------------------------- haproxy Module ------------------------------
-- module: haproxy
-  metricsets: ["stat"]
-  enabled: true
-  period: 1s
-  hosts: ["localhost"]
-=======
+#- module: haproxy
+  #metricsets: 
+    #- "stat"
+    #- "info"
+  #enabled: true
+  #period: 10s
+  #stats_addr: "tcp://127.0.0.1:14567
+
 #-------------------------------- beats Module -------------------------------
 #- module: beats
   #metricsets: ["filebeat", "libbeat"]
@@ -84,7 +85,6 @@
 
   # Path to httpprof variables
   #vars_path: /debug/vars
->>>>>>> c8f4956c
 
 
 #------------------------------- MongoDB Module ------------------------------
