###################### Metricbeat Configuration Example #######################

# This file is an example configuration file highlighting only the most common
# options. The metricbeat.full.yml file from the same directory contains all the
# supported options with more comments. You can use it as a reference.
#
# You can find the full configuration reference here:
# https://www.elastic.co/guide/en/beats/metricbeat/index.html

#==========================  Modules configuration ============================
metricbeat.modules:

#------------------------------- System Module -------------------------------
- module: system
  metricsets:
    # CPU stats
    - cpu

    # System Load stats
    - load

    # Per CPU core stats
    #- core

    # IO stats
    #- diskio

    # Per filesystem stats
    - filesystem

    # File system summary stats
    #- fsstat

    # Memory stats
    - memory

    # Network stats
    - network

    # Per process stats
    - process
  enabled: true
  period: 10s
  processes: ['.*']

<<<<<<< HEAD
  # if true, exports the CPU usage in ticks, together with the percentage values
  cpu_ticks: false

#------------------------------- haproxy Module ------------------------------
- module: haproxy
  metricsets: ["stat"]
  enabled: true
  period: 1s
  hosts: ["localhost"]


=======
>>>>>>> c8f4956c
<|MERGE_RESOLUTION|>--- conflicted
+++ resolved
@@ -43,17 +43,5 @@
   period: 10s
   processes: ['.*']
 
-<<<<<<< HEAD
   # if true, exports the CPU usage in ticks, together with the percentage values
   cpu_ticks: false
-
-#------------------------------- haproxy Module ------------------------------
-- module: haproxy
-  metricsets: ["stat"]
-  enabled: true
-  period: 1s
-  hosts: ["localhost"]
-
-
-=======
->>>>>>> c8f4956c
