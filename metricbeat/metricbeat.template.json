{
  "mappings": {
    "_default_": {
      "_all": {
        "norms": false
      },
      "dynamic_templates": [
        {
          "fields": {
            "mapping": {
              "ignore_above": 1024,
              "type": "keyword"
            },
            "match_mapping_type": "string",
            "path_match": "fields.*"
          }
        }
      ],
      "properties": {
        "@timestamp": {
          "type": "date"
        },
        "apache": {
          "properties": {
            "status": {
              "properties": {
                "busyWorkers": {
                  "type": "integer"
                },
                "bytesPerReq": {
                  "type": "float"
                },
                "bytesPerSec": {
                  "type": "float"
                },
                "connections": {
                  "properties": {
                    "connsAsyncClosing": {
                      "type": "integer"
                    },
                    "connsAsyncKeepAlive": {
                      "type": "integer"
                    },
                    "connsAsyncWriting": {
                      "type": "integer"
                    },
                    "connsTotal": {
                      "type": "integer"
                    }
                  }
                },
                "cpu": {
                  "properties": {
                    "cpuChildrenSystem": {
                      "type": "float"
                    },
                    "cpuChildrenUser": {
                      "type": "float"
                    },
                    "cpuLoad": {
                      "type": "float"
                    },
                    "cpuSystem": {
                      "type": "float"
                    },
                    "cpuUser": {
                      "type": "float"
                    }
                  }
                },
                "hostname": {
                  "ignore_above": 1024,
                  "type": "keyword"
                },
                "idleWorkers": {
                  "type": "integer"
                },
                "load": {
                  "properties": {
                    "load1": {
                      "type": "float"
                    },
                    "load15": {
                      "type": "float"
                    },
                    "load5": {
                      "type": "float"
                    }
                  }
                },
                "reqPerSec": {
                  "type": "float"
                },
                "scoreboard": {
                  "properties": {
                    "closingConnection": {
                      "type": "integer"
                    },
                    "dnsLookup": {
                      "type": "integer"
                    },
                    "gracefullyFinishing": {
                      "type": "integer"
                    },
                    "idleCleanup": {
                      "type": "integer"
                    },
                    "keepalive": {
                      "type": "integer"
                    },
                    "logging": {
                      "type": "integer"
                    },
                    "openSlot": {
                      "type": "integer"
                    },
                    "readingRequest": {
                      "type": "integer"
                    },
                    "sendingReply": {
                      "type": "integer"
                    },
                    "startingUp": {
                      "type": "integer"
                    },
                    "total": {
                      "type": "integer"
                    },
                    "waitingForConnection": {
                      "type": "integer"
                    }
                  }
                },
                "totalAccesses": {
                  "type": "integer"
                },
                "totalKBytes": {
                  "type": "integer"
                },
                "uptime": {
                  "properties": {
                    "serverUptimeSeconds": {
                      "type": "integer"
                    },
                    "uptime": {
                      "type": "integer"
                    }
                  }
                }
              }
            }
          }
        },
        "beat": {
          "properties": {
            "hostname": {
              "ignore_above": 1024,
              "type": "keyword"
            },
            "name": {
              "ignore_above": 1024,
              "type": "keyword"
            }
          }
        },
        "metricset": {
          "ignore_above": 1024,
          "type": "keyword"
        },
        "metricset-host": {
          "ignore_above": 1024,
          "type": "keyword"
        },
        "module": {
          "ignore_above": 1024,
          "type": "keyword"
        },
        "mysql": {
          "properties": {
            "status": {
              "properties": {
                "aborted": {
                  "properties": {
                    "Aborted_clients": {
                      "type": "integer"
                    },
                    "Aborted_connects": {
                      "type": "integer"
                    }
                  }
                },
                "bytes": {
                  "properties": {
                    "Bytes_received": {
                      "type": "integer"
                    },
                    "Bytes_sent": {
                      "type": "integer"
                    }
                  }
                }
              }
            }
          }
        },
        "redis": {
          "properties": {
            "info": {
              "properties": {
                "clients": {
                  "properties": {
                    "blocked_clients": {
                      "type": "integer"
                    },
                    "client_biggest_input_buf": {
                      "type": "integer"
                    },
                    "client_longest_output_list": {
                      "type": "integer"
                    },
                    "connected_clients": {
                      "type": "integer"
                    }
                  }
                },
                "cluster": {
                  "properties": {
                    "cluster_enabled": {
                      "type": "boolean"
                    }
                  }
                },
                "cpu": {
                  "properties": {
                    "used_cpu_sys": {
                      "type": "float"
                    },
                    "used_cpu_sys_children": {
                      "type": "float"
                    },
                    "used_cpu_user": {
                      "type": "float"
                    },
                    "used_cpu_user_children": {
                      "type": "float"
                    }
                  }
                }
              }
            }
          }
        },
<<<<<<< HEAD
        "nginx-stubstatus": {
          "properties": {
            "accepts": {
              "type": "integer"
            },
            "active": {
              "type": "integer"
            },
            "current": {
              "type": "integer"
            },
            "dropped": {
              "type": "integer"
            },
            "handled": {
              "type": "integer"
            },
            "hostname": {
              "ignore_above": 1024,
              "type": "keyword"
            },
            "reading": {
              "type": "integer"
            },
            "requests": {
              "type": "integer"
            },
            "waiting": {
              "type": "integer"
            },
            "writing": {
              "type": "integer"
            }
          }
        },
        "redis-info": {
=======
        "rtt": {
          "type": "long"
        },
        "system": {
>>>>>>> c138b6c2
          "properties": {
            "cores": {
              "properties": {
                "core": {
                  "type": "integer"
                },
                "idle": {
                  "type": "integer"
                },
                "iowait": {
                  "type": "integer"
                },
                "irq": {
                  "type": "integer"
                },
                "nice": {
                  "type": "integer"
                },
                "softirq": {
                  "type": "integer"
                },
                "steal": {
                  "type": "integer"
                },
                "system": {
                  "type": "integer"
                },
                "system_p": {
                  "type": "float"
                },
                "user": {
                  "type": "integer"
                },
                "user_p": {
                  "type": "float"
                }
              }
            },
            "cpu": {
              "properties": {
                "idle": {
                  "type": "integer"
                },
                "iowait": {
                  "type": "integer"
                },
                "irq": {
                  "type": "integer"
                },
                "load": {
                  "properties": {
                    "load1": {
                      "type": "float"
                    },
                    "load15": {
                      "type": "float"
                    },
                    "load5": {
                      "type": "float"
                    }
                  }
                },
                "nice": {
                  "type": "integer"
                },
                "softirq": {
                  "type": "integer"
                },
                "steal": {
                  "type": "integer"
                },
                "system": {
                  "type": "integer"
                },
                "system_p": {
                  "type": "float"
                },
                "user": {
                  "type": "integer"
                },
                "user_p": {
                  "type": "float"
                }
              }
            },
            "disk": {
              "properties": {
                "io_time": {
                  "type": "long"
                },
                "name": {
                  "ignore_above": 1024,
                  "type": "keyword"
                },
                "read_bytes": {
                  "type": "long"
                },
                "read_count": {
                  "type": "long"
                },
                "read_time": {
                  "type": "long"
                },
                "serial_number": {
                  "ignore_above": 1024,
                  "type": "keyword"
                },
                "write_bytes": {
                  "type": "long"
                },
                "write_count": {
                  "type": "long"
                },
                "write_time": {
                  "type": "long"
                }
              }
            },
            "filesystem": {
              "properties": {
                "avail": {
                  "type": "long"
                },
                "device_name": {
                  "ignore_above": 1024,
                  "type": "keyword"
                },
                "files": {
                  "type": "long"
                },
                "free": {
                  "type": "long"
                },
                "free_files": {
                  "type": "long"
                },
                "mount_point": {
                  "ignore_above": 1024,
                  "type": "keyword"
                },
                "total": {
                  "type": "long"
                },
                "used": {
                  "type": "long"
                },
                "used_p": {
                  "type": "float"
                }
              }
            },
            "fsstats": {
              "properties": {
                "count": {
                  "type": "long"
                },
                "total_files": {
                  "type": "long"
                },
                "total_size": {
                  "properties": {
                    "free": {
                      "type": "long"
                    },
                    "total": {
                      "type": "long"
                    },
                    "used": {
                      "type": "long"
                    }
                  }
                }
              }
            },
            "memory": {
              "properties": {
                "mem": {
                  "properties": {
                    "actual_free": {
                      "type": "long"
                    },
                    "actual_used": {
                      "type": "long"
                    },
                    "actual_used_p": {
                      "type": "float"
                    },
                    "free": {
                      "type": "long"
                    },
                    "total": {
                      "type": "long"
                    },
                    "used": {
                      "type": "long"
                    },
                    "used_p": {
                      "type": "float"
                    }
                  }
                },
                "swap": {
                  "properties": {
                    "free": {
                      "type": "long"
                    },
                    "total": {
                      "type": "long"
                    },
                    "used": {
                      "type": "long"
                    },
                    "used_p": {
                      "type": "float"
                    }
                  }
                }
              }
            },
            "process": {
              "properties": {
                "cmdline": {
                  "ignore_above": 1024,
                  "type": "keyword"
                },
                "cpu": {
                  "properties": {
                    "start_time": {
                      "ignore_above": 1024,
                      "type": "keyword"
                    },
                    "system": {
                      "type": "long"
                    },
                    "total": {
                      "type": "long"
                    },
                    "total_p": {
                      "type": "float"
                    },
                    "user": {
                      "type": "long"
                    }
                  }
                },
                "mem": {
                  "properties": {
                    "rss": {
                      "type": "long"
                    },
                    "rss_p": {
                      "type": "float"
                    },
                    "share": {
                      "type": "long"
                    },
                    "size": {
                      "type": "long"
                    }
                  }
                },
                "name": {
                  "ignore_above": 1024,
                  "type": "keyword"
                },
                "pid": {
                  "type": "integer"
                },
                "ppid": {
                  "type": "integer"
                },
                "state": {
                  "ignore_above": 1024,
                  "type": "keyword"
                },
                "username": {
                  "ignore_above": 1024,
                  "type": "keyword"
                }
              }
            }
          }
        },
        "tags": {
          "ignore_above": 1024,
          "type": "keyword"
        },
        "type": {
          "ignore_above": 1024,
          "type": "keyword"
        },
        "zookeeper": {
          "properties": {
            "mntr": {
              "properties": {
                "hostname": {
                  "ignore_above": 1024,
                  "type": "keyword"
                },
                "zk_approximate_data_size": {
                  "type": "long"
                },
                "zk_avg_latency": {
                  "type": "integer"
                },
                "zk_ephemerals_count": {
                  "type": "integer"
                },
                "zk_followers": {
                  "type": "integer"
                },
                "zk_max_file_descriptor_count": {
                  "type": "integer"
                },
                "zk_max_latency": {
                  "type": "integer"
                },
                "zk_min_latency": {
                  "type": "integer"
                },
                "zk_num_alive_connections": {
                  "type": "integer"
                },
                "zk_open_file_descriptor_count": {
                  "type": "integer"
                },
                "zk_outstanding_requests": {
                  "type": "integer"
                },
                "zk_packets_received": {
                  "type": "integer"
                },
                "zk_packets_sent": {
                  "type": "long"
                },
                "zk_pending_syncs": {
                  "type": "integer"
                },
                "zk_server_state": {
                  "ignore_above": 1024,
                  "type": "keyword"
                },
                "zk_synced_followers": {
                  "type": "integer"
                },
                "zk_version": {
                  "ignore_above": 1024,
                  "type": "keyword"
                },
                "zk_watch_count": {
                  "type": "integer"
                },
                "zk_znode_count": {
                  "type": "integer"
                }
              }
            }
          }
        }
      }
    }
  },
  "order": 0,
  "settings": {
    "index.refresh_interval": "5s"
  },
  "template": "metricbeat-*"
}<|MERGE_RESOLUTION|>--- conflicted
+++ resolved
@@ -203,6 +203,41 @@
             }
           }
         },
+        "nginx-stubstatus": {
+          "properties": {
+            "accepts": {
+              "type": "integer"
+            },
+            "active": {
+              "type": "integer"
+            },
+            "current": {
+              "type": "integer"
+            },
+            "dropped": {
+              "type": "integer"
+            },
+            "handled": {
+              "type": "integer"
+            },
+            "hostname": {
+              "ignore_above": 1024,
+              "type": "keyword"
+            },
+            "reading": {
+              "type": "integer"
+            },
+            "requests": {
+              "type": "integer"
+            },
+            "waiting": {
+              "type": "integer"
+            },
+            "writing": {
+              "type": "integer"
+            }
+          }
+        },
         "redis": {
           "properties": {
             "info": {
@@ -250,49 +285,10 @@
             }
           }
         },
-<<<<<<< HEAD
-        "nginx-stubstatus": {
-          "properties": {
-            "accepts": {
-              "type": "integer"
-            },
-            "active": {
-              "type": "integer"
-            },
-            "current": {
-              "type": "integer"
-            },
-            "dropped": {
-              "type": "integer"
-            },
-            "handled": {
-              "type": "integer"
-            },
-            "hostname": {
-              "ignore_above": 1024,
-              "type": "keyword"
-            },
-            "reading": {
-              "type": "integer"
-            },
-            "requests": {
-              "type": "integer"
-            },
-            "waiting": {
-              "type": "integer"
-            },
-            "writing": {
-              "type": "integer"
-            }
-          }
-        },
-        "redis-info": {
-=======
         "rtt": {
           "type": "long"
         },
         "system": {
->>>>>>> c138b6c2
           "properties": {
             "cores": {
               "properties": {
