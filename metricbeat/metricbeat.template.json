--- conflicted
+++ resolved
@@ -196,7 +196,6 @@
         },
         "ceph": {
           "properties": {
-<<<<<<< HEAD
             "cluster_disk": {
               "properties": {
                 "stats": {
@@ -226,10 +225,7 @@
                 }
               }
             },
-            "health": {
-=======
             "cluster_health": {
->>>>>>> 15db49f2
               "properties": {
                 "overall_status": {
                   "ignore_above": 1024,
