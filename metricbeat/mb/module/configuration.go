// Licensed to Elasticsearch B.V. under one or more contributor
// license agreements. See the NOTICE file distributed with
// this work for additional information regarding copyright
// ownership. Elasticsearch B.V. licenses this file to you under
// the Apache License, Version 2.0 (the "License"); you may
// not use this file except in compliance with the License.
// You may obtain a copy of the License at
//
//     http://www.apache.org/licenses/LICENSE-2.0
//
// Unless required by applicable law or agreed to in writing,
// software distributed under the License is distributed on an
// "AS IS" BASIS, WITHOUT WARRANTIES OR CONDITIONS OF ANY
// KIND, either express or implied.  See the License for the
// specific language governing permissions and limitations
// under the License.

package module

import (
	"fmt"

	"github.com/elastic/beats/v7/libbeat/cfgfile"
	"github.com/elastic/beats/v7/metricbeat/mb"
	conf "github.com/elastic/elastic-agent-libs/config"
)

// ConfiguredModules returns a list of all configured modules, including anyone present under dynamic config settings.
<<<<<<< HEAD
func ConfiguredModules(modulesData []*conf.C, configModulesData *conf.C, moduleOptions []Option) ([]*Wrapper, error) {
	var modules []*Wrapper //nolint:prealloc //can't be preallocated
=======
func ConfiguredModules(registry *mb.Register, modulesData []*conf.C, configModulesData *conf.C, moduleOptions []Option) ([]*Wrapper, error) {
	var modules []*Wrapper
>>>>>>> ccd7b135

	for _, moduleCfg := range modulesData {
		module, err := NewWrapper(moduleCfg, registry, moduleOptions...)
		if err != nil {
			return nil, err
		}
		modules = append(modules, module)
	}

	// Add dynamic modules
	if configModulesData.Enabled() {
		config := cfgfile.DefaultDynamicConfig
		if err := configModulesData.Unpack(&config); err != nil {
			return nil, err
		}

		modulesManager, err := cfgfile.NewGlobManager(config.Path, ".yml", ".disabled")
		if err != nil {
			return nil, fmt.Errorf("initialization error: %w", err)
		}

		for _, file := range modulesManager.ListEnabled() {
			confs, err := cfgfile.LoadList(file.Path)
			if err != nil {
				return nil, fmt.Errorf("error loading config files: %w", err)
			}
			for _, conf := range confs {
				m, err := NewWrapper(conf, registry, moduleOptions...)
				if err != nil {
					return nil, fmt.Errorf("module initialization error: %w", err)
				}
				modules = append(modules, m)
			}
		}
	}
	return modules, nil
}<|MERGE_RESOLUTION|>--- conflicted
+++ resolved
@@ -26,13 +26,8 @@
 )
 
 // ConfiguredModules returns a list of all configured modules, including anyone present under dynamic config settings.
-<<<<<<< HEAD
-func ConfiguredModules(modulesData []*conf.C, configModulesData *conf.C, moduleOptions []Option) ([]*Wrapper, error) {
+func ConfiguredModules(registry *mb.Register, modulesData []*conf.C, configModulesData *conf.C, moduleOptions []Option) ([]*Wrapper, error) {
 	var modules []*Wrapper //nolint:prealloc //can't be preallocated
-=======
-func ConfiguredModules(registry *mb.Register, modulesData []*conf.C, configModulesData *conf.C, moduleOptions []Option) ([]*Wrapper, error) {
-	var modules []*Wrapper
->>>>>>> ccd7b135
 
 	for _, moduleCfg := range modulesData {
 		module, err := NewWrapper(moduleCfg, registry, moduleOptions...)
