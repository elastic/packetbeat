--- conflicted
+++ resolved
@@ -28,14 +28,10 @@
 	"github.com/stretchr/testify/assert"
 	"github.com/stretchr/testify/require"
 
-	"github.com/elastic/beats/v7/libbeat/common"
 	"github.com/elastic/beats/v7/libbeat/logp"
 	_ "github.com/elastic/beats/v7/libbeat/processors/add_id"
-<<<<<<< HEAD
 	conf "github.com/elastic/elastic-agent-libs/config"
-=======
 	"github.com/elastic/elastic-agent-libs/mapstr"
->>>>>>> 89bcc33a
 )
 
 // TestLightModulesAsModuleSource checks that registry correctly lists
@@ -312,13 +308,8 @@
 		}))
 	r.SetSecondarySource(NewLightModulesSource("testdata/lightmodules"))
 
-<<<<<<< HEAD
 	config, err := conf.NewConfigFrom(
-		common.MapStr{
-=======
-	config, err := common.NewConfigFrom(
 		mapstr.M{
->>>>>>> 89bcc33a
 			"module":     "httpextended",
 			"metricsets": []string{"extends"},
 			"hosts":      []string{sampleHttpsEndpoint},
@@ -340,13 +331,8 @@
 	r.MustAddMetricSet("http", "json", newMetricSetWithOption)
 	r.SetSecondarySource(NewLightModulesSource("testdata/lightmodules"))
 
-<<<<<<< HEAD
 	config, err := conf.NewConfigFrom(
-		common.MapStr{
-=======
-	config, err := common.NewConfigFrom(
 		mapstr.M{
->>>>>>> 89bcc33a
 			"module":     "httpextended",
 			"metricsets": []string{"extends"},
 			"hosts":      []string{sampleHttpsEndpoint},
@@ -378,13 +364,8 @@
 		}))
 	r.SetSecondarySource(NewLightModulesSource("testdata/lightmodules"))
 
-<<<<<<< HEAD
 	config, err := conf.NewConfigFrom(
-		common.MapStr{
-=======
-	config, err := common.NewConfigFrom(
 		mapstr.M{
->>>>>>> 89bcc33a
 			"module":     "httpextended",
 			"metricsets": []string{"extends"},
 			"hosts":      []string{postgresEndpoint},
@@ -412,11 +393,7 @@
 		return DefaultModuleFactory(base)
 	})
 
-<<<<<<< HEAD
-	config, err := conf.NewConfigFrom(common.MapStr{"module": "service"})
-=======
-	config, err := common.NewConfigFrom(mapstr.M{"module": "service"})
->>>>>>> 89bcc33a
+	config, err := conf.NewConfigFrom(mapstr.M{"module": "service"})
 	require.NoError(t, err)
 
 	_, _, err = NewModule(config, r)
