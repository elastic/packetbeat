version: '2.3'

services:
  beat:
    build: ${PWD}/.
    environment:
      - ES_USER=metricbeat_user
      - ES_PASS=testing
      - BEAT_STRICT_PERMS=false
      - TEST_ENVIRONMENT=false
    working_dir: /go/src/github.com/elastic/beats/metricbeat
    volumes:
      - ${PWD}/..:/go/src/github.com/elastic/beats/
      - /var/run/docker.sock:/var/run/docker.sock
    network_mode: host
    command: make

  # Used by base tests
  elasticsearch:
<<<<<<< HEAD
    image: docker.elastic.co/integrations-ci/beats-elasticsearch:${ELASTICSEARCH_VERSION:-8.3.1}-1
    build:
      context: ./module/elasticsearch/_meta
      args:
        ELASTICSEARCH_VERSION: ${ELASTICSEARCH_VERSION:-8.3.1}
=======
    image: docker.elastic.co/integrations-ci/beats-elasticsearch:${ELASTICSEARCH_VERSION:-8.3.2}-1
    build:
      context: ./module/elasticsearch/_meta
      args:
        ELASTICSEARCH_VERSION: ${ELASTICSEARCH_VERSION:-8.3.2}
>>>>>>> 29e8798b
    environment:
      - "ES_JAVA_OPTS=-Xms256m -Xmx256m"
      - "transport.host=127.0.0.1"
      - "http.host=0.0.0.0"
      - "xpack.security.enabled=false"
    ports:
      - 9200:9200

  # Used by autodiscover tests
  jolokia:
    extends:
      file: ./module/jolokia/docker-compose.yml
      service: jolokia

  # Used by base tests
  kibana:
<<<<<<< HEAD
    image: docker.elastic.co/integrations-ci/beats-kibana:${KIBANA_VERSION:-8.3.1}-1
    build:
      context: ./module/kibana/_meta
      args:
        KIBANA_VERSION: ${KIBANA_VERSION:-8.3.1}
=======
    image: docker.elastic.co/integrations-ci/beats-kibana:${KIBANA_VERSION:-8.3.2}-1
    build:
      context: ./module/kibana/_meta
      args:
        KIBANA_VERSION: ${KIBANA_VERSION:-8.3.2}
>>>>>>> 29e8798b
    healthcheck:
      test: ["CMD-SHELL", "curl -u beats:testing -s http://localhost:5601/api/status?v8format=true | grep -q '\"overall\":{\"level\":\"available\"'"]
      retries: 600
    depends_on:
      - elasticsearch
    ports:
      - 5601:5601

  # Used by base tests
  metricbeat:
<<<<<<< HEAD
    image: docker.elastic.co/integrations-ci/beats-metricbeat:${BEAT_VERSION:-8.3.1}-1
    build:
      context: ./module/beat/_meta
      args:
        BEAT_VERSION: ${BEAT_VERSION:-8.3.1}
=======
    image: docker.elastic.co/integrations-ci/beats-metricbeat:${BEAT_VERSION:-8.3.2}-1
    build:
      context: ./module/beat/_meta
      args:
        BEAT_VERSION: ${BEAT_VERSION:-8.3.2}
>>>>>>> 29e8798b
    command: '-e'
    ports:
      - 5066:5066<|MERGE_RESOLUTION|>--- conflicted
+++ resolved
@@ -17,19 +17,11 @@
 
   # Used by base tests
   elasticsearch:
-<<<<<<< HEAD
-    image: docker.elastic.co/integrations-ci/beats-elasticsearch:${ELASTICSEARCH_VERSION:-8.3.1}-1
-    build:
-      context: ./module/elasticsearch/_meta
-      args:
-        ELASTICSEARCH_VERSION: ${ELASTICSEARCH_VERSION:-8.3.1}
-=======
     image: docker.elastic.co/integrations-ci/beats-elasticsearch:${ELASTICSEARCH_VERSION:-8.3.2}-1
     build:
       context: ./module/elasticsearch/_meta
       args:
         ELASTICSEARCH_VERSION: ${ELASTICSEARCH_VERSION:-8.3.2}
->>>>>>> 29e8798b
     environment:
       - "ES_JAVA_OPTS=-Xms256m -Xmx256m"
       - "transport.host=127.0.0.1"
@@ -46,19 +38,11 @@
 
   # Used by base tests
   kibana:
-<<<<<<< HEAD
-    image: docker.elastic.co/integrations-ci/beats-kibana:${KIBANA_VERSION:-8.3.1}-1
-    build:
-      context: ./module/kibana/_meta
-      args:
-        KIBANA_VERSION: ${KIBANA_VERSION:-8.3.1}
-=======
     image: docker.elastic.co/integrations-ci/beats-kibana:${KIBANA_VERSION:-8.3.2}-1
     build:
       context: ./module/kibana/_meta
       args:
         KIBANA_VERSION: ${KIBANA_VERSION:-8.3.2}
->>>>>>> 29e8798b
     healthcheck:
       test: ["CMD-SHELL", "curl -u beats:testing -s http://localhost:5601/api/status?v8format=true | grep -q '\"overall\":{\"level\":\"available\"'"]
       retries: 600
@@ -69,19 +53,11 @@
 
   # Used by base tests
   metricbeat:
-<<<<<<< HEAD
-    image: docker.elastic.co/integrations-ci/beats-metricbeat:${BEAT_VERSION:-8.3.1}-1
-    build:
-      context: ./module/beat/_meta
-      args:
-        BEAT_VERSION: ${BEAT_VERSION:-8.3.1}
-=======
     image: docker.elastic.co/integrations-ci/beats-metricbeat:${BEAT_VERSION:-8.3.2}-1
     build:
       context: ./module/beat/_meta
       args:
         BEAT_VERSION: ${BEAT_VERSION:-8.3.2}
->>>>>>> 29e8798b
     command: '-e'
     ports:
       - 5066:5066