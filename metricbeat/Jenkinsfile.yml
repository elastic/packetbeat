--- conflicted
+++ resolved
@@ -40,9 +40,6 @@
         mage: "mage build unitTest"
         platforms:             ## override default labels in this specific stage.
             - "windows-2019"
-<<<<<<< HEAD
-            - "windows-2012-r2"
-=======
     windows-2016:
         mage: "mage build unitTest"
         platforms:             ## override default labels in this specific stage.
@@ -54,4 +51,14 @@
                 - "windows-2016"
             branches: true     ## for all the branches
             tags: true         ## for all the tags
->>>>>>> 2d2c4c30
+    windows-2012:
+        mage: "mage build unitTest"
+        platforms:             ## override default labels in this specific stage.
+            - "windows-2012-r2"
+        when:                  ## Override the top-level when.
+            comments:
+                - "/test metricbeat for windows-2012"
+            labels:
+                - "windows-2012"
+            branches: true     ## for all the branches
+            tags: true         ## for all the tags