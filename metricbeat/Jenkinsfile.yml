--- conflicted
+++ resolved
@@ -48,7 +48,7 @@
                 - "macosTest"
             branches: true     ## for all the branches
             tags: true         ## for all the tags
-<<<<<<< HEAD
+        stage: extended
     macosArm:
         mage: "mage build unitTest"
         platforms:             ## override default label in this specific stage.
@@ -62,9 +62,7 @@
                 - "macosArmTest"
             branches: true     ## for all the branches
             tags: true         ## for all the tags
-=======
         stage: extended
->>>>>>> 507d0d87
     windows:
         mage: "mage build unitTest"
         platforms:             ## override default labels in this specific stage.
