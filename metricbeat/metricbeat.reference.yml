########################## Metricbeat Configuration ###########################

# This file is a full configuration example documenting all non-deprecated
# options in comments. For a shorter configuration example, that contains only
# the most common options, please see metricbeat.yml in the same directory.
#
# You can find the full configuration reference here:
# https://www.elastic.co/guide/en/beats/metricbeat/index.html

#============================  Config Reloading ===============================

# Config reloading allows to dynamically load modules. Each file which is
# monitored must contain one or multiple modules as a list.
metricbeat.config.modules:

  # Glob pattern for configuration reloading
  path: ${path.config}/conf.d/*.yml

  # Period on which files under path should be checked for changes
  reload.period: 10s

  # Set to true to enable config reloading
  reload.enabled: false

# Maximum amount of time to randomly delay the start of a metricset. Use 0 to
# disable startup delay.
metricbeat.max_start_delay: 10s

#============================== Autodiscover ===================================

# Autodiscover allows you to detect changes in the system and spawn new modules
# as they happen.

#metricbeat.autodiscover:
  # List of enabled autodiscover providers
#  providers:
#    - type: docker
#      templates:
#        - condition:
#            equals.docker.container.image: etcd
#          config:
#            - module: etcd
#              metricsets: ["leader", "self", "store"]
#              period: 10s
#              hosts: ["${host}:2379"]

#=========================== Timeseries instance ===============================

# Enabling this will add a `timeseries.instance` keyword field to all metric
# events. For a given metricset, this field will be unique for every single item
# being monitored.
# This setting is experimental.

#timeseries.enabled: false

#==========================  Modules configuration =============================
metricbeat.modules:

#-------------------------------- System Module --------------------------------
- module: system
  metricsets:
    - cpu             # CPU usage
    - load            # CPU load averages
    - memory          # Memory usage
    - network         # Network IO
    - process         # Per process metrics
    - process_summary # Process summary
    - uptime          # System Uptime
    - socket_summary  # Socket summary
    #- core           # Per CPU core usage
    #- diskio         # Disk IO
    #- filesystem     # File system usage for each mountpoint
    #- fsstat         # File system summary metrics
    #- raid           # Raid
    #- socket         # Sockets and connection info (linux only)
  enabled: true
  period: 10s
  processes: ['.*']

  # Configure the metric types that are included by these metricsets.
  cpu.metrics:  ["percentages"]  # The other available options are normalized_percentages and ticks.
  core.metrics: ["percentages"]  # The other available option is ticks.

  # A list of filesystem types to ignore. The filesystem metricset will not
  # collect data from filesystems matching any of the specified types, and
  # fsstats will not include data from these filesystems in its summary stats.
  # If not set, types associated to virtual filesystems are automatically
  # added when this information is available in the system (e.g. the list of
  # `nodev` types in `/proc/filesystem`).
  #filesystem.ignore_types: []

  # These options allow you to filter out all processes that are not
  # in the top N by CPU or memory, in order to reduce the number of documents created.
  # If both the `by_cpu` and `by_memory` options are used, the union of the two sets
  # is included.
  #process.include_top_n:

    # Set to false to disable this feature and include all processes
    #enabled: true

    # How many processes to include from the top by CPU. The processes are sorted
    # by the `system.process.cpu.total.pct` field.
    #by_cpu: 0

    # How many processes to include from the top by memory. The processes are sorted
    # by the `system.process.memory.rss.bytes` field.
    #by_memory: 0

  # If false, cmdline of a process is not cached.
  #process.cmdline.cache.enabled: true

  # Enable collection of cgroup metrics from processes on Linux.
  #process.cgroups.enabled: true

  # A list of regular expressions used to whitelist environment variables
  # reported with the process metricset's events. Defaults to empty.
  #process.env.whitelist: []

  # Include the cumulative CPU tick values with the process metrics. Defaults
  # to false.
  #process.include_cpu_ticks: false

  # Raid mount point to monitor
  #raid.mount_point: '/'

  # Configure reverse DNS lookup on remote IP addresses in the socket metricset.
  #socket.reverse_lookup.enabled: false
  #socket.reverse_lookup.success_ttl: 60s
  #socket.reverse_lookup.failure_ttl: 60s

  # Diskio configurations
  #diskio.include_devices: []

#------------------------------ Aerospike Module ------------------------------
- module: aerospike
  metricsets: ["namespace"]
  enabled: true
  period: 10s
  hosts: ["localhost:3000"]

#-------------------------------- Apache Module --------------------------------
- module: apache
  metricsets: ["status"]
  period: 10s
  enabled: true

  # Apache hosts
  hosts: ["http://127.0.0.1"]

  # Path to server status. Default server-status
  #server_status_path: "server-status"

  # Username of hosts.  Empty by default
  #username: username

  # Password of hosts. Empty by default
  #password: password

#--------------------------------- Beat Module ---------------------------------
- module: beat
  metricsets:
    - stats
    - state
  period: 10s
  hosts: ["http://localhost:5066"]
  #ssl.certificate_authorities: ["/etc/pki/root/ca.pem"]

  # Set to true to send data collected by module to X-Pack
  # Monitoring instead of metricbeat-* indices.
  #xpack.enabled: false

#--------------------------------- Ceph Module ---------------------------------
- module: ceph
  metricsets: ["cluster_disk", "cluster_health", "monitor_health", "pool_disk", "osd_tree"]
  period: 10s
  hosts: ["localhost:5000"]
  enabled: true

#-------------------------------- Consul Module --------------------------------
- module: consul
  metricsets:
  - agent
  enabled: true
  period: 10s
  hosts: ["localhost:8500"]


#------------------------------ Couchbase Module ------------------------------
- module: couchbase
  metricsets: ["bucket", "cluster", "node"]
  period: 10s
  hosts: ["localhost:8091"]
  enabled: true

#------------------------------- Couchdb Module -------------------------------
- module: couchdb
  metricsets: ["server"]
  period: 10s
  hosts: ["localhost:5984"]

#-------------------------------- Docker Module --------------------------------
- module: docker
  metricsets:
    - "container"
    - "cpu"
    - "diskio"
    - "event"
    - "healthcheck"
    - "info"
    #- "image"
    - "memory"
    - "network"
  hosts: ["unix:///var/run/docker.sock"]
  period: 10s
  enabled: true

  # If set to true, replace dots in labels with `_`.
  #labels.dedot: false

  # If set to true, collects metrics per core.
  #cpu.cores: true

  # To connect to Docker over TLS you must specify a client and CA certificate.
  #ssl:
    #certificate_authority: "/etc/pki/root/ca.pem"
    #certificate:           "/etc/pki/client/cert.pem"
    #key:                   "/etc/pki/client/cert.key"

#------------------------------ Dropwizard Module ------------------------------
- module: dropwizard
  metricsets: ["collector"]
  period: 10s
  hosts: ["localhost:8080"]
  metrics_path: /metrics/metrics
  namespace: example
  enabled: true

#---------------------------- Elasticsearch Module ----------------------------
- module: elasticsearch
  metricsets:
    - node
    - node_stats
    #- index
    #- index_recovery
    #- index_summary
    #- shard
    #- ml_job
  period: 10s
  hosts: ["http://localhost:9200"]
  #username: "elastic"
  #password: "changeme"
  #ssl.certificate_authorities: ["/etc/pki/root/ca.pem"]

  # Set to false to fetch all entries
  #index_recovery.active_only: true

  # Set to true to send data collected by module to X-Pack
  # Monitoring instead of metricbeat-* indices.
  #xpack.enabled: false

#------------------------------ Envoyproxy Module ------------------------------
- module: envoyproxy
  metricsets: ["server"]
  period: 10s
  hosts: ["localhost:9901"]

#--------------------------------- Etcd Module ---------------------------------
- module: etcd
  metricsets: ["leader", "self", "store"]
  period: 10s
  hosts: ["localhost:2379"]

#-------------------------------- Golang Module --------------------------------
- module: golang
  #metricsets:
  #  - expvar
  #  - heap
  period: 10s
  hosts: ["localhost:6060"]
  heap.path: "/debug/vars"
  expvar:
    namespace: "example"
    path: "/debug/vars"

#------------------------------- Graphite Module -------------------------------
- module: graphite
  metricsets: ["server"]
  enabled: true

  # Host address to listen on. Default localhost.
  #host: localhost

  # Listening port. Default 2003.
  #port: 2003

  # Protocol to listen on. This can be udp or tcp. Default udp.
  #protocol: "udp"

  # Receive buffer size in bytes
  #receive_buffer_size: 1024

  #templates:
  #  - filter: "test.*.bash.*" # This would match metrics like test.localhost.bash.stats
  #    namespace: "test"
  #    template: ".host.shell.metric*" # test.localhost.bash.stats would become metric=stats and tags host=localhost,shell=bash
  #    delimiter: "_"


#------------------------------- HAProxy Module -------------------------------
- module: haproxy
  metricsets: ["info", "stat"]
  period: 10s
  hosts: ["tcp://127.0.0.1:14567"]
  enabled: true

#--------------------------------- HTTP Module ---------------------------------
- module: http
  #metricsets:
  #  - json
  period: 10s
  hosts: ["localhost:80"]
  namespace: "json_namespace"
  path: "/"
  #body: ""
  #method: "GET"
  #username: "user"
  #password: "secret"
  #request.enabled: false
  #response.enabled: false
  #json.is_array: false
  #dedot.enabled: false

- module: http
  #metricsets:
  #  - server
  host: "localhost"
  port: "8080"
  enabled: false
  #paths:
  #  - path: "/foo"
  #    namespace: "foo"
  #    fields: # added to the the response in root. overwrites existing fields
  #      key: "value"

#------------------------------- Jolokia Module -------------------------------
- module: jolokia
  #metricsets: ["jmx"]
  period: 10s
  hosts: ["localhost"]
  namespace: "metrics"
  #path: "/jolokia/?ignoreErrors=true&canonicalNaming=false"
  #username: "user"
  #password: "secret"
  jmx.mappings:
    #- mbean: 'java.lang:type=Runtime'
    #  attributes:
    #    - attr: Uptime
    #      field: uptime
    #- mbean: 'java.lang:type=Memory'
    #  attributes:
    #    - attr: HeapMemoryUsage
    #      field: memory.heap_usage
    #    - attr: NonHeapMemoryUsage
    #      field: memory.non_heap_usage
    # GC Metrics - this depends on what is available on your JVM
    #- mbean: 'java.lang:type=GarbageCollector,name=ConcurrentMarkSweep'
    #  attributes:
    #    - attr: CollectionTime
    #      field: gc.cms_collection_time
    #    - attr: CollectionCount
    #      field: gc.cms_collection_count

  jmx.application:
  jmx.instance:

#-------------------------------- Kafka Module --------------------------------
- module: kafka
  metricsets: ["consumergroup", "partition"]
  period: 10s
  hosts: ["localhost:9092"]
  enabled: true

  #client_id: metricbeat
  #retries: 3
  #backoff: 250ms

  # List of Topics to query metadata for. If empty, all topics will be queried.
  #topics: []

  # Optional SSL. By default is off.
  # List of root certificates for HTTPS server verifications
  #ssl.certificate_authorities: ["/etc/pki/root/ca.pem"]

  # Certificate for SSL client authentication
  #ssl.certificate: "/etc/pki/client/cert.pem"

  # Client Certificate Key
  #ssl.key: "/etc/pki/client/cert.key"

  # SASL authentication
  #username: ""
  #password: ""

#-------------------------------- Kibana Module --------------------------------
- module: kibana
  metricsets: ["status"]
  period: 10s
  hosts: ["localhost:5601"]
  basepath: ""
  enabled: true

  # Set to true to send data collected by module to X-Pack
  # Monitoring instead of metricbeat-* indices.
  #xpack.enabled: false

#------------------------------ Kubernetes Module ------------------------------
# Node metrics, from kubelet:
- module: kubernetes
  metricsets:
    - container
    - node
    - pod
    - system
    - volume
  period: 10s
  hosts: ["localhost:10255"]
  enabled: true
  #bearer_token_file: /var/run/secrets/kubernetes.io/serviceaccount/token
  #ssl.certificate_authorities:
  #  - /var/run/secrets/kubernetes.io/serviceaccount/service-ca.crt
  #ssl.certificate: "/etc/pki/client/cert.pem"
  #ssl.key: "/etc/pki/client/cert.key"

  # Enriching parameters:
  add_metadata: true
  in_cluster: true
  # When used outside the cluster:
  #host: node_name
  #kube_config: ~/.kube/config

# State metrics from kube-state-metrics service:
- module: kubernetes
  enabled: true
  metricsets:
    - state_node
    - state_deployment
    - state_replicaset
    - state_statefulset
    - state_pod
    - state_container
  period: 10s
  hosts: ["kube-state-metrics:8080"]

  # Enriching parameters:
  add_metadata: true
  in_cluster: true
  # When used outside the cluster:
  #host: node_name
  #kube_config: ~/.kube/config

# Kubernetes events
- module: kubernetes
  enabled: true
  metricsets:
    - event

# Kubernetes API server
- module: kubernetes
  enabled: true
  metricsets:
    - apiserver
  hosts: ["https://${KUBERNETES_SERVICE_HOST}:${KUBERNETES_SERVICE_PORT}"]

<<<<<<< HEAD
# Kubernetes controller manager
- module: kubernetes
  enabled: true
  metricsets:
    - controllermanager
  hosts: ["http://controller-manager:10252"]

#--------------------------------- kvm Module --------------------------------
=======
#--------------------------------- Kvm Module ---------------------------------
>>>>>>> bf7c3dcc
- module: kvm
  metricsets: ["dommemstat"]
  enabled: true
  period: 10s
  hosts: ["unix:///var/run/libvirt/libvirt-sock"]
  # For remote hosts, setup network access in libvirtd.conf
  # and use the tcp scheme:
  # hosts: [ "tcp://<host>:16509" ]

  # Timeout to connect to Libvirt server
  #timeout: 1s

#------------------------------- Logstash Module -------------------------------
- module: logstash
  metricsets: ["node", "node_stats"]
  enabled: true
  period: 10s
  hosts: ["localhost:9600"]

#------------------------------ Memcached Module ------------------------------
- module: memcached
  metricsets: ["stats"]
  period: 10s
  hosts: ["localhost:11211"]
  enabled: true

#------------------------------- MongoDB Module -------------------------------
- module: mongodb
  metricsets: ["dbstats", "status", "collstats", "metrics", "replstatus"]
  period: 10s
  enabled: true

  # The hosts must be passed as MongoDB URLs in the format:
  # [mongodb://][user:pass@]host[:port].
  # The username and password can also be set using the respective configuration
  # options. The credentials in the URL take precedence over the username and
  # password configuration options.
  hosts: ["localhost:27017"]

  # Optional SSL. By default is off.
  #ssl.enabled: true

  # Mode of verification of server certificate ('none' or 'full')
  #ssl.verification_mode: 'full'

  # List of root certificates for TLS server verifications
  #ssl.certificate_authorities: ["/etc/pki/root/ca.pem"]

  # Certificate for SSL client authentication
  #ssl.certificate: "/etc/pki/client/cert.pem"

  # Client Certificate Key
  #ssl.key: "/etc/pki/client/cert.key"

  # Username to use when connecting to MongoDB. Empty by default.
  #username: user

  # Password to use when connecting to MongoDB. Empty by default.
  #password: pass

#-------------------------------- Munin Module --------------------------------
- module: munin
  metricsets: ["node"]
  enabled: true
  period: 10s
  hosts: ["localhost:4949"]

  # List of plugins to collect metrics from, by default it collects from
  # all the available ones.
  #munin.plugins: []

  # If set to true, it sanitizes fields names in concordance with munin
  # implementation (all characters that are not alphanumeric, or underscore
  # are replaced by underscores).
  #munin.sanitize: false

#-------------------------------- MySQL Module --------------------------------
- module: mysql
  metricsets:
    - "status"
  #  - "galera_status"
  period: 10s

  # Host DSN should be defined as "user:pass@tcp(127.0.0.1:3306)/"
  # The username and password can either be set in the DSN or using the username
  # and password config options. Those specified in the DSN take precedence.
  hosts: ["root:secret@tcp(127.0.0.1:3306)/"]

  # Username of hosts. Empty by default.
  #username: root

  # Password of hosts. Empty by default.
  #password: secret

  # By setting raw to true, all raw fields from the status metricset will be added to the event.
  #raw: false

#--------------------------------- Nats Module ---------------------------------
- module: nats
  metricsets: ["connections", "routes", "stats", "subscriptions"]
  period: 10s
  hosts: ["localhost:8222"]
  #stats.metrics_path: "/varz"
  #connections.metrics_path: "/connz"
  #routes.metrics_path: "/routez"
  #subscriptions.metrics_path: "/subsz"

#-------------------------------- Nginx Module --------------------------------
- module: nginx
  metricsets: ["stubstatus"]
  enabled: true
  period: 10s

  # Nginx hosts
  hosts: ["http://127.0.0.1"]

  # Path to server status. Default server-status
  server_status_path: "server-status"

#------------------------------- PHP_FPM Module -------------------------------
- module: php_fpm
  metricsets:
  - pool
  #- process
  enabled: true
  period: 10s
  status_path: "/status"
  hosts: ["localhost:8080"]

#------------------------------ PostgreSQL Module ------------------------------
- module: postgresql
  enabled: true
  metricsets:
    # Stats about every PostgreSQL database
    - database

    # Stats about the background writer process's activity
    - bgwriter

    # Stats about every PostgreSQL process
    - activity

  period: 10s

  # The host must be passed as PostgreSQL URL. Example:
  # postgres://localhost:5432?sslmode=disable
  # The available parameters are documented here:
  # https://godoc.org/github.com/lib/pq#hdr-Connection_String_Parameters
  hosts: ["postgres://localhost:5432"]

  # Username to use when connecting to PostgreSQL. Empty by default.
  #username: user

  # Password to use when connecting to PostgreSQL. Empty by default.
  #password: pass

#------------------------------ Prometheus Module ------------------------------
- module: prometheus
  period: 10s
  hosts: ["localhost:9090"]
  metrics_path: /metrics
  #username: "user"
  #password: "secret"

  # This can be used for service account based authorization:
  #  bearer_token_file: /var/run/secrets/kubernetes.io/serviceaccount/token
  #ssl.certificate_authorities:
  #  - /var/run/secrets/kubernetes.io/serviceaccount/service-ca.crt

#------------------------------- RabbitMQ Module -------------------------------
- module: rabbitmq
  metricsets: ["node", "queue", "connection"]
  enabled: true
  period: 10s
  hosts: ["localhost:15672"]

  # Management path prefix, if `management.path_prefix` is set in RabbitMQ
  # configuration, it has to be set to the same value.
  #management_path_prefix: ""

  #username: guest
  #password: guest

#-------------------------------- Redis Module --------------------------------
- module: redis
  metricsets: ["info", "keyspace"]
  enabled: true
  period: 10s

  # Redis hosts
  hosts: ["127.0.0.1:6379"]

  # Timeout after which time a metricset should return an error
  # Timeout is by default defined as period, as a fetch of a metricset
  # should never take longer then period, as otherwise calls can pile up.
  #timeout: 1s

  # Optional fields to be added to each event
  #fields:
  #  datacenter: west

  # Network type to be used for redis connection. Default: tcp
  #network: tcp

  # Max number of concurrent connections. Default: 10
  #maxconn: 10

  # Filters can be used to reduce the number of fields sent.
  #processors:
  #  - include_fields:
  #      fields: ["beat", "metricset", "redis.info.stats"]

  # Redis AUTH password. Empty by default.
  #password: foobared

#------------------------------- Traefik Module -------------------------------
- module: traefik
  metricsets: ["health"]
  period: 10s
  hosts: ["localhost:8080"]

#-------------------------------- Uwsgi Module --------------------------------
- module: uwsgi
  metricsets: ["status"]
  enable: true
  period: 10s
  hosts: ["tcp://127.0.0.1:9191"]

#------------------------------- VSphere Module -------------------------------
- module: vsphere
  enabled: true
  metricsets: ["datastore", "host", "virtualmachine"]
  period: 10s
  hosts: ["https://localhost/sdk"]

  username: "user"
  password: "password"
  # If insecure is true, don't verify the server's certificate chain
  insecure: false
  # Get custom fields when using virtualmachine metric set. Default false.
  # get_custom_fields: false

#------------------------------- Windows Module -------------------------------
- module: windows
  metricsets: ["perfmon"]
  enabled: true
  period: 10s
  perfmon.ignore_non_existent_counters: false
  perfmon.group_measurements_by_instance: false
  perfmon.counters:
  #  - instance_label: processor.name
  #    instance_name: total
  #    measurement_label: processor.time.total.pct
  #    query: '\Processor Information(_Total)\% Processor Time'

- module: windows
  metricsets: ["service"]
  enabled: true
  period: 60s

#------------------------------ ZooKeeper Module ------------------------------
- module: zookeeper
  enabled: true
  metricsets: ["mntr", "server"]
  period: 10s
  hosts: ["localhost:2181"]



#================================ General ======================================

# The name of the shipper that publishes the network data. It can be used to group
# all the transactions sent by a single shipper in the web interface.
# If this options is not defined, the hostname is used.
#name:

# The tags of the shipper are included in their own field with each
# transaction published. Tags make it easy to group servers by different
# logical properties.
#tags: ["service-X", "web-tier"]

# Optional fields that you can specify to add additional information to the
# output. Fields can be scalar values, arrays, dictionaries, or any nested
# combination of these.
#fields:
#  env: staging

# If this option is set to true, the custom fields are stored as top-level
# fields in the output document instead of being grouped under a fields
# sub-dictionary. Default is false.
#fields_under_root: false

# Internal queue configuration for buffering events to be published.
#queue:
  # Queue type by name (default 'mem')
  # The memory queue will present all available events (up to the outputs
  # bulk_max_size) to the output, the moment the output is ready to server
  # another batch of events.
  #mem:
    # Max number of events the queue can buffer.
    #events: 4096

    # Hints the minimum number of events stored in the queue,
    # before providing a batch of events to the outputs.
    # The default value is set to 2048.
    # A value of 0 ensures events are immediately available
    # to be sent to the outputs.
    #flush.min_events: 2048

    # Maximum duration after which events are available to the outputs,
    # if the number of events stored in the queue is < min_flush_events.
    #flush.timeout: 1s

  # The spool queue will store events in a local spool file, before
  # forwarding the events to the outputs.
  #
  # Beta: spooling to disk is currently a beta feature. Use with care.
  #
  # The spool file is a circular buffer, which blocks once the file/buffer is full.
  # Events are put into a write buffer and flushed once the write buffer
  # is full or the flush_timeout is triggered.
  # Once ACKed by the output, events are removed immediately from the queue,
  # making space for new events to be persisted.
  #spool:
    # The file namespace configures the file path and the file creation settings.
    # Once the file exists, the `size`, `page_size` and `prealloc` settings
    # will have no more effect.
    #file:
      # Location of spool file. The default value is ${path.data}/spool.dat.
      #path: "${path.data}/spool.dat"

      # Configure file permissions if file is created. The default value is 0600.
      #permissions: 0600

      # File size hint. The spool blocks, once this limit is reached. The default value is 100 MiB.
      #size: 100MiB

      # The files page size. A file is split into multiple pages of the same size. The default value is 4KiB.
      #page_size: 4KiB

      # If prealloc is set, the required space for the file is reserved using
      # truncate. The default value is true.
      #prealloc: true

    # Spool writer settings
    # Events are serialized into a write buffer. The write buffer is flushed if:
    # - The buffer limit has been reached.
    # - The configured limit of buffered events is reached.
    # - The flush timeout is triggered.
    #write:
      # Sets the write buffer size.
      #buffer_size: 1MiB

      # Maximum duration after which events are flushed if the write buffer
      # is not full yet. The default value is 1s.
      #flush.timeout: 1s

      # Number of maximum buffered events. The write buffer is flushed once the
      # limit is reached.
      #flush.events: 16384

      # Configure the on-disk event encoding. The encoding can be changed
      # between restarts.
      # Valid encodings are: json, ubjson, and cbor.
      #codec: cbor
    #read:
      # Reader flush timeout, waiting for more events to become available, so
      # to fill a complete batch as required by the outputs.
      # If flush_timeout is 0, all available events are forwarded to the
      # outputs immediately.
      # The default value is 0s.
      #flush.timeout: 0s

# Sets the maximum number of CPUs that can be executing simultaneously. The
# default is the number of logical CPUs available in the system.
#max_procs:

#================================ Processors ===================================

# Processors are used to reduce the number of fields in the exported event or to
# enhance the event with external metadata. This section defines a list of
# processors that are applied one by one and the first one receives the initial
# event:
#
#   event -> filter1 -> event1 -> filter2 ->event2 ...
#
# The supported processors are drop_fields, drop_event, include_fields,
# decode_json_fields, and add_cloud_metadata.
#
# For example, you can use the following processors to keep the fields that
# contain CPU load percentages, but remove the fields that contain CPU ticks
# values:
#
#processors:
#- include_fields:
#    fields: ["cpu"]
#- drop_fields:
#    fields: ["cpu.user", "cpu.system"]
#
# The following example drops the events that have the HTTP response code 200:
#
#processors:
#- drop_event:
#    when:
#       equals:
#           http.code: 200
#
# The following example renames the field a to b:
#
#processors:
#- rename:
#    fields:
#       - from: "a"
#         to: "b"
#
# The following example tokenizes the string into fields:
#
#processors:
#- dissect:
#    tokenizer: "%{key1} - %{key2}"
#    field: "message"
#    target_prefix: "dissect"
#
# The following example enriches each event with metadata from the cloud
# provider about the host machine. It works on EC2, GCE, DigitalOcean,
# Tencent Cloud, and Alibaba Cloud.
#
#processors:
#- add_cloud_metadata: ~
#
# The following example enriches each event with the machine's local time zone
# offset from UTC.
#
#processors:
#- add_locale:
#    format: offset
#
# The following example enriches each event with docker metadata, it matches
# given fields to an existing container id and adds info from that container:
#
#processors:
#- add_docker_metadata:
#    host: "unix:///var/run/docker.sock"
#    match_fields: ["system.process.cgroup.id"]
#    match_pids: ["process.pid", "process.ppid"]
#    match_source: true
#    match_source_index: 4
#    match_short_id: false
#    cleanup_timeout: 60
#    labels.dedot: false
#    # To connect to Docker over TLS you must specify a client and CA certificate.
#    #ssl:
#    #  certificate_authority: "/etc/pki/root/ca.pem"
#    #  certificate:           "/etc/pki/client/cert.pem"
#    #  key:                   "/etc/pki/client/cert.key"
#
# The following example enriches each event with docker metadata, it matches
# container id from log path available in `source` field (by default it expects
# it to be /var/lib/docker/containers/*/*.log).
#
#processors:
#- add_docker_metadata: ~
#
# The following example enriches each event with host metadata.
#
#processors:
#- add_host_metadata:
#   netinfo.enabled: false
#
# The following example enriches each event with process metadata using
# process IDs included in the event.
#
#processors:
#- add_process_metadata:
#    match_pids: ["system.process.ppid"]
#    target: system.process.parent
#
# The following example decodes fields containing JSON strings
# and replaces the strings with valid JSON objects.
#
#processors:
#- decode_json_fields:
#    fields: ["field1", "field2", ...]
#    process_array: false
#    max_depth: 1
#    target: ""
#    overwrite_keys: false
#
# The following example copies the value of message to message_copied
#
#processors:
#- copy_fields:
#    fields:
#        - from: message
#          to: message_copied
#    fail_on_error: true
#    ignore_missing: false
#
# The following example truncates the value of message to 1024 bytes
#
#processors:
#- truncate_fields:
#    fields:
#      - message
#    max_bytes: 1024
#    fail_on_error: false
#    ignore_missing: true
#
# The following example preserves the raw message under event.original
#
#processors:
#- copy_fields:
#    fields:
#        - from: message
#          to: event.original
#    fail_on_error: false
#    ignore_missing: true
#- truncate_fields:
#    fields:
#      - event.original
#    max_bytes: 1024
#    fail_on_error: false
#    ignore_missing: true

#============================= Elastic Cloud ==================================

# These settings simplify using Metricbeat with the Elastic Cloud (https://cloud.elastic.co/).

# The cloud.id setting overwrites the `output.elasticsearch.hosts` and
# `setup.kibana.host` options.
# You can find the `cloud.id` in the Elastic Cloud web UI.
#cloud.id:

# The cloud.auth setting overwrites the `output.elasticsearch.username` and
# `output.elasticsearch.password` settings. The format is `<user>:<pass>`.
#cloud.auth:

#================================ Outputs ======================================

# Configure what output to use when sending the data collected by the beat.

#-------------------------- Elasticsearch output -------------------------------
output.elasticsearch:
  # Boolean flag to enable or disable the output module.
  #enabled: true

  # Array of hosts to connect to.
  # Scheme and port can be left out and will be set to the default (http and 9200)
  # In case you specify and additional path, the scheme is required: http://localhost:9200/path
  # IPv6 addresses should always be defined as: https://[2001:db8::1]:9200
  hosts: ["localhost:9200"]

  # Set gzip compression level.
  #compression_level: 0

  # Configure escaping HTML symbols in strings.
  #escape_html: false

  # Optional protocol and basic auth credentials.
  #protocol: "https"
  #username: "elastic"
  #password: "changeme"

  # Dictionary of HTTP parameters to pass within the URL with index operations.
  #parameters:
    #param1: value1
    #param2: value2

  # Number of workers per Elasticsearch host.
  #worker: 1

  # Optional index name. The default is "metricbeat" plus date
  # and generates [metricbeat-]YYYY.MM.DD keys.
  # In case you modify this pattern you must update setup.template.name and setup.template.pattern accordingly.
  #index: "metricbeat-%{[agent.version]}-%{+yyyy.MM.dd}"

  # Optional ingest node pipeline. By default no pipeline will be used.
  #pipeline: ""

  # Optional HTTP path
  #path: "/elasticsearch"

  # Custom HTTP headers to add to each request
  #headers:
  #  X-My-Header: Contents of the header

  # Proxy server URL
  #proxy_url: http://proxy:3128

  # Whether to disable proxy settings for outgoing connections. If true, this
  # takes precedence over both the proxy_url field and any environment settings
  # (HTTP_PROXY, HTTPS_PROXY). The default is false.
  #proxy_disable: false

  # The number of times a particular Elasticsearch index operation is attempted. If
  # the indexing operation doesn't succeed after this many retries, the events are
  # dropped. The default is 3.
  #max_retries: 3

  # The maximum number of events to bulk in a single Elasticsearch bulk API index request.
  # The default is 50.
  #bulk_max_size: 50

  # The number of seconds to wait before trying to reconnect to Elasticsearch
  # after a network error. After waiting backoff.init seconds, the Beat
  # tries to reconnect. If the attempt fails, the backoff timer is increased
  # exponentially up to backoff.max. After a successful connection, the backoff
  # timer is reset. The default is 1s.
  #backoff.init: 1s

  # The maximum number of seconds to wait before attempting to connect to
  # Elasticsearch after a network error. The default is 60s.
  #backoff.max: 60s

  # Configure HTTP request timeout before failing a request to Elasticsearch.
  #timeout: 90

  # Use SSL settings for HTTPS.
  #ssl.enabled: true

  # Configure SSL verification mode. If `none` is configured, all server hosts
  # and certificates will be accepted. In this mode, SSL-based connections are
  # susceptible to man-in-the-middle attacks. Use only for testing. Default is
  # `full`.
  #ssl.verification_mode: full

  # List of supported/valid TLS versions. By default all TLS versions from 1.0 up to
  # 1.2 are enabled.
  #ssl.supported_protocols: [TLSv1.0, TLSv1.1, TLSv1.2]

  # List of root certificates for HTTPS server verifications
  #ssl.certificate_authorities: ["/etc/pki/root/ca.pem"]

  # Certificate for SSL client authentication
  #ssl.certificate: "/etc/pki/client/cert.pem"

  # Client certificate key
  #ssl.key: "/etc/pki/client/cert.key"

  # Optional passphrase for decrypting the certificate key.
  #ssl.key_passphrase: ''

  # Configure cipher suites to be used for SSL connections
  #ssl.cipher_suites: []

  # Configure curve types for ECDHE-based cipher suites
  #ssl.curve_types: []

  # Configure what types of renegotiation are supported. Valid options are
  # never, once, and freely. Default is never.
  #ssl.renegotiation: never

#----------------------------- Logstash output ---------------------------------
#output.logstash:
  # Boolean flag to enable or disable the output module.
  #enabled: true

  # The Logstash hosts
  #hosts: ["localhost:5044"]

  # Number of workers per Logstash host.
  #worker: 1

  # Set gzip compression level.
  #compression_level: 3

  # Configure escaping HTML symbols in strings.
  #escape_html: false

  # Optional maximum time to live for a connection to Logstash, after which the
  # connection will be re-established.  A value of `0s` (the default) will
  # disable this feature.
  #
  # Not yet supported for async connections (i.e. with the "pipelining" option set)
  #ttl: 30s

  # Optionally load-balance events between Logstash hosts. Default is false.
  #loadbalance: false

  # Number of batches to be sent asynchronously to Logstash while processing
  # new batches.
  #pipelining: 2

  # If enabled only a subset of events in a batch of events is transferred per
  # transaction.  The number of events to be sent increases up to `bulk_max_size`
  # if no error is encountered.
  #slow_start: false

  # The number of seconds to wait before trying to reconnect to Logstash
  # after a network error. After waiting backoff.init seconds, the Beat
  # tries to reconnect. If the attempt fails, the backoff timer is increased
  # exponentially up to backoff.max. After a successful connection, the backoff
  # timer is reset. The default is 1s.
  #backoff.init: 1s

  # The maximum number of seconds to wait before attempting to connect to
  # Logstash after a network error. The default is 60s.
  #backoff.max: 60s

  # Optional index name. The default index name is set to metricbeat
  # in all lowercase.
  #index: 'metricbeat'

  # SOCKS5 proxy server URL
  #proxy_url: socks5://user:password@socks5-server:2233

  # Resolve names locally when using a proxy server. Defaults to false.
  #proxy_use_local_resolver: false

  # Enable SSL support. SSL is automatically enabled if any SSL setting is set.
  #ssl.enabled: true

  # Configure SSL verification mode. If `none` is configured, all server hosts
  # and certificates will be accepted. In this mode, SSL based connections are
  # susceptible to man-in-the-middle attacks. Use only for testing. Default is
  # `full`.
  #ssl.verification_mode: full

  # List of supported/valid TLS versions. By default all TLS versions from 1.0 up to
  # 1.2 are enabled.
  #ssl.supported_protocols: [TLSv1.0, TLSv1.1, TLSv1.2]

  # Optional SSL configuration options. SSL is off by default.
  # List of root certificates for HTTPS server verifications
  #ssl.certificate_authorities: ["/etc/pki/root/ca.pem"]

  # Certificate for SSL client authentication
  #ssl.certificate: "/etc/pki/client/cert.pem"

  # Client certificate key
  #ssl.key: "/etc/pki/client/cert.key"

  # Optional passphrase for decrypting the Certificate Key.
  #ssl.key_passphrase: ''

  # Configure cipher suites to be used for SSL connections
  #ssl.cipher_suites: []

  # Configure curve types for ECDHE-based cipher suites
  #ssl.curve_types: []

  # Configure what types of renegotiation are supported. Valid options are
  # never, once, and freely. Default is never.
  #ssl.renegotiation: never

  # The number of times to retry publishing an event after a publishing failure.
  # After the specified number of retries, the events are typically dropped.
  # Some Beats, such as Filebeat and Winlogbeat, ignore the max_retries setting
  # and retry until all events are published.  Set max_retries to a value less
  # than 0 to retry until all events are published. The default is 3.
  #max_retries: 3

  # The maximum number of events to bulk in a single Logstash request. The
  # default is 2048.
  #bulk_max_size: 2048

  # The number of seconds to wait for responses from the Logstash server before
  # timing out. The default is 30s.
  #timeout: 30s

#------------------------------- Kafka output ----------------------------------
#output.kafka:
  # Boolean flag to enable or disable the output module.
  #enabled: true

  # The list of Kafka broker addresses from which to fetch the cluster metadata.
  # The cluster metadata contain the actual Kafka brokers events are published
  # to.
  #hosts: ["localhost:9092"]

  # The Kafka topic used for produced events. The setting can be a format string
  # using any event field. To set the topic from document type use `%{[type]}`.
  #topic: beats

  # The Kafka event key setting. Use format string to create a unique event key.
  # By default no event key will be generated.
  #key: ''

  # The Kafka event partitioning strategy. Default hashing strategy is `hash`
  # using the `output.kafka.key` setting or randomly distributes events if
  # `output.kafka.key` is not configured.
  #partition.hash:
    # If enabled, events will only be published to partitions with reachable
    # leaders. Default is false.
    #reachable_only: false

    # Configure alternative event field names used to compute the hash value.
    # If empty `output.kafka.key` setting will be used.
    # Default value is empty list.
    #hash: []

  # Authentication details. Password is required if username is set.
  #username: ''
  #password: ''

  # Kafka version Metricbeat is assumed to run against. Defaults to the "1.0.0".
  #version: '1.0.0'

  # Configure JSON encoding
  #codec.json:
    # Pretty-print JSON event
    #pretty: false

    # Configure escaping HTML symbols in strings.
    #escape_html: false

  # Metadata update configuration. Metadata contains leader information
  # used to decide which broker to use when publishing.
  #metadata:
    # Max metadata request retry attempts when cluster is in middle of leader
    # election. Defaults to 3 retries.
    #retry.max: 3

    # Wait time between retries during leader elections. Default is 250ms.
    #retry.backoff: 250ms

    # Refresh metadata interval. Defaults to every 10 minutes.
    #refresh_frequency: 10m

    # Strategy for fetching the topics metadata from the broker. Default is true.
    #full: true

  # The number of concurrent load-balanced Kafka output workers.
  #worker: 1

  # The number of times to retry publishing an event after a publishing failure.
  # After the specified number of retries, events are typically dropped.
  # Some Beats, such as Filebeat, ignore the max_retries setting and retry until
  # all events are published.  Set max_retries to a value less than 0 to retry
  # until all events are published. The default is 3.
  #max_retries: 3

  # The maximum number of events to bulk in a single Kafka request. The default
  # is 2048.
  #bulk_max_size: 2048

  # Duration to wait before sending bulk Kafka request. 0 is no delay. The default
  # is 0.
  #bulk_flush_frequency: 0s

  # The number of seconds to wait for responses from the Kafka brokers before
  # timing out. The default is 30s.
  #timeout: 30s

  # The maximum duration a broker will wait for number of required ACKs. The
  # default is 10s.
  #broker_timeout: 10s

  # The number of messages buffered for each Kafka broker. The default is 256.
  #channel_buffer_size: 256

  # The keep-alive period for an active network connection. If 0s, keep-alives
  # are disabled. The default is 0 seconds.
  #keep_alive: 0

  # Sets the output compression codec. Must be one of none, snappy and gzip. The
  # default is gzip.
  #compression: gzip

  # Set the compression level. Currently only gzip provides a compression level
  # between 0 and 9. The default value is chosen by the compression algorithm.
  #compression_level: 4

  # The maximum permitted size of JSON-encoded messages. Bigger messages will be
  # dropped. The default value is 1000000 (bytes). This value should be equal to
  # or less than the broker's message.max.bytes.
  #max_message_bytes: 1000000

  # The ACK reliability level required from broker. 0=no response, 1=wait for
  # local commit, -1=wait for all replicas to commit. The default is 1.  Note:
  # If set to 0, no ACKs are returned by Kafka. Messages might be lost silently
  # on error.
  #required_acks: 1

  # The configurable ClientID used for logging, debugging, and auditing
  # purposes.  The default is "beats".
  #client_id: beats

  # Enable SSL support. SSL is automatically enabled if any SSL setting is set.
  #ssl.enabled: true

  # Optional SSL configuration options. SSL is off by default.
  # List of root certificates for HTTPS server verifications
  #ssl.certificate_authorities: ["/etc/pki/root/ca.pem"]

  # Configure SSL verification mode. If `none` is configured, all server hosts
  # and certificates will be accepted. In this mode, SSL based connections are
  # susceptible to man-in-the-middle attacks. Use only for testing. Default is
  # `full`.
  #ssl.verification_mode: full

  # List of supported/valid TLS versions. By default all TLS versions from 1.0 up to
  # 1.2 are enabled.
  #ssl.supported_protocols: [TLSv1.0, TLSv1.1, TLSv1.2]

  # Certificate for SSL client authentication
  #ssl.certificate: "/etc/pki/client/cert.pem"

  # Client Certificate Key
  #ssl.key: "/etc/pki/client/cert.key"

  # Optional passphrase for decrypting the Certificate Key.
  #ssl.key_passphrase: ''

  # Configure cipher suites to be used for SSL connections
  #ssl.cipher_suites: []

  # Configure curve types for ECDHE-based cipher suites
  #ssl.curve_types: []

  # Configure what types of renegotiation are supported. Valid options are
  # never, once, and freely. Default is never.
  #ssl.renegotiation: never

#------------------------------- Redis output ----------------------------------
#output.redis:
  # Boolean flag to enable or disable the output module.
  #enabled: true

  # Configure JSON encoding
  #codec.json:
    # Pretty print json event
    #pretty: false

    # Configure escaping HTML symbols in strings.
    #escape_html: false

  # The list of Redis servers to connect to. If load-balancing is enabled, the
  # events are distributed to the servers in the list. If one server becomes
  # unreachable, the events are distributed to the reachable servers only.
  #hosts: ["localhost:6379"]

  # The name of the Redis list or channel the events are published to. The
  # default is metricbeat.
  #key: metricbeat

  # The password to authenticate to Redis with. The default is no authentication.
  #password:

  # The Redis database number where the events are published. The default is 0.
  #db: 0

  # The Redis data type to use for publishing events. If the data type is list,
  # the Redis RPUSH command is used. If the data type is channel, the Redis
  # PUBLISH command is used. The default value is list.
  #datatype: list

  # The number of workers to use for each host configured to publish events to
  # Redis. Use this setting along with the loadbalance option. For example, if
  # you have 2 hosts and 3 workers, in total 6 workers are started (3 for each
  # host).
  #worker: 1

  # If set to true and multiple hosts or workers are configured, the output
  # plugin load balances published events onto all Redis hosts. If set to false,
  # the output plugin sends all events to only one host (determined at random)
  # and will switch to another host if the currently selected one becomes
  # unreachable. The default value is true.
  #loadbalance: true

  # The Redis connection timeout in seconds. The default is 5 seconds.
  #timeout: 5s

  # The number of times to retry publishing an event after a publishing failure.
  # After the specified number of retries, the events are typically dropped.
  # Some Beats, such as Filebeat, ignore the max_retries setting and retry until
  # all events are published. Set max_retries to a value less than 0 to retry
  # until all events are published. The default is 3.
  #max_retries: 3

  # The number of seconds to wait before trying to reconnect to Redis
  # after a network error. After waiting backoff.init seconds, the Beat
  # tries to reconnect. If the attempt fails, the backoff timer is increased
  # exponentially up to backoff.max. After a successful connection, the backoff
  # timer is reset. The default is 1s.
  #backoff.init: 1s

  # The maximum number of seconds to wait before attempting to connect to
  # Redis after a network error. The default is 60s.
  #backoff.max: 60s

  # The maximum number of events to bulk in a single Redis request or pipeline.
  # The default is 2048.
  #bulk_max_size: 2048

  # The URL of the SOCKS5 proxy to use when connecting to the Redis servers. The
  # value must be a URL with a scheme of socks5://.
  #proxy_url:

  # This option determines whether Redis hostnames are resolved locally when
  # using a proxy. The default value is false, which means that name resolution
  # occurs on the proxy server.
  #proxy_use_local_resolver: false

  # Enable SSL support. SSL is automatically enabled, if any SSL setting is set.
  #ssl.enabled: true

  # Configure SSL verification mode. If `none` is configured, all server hosts
  # and certificates will be accepted. In this mode, SSL based connections are
  # susceptible to man-in-the-middle attacks. Use only for testing. Default is
  # `full`.
  #ssl.verification_mode: full

  # List of supported/valid TLS versions. By default all TLS versions 1.0 up to
  # 1.2 are enabled.
  #ssl.supported_protocols: [TLSv1.0, TLSv1.1, TLSv1.2]

  # Optional SSL configuration options. SSL is off by default.
  # List of root certificates for HTTPS server verifications
  #ssl.certificate_authorities: ["/etc/pki/root/ca.pem"]

  # Certificate for SSL client authentication
  #ssl.certificate: "/etc/pki/client/cert.pem"

  # Client Certificate Key
  #ssl.key: "/etc/pki/client/cert.key"

  # Optional passphrase for decrypting the Certificate Key.
  #ssl.key_passphrase: ''

  # Configure cipher suites to be used for SSL connections
  #ssl.cipher_suites: []

  # Configure curve types for ECDHE based cipher suites
  #ssl.curve_types: []

  # Configure what types of renegotiation are supported. Valid options are
  # never, once, and freely. Default is never.
  #ssl.renegotiation: never

#------------------------------- File output -----------------------------------
#output.file:
  # Boolean flag to enable or disable the output module.
  #enabled: true

  # Configure JSON encoding
  #codec.json:
    # Pretty-print JSON event
    #pretty: false

    # Configure escaping HTML symbols in strings.
    #escape_html: false

  # Path to the directory where to save the generated files. The option is
  # mandatory.
  #path: "/tmp/metricbeat"

  # Name of the generated files. The default is `metricbeat` and it generates
  # files: `metricbeat`, `metricbeat.1`, `metricbeat.2`, etc.
  #filename: metricbeat

  # Maximum size in kilobytes of each file. When this size is reached, and on
  # every Metricbeat restart, the files are rotated. The default value is 10240
  # kB.
  #rotate_every_kb: 10000

  # Maximum number of files under path. When this number of files is reached,
  # the oldest file is deleted and the rest are shifted from last to first. The
  # default is 7 files.
  #number_of_files: 7

  # Permissions to use for file creation. The default is 0600.
  #permissions: 0600

#----------------------------- Console output ---------------------------------
#output.console:
  # Boolean flag to enable or disable the output module.
  #enabled: true

  # Configure JSON encoding
  #codec.json:
    # Pretty-print JSON event
    #pretty: false

    # Configure escaping HTML symbols in strings.
    #escape_html: false

#================================= Paths ======================================

# The home path for the Metricbeat installation. This is the default base path
# for all other path settings and for miscellaneous files that come with the
# distribution (for example, the sample dashboards).
# If not set by a CLI flag or in the configuration file, the default for the
# home path is the location of the binary.
#path.home:

# The configuration path for the Metricbeat installation. This is the default
# base path for configuration files, including the main YAML configuration file
# and the Elasticsearch template file. If not set by a CLI flag or in the
# configuration file, the default for the configuration path is the home path.
#path.config: ${path.home}

# The data path for the Metricbeat installation. This is the default base path
# for all the files in which Metricbeat needs to store its data. If not set by a
# CLI flag or in the configuration file, the default for the data path is a data
# subdirectory inside the home path.
#path.data: ${path.home}/data

# The logs path for a Metricbeat installation. This is the default location for
# the Beat's log files. If not set by a CLI flag or in the configuration file,
# the default for the logs path is a logs subdirectory inside the home path.
#path.logs: ${path.home}/logs

#================================ Keystore ==========================================
# Location of the Keystore containing the keys and their sensitive values.
#keystore.path: "${path.config}/beats.keystore"

#============================== Dashboards =====================================
# These settings control loading the sample dashboards to the Kibana index. Loading
# the dashboards are disabled by default and can be enabled either by setting the
# options here, or by using the `-setup` CLI flag or the `setup` command.
#setup.dashboards.enabled: false

# The directory from where to read the dashboards. The default is the `kibana`
# folder in the home path.
#setup.dashboards.directory: ${path.home}/kibana

# The URL from where to download the dashboards archive. It is used instead of
# the directory if it has a value.
#setup.dashboards.url:

# The file archive (zip file) from where to read the dashboards. It is used instead
# of the directory when it has a value.
#setup.dashboards.file:

# In case the archive contains the dashboards from multiple Beats, this lets you
# select which one to load. You can load all the dashboards in the archive by
# setting this to the empty string.
#setup.dashboards.beat: metricbeat

# The name of the Kibana index to use for setting the configuration. Default is ".kibana"
#setup.dashboards.kibana_index: .kibana

# The Elasticsearch index name. This overwrites the index name defined in the
# dashboards and index pattern. Example: testbeat-*
#setup.dashboards.index:

# Always use the Kibana API for loading the dashboards instead of autodetecting
# how to install the dashboards by first querying Elasticsearch.
#setup.dashboards.always_kibana: false

# If true and Kibana is not reachable at the time when dashboards are loaded,
# it will retry to reconnect to Kibana instead of exiting with an error.
#setup.dashboards.retry.enabled: false

# Duration interval between Kibana connection retries.
#setup.dashboards.retry.interval: 1s

# Maximum number of retries before exiting with an error, 0 for unlimited retrying.
#setup.dashboards.retry.maximum: 0


#============================== Template =====================================

# A template is used to set the mapping in Elasticsearch
# By default template loading is enabled and the template is loaded.
# These settings can be adjusted to load your own template or overwrite existing ones.

# Set to false to disable template loading.
#setup.template.enabled: true

# Template name. By default the template name is "metricbeat-%{[agent.version]}"
# The template name and pattern has to be set in case the Elasticsearch index pattern is modified.
#setup.template.name: "metricbeat-%{[agent.version]}"

# Template pattern. By default the template pattern is "-%{[agent.version]}-*" to apply to the default index settings.
# The first part is the version of the beat and then -* is used to match all daily indices.
# The template name and pattern has to be set in case the Elasticsearch index pattern is modified.
#setup.template.pattern: "metricbeat-%{[agent.version]}-*"

# Path to fields.yml file to generate the template
#setup.template.fields: "${path.config}/fields.yml"

# A list of fields to be added to the template and Kibana index pattern. Also
# specify setup.template.overwrite: true to overwrite the existing template.
# This setting is experimental.
#setup.template.append_fields:
#- name: field_name
#  type: field_type

# Enable JSON template loading. If this is enabled, the fields.yml is ignored.
#setup.template.json.enabled: false

# Path to the JSON template file
#setup.template.json.path: "${path.config}/template.json"

# Name under which the template is stored in Elasticsearch
#setup.template.json.name: ""

# Overwrite existing template
#setup.template.overwrite: false

# Elasticsearch template settings
setup.template.settings:

  # A dictionary of settings to place into the settings.index dictionary
  # of the Elasticsearch template. For more details, please check
  # https://www.elastic.co/guide/en/elasticsearch/reference/current/mapping.html
  #index:
    #number_of_shards: 1
    #codec: best_compression
    #number_of_routing_shards: 30

  # A dictionary of settings for the _source field. For more details, please check
  # https://www.elastic.co/guide/en/elasticsearch/reference/current/mapping-source-field.html
  #_source:
    #enabled: false

#============================== Setup ILM =====================================

# Configure Index Lifecycle Management Index Lifecycle Management creates a
# write alias and adds additional settings to the template.
# The elasticsearch.output.index setting will be replaced with the write alias
# if ILM is enabled.

# Enabled ILM support. Valid values are true, false, and auto. The beat will
# detect availabilty of Index Lifecycle Management in Elasticsearch and enable
# or disable ILM support.
#setup.ilm.enabled: auto

# Configure the ILM write alias name.
#setup.ilm.rollover_alias: "metricbeat"

# Configure rollover index pattern.
#setup.ilm.pattern: "{now/d}-000001"


#============================== Kibana =====================================

# Starting with Beats version 6.0.0, the dashboards are loaded via the Kibana API.
# This requires a Kibana endpoint configuration.
setup.kibana:

  # Kibana Host
  # Scheme and port can be left out and will be set to the default (http and 5601)
  # In case you specify and additional path, the scheme is required: http://localhost:5601/path
  # IPv6 addresses should always be defined as: https://[2001:db8::1]:5601
  #host: "localhost:5601"

  # Optional protocol and basic auth credentials.
  #protocol: "https"
  #username: "elastic"
  #password: "changeme"

  # Optional HTTP path
  #path: ""

  # Use SSL settings for HTTPS. Default is true.
  #ssl.enabled: true

  # Configure SSL verification mode. If `none` is configured, all server hosts
  # and certificates will be accepted. In this mode, SSL based connections are
  # susceptible to man-in-the-middle attacks. Use only for testing. Default is
  # `full`.
  #ssl.verification_mode: full

  # List of supported/valid TLS versions. By default all TLS versions from 1.0 up to
  # 1.2 are enabled.
  #ssl.supported_protocols: [TLSv1.0, TLSv1.1, TLSv1.2]

  # SSL configuration. The default is off.
  # List of root certificates for HTTPS server verifications
  #ssl.certificate_authorities: ["/etc/pki/root/ca.pem"]

  # Certificate for SSL client authentication
  #ssl.certificate: "/etc/pki/client/cert.pem"

  # Client certificate key
  #ssl.key: "/etc/pki/client/cert.key"

  # Optional passphrase for decrypting the certificate key.
  #ssl.key_passphrase: ''

  # Configure cipher suites to be used for SSL connections
  #ssl.cipher_suites: []

  # Configure curve types for ECDHE-based cipher suites
  #ssl.curve_types: []



#================================ Logging ======================================
# There are four options for the log output: file, stderr, syslog, eventlog
# The file output is the default.

# Sets log level. The default log level is info.
# Available log levels are: error, warning, info, debug
#logging.level: info

# Enable debug output for selected components. To enable all selectors use ["*"]
# Other available selectors are "beat", "publish", "service"
# Multiple selectors can be chained.
#logging.selectors: [ ]

# Send all logging output to stderr. The default is false.
#logging.to_stderr: false

# Send all logging output to syslog. The default is false.
#logging.to_syslog: false

# Send all logging output to Windows Event Logs. The default is false.
#logging.to_eventlog: false

# If enabled, Metricbeat periodically logs its internal metrics that have changed
# in the last period. For each metric that changed, the delta from the value at
# the beginning of the period is logged. Also, the total values for
# all non-zero internal metrics are logged on shutdown. The default is true.
#logging.metrics.enabled: true

# The period after which to log the internal metrics. The default is 30s.
#logging.metrics.period: 30s

# Logging to rotating files. Set logging.to_files to false to disable logging to
# files.
logging.to_files: true
logging.files:
  # Configure the path where the logs are written. The default is the logs directory
  # under the home path (the binary location).
  #path: /var/log/metricbeat

  # The name of the files where the logs are written to.
  #name: metricbeat

  # Configure log file size limit. If limit is reached, log file will be
  # automatically rotated
  #rotateeverybytes: 10485760 # = 10MB

  # Number of rotated log files to keep. Oldest files will be deleted first.
  #keepfiles: 7

  # The permissions mask to apply when rotating log files. The default value is 0600.
  # Must be a valid Unix-style file permissions mask expressed in octal notation.
  #permissions: 0600

  # Enable log file rotation on time intervals in addition to size-based rotation.
  # Intervals must be at least 1s. Values of 1m, 1h, 24h, 7*24h, 30*24h, and 365*24h
  # are boundary-aligned with minutes, hours, days, weeks, months, and years as
  # reported by the local system clock. All other intervals are calculated from the
  # Unix epoch. Defaults to disabled.
  #interval: 0

  # Rotate existing logs on startup rather than appending to the existing
  # file. Defaults to true.
  # rotateonstartup: true

# Set to true to log messages in JSON format.
#logging.json: false


#============================== Xpack Monitoring ===============================
# Metricbeat can export internal metrics to a central Elasticsearch monitoring
# cluster.  This requires xpack monitoring to be enabled in Elasticsearch.  The
# reporting is disabled by default.

# Set to true to enable the monitoring reporter.
#monitoring.enabled: false

# Uncomment to send the metrics to Elasticsearch. Most settings from the
# Elasticsearch output are accepted here as well.
# Note that the settings should point to your Elasticsearch *monitoring* cluster.
# Any setting that is not set is automatically inherited from the Elasticsearch
# output configuration, so if you have the Elasticsearch output configured such
# that it is pointing to your Elasticsearch monitoring cluster, you can simply
# uncomment the following line.
#monitoring.elasticsearch:

  # Array of hosts to connect to.
  # Scheme and port can be left out and will be set to the default (http and 9200)
  # In case you specify and additional path, the scheme is required: http://localhost:9200/path
  # IPv6 addresses should always be defined as: https://[2001:db8::1]:9200
  #hosts: ["localhost:9200"]

  # Set gzip compression level.
  #compression_level: 0

  # Optional protocol and basic auth credentials.
  #protocol: "https"
  #username: "beats_system"
  #password: "changeme"

  # Dictionary of HTTP parameters to pass within the URL with index operations.
  #parameters:
    #param1: value1
    #param2: value2

  # Custom HTTP headers to add to each request
  #headers:
  #  X-My-Header: Contents of the header

  # Proxy server url
  #proxy_url: http://proxy:3128

  # The number of times a particular Elasticsearch index operation is attempted. If
  # the indexing operation doesn't succeed after this many retries, the events are
  # dropped. The default is 3.
  #max_retries: 3

  # The maximum number of events to bulk in a single Elasticsearch bulk API index request.
  # The default is 50.
  #bulk_max_size: 50

  # The number of seconds to wait before trying to reconnect to Elasticsearch
  # after a network error. After waiting backoff.init seconds, the Beat
  # tries to reconnect. If the attempt fails, the backoff timer is increased
  # exponentially up to backoff.max. After a successful connection, the backoff
  # timer is reset. The default is 1s.
  #backoff.init: 1s

  # The maximum number of seconds to wait before attempting to connect to
  # Elasticsearch after a network error. The default is 60s.
  #backoff.max: 60s

  # Configure HTTP request timeout before failing an request to Elasticsearch.
  #timeout: 90

  # Use SSL settings for HTTPS.
  #ssl.enabled: true

  # Configure SSL verification mode. If `none` is configured, all server hosts
  # and certificates will be accepted. In this mode, SSL based connections are
  # susceptible to man-in-the-middle attacks. Use only for testing. Default is
  # `full`.
  #ssl.verification_mode: full

  # List of supported/valid TLS versions. By default all TLS versions from 1.0 up to
  # 1.2 are enabled.
  #ssl.supported_protocols: [TLSv1.0, TLSv1.1, TLSv1.2]

  # SSL configuration. The default is off.
  # List of root certificates for HTTPS server verifications
  #ssl.certificate_authorities: ["/etc/pki/root/ca.pem"]

  # Certificate for SSL client authentication
  #ssl.certificate: "/etc/pki/client/cert.pem"

  # Client certificate key
  #ssl.key: "/etc/pki/client/cert.key"

  # Optional passphrase for decrypting the certificate key.
  #ssl.key_passphrase: ''

  # Configure cipher suites to be used for SSL connections
  #ssl.cipher_suites: []

  # Configure curve types for ECDHE-based cipher suites
  #ssl.curve_types: []

  # Configure what types of renegotiation are supported. Valid options are
  # never, once, and freely. Default is never.
  #ssl.renegotiation: never

  #metrics.period: 10s
  #state.period: 1m

#================================ HTTP Endpoint ======================================
# Each beat can expose internal metrics through a HTTP endpoint. For security
# reasons the endpoint is disabled by default. This feature is currently experimental.
# Stats can be access through http://localhost:5066/stats . For pretty JSON output
# append ?pretty to the URL.

# Defines if the HTTP endpoint is enabled.
#http.enabled: false

# The HTTP endpoint will bind to this hostname or IP address. It is recommended to use only localhost.
#http.host: localhost

# Port on which the HTTP endpoint will bind. Default is 5066.
#http.port: 5066

#============================= Process Security ================================

# Enable or disable seccomp system call filtering on Linux. Default is enabled.
#seccomp.enabled: true

#================================= Migration ==================================

# This allows to enable 6.7 migration aliases
#migration.6_to_7.enabled: false<|MERGE_RESOLUTION|>--- conflicted
+++ resolved
@@ -471,7 +471,6 @@
     - apiserver
   hosts: ["https://${KUBERNETES_SERVICE_HOST}:${KUBERNETES_SERVICE_PORT}"]
 
-<<<<<<< HEAD
 # Kubernetes controller manager
 - module: kubernetes
   enabled: true
@@ -479,10 +478,7 @@
     - controllermanager
   hosts: ["http://controller-manager:10252"]
 
-#--------------------------------- kvm Module --------------------------------
-=======
 #--------------------------------- Kvm Module ---------------------------------
->>>>>>> bf7c3dcc
 - module: kvm
   metricsets: ["dommemstat"]
   enabled: true
