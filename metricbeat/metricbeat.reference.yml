########################## Metricbeat Configuration ###########################

# This file is a full configuration example documenting all non-deprecated
# options in comments. For a shorter configuration example, that contains only
# the most common options, please see metricbeat.yml in the same directory.
#
# You can find the full configuration reference here:
# https://www.elastic.co/guide/en/beats/metricbeat/index.html

#============================  Config Reloading ===============================

# Config reloading allows to dynamically load modules. Each file which is
# monitored must contain one or multiple modules as a list.
metricbeat.config.modules:

  # Glob pattern for configuration reloading
  path: ${path.config}/modules.d/*.yml

  # Period on which files under path should be checked for changes
  reload.period: 10s

  # Set to true to enable config reloading
  reload.enabled: false

# Maximum amount of time to randomly delay the start of a metricset. Use 0 to
# disable startup delay.
metricbeat.max_start_delay: 10s

#============================== Autodiscover ===================================

# Autodiscover allows you to detect changes in the system and spawn new modules
# as they happen.

#metricbeat.autodiscover:
  # List of enabled autodiscover providers
#  providers:
#    - type: docker
#      templates:
#        - condition:
#            equals.docker.container.image: etcd
#          config:
#            - module: etcd
#              metricsets: ["leader", "self", "store"]
#              period: 10s
#              hosts: ["${host}:2379"]

#=========================== Timeseries instance ===============================

# Enabling this will add a `timeseries.instance` keyword field to all metric
# events. For a given metricset, this field will be unique for every single item
# being monitored.
# This setting is experimental.

#timeseries.enabled: false


#==========================  Modules configuration =============================
metricbeat.modules:

#-------------------------------- System Module --------------------------------
- module: system
  metricsets:
    - cpu             # CPU usage
    - load            # CPU load averages
    - memory          # Memory usage
    - network         # Network IO
    - process         # Per process metrics
    - process_summary # Process summary
    - uptime          # System Uptime
    - socket_summary  # Socket summary
    #- core           # Per CPU core usage
    #- diskio         # Disk IO
    #- filesystem     # File system usage for each mountpoint
    #- fsstat         # File system summary metrics
    #- raid           # Raid
    #- socket         # Sockets and connection info (linux only)
    #- service        # systemd service information
  enabled: true
  period: 10s
  processes: ['.*']

  # Configure the mount point of the host’s filesystem for use in monitoring a host from within a container
  #hostfs: "/hostfs"

  # Configure the metric types that are included by these metricsets.
  cpu.metrics:  ["percentages","normalized_percentages"]  # The other available option is ticks.
  core.metrics: ["percentages"]  # The other available option is ticks.

  # A list of filesystem types to ignore. The filesystem metricset will not
  # collect data from filesystems matching any of the specified types, and
  # fsstats will not include data from these filesystems in its summary stats.
  # If not set, types associated to virtual filesystems are automatically
  # added when this information is available in the system (e.g. the list of
  # `nodev` types in `/proc/filesystem`).
  #filesystem.ignore_types: []

  # These options allow you to filter out all processes that are not
  # in the top N by CPU or memory, in order to reduce the number of documents created.
  # If both the `by_cpu` and `by_memory` options are used, the union of the two sets
  # is included.
  #process.include_top_n:

    # Set to false to disable this feature and include all processes
    #enabled: true

    # How many processes to include from the top by CPU. The processes are sorted
    # by the `system.process.cpu.total.pct` field.
    #by_cpu: 0

    # How many processes to include from the top by memory. The processes are sorted
    # by the `system.process.memory.rss.bytes` field.
    #by_memory: 0

  # If false, cmdline of a process is not cached.
  #process.cmdline.cache.enabled: true

  # Enable collection of cgroup metrics from processes on Linux.
  #process.cgroups.enabled: true

  # A list of regular expressions used to whitelist environment variables
  # reported with the process metricset's events. Defaults to empty.
  #process.env.whitelist: []

  # Include the cumulative CPU tick values with the process metrics. Defaults
  # to false.
  #process.include_cpu_ticks: false

  # Raid mount point to monitor
  #raid.mount_point: '/'

  # Configure reverse DNS lookup on remote IP addresses in the socket metricset.
  #socket.reverse_lookup.enabled: false
  #socket.reverse_lookup.success_ttl: 60s
  #socket.reverse_lookup.failure_ttl: 60s

  # Diskio configurations
  #diskio.include_devices: []

  # Filter systemd services by status or sub-status
  #service.state_filter: ["active"]

  # Filter systemd services based on a name pattern
  #service.pattern_filter: ["ssh*", "nfs*"]

#------------------------------ Aerospike Module ------------------------------
- module: aerospike
  metricsets: ["namespace"]
  enabled: true
  period: 10s
  hosts: ["localhost:3000"]

  # Aerospike Cluster Name
  #cluster_name: myclustername

  # Optional SSL/TLS (disabled by default)
  #ssl.enabled: true

  # List of root certificates for SSL/TLS server verification
  #ssl.certificate_authorities: ["/etc/pki/root/ca.crt"]

  # Certificate for SSL/TLS client authentication
  #ssl.certificate: "/etc/pki/client/cert.crt"

  # Client certificate key file
  #ssl.key: "/etc/pki/client/cert.key"

#-------------------------------- Apache Module --------------------------------
- module: apache
  metricsets: ["status"]
  period: 10s
  enabled: true

  # Apache hosts
  hosts: ["http://127.0.0.1"]

  # Path to server status. Default server-status
  #server_status_path: "server-status"

  # Username of hosts.  Empty by default
  #username: username

  # Password of hosts. Empty by default
  #password: password

#--------------------------------- Beat Module ---------------------------------
- module: beat
  metricsets:
    - stats
    - state
  period: 10s
  hosts: ["http://localhost:5066"]
  #ssl.certificate_authorities: ["/etc/pki/root/ca.pem"]

  # Set to true to send data collected by module to X-Pack
  # Monitoring instead of metricbeat-* indices.
  #xpack.enabled: false

#--------------------------------- Ceph Module ---------------------------------
# Metricsets depending on the Ceph REST API (default port: 5000)
- module: ceph
  metricsets: ["cluster_disk", "cluster_health", "monitor_health", "pool_disk", "osd_tree"]
  period: 10s
  hosts: ["localhost:5000"]
  enabled: true

# Metricsets depending on the Ceph Manager Daemon (default port: 8003)
- module: ceph
  metricsets:
    - mgr_cluster_disk
    - mgr_osd_perf
    - mgr_pool_disk
    - mgr_osd_pool_stats
    - mgr_osd_tree
  period: 1m
  hosts: [ "https://localhost:8003" ]
  #username: "user"
  #password: "secret"

#-------------------------------- Consul Module --------------------------------
- module: consul
  metricsets:
  - agent
  enabled: true
  period: 10s
  hosts: ["localhost:8500"]


#------------------------------ Couchbase Module ------------------------------
- module: couchbase
  metricsets: ["bucket", "cluster", "node"]
  period: 10s
  hosts: ["localhost:8091"]
  enabled: true

#------------------------------- CouchDB Module -------------------------------
- module: couchdb
  metricsets: ["server"]
  period: 10s
  hosts: ["localhost:5984"]

#-------------------------------- Docker Module --------------------------------
- module: docker
  metricsets:
    - "container"
    - "cpu"
    - "diskio"
    - "event"
    - "healthcheck"
    - "info"
    #- "image"
    - "memory"
    - "network"
    #- "network_summary"
  hosts: ["unix:///var/run/docker.sock"]
  period: 10s
  enabled: true

  # If set to true, replace dots in labels with `_`.
  #labels.dedot: false

  # Skip metrics for certain device major numbers in docker/diskio. 
  # Necessary on systems with software RAID, device mappers, 
  # or other configurations where virtual disks will sum metrics from other disks.
  # By default, it will skip devices with major numbers 9 or 253.
  #skip_major: []

  # If set to true, collects metrics per core.
  #cpu.cores: true

  # To connect to Docker over TLS you must specify a client and CA certificate.
  #ssl:
    #certificate_authority: "/etc/pki/root/ca.pem"
    #certificate:           "/etc/pki/client/cert.pem"
    #key:                   "/etc/pki/client/cert.key"

#------------------------------ Dropwizard Module ------------------------------
- module: dropwizard
  metricsets: ["collector"]
  period: 10s
  hosts: ["localhost:8080"]
  metrics_path: /metrics/metrics
  namespace: example
  enabled: true

#---------------------------- Elasticsearch Module ----------------------------
- module: elasticsearch
  metricsets:
    - node
    - node_stats
    #- index
    #- index_recovery
    #- index_summary
    #- ingest_pipeline
    #- shard
    #- ml_job
  period: 10s
  hosts: ["http://localhost:9200"]
  #username: "elastic"
  #password: "changeme"
  #api_key: "foo:bar"
  #ssl.certificate_authorities: ["/etc/pki/root/ca.pem"]

  #index_recovery.active_only: true
  #ingest_pipeline.processor_sample_rate: 0.25
  #xpack.enabled: false
  #scope: node

#------------------------------ Envoyproxy Module ------------------------------
- module: envoyproxy
  metricsets: ["server"]
  period: 10s
  hosts: ["localhost:9901"]

#--------------------------------- Etcd Module ---------------------------------
- module: etcd
  metricsets: ["leader", "self", "store"]
  period: 10s
  hosts: ["localhost:2379"]

#-------------------------------- Golang Module --------------------------------
- module: golang
  #metricsets:
  #  - expvar
  #  - heap
  period: 10s
  hosts: ["localhost:6060"]
  heap.path: "/debug/vars"
  expvar:
    namespace: "example"
    path: "/debug/vars"

#------------------------------- Graphite Module -------------------------------
- module: graphite
  metricsets: ["server"]
  enabled: true

  # Host address to listen on. Default localhost.
  #host: localhost

  # Listening port. Default 2003.
  #port: 2003

  # Protocol to listen on. This can be udp or tcp. Default udp.
  #protocol: "udp"

  # Receive buffer size in bytes
  #receive_buffer_size: 1024

  #templates:
  #  - filter: "test.*.bash.*" # This would match metrics like test.localhost.bash.stats
  #    namespace: "test"
  #    template: ".host.shell.metric*" # test.localhost.bash.stats would become metric=stats and tags host=localhost,shell=bash
  #    delimiter: "_"


#------------------------------- HAProxy Module -------------------------------
- module: haproxy
  metricsets: ["info", "stat"]
  period: 10s
  # TCP socket, UNIX socket, or HTTP address where HAProxy stats are reported
  # TCP socket
  hosts: ["tcp://127.0.0.1:14567"]
  # UNIX socket
  #hosts: ["unix:///path/to/haproxy.sock"]
  # Stats page
  #hosts: ["http://127.0.0.1:14567"]
  username : "admin"
  password : "admin"
  enabled: true

#--------------------------------- HTTP Module ---------------------------------
- module: http
  #metricsets:
  #  - json
  period: 10s
  hosts: ["localhost:80"]
  namespace: "json_namespace"
  path: "/"
  #body: ""
  #method: "GET"
  #username: "user"
  #password: "secret"
  #request.enabled: false
  #response.enabled: false
  #json.is_array: false
  #dedot.enabled: false

- module: http
  #metricsets:
  #  - server
  host: "localhost"
  port: "8080"
  enabled: false
  #paths:
  #  - path: "/foo"
  #    namespace: "foo"
  #    fields: # added to the the response in root. overwrites existing fields
  #      key: "value"

#------------------------------- Jolokia Module -------------------------------
- module: jolokia
  #metricsets: ["jmx"]
  period: 10s
  hosts: ["localhost"]
  namespace: "metrics"
  #path: "/jolokia/?ignoreErrors=true&canonicalNaming=false"
  #username: "user"
  #password: "secret"
  jmx.mappings:
    #- mbean: 'java.lang:type=Runtime'
    #  attributes:
    #    - attr: Uptime
    #      field: uptime
    #- mbean: 'java.lang:type=Memory'
    #  attributes:
    #    - attr: HeapMemoryUsage
    #      field: memory.heap_usage
    #    - attr: NonHeapMemoryUsage
    #      field: memory.non_heap_usage
    # GC Metrics - this depends on what is available on your JVM
    #- mbean: 'java.lang:type=GarbageCollector,name=ConcurrentMarkSweep'
    #  attributes:
    #    - attr: CollectionTime
    #      field: gc.cms_collection_time
    #    - attr: CollectionCount
    #      field: gc.cms_collection_count

  jmx.application:
  jmx.instance:

#-------------------------------- Kafka Module --------------------------------
# Kafka metrics collected using the Kafka protocol
- module: kafka
  #metricsets:
  #  - partition
  #  - consumergroup
  period: 10s
  hosts: ["localhost:9092"]

  #client_id: metricbeat
  #retries: 3
  #backoff: 250ms

  # List of Topics to query metadata for. If empty, all topics will be queried.
  #topics: []

  # Optional SSL. By default is off.
  # List of root certificates for HTTPS server verifications
  #ssl.certificate_authorities: ["/etc/pki/root/ca.pem"]

  # Certificate for SSL client authentication
  #ssl.certificate: "/etc/pki/client/cert.pem"

  # Client Certificate Key
  #ssl.key: "/etc/pki/client/cert.key"

  # Client Certificate Passphrase (in case your Client Certificate Key is encrypted)
  #ssl.key_passphrase: "yourKeyPassphrase"

  # SASL authentication
  #username: ""
  #password: ""

  # SASL authentication mechanism used. Can be one of PLAIN, SCRAM-SHA-256 or SCRAM-SHA-512.
  # Defaults to PLAIN when `username` and `password` are configured.
  #sasl.mechanism: ''

# Metrics collected from a Kafka broker using Jolokia
#- module: kafka
#  metricsets:
#    - broker
#  period: 10s
#  hosts: ["localhost:8779"]

# Metrics collected from a Java Kafka consumer using Jolokia
#- module: kafka
#  metricsets:
#    - consumer
#  period: 10s
#  hosts: ["localhost:8774"]

# Metrics collected from a Java Kafka producer using Jolokia
#- module: kafka
#  metricsets:
#    - producer
#  period: 10s
#  hosts: ["localhost:8775"]

#-------------------------------- Kibana Module --------------------------------
- module: kibana
  metricsets: ["status"]
  period: 10s
  hosts: ["localhost:5601"]
  basepath: ""
  enabled: true

  # Set to true to send data collected by module to X-Pack
  # Monitoring instead of metricbeat-* indices.
  #xpack.enabled: false

#------------------------------ Kubernetes Module ------------------------------
# Node metrics, from kubelet:
- module: kubernetes
  metricsets:
    - container
    - node
    - pod
    - system
    - volume
  period: 10s
  enabled: true
  hosts: ["https://${NODE_NAME}:10250"]
  bearer_token_file: /var/run/secrets/kubernetes.io/serviceaccount/token
  ssl.verification_mode: "none"
  #ssl.certificate_authorities:
  #  - /var/run/secrets/kubernetes.io/serviceaccount/service-ca.crt
  #ssl.certificate: "/etc/pki/client/cert.pem"
  #ssl.key: "/etc/pki/client/cert.key"

  # Enriching parameters:
  add_metadata: true
  # If kube_config is not set, KUBECONFIG environment variable will be checked
  # and if not present it will fall back to InCluster
  #kube_config: ~/.kube/config
  #include_labels: []
  #exclude_labels: []
  #include_annotations: []
  #labels.dedot: true
  #annotations.dedot: true

  # When used outside the cluster:
  #node: node_name

  # To configure additionally node and namespace metadata `add_resource_metadata` can be defined.
  # By default all labels will be included while annotations are not added by default.
  # add_resource_metadata:
  #   namespace:
  #     include_labels: ["namespacelabel1"]
  #   node:
  #     include_labels: ["nodelabel2"]
  #     include_annotations: ["nodeannotation1"]
  #   deployment: false
  #   cronjob: false
  # Kubernetes client QPS and burst can be configured additionally
  #kube_client_options:
  #  qps: 5
  #  burst: 10

# State metrics from kube-state-metrics service:
- module: kubernetes
  enabled: true
  metricsets:
    - state_node
    - state_daemonset
    - state_deployment
    - state_replicaset
    - state_statefulset
    - state_pod
    - state_container
    - state_job
    - state_cronjob
    - state_resourcequota
    - state_service
    - state_persistentvolume
    - state_persistentvolumeclaim
    - state_storageclass
    # Uncomment this to get k8s events:
    #- event  period: 10s
  hosts: ["kube-state-metrics:8080"]

  # Enriching parameters:
  add_metadata: true
  # If kube_config is not set, KUBECONFIG environment variable will be checked
  # and if not present it will fall back to InCluster
  #kube_config: ~/.kube/config
  #include_labels: []
  #exclude_labels: []
  #include_annotations: []
  #labels.dedot: true
  #annotations.dedot: true

  # When used outside the cluster:
  #node: node_name

  # Set the namespace to watch for resources
  #namespace: staging

  # To configure additionally node and namespace metadata `add_resource_metadata` can be defined.
  # By default all labels will be included while annotations are not added by default.
  # add_resource_metadata:
  #   namespace:
  #     include_labels: ["namespacelabel1"]
  #   node:
  #     include_labels: ["nodelabel2"]
  #     include_annotations: ["nodeannotation1"]
  #   deployment: false
  #   cronjob: false
  # Kubernetes client QPS and burst can be configured additionally
  #kube_client_options:
  #  qps: 5
  #  burst: 10

# Kubernetes Events
- module: kubernetes
  enabled: true
  metricsets:
    - event
  period: 10s
  # Skip events older than Metricbeat's statup time is enabled by default.
  # Setting to false the skip_older setting will stop filtering older events.
  # This setting is also useful went Event's timestamps are not populated properly.
  #skip_older: false
  # If kube_config is not set, KUBECONFIG environment variable will be checked
  # and if not present it will fall back to InCluster
  #kube_config: ~/.kube/config
  # Set the namespace to watch for events
  #namespace: staging
  # Set the sync period of the watchers
  #sync_period: 10m
  # Kubernetes client QPS and burst can be configured additionally
  #kube_client_options:
  #  qps: 5
  #  burst: 10

# Kubernetes API server
# (when running metricbeat as a deployment)
- module: kubernetes
  enabled: true
  metricsets:
    - apiserver
  hosts: ["https://${KUBERNETES_SERVICE_HOST}:${KUBERNETES_SERVICE_PORT}"]
  bearer_token_file: /var/run/secrets/kubernetes.io/serviceaccount/token
  ssl.certificate_authorities:
    - /var/run/secrets/kubernetes.io/serviceaccount/ca.crt
  period: 30s

# Kubernetes proxy server
# (when running metricbeat locally at hosts or as a daemonset + host network)
- module: kubernetes
  enabled: true
  metricsets:
    - proxy
  hosts: ["localhost:10249"]
  period: 10s

# Kubernetes controller manager
# (URL and deployment method should be adapted to match the controller manager deployment / service / endpoint)
- module: kubernetes
  enabled: true
  metricsets:
    - controllermanager
  hosts: ["http://localhost:10252"]
  period: 10s

# Kubernetes scheduler
# (URL and deployment method should be adapted to match scheduler deployment / service / endpoint)
- module: kubernetes
  enabled: true
  metricsets:
    - scheduler
  hosts: ["localhost:10251"]
  period: 10s

#--------------------------------- KVM Module ---------------------------------
- module: kvm
  metricsets: ["dommemstat", "status"]
  enabled: true
  period: 10s
  hosts: ["unix:///var/run/libvirt/libvirt-sock"]
  # For remote hosts, setup network access in libvirtd.conf
  # and use the tcp scheme:
  # hosts: [ "tcp://<host>:16509" ]

  # Timeout to connect to Libvirt server
  #timeout: 1s

#-------------------------------- Linux Module --------------------------------
- module: linux
  period: 10s
  metricsets:
    - "pageinfo"
    - "memory"
    # - ksm
    # - conntrack
    # - iostat
    # - pressure
    # - rapl
  enabled: true
  #hostfs: /hostfs
  #rapl.use_msr_safe: false


#------------------------------- Logstash Module -------------------------------
- module: logstash
  metricsets: ["node", "node_stats"]
  enabled: true
  period: 10s
  hosts: ["localhost:9600"]

#------------------------------ Memcached Module ------------------------------
- module: memcached
  metricsets: ["stats"]
  period: 10s
  hosts: ["localhost:11211"]
  enabled: true

#------------------------------- MongoDB Module -------------------------------
- module: mongodb
  metricsets: ["dbstats", "status", "collstats", "metrics", "replstatus"]
  period: 10s
  enabled: true

  # The hosts must be passed as MongoDB URLs in the format:
  # [mongodb://][user:pass@]host[:port].
  # The username and password can also be set using the respective configuration
  # options. The credentials in the URL take precedence over the username and
  # password configuration options.
  hosts: ["localhost:27017"]

  # Optional SSL. By default is off.
  #ssl.enabled: true

  # Mode of verification of server certificate ('none' or 'full')
  #ssl.verification_mode: 'full'

  # List of root certificates for TLS server verifications
  #ssl.certificate_authorities: ["/etc/pki/root/ca.pem"]

  # Certificate for SSL client authentication
  #ssl.certificate: "/etc/pki/client/cert.pem"

  # Client Certificate Key
  #ssl.key: "/etc/pki/client/cert.key"

  # Username to use when connecting to MongoDB. Empty by default.
  #username: user

  # Password to use when connecting to MongoDB. Empty by default.
  #password: pass

#-------------------------------- Munin Module --------------------------------
- module: munin
  metricsets: ["node"]
  enabled: true
  period: 10s
  hosts: ["localhost:4949"]

  # List of plugins to collect metrics from, by default it collects from
  # all the available ones.
  #munin.plugins: []

  # If set to true, it sanitizes fields names in concordance with munin
  # implementation (all characters that are not alphanumeric, or underscore
  # are replaced by underscores).
  #munin.sanitize: false

#-------------------------------- MySQL Module --------------------------------
- module: mysql
  metricsets:
    - status
  #  - galera_status
  #  - performance
  #  - query
  period: 10s

  # Host DSN should be defined as "user:pass@tcp(127.0.0.1:3306)/"
  # or "unix(/var/lib/mysql/mysql.sock)/",
  # or another DSN format supported by <https://github.com/Go-SQL-Driver/MySQL/>.
  # The username and password can either be set in the DSN or using the username
  # and password config options. Those specified in the DSN take precedence.
  hosts: ["root:secret@tcp(127.0.0.1:3306)/"]

  # Username of hosts. Empty by default.
  #username: root

  # Password of hosts. Empty by default.
  #password: secret

  # By setting raw to true, all raw fields from the status metricset will be added to the event.
  #raw: false

  # Optional SSL/TLS. By default is false.
  #ssl.enabled: true

  # List of root certificates for SSL/TLS server verification
  #ssl.certificate_authorities: ["/etc/pki/root/ca.crt"]

  # Certificate for SSL/TLS client authentication
  #ssl.certificate: "/etc/pki/client/cert.crt"

  # Client certificate key file
  #ssl.key: "/etc/pki/client/cert.key"

#--------------------------------- NATS Module ---------------------------------
- module: nats
  metricsets:
    - "connections"
    - "routes"
    - "stats"
    - "subscriptions"
    #- "connection"
    #- "route"
  period: 10s
  hosts: ["localhost:8222"]
  #stats.metrics_path: "/varz"
  #connections.metrics_path: "/connz"
  #routes.metrics_path: "/routez"
  #subscriptions.metrics_path: "/subsz"
  #connection.metrics_path: "/connz"
  #route.metrics_path: "/routez"

#-------------------------------- Nginx Module --------------------------------
- module: nginx
  metricsets: ["stubstatus"]
  enabled: true
  period: 10s

  # Nginx hosts
  hosts: ["http://127.0.0.1"]

  # Path to server status. Default nginx_status
  server_status_path: "nginx_status"

#----------------------------- Openmetrics Module -----------------------------
- module: openmetrics
  metricsets: ['collector']
  period: 10s
  hosts: ['localhost:9090']

  # This module uses the Prometheus collector metricset, all
  # the options for this metricset are also available here.
  metrics_path: /metrics
  metrics_filters:
    include: []
    exclude: []

#------------------------------- PHP_FPM Module -------------------------------
- module: php_fpm
  metricsets:
  - pool
  #- process
  enabled: true
  period: 10s
  status_path: "/status"
  hosts: ["localhost:8080"]

#------------------------------ PostgreSQL Module ------------------------------
- module: postgresql
  enabled: true
  metricsets:
    # Stats about every PostgreSQL database
    - database

    # Stats about the background writer process's activity
    - bgwriter

    # Stats about every PostgreSQL process
    - activity

    # Stats about every statement executed in the server. It requires the
    # `pg_stats_statement` library to be configured in the server.
    #- statement

  period: 10s

  # The host must be passed as PostgreSQL URL. Example:
  # postgres://localhost:5432?sslmode=disable
  # The available parameters are documented here:
  # https://godoc.org/github.com/lib/pq#hdr-Connection_String_Parameters
  hosts: ["postgres://localhost:5432"]

  # Username to use when connecting to PostgreSQL. Empty by default.
  #username: user

  # Password to use when connecting to PostgreSQL. Empty by default.
  #password: pass

#------------------------------ Prometheus Module ------------------------------
# Metrics collected from a Prometheus endpoint
- module: prometheus
  period: 10s
  metricsets: ["collector"]
  hosts: ["localhost:9090"]
  metrics_path: /metrics
  #metrics_filters:
  #  include: []
  #  exclude: []
  #username: "user"
  #password: "secret"

  # This can be used for service account based authorization:
  #bearer_token_file: /var/run/secrets/kubernetes.io/serviceaccount/token
  #ssl.certificate_authorities:
  #  - /var/run/secrets/kubernetes.io/serviceaccount/service-ca.crt


# Metrics sent by a Prometheus server using remote_write option
#- module: prometheus
#  metricsets: ["remote_write"]
#  host: "localhost"
#  port: "9201"

  # Secure settings for the server using TLS/SSL:
  #ssl.certificate: "/etc/pki/server/cert.pem"
  #ssl.key: "/etc/pki/server/cert.key"

# Metrics that will be collected using a PromQL
#- module: prometheus
#  metricsets: ["query"]
#  hosts: ["localhost:9090"]
#  period: 10s
#  queries:
#  - name: "instant_vector"
#    path: "/api/v1/query"
#    params:
#      query: "sum(rate(prometheus_http_requests_total[1m]))"
#  - name: "range_vector"
#    path: "/api/v1/query_range"
#    params:
#      query: "up"
#      start: "2019-12-20T00:00:00.000Z"
#      end:  "2019-12-21T00:00:00.000Z"
#      step: 1h
#  - name: "scalar"
#    path: "/api/v1/query"
#    params:
#      query: "100"
#  - name: "string"
#    path: "/api/v1/query"
#    params:
#      query: "some_value"

#------------------------------- RabbitMQ Module -------------------------------
- module: rabbitmq
  metricsets: ["node", "queue", "connection", "exchange", "shovel"]
  enabled: true
  period: 10s
  hosts: ["localhost:15672"]

  # Management path prefix, if `management.path_prefix` is set in RabbitMQ
  # configuration, it has to be set to the same value.
  #management_path_prefix: ""

  #username: guest
  #password: guest

#-------------------------------- Redis Module --------------------------------
- module: redis
  metricsets: ["info", "keyspace"]
  enabled: true
  period: 10s

  # Redis hosts
  hosts: ["127.0.0.1:6379"]

  # Timeout after which time a metricset should return an error
  # Timeout is by default defined as period, as a fetch of a metricset
  # should never take longer then period, as otherwise calls can pile up.
  #timeout: 1s

  # Optional fields to be added to each event
  #fields:
  #  datacenter: west

  # Network type to be used for redis connection. Default: tcp
  #network: tcp

  # Max number of concurrent connections. Default: 10
  #maxconn: 10

  # Filters can be used to reduce the number of fields sent.
  #processors:
  #  - include_fields:
  #      fields: ["beat", "metricset", "redis.info.stats"]

  # Redis AUTH username (Redis 6.0+). Empty by default.
  #username: user

  # Redis AUTH password. Empty by default.
  #password: pass

  # Optional SSL/TLS (Redis 6.0+). By default is false.
  #ssl.enabled: true

  # List of root certificates for SSL/TLS server verification
  #ssl.certificate_authorities: ["/etc/pki/root/ca.crt"]

  # Certificate for SSL/TLS client authentication
  #ssl.certificate: "/etc/pki/client/cert.crt"

  # Client certificate key file
  #ssl.key: "/etc/pki/client/cert.key"

#------------------------------- Traefik Module -------------------------------
- module: traefik
  metricsets: ["health"]
  period: 10s
  hosts: ["localhost:8080"]

#-------------------------------- UWSGI Module --------------------------------
- module: uwsgi
  metricsets: ["status"]
  enable: true
  period: 10s
  hosts: ["tcp://127.0.0.1:9191"]

#------------------------------- VSphere Module -------------------------------
- module: vsphere
  enabled: true
<<<<<<< HEAD
  metricsets: ["datastore", "host", "virtualmachine", "datastore_cluster"]
=======
  metricsets: ["datastore", "host", "virtualmachine", "network"]
>>>>>>> 8319dae8
  # Real-time data collection – An ESXi Server collects data for each performance counter every 20 seconds.
  period: 20s
  hosts: ["https://localhost/sdk"]

  username: "user"
  password: "password"
  # If insecure is true, don't verify the server's certificate chain
  insecure: false
  # Get custom fields when using virtualmachine metric set. Default false.
  # get_custom_fields: false

#------------------------------- Windows Module -------------------------------
- module: windows
  metricsets: ["perfmon"]
  enabled: true
  period: 10s
  perfmon.ignore_non_existent_counters: false
  perfmon.group_measurements_by_instance: false
  perfmon.queries:
#  - object: 'Process'
#    instance: ["*"]
#    counters:
#    - name: '% Processor Time'
#      field: cpu_usage
#      format: "float"
#    - name: "Thread Count"

- module: windows
  metricsets: ["service"]
  enabled: true
  period: 60s

#------------------------------ ZooKeeper Module ------------------------------
- module: zookeeper
  enabled: true
  metricsets: ["mntr", "server"]
  period: 10s
  hosts: ["localhost:2181"]




# ================================== General ===================================

# The name of the shipper that publishes the network data. It can be used to group
# all the transactions sent by a single shipper in the web interface.
# If this option is not defined, the hostname is used.
#name:

# The tags of the shipper are included in their field with each
# transaction published. Tags make it easy to group servers by different
# logical properties.
#tags: ["service-X", "web-tier"]

# Optional fields that you can specify to add additional information to the
# output. Fields can be scalar values, arrays, dictionaries, or any nested
# combination of these.
#fields:
#  env: staging

# If this option is set to true, the custom fields are stored as top-level
# fields in the output document instead of being grouped under a field
# sub-dictionary. Default is false.
#fields_under_root: false

# Configure the precision of all timestamps in Metricbeat.
# Available options: millisecond, microsecond, nanosecond
#timestamp.precision: millisecond

# Internal queue configuration for buffering events to be published.
# Queue settings may be overridden by performance presets in the
# Elasticsearch output. To configure them manually use "preset: custom".
#queue:
  # Queue type by name (default 'mem')
  # The memory queue will present all available events (up to the outputs
  # bulk_max_size) to the output, the moment the output is ready to serve
  # another batch of events.
  #mem:
    # Max number of events the queue can buffer.
    #events: 3200

    # Hints the minimum number of events stored in the queue,
    # before providing a batch of events to the outputs.
    # The default value is set to 2048.
    # A value of 0 ensures events are immediately available
    # to be sent to the outputs.
    #flush.min_events: 1600

    # Maximum duration after which events are available to the outputs,
    # if the number of events stored in the queue is < `flush.min_events`.
    #flush.timeout: 10s

  # The disk queue stores incoming events on disk until the output is
  # ready for them. This allows a higher event limit than the memory-only
  # queue and lets pending events persist through a restart.
  #disk:
    # The directory path to store the queue's data.
    #path: "${path.data}/diskqueue"

    # The maximum space the queue should occupy on disk. Depending on
    # input settings, events that exceed this limit are delayed or discarded.
    #max_size: 10GB

    # The maximum size of a single queue data file. Data in the queue is
    # stored in smaller segments that are deleted after all their events
    # have been processed.
    #segment_size: 1GB

    # The number of events to read from disk to memory while waiting for
    # the output to request them.
    #read_ahead: 512

    # The number of events to accept from inputs while waiting for them
    # to be written to disk. If event data arrives faster than it
    # can be written to disk, this setting prevents it from overflowing
    # main memory.
    #write_ahead: 2048

    # The duration to wait before retrying when the queue encounters a disk
    # write error.
    #retry_interval: 1s

    # The maximum length of time to wait before retrying on a disk write
    # error. If the queue encounters repeated errors, it will double the
    # length of its retry interval each time, up to this maximum.
    #max_retry_interval: 30s

# Sets the maximum number of CPUs that can be executed simultaneously. The
# default is the number of logical CPUs available in the system.
#max_procs:

# ================================= Processors =================================

# Processors are used to reduce the number of fields in the exported event or to
# enhance the event with external metadata. This section defines a list of
# processors that are applied one by one and the first one receives the initial
# event:
#
#   event -> filter1 -> event1 -> filter2 ->event2 ...
#
# The supported processors are drop_fields, drop_event, include_fields,
# decode_json_fields, and add_cloud_metadata.
#
# For example, you can use the following processors to keep the fields that
# contain CPU load percentages, but remove the fields that contain CPU ticks
# values:
#
#processors:
#  - include_fields:
#      fields: ["cpu"]
#  - drop_fields:
#      fields: ["cpu.user", "cpu.system"]
#
# The following example drops the events that have the HTTP response code 200:
#
#processors:
#  - drop_event:
#      when:
#        equals:
#          http.code: 200
#
# The following example renames the field a to b:
#
#processors:
#  - rename:
#      fields:
#        - from: "a"
#          to: "b"
#
# The following example tokenizes the string into fields:
#
#processors:
#  - dissect:
#      tokenizer: "%{key1} - %{key2}"
#      field: "message"
#      target_prefix: "dissect"
#
# The following example enriches each event with metadata from the cloud
# provider about the host machine. It works on EC2, GCE, DigitalOcean,
# Tencent Cloud, and Alibaba Cloud.
#
#processors:
#  - add_cloud_metadata: ~
#
# The following example enriches each event with the machine's local time zone
# offset from UTC.
#
#processors:
#  - add_locale:
#      format: offset
#
# The following example enriches each event with docker metadata, it matches
# given fields to an existing container id and adds info from that container:
#
#processors:
#  - add_docker_metadata:
#      host: "unix:///var/run/docker.sock"
#      match_fields: ["system.process.cgroup.id"]
#      match_pids: ["process.pid", "process.parent.pid"]
#      match_source: true
#      match_source_index: 4
#      match_short_id: false
#      cleanup_timeout: 60
#      labels.dedot: false
#      # To connect to Docker over TLS you must specify a client and CA certificate.
#      #ssl:
#      #  certificate_authority: "/etc/pki/root/ca.pem"
#      #  certificate:           "/etc/pki/client/cert.pem"
#      #  key:                   "/etc/pki/client/cert.key"
#
# The following example enriches each event with docker metadata, it matches
# container id from log path available in `source` field (by default it expects
# it to be /var/lib/docker/containers/*/*.log).
#
#processors:
#  - add_docker_metadata: ~
#
# The following example enriches each event with host metadata.
#
#processors:
#  - add_host_metadata: ~
#
# The following example enriches each event with process metadata using
# process IDs included in the event.
#
#processors:
#  - add_process_metadata:
#      match_pids: ["system.process.ppid"]
#      target: system.process.parent
#
# The following example decodes fields containing JSON strings
# and replaces the strings with valid JSON objects.
#
#processors:
#  - decode_json_fields:
#      fields: ["field1", "field2", ...]
#      process_array: false
#      max_depth: 1
#      target: ""
#      overwrite_keys: false
#
#processors:
#  - decompress_gzip_field:
#      from: "field1"
#      to: "field2"
#      ignore_missing: false
#      fail_on_error: true
#
# The following example copies the value of the message to message_copied
#
#processors:
#  - copy_fields:
#      fields:
#        - from: message
#          to: message_copied
#      fail_on_error: true
#      ignore_missing: false
#
# The following example truncates the value of the message to 1024 bytes
#
#processors:
#  - truncate_fields:
#      fields:
#        - message
#      max_bytes: 1024
#      fail_on_error: false
#      ignore_missing: true
#
# The following example preserves the raw message under event.original
#
#processors:
#  - copy_fields:
#      fields:
#        - from: message
#          to: event.original
#      fail_on_error: false
#      ignore_missing: true
#  - truncate_fields:
#      fields:
#        - event.original
#      max_bytes: 1024
#      fail_on_error: false
#      ignore_missing: true
#
# The following example URL-decodes the value of field1 to field2
#
#processors:
#  - urldecode:
#      fields:
#        - from: "field1"
#          to: "field2"
#      ignore_missing: false
#      fail_on_error: true

# =============================== Elastic Cloud ================================

# These settings simplify using Metricbeat with the Elastic Cloud (https://cloud.elastic.co/).

# The cloud.id setting overwrites the `output.elasticsearch.hosts` and
# `setup.kibana.host` options.
# You can find the `cloud.id` in the Elastic Cloud web UI.
#cloud.id:

# The cloud.auth setting overwrites the `output.elasticsearch.username` and
# `output.elasticsearch.password` settings. The format is `<user>:<pass>`.
#cloud.auth:

# ================================== Outputs ===================================

# Configure what output to use when sending the data collected by the beat.

# ---------------------------- Elasticsearch Output ----------------------------
output.elasticsearch:
  # Boolean flag to enable or disable the output module.
  #enabled: true

  # Array of hosts to connect to.
  # Scheme and port can be left out and will be set to the default (http and 9200)
  # In case you specify and additional path, the scheme is required: http://localhost:9200/path
  # IPv6 addresses should always be defined as: https://[2001:db8::1]:9200
  hosts: ["localhost:9200"]

  # Performance presets configure other output fields to recommended values
  # based on a performance priority.
  # Options are "balanced", "throughput", "scale", "latency" and "custom".
  # Default if unspecified: "custom"
  preset: balanced

  # Set gzip compression level. Set to 0 to disable compression.
  # This field may conflict with performance presets. To set it
  # manually use "preset: custom".
  # The default is 1.
  #compression_level: 1

  # Configure escaping HTML symbols in strings.
  #escape_html: false

  # Protocol - either `http` (default) or `https`.
  #protocol: "https"

  # Authentication credentials - either API key or username/password.
  #api_key: "id:api_key"
  #username: "elastic"
  #password: "changeme"

  # Dictionary of HTTP parameters to pass within the URL with index operations.
  #parameters:
    #param1: value1
    #param2: value2

  # Number of workers per Elasticsearch host.
  # This field may conflict with performance presets. To set it
  # manually use "preset: custom".
  #worker: 1

  # If set to true and multiple hosts are configured, the output plugin load
  # balances published events onto all Elasticsearch hosts. If set to false,
  # the output plugin sends all events to only one host (determined at random)
  # and will switch to another host if the currently selected one becomes
  # unreachable. The default value is true.
  #loadbalance: true

  # Optional data stream or index name. The default is "metricbeat-%{[agent.version]}".
  # In case you modify this pattern you must update setup.template.name and setup.template.pattern accordingly.
  #index: "metricbeat-%{[agent.version]}"

  # Optional ingest pipeline. By default, no pipeline will be used.
  #pipeline: ""

  # Optional HTTP path
  #path: "/elasticsearch"

  # Custom HTTP headers to add to each request
  #headers:
  #  X-My-Header: Contents of the header

  # Proxy server URL
  #proxy_url: http://proxy:3128

  # Whether to disable proxy settings for outgoing connections. If true, this
  # takes precedence over both the proxy_url field and any environment settings
  # (HTTP_PROXY, HTTPS_PROXY). The default is false.
  #proxy_disable: false

  # The number of times a particular Elasticsearch index operation is attempted. If
  # the indexing operation doesn't succeed after this many retries, the events are
  # dropped. The default is 3.
  #max_retries: 3

  # The maximum number of events to bulk in a single Elasticsearch bulk API index request.
  # This field may conflict with performance presets. To set it
  # manually use "preset: custom".
  # The default is 1600.
  #bulk_max_size: 1600

  # The number of seconds to wait before trying to reconnect to Elasticsearch
  # after a network error. After waiting backoff.init seconds, the Beat
  # tries to reconnect. If the attempt fails, the backoff timer is increased
  # exponentially up to backoff.max. After a successful connection, the backoff
  # timer is reset. The default is 1s.
  #backoff.init: 1s

  # The maximum number of seconds to wait before attempting to connect to
  # Elasticsearch after a network error. The default is 60s.
  #backoff.max: 60s

  # The maximum amount of time an idle connection will remain idle
  # before closing itself.  Zero means use the default of 60s. The
  # format is a Go language duration (example 60s is 60 seconds).
  # This field may conflict with performance presets. To set it
  # manually use "preset: custom".
  # The default is 3s.
  # idle_connection_timeout: 3s

  # Configure HTTP request timeout before failing a request to Elasticsearch.
  #timeout: 90

  # Prevents metricbeat from connecting to older Elasticsearch versions when set to `false`
  #allow_older_versions: true

  # Use SSL settings for HTTPS.
  #ssl.enabled: true

  # Controls the verification of certificates. Valid values are:
  # * full, which verifies that the provided certificate is signed by a trusted
  # authority (CA) and also verifies that the server's hostname (or IP address)
  # matches the names identified within the certificate.
  # * strict, which verifies that the provided certificate is signed by a trusted
  # authority (CA) and also verifies that the server's hostname (or IP address)
  # matches the names identified within the certificate. If the Subject Alternative
  # Name is empty, it returns an error.
  # * certificate, which verifies that the provided certificate is signed by a
  # trusted authority (CA), but does not perform any hostname verification.
  #  * none, which performs no verification of the server's certificate. This
  # mode disables many of the security benefits of SSL/TLS and should only be used
  # after very careful consideration. It is primarily intended as a temporary
  # diagnostic mechanism when attempting to resolve TLS errors; its use in
  # production environments is strongly discouraged.
  # The default value is full.
  #ssl.verification_mode: full

  # List of supported/valid TLS versions. By default all TLS versions from 1.1
  # up to 1.3 are enabled.
  #ssl.supported_protocols: [TLSv1.1, TLSv1.2, TLSv1.3]

  # List of root certificates for HTTPS server verifications
  #ssl.certificate_authorities: ["/etc/pki/root/ca.pem"]

  # Certificate for SSL client authentication
  #ssl.certificate: "/etc/pki/client/cert.pem"

  # Client certificate key
  #ssl.key: "/etc/pki/client/cert.key"

  # Optional passphrase for decrypting the certificate key.
  #ssl.key_passphrase: ''

  # Configure cipher suites to be used for SSL connections
  #ssl.cipher_suites: []

  # Configure curve types for ECDHE-based cipher suites
  #ssl.curve_types: []

  # Configure what types of renegotiation are supported. Valid options are
  # never, once, and freely. Default is never.
  #ssl.renegotiation: never

  # Configure a pin that can be used to do extra validation of the verified certificate chain,
  # this allow you to ensure that a specific certificate is used to validate the chain of trust.
  #
  # The pin is a base64 encoded string of the SHA-256 fingerprint.
  #ssl.ca_sha256: ""

  # A root CA HEX encoded fingerprint. During the SSL handshake if the
  # fingerprint matches the root CA certificate, it will be added to
  # the provided list of root CAs (`certificate_authorities`), if the
  # list is empty or not defined, the matching certificate will be the
  # only one in the list. Then the normal SSL validation happens.
  #ssl.ca_trusted_fingerprint: ""


  # Enables restarting metricbeat if any file listed by `key`,
  # `certificate`, or `certificate_authorities` is modified.
  # This feature IS NOT supported on Windows.
  #ssl.restart_on_cert_change.enabled: false

  # Period to scan for changes on CA certificate files
  #ssl.restart_on_cert_change.period: 1m

  # Enable Kerberos support. Kerberos is automatically enabled if any Kerberos setting is set.
  #kerberos.enabled: true

  # Authentication type to use with Kerberos. Available options: keytab, password.
  #kerberos.auth_type: password

  # Path to the keytab file. It is used when auth_type is set to keytab.
  #kerberos.keytab: /etc/elastic.keytab

  # Path to the Kerberos configuration.
  #kerberos.config_path: /etc/krb5.conf

  # Name of the Kerberos user.
  #kerberos.username: elastic

  # Password of the Kerberos user. It is used when auth_type is set to password.
  #kerberos.password: changeme

  # Kerberos realm.
  #kerberos.realm: ELASTIC


# ------------------------------ Logstash Output -------------------------------
#output.logstash:
  # Boolean flag to enable or disable the output module.
  #enabled: true

  # The Logstash hosts
  #hosts: ["localhost:5044"]

  # Number of workers per Logstash host.
  #worker: 1

  # Set gzip compression level.
  #compression_level: 3

  # Configure escaping HTML symbols in strings.
  #escape_html: false

  # Optional maximum time to live for a connection to Logstash, after which the
  # connection will be re-established.  A value of `0s` (the default) will
  # disable this feature.
  #
  # Not yet supported for async connections (i.e. with the "pipelining" option set)
  #ttl: 30s

  # Optionally load-balance events between Logstash hosts. Default is false.
  #loadbalance: false

  # Number of batches to be sent asynchronously to Logstash while processing
  # new batches.
  #pipelining: 2

  # If enabled only a subset of events in a batch of events is transferred per
  # transaction.  The number of events to be sent increases up to `bulk_max_size`
  # if no error is encountered.
  #slow_start: false

  # The number of seconds to wait before trying to reconnect to Logstash
  # after a network error. After waiting backoff.init seconds, the Beat
  # tries to reconnect. If the attempt fails, the backoff timer is increased
  # exponentially up to backoff.max. After a successful connection, the backoff
  # timer is reset. The default is 1s.
  #backoff.init: 1s

  # The maximum number of seconds to wait before attempting to connect to
  # Logstash after a network error. The default is 60s.
  #backoff.max: 60s

  # Optional index name. The default index name is set to metricbeat
  # in all lowercase.
  #index: 'metricbeat'

  # SOCKS5 proxy server URL
  #proxy_url: socks5://user:password@socks5-server:2233

  # Resolve names locally when using a proxy server. Defaults to false.
  #proxy_use_local_resolver: false

  # Use SSL settings for HTTPS.
  #ssl.enabled: true

  # Controls the verification of certificates. Valid values are:
  # * full, which verifies that the provided certificate is signed by a trusted
  # authority (CA) and also verifies that the server's hostname (or IP address)
  # matches the names identified within the certificate.
  # * strict, which verifies that the provided certificate is signed by a trusted
  # authority (CA) and also verifies that the server's hostname (or IP address)
  # matches the names identified within the certificate. If the Subject Alternative
  # Name is empty, it returns an error.
  # * certificate, which verifies that the provided certificate is signed by a
  # trusted authority (CA), but does not perform any hostname verification.
  #  * none, which performs no verification of the server's certificate. This
  # mode disables many of the security benefits of SSL/TLS and should only be used
  # after very careful consideration. It is primarily intended as a temporary
  # diagnostic mechanism when attempting to resolve TLS errors; its use in
  # production environments is strongly discouraged.
  # The default value is full.
  #ssl.verification_mode: full

  # List of supported/valid TLS versions. By default all TLS versions from 1.1
  # up to 1.3 are enabled.
  #ssl.supported_protocols: [TLSv1.1, TLSv1.2, TLSv1.3]

  # List of root certificates for HTTPS server verifications
  #ssl.certificate_authorities: ["/etc/pki/root/ca.pem"]

  # Certificate for SSL client authentication
  #ssl.certificate: "/etc/pki/client/cert.pem"

  # Client certificate key
  #ssl.key: "/etc/pki/client/cert.key"

  # Optional passphrase for decrypting the certificate key.
  #ssl.key_passphrase: ''

  # Configure cipher suites to be used for SSL connections
  #ssl.cipher_suites: []

  # Configure curve types for ECDHE-based cipher suites
  #ssl.curve_types: []

  # Configure what types of renegotiation are supported. Valid options are
  # never, once, and freely. Default is never.
  #ssl.renegotiation: never

  # Configure a pin that can be used to do extra validation of the verified certificate chain,
  # this allow you to ensure that a specific certificate is used to validate the chain of trust.
  #
  # The pin is a base64 encoded string of the SHA-256 fingerprint.
  #ssl.ca_sha256: ""

  # A root CA HEX encoded fingerprint. During the SSL handshake if the
  # fingerprint matches the root CA certificate, it will be added to
  # the provided list of root CAs (`certificate_authorities`), if the
  # list is empty or not defined, the matching certificate will be the
  # only one in the list. Then the normal SSL validation happens.
  #ssl.ca_trusted_fingerprint: ""

  # Enables restarting metricbeat if any file listed by `key`,
  # `certificate`, or `certificate_authorities` is modified.
  # This feature IS NOT supported on Windows.
  #ssl.restart_on_cert_change.enabled: false

  # Period to scan for changes on CA certificate files
  #ssl.restart_on_cert_change.period: 1m

  # The number of times to retry publishing an event after a publishing failure.
  # After the specified number of retries, the events are typically dropped.
  # Some Beats, such as Filebeat and Winlogbeat, ignore the max_retries setting
  # and retry until all events are published.  Set max_retries to a value less
  # than 0 to retry until all events are published. The default is 3.
  #max_retries: 3

  # The maximum number of events to bulk in a single Logstash request. The
  # default is 2048.
  #bulk_max_size: 2048

  # The number of seconds to wait for responses from the Logstash server before
  # timing out. The default is 30s.
  #timeout: 30s

# -------------------------------- Kafka Output --------------------------------
#output.kafka:
  # Boolean flag to enable or disable the output module.
  #enabled: true

  # The list of Kafka broker addresses from which to fetch the cluster metadata.
  # The cluster metadata contain the actual Kafka brokers events are published
  # to.
  #hosts: ["localhost:9092"]

  # The Kafka topic used for produced events. The setting can be a format string
  # using any event field. To set the topic from document type use `%{[type]}`.
  #topic: beats

  # The Kafka event key setting. Use format string to create a unique event key.
  # By default no event key will be generated.
  #key: ''

  # The Kafka event partitioning strategy. Default hashing strategy is `hash`
  # using the `output.kafka.key` setting or randomly distributes events if
  # `output.kafka.key` is not configured.
  #partition.hash:
    # If enabled, events will only be published to partitions with reachable
    # leaders. Default is false.
    #reachable_only: false

    # Configure alternative event field names used to compute the hash value.
    # If empty `output.kafka.key` setting will be used.
    # Default value is empty list.
    #hash: []

  # Authentication details. Password is required if username is set.
  #username: ''
  #password: ''

  # SASL authentication mechanism used. Can be one of PLAIN, SCRAM-SHA-256 or SCRAM-SHA-512.
  # Defaults to PLAIN when `username` and `password` are configured.
  #sasl.mechanism: ''

  # Kafka version Metricbeat is assumed to run against. Defaults to the "1.0.0".
  #version: '1.0.0'

  # Configure JSON encoding
  #codec.json:
    # Pretty-print JSON event
    #pretty: false

    # Configure escaping HTML symbols in strings.
    #escape_html: false

  # Metadata update configuration. Metadata contains leader information
  # used to decide which broker to use when publishing.
  #metadata:
    # Max metadata request retry attempts when cluster is in middle of leader
    # election. Defaults to 3 retries.
    #retry.max: 3

    # Wait time between retries during leader elections. Default is 250ms.
    #retry.backoff: 250ms

    # Refresh metadata interval. Defaults to every 10 minutes.
    #refresh_frequency: 10m

    # Strategy for fetching the topics metadata from the broker. Default is false.
    #full: false

  # The number of times to retry publishing an event after a publishing failure.
  # After the specified number of retries, events are typically dropped.
  # Some Beats, such as Filebeat, ignore the max_retries setting and retry until
  # all events are published.  Set max_retries to a value less than 0 to retry
  # until all events are published. The default is 3.
  #max_retries: 3

  # The number of seconds to wait before trying to republish to Kafka
  # after a network error. After waiting backoff.init seconds, the Beat
  # tries to republish. If the attempt fails, the backoff timer is increased
  # exponentially up to backoff.max. After a successful publish, the backoff
  # timer is reset. The default is 1s.
  #backoff.init: 1s

  # The maximum number of seconds to wait before attempting to republish to
  # Kafka after a network error. The default is 60s.
  #backoff.max: 60s

  # The maximum number of events to bulk in a single Kafka request. The default
  # is 2048.
  #bulk_max_size: 2048

  # Duration to wait before sending bulk Kafka request. 0 is no delay. The default
  # is 0.
  #bulk_flush_frequency: 0s

  # The number of seconds to wait for responses from the Kafka brokers before
  # timing out. The default is 30s.
  #timeout: 30s

  # The maximum duration a broker will wait for number of required ACKs. The
  # default is 10s.
  #broker_timeout: 10s

  # The number of messages buffered for each Kafka broker. The default is 256.
  #channel_buffer_size: 256

  # The keep-alive period for an active network connection. If 0s, keep-alives
  # are disabled. The default is 0 seconds.
  #keep_alive: 0

  # Sets the output compression codec. Must be one of none, snappy and gzip. The
  # default is gzip.
  #compression: gzip

  # Set the compression level. Currently only gzip provides a compression level
  # between 0 and 9. The default value is chosen by the compression algorithm.
  #compression_level: 4

  # The maximum permitted size of JSON-encoded messages. Bigger messages will be
  # dropped. The default value is 1000000 (bytes). This value should be equal to
  # or less than the broker's message.max.bytes.
  #max_message_bytes: 1000000

  # The ACK reliability level required from broker. 0=no response, 1=wait for
  # local commit, -1=wait for all replicas to commit. The default is 1.  Note:
  # If set to 0, no ACKs are returned by Kafka. Messages might be lost silently
  # on error.
  #required_acks: 1

  # The configurable ClientID used for logging, debugging, and auditing
  # purposes.  The default is "beats".
  #client_id: beats

  # Use SSL settings for HTTPS.
  #ssl.enabled: true

  # Controls the verification of certificates. Valid values are:
  # * full, which verifies that the provided certificate is signed by a trusted
  # authority (CA) and also verifies that the server's hostname (or IP address)
  # matches the names identified within the certificate.
  # * strict, which verifies that the provided certificate is signed by a trusted
  # authority (CA) and also verifies that the server's hostname (or IP address)
  # matches the names identified within the certificate. If the Subject Alternative
  # Name is empty, it returns an error.
  # * certificate, which verifies that the provided certificate is signed by a
  # trusted authority (CA), but does not perform any hostname verification.
  #  * none, which performs no verification of the server's certificate. This
  # mode disables many of the security benefits of SSL/TLS and should only be used
  # after very careful consideration. It is primarily intended as a temporary
  # diagnostic mechanism when attempting to resolve TLS errors; its use in
  # production environments is strongly discouraged.
  # The default value is full.
  #ssl.verification_mode: full

  # List of supported/valid TLS versions. By default all TLS versions from 1.1
  # up to 1.3 are enabled.
  #ssl.supported_protocols: [TLSv1.1, TLSv1.2, TLSv1.3]

  # List of root certificates for HTTPS server verifications
  #ssl.certificate_authorities: ["/etc/pki/root/ca.pem"]

  # Certificate for SSL client authentication
  #ssl.certificate: "/etc/pki/client/cert.pem"

  # Client certificate key
  #ssl.key: "/etc/pki/client/cert.key"

  # Optional passphrase for decrypting the certificate key.
  #ssl.key_passphrase: ''

  # Configure cipher suites to be used for SSL connections
  #ssl.cipher_suites: []

  # Configure curve types for ECDHE-based cipher suites
  #ssl.curve_types: []

  # Configure what types of renegotiation are supported. Valid options are
  # never, once, and freely. Default is never.
  #ssl.renegotiation: never

  # Configure a pin that can be used to do extra validation of the verified certificate chain,
  # this allow you to ensure that a specific certificate is used to validate the chain of trust.
  #
  # The pin is a base64 encoded string of the SHA-256 fingerprint.
  #ssl.ca_sha256: ""

  # A root CA HEX encoded fingerprint. During the SSL handshake if the
  # fingerprint matches the root CA certificate, it will be added to
  # the provided list of root CAs (`certificate_authorities`), if the
  # list is empty or not defined, the matching certificate will be the
  # only one in the list. Then the normal SSL validation happens.
  #ssl.ca_trusted_fingerprint: ""

  # Enables restarting metricbeat if any file listed by `key`,
  # `certificate`, or `certificate_authorities` is modified.
  # This feature IS NOT supported on Windows.
  #ssl.restart_on_cert_change.enabled: false

  # Period to scan for changes on CA certificate files
  #ssl.restart_on_cert_change.period: 1m

  # Enable Kerberos support. Kerberos is automatically enabled if any Kerberos setting is set.
  #kerberos.enabled: true

  # Authentication type to use with Kerberos. Available options: keytab, password.
  #kerberos.auth_type: password

  # Path to the keytab file. It is used when auth_type is set to keytab.
  #kerberos.keytab: /etc/security/keytabs/kafka.keytab

  # Path to the Kerberos configuration.
  #kerberos.config_path: /etc/krb5.conf

  # The service name. Service principal name is contructed from
  # service_name/hostname@realm.
  #kerberos.service_name: kafka

  # Name of the Kerberos user.
  #kerberos.username: elastic

  # Password of the Kerberos user. It is used when auth_type is set to password.
  #kerberos.password: changeme

  # Kerberos realm.
  #kerberos.realm: ELASTIC

  # Enables Kerberos FAST authentication. This may
  # conflict with certain Active Directory configurations.
  #kerberos.enable_krb5_fast: false

# -------------------------------- Redis Output --------------------------------
#output.redis:
  # Boolean flag to enable or disable the output module.
  #enabled: true

  # Configure JSON encoding
  #codec.json:
    # Pretty print json event
    #pretty: false

    # Configure escaping HTML symbols in strings.
    #escape_html: false

  # The list of Redis servers to connect to. If load-balancing is enabled, the
  # events are distributed to the servers in the list. If one server becomes
  # unreachable, the events are distributed to the reachable servers only.
  # The hosts setting supports redis and rediss urls with custom password like
  # redis://:password@localhost:6379.
  #hosts: ["localhost:6379"]

  # The name of the Redis list or channel the events are published to. The
  # default is metricbeat.
  #key: metricbeat

  # The password to authenticate to Redis with. The default is no authentication.
  #password:

  # The Redis database number where the events are published. The default is 0.
  #db: 0

  # The Redis data type to use for publishing events. If the data type is list,
  # the Redis RPUSH command is used. If the data type is channel, the Redis
  # PUBLISH command is used. The default value is list.
  #datatype: list

  # The number of workers to use for each host configured to publish events to
  # Redis. Use this setting along with the loadbalance option. For example, if
  # you have 2 hosts and 3 workers, in total 6 workers are started (3 for each
  # host).
  #worker: 1

  # If set to true and multiple hosts or workers are configured, the output
  # plugin load balances published events onto all Redis hosts. If set to false,
  # the output plugin sends all events to only one host (determined at random)
  # and will switch to another host if the currently selected one becomes
  # unreachable. The default value is true.
  #loadbalance: true

  # The Redis connection timeout in seconds. The default is 5 seconds.
  #timeout: 5s

  # The number of times to retry publishing an event after a publishing failure.
  # After the specified number of retries, the events are typically dropped.
  # Some Beats, such as Filebeat, ignore the max_retries setting and retry until
  # all events are published. Set max_retries to a value less than 0 to retry
  # until all events are published. The default is 3.
  #max_retries: 3

  # The number of seconds to wait before trying to reconnect to Redis
  # after a network error. After waiting backoff.init seconds, the Beat
  # tries to reconnect. If the attempt fails, the backoff timer is increased
  # exponentially up to backoff.max. After a successful connection, the backoff
  # timer is reset. The default is 1s.
  #backoff.init: 1s

  # The maximum number of seconds to wait before attempting to connect to
  # Redis after a network error. The default is 60s.
  #backoff.max: 60s

  # The maximum number of events to bulk in a single Redis request or pipeline.
  # The default is 2048.
  #bulk_max_size: 2048

  # The URL of the SOCKS5 proxy to use when connecting to the Redis servers. The
  # value must be a URL with a scheme of socks5://.
  #proxy_url:

  # This option determines whether Redis hostnames are resolved locally when
  # using a proxy. The default value is false, which means that name resolution
  # occurs on the proxy server.
  #proxy_use_local_resolver: false

  # Use SSL settings for HTTPS.
  #ssl.enabled: true

  # Controls the verification of certificates. Valid values are:
  # * full, which verifies that the provided certificate is signed by a trusted
  # authority (CA) and also verifies that the server's hostname (or IP address)
  # matches the names identified within the certificate.
  # * strict, which verifies that the provided certificate is signed by a trusted
  # authority (CA) and also verifies that the server's hostname (or IP address)
  # matches the names identified within the certificate. If the Subject Alternative
  # Name is empty, it returns an error.
  # * certificate, which verifies that the provided certificate is signed by a
  # trusted authority (CA), but does not perform any hostname verification.
  #  * none, which performs no verification of the server's certificate. This
  # mode disables many of the security benefits of SSL/TLS and should only be used
  # after very careful consideration. It is primarily intended as a temporary
  # diagnostic mechanism when attempting to resolve TLS errors; its use in
  # production environments is strongly discouraged.
  # The default value is full.
  #ssl.verification_mode: full

  # List of supported/valid TLS versions. By default all TLS versions from 1.1
  # up to 1.3 are enabled.
  #ssl.supported_protocols: [TLSv1.1, TLSv1.2, TLSv1.3]

  # List of root certificates for HTTPS server verifications
  #ssl.certificate_authorities: ["/etc/pki/root/ca.pem"]

  # Certificate for SSL client authentication
  #ssl.certificate: "/etc/pki/client/cert.pem"

  # Client certificate key
  #ssl.key: "/etc/pki/client/cert.key"

  # Optional passphrase for decrypting the certificate key.
  #ssl.key_passphrase: ''

  # Configure cipher suites to be used for SSL connections
  #ssl.cipher_suites: []

  # Configure curve types for ECDHE-based cipher suites
  #ssl.curve_types: []

  # Configure what types of renegotiation are supported. Valid options are
  # never, once, and freely. Default is never.
  #ssl.renegotiation: never

  # Configure a pin that can be used to do extra validation of the verified certificate chain,
  # this allow you to ensure that a specific certificate is used to validate the chain of trust.
  #
  # The pin is a base64 encoded string of the SHA-256 fingerprint.
  #ssl.ca_sha256: ""

  # A root CA HEX encoded fingerprint. During the SSL handshake if the
  # fingerprint matches the root CA certificate, it will be added to
  # the provided list of root CAs (`certificate_authorities`), if the
  # list is empty or not defined, the matching certificate will be the
  # only one in the list. Then the normal SSL validation happens.
  #ssl.ca_trusted_fingerprint: ""


# -------------------------------- File Output ---------------------------------
#output.file:
  # Boolean flag to enable or disable the output module.
  #enabled: true

  # Configure JSON encoding
  #codec.json:
    # Pretty-print JSON event
    #pretty: false

    # Configure escaping HTML symbols in strings.
    #escape_html: false

  # Path to the directory where to save the generated files. The option is
  # mandatory.
  #path: "/tmp/metricbeat"

  # Name of the generated files. The default is `metricbeat` and it generates
  # files: `metricbeat-{datetime}.ndjson`, `metricbeat-{datetime}-1.ndjson`, etc.
  #filename: metricbeat

  # Maximum size in kilobytes of each file. When this size is reached, and on
  # every Metricbeat restart, the files are rotated. The default value is 10240
  # kB.
  #rotate_every_kb: 10000

  # Maximum number of files under path. When this number of files is reached,
  # the oldest file is deleted and the rest are shifted from last to first. The
  # default is 7 files.
  #number_of_files: 7

  # Permissions to use for file creation. The default is 0600.
  #permissions: 0600
  
  # Configure automatic file rotation on every startup. The default is true.
  #rotate_on_startup: true

# ------------------------------- Console Output -------------------------------
#output.console:
  # Boolean flag to enable or disable the output module.
  #enabled: true

  # Configure JSON encoding
  #codec.json:
    # Pretty-print JSON event
    #pretty: false

    # Configure escaping HTML symbols in strings.
    #escape_html: false

# =================================== Paths ====================================

# The home path for the Metricbeat installation. This is the default base path
# for all other path settings and for miscellaneous files that come with the
# distribution (for example, the sample dashboards).
# If not set by a CLI flag or in the configuration file, the default for the
# home path is the location of the binary.
#path.home:

# The configuration path for the Metricbeat installation. This is the default
# base path for configuration files, including the main YAML configuration file
# and the Elasticsearch template file. If not set by a CLI flag or in the
# configuration file, the default for the configuration path is the home path.
#path.config: ${path.home}

# The data path for the Metricbeat installation. This is the default base path
# for all the files in which Metricbeat needs to store its data. If not set by a
# CLI flag or in the configuration file, the default for the data path is a data
# subdirectory inside the home path.
#path.data: ${path.home}/data

# The logs path for a Metricbeat installation. This is the default location for
# the Beat's log files. If not set by a CLI flag or in the configuration file,
# the default for the logs path is a logs subdirectory inside the home path.
#path.logs: ${path.home}/logs

# ================================== Keystore ==================================

# Location of the Keystore containing the keys and their sensitive values.
#keystore.path: "${path.config}/beats.keystore"

# ================================= Dashboards =================================

# These settings control loading the sample dashboards to the Kibana index. Loading
# the dashboards are disabled by default and can be enabled either by setting the
# options here or by using the `-setup` CLI flag or the `setup` command.
#setup.dashboards.enabled: false

# The directory from where to read the dashboards. The default is the `kibana`
# folder in the home path.
#setup.dashboards.directory: ${path.home}/kibana

# The URL from where to download the dashboard archive. It is used instead of
# the directory if it has a value.
#setup.dashboards.url:

# The file archive (zip file) from where to read the dashboards. It is used instead
# of the directory when it has a value.
#setup.dashboards.file:

# In case the archive contains the dashboards from multiple Beats, this lets you
# select which one to load. You can load all the dashboards in the archive by
# setting this to the empty string.
#setup.dashboards.beat: metricbeat

# The name of the Kibana index to use for setting the configuration. Default is ".kibana"
#setup.dashboards.kibana_index: .kibana

# The Elasticsearch index name. This overwrites the index name defined in the
# dashboards and index pattern. Example: testbeat-*
#setup.dashboards.index:

# Always use the Kibana API for loading the dashboards instead of autodetecting
# how to install the dashboards by first querying Elasticsearch.
#setup.dashboards.always_kibana: false

# If true and Kibana is not reachable at the time when dashboards are loaded,
# it will retry to reconnect to Kibana instead of exiting with an error.
#setup.dashboards.retry.enabled: false

# Duration interval between Kibana connection retries.
#setup.dashboards.retry.interval: 1s

# Maximum number of retries before exiting with an error, 0 for unlimited retrying.
#setup.dashboards.retry.maximum: 0

# ================================== Template ==================================

# A template is used to set the mapping in Elasticsearch
# By default template loading is enabled and the template is loaded.
# These settings can be adjusted to load your own template or overwrite existing ones.

# Set to false to disable template loading.
#setup.template.enabled: true

# Template name. By default the template name is "metricbeat-%{[agent.version]}"
# The template name and pattern has to be set in case the Elasticsearch index pattern is modified.
#setup.template.name: "metricbeat-%{[agent.version]}"

# Template pattern. By default the template pattern is "metricbeat-%{[agent.version]}" to apply to the default index settings.
# The template name and pattern has to be set in case the Elasticsearch index pattern is modified.
#setup.template.pattern: "metricbeat-%{[agent.version]}"

# Path to fields.yml file to generate the template
#setup.template.fields: "${path.config}/fields.yml"

# A list of fields to be added to the template and Kibana index pattern. Also
# specify setup.template.overwrite: true to overwrite the existing template.
#setup.template.append_fields:
#- name: field_name
#  type: field_type

# Enable JSON template loading. If this is enabled, the fields.yml is ignored.
#setup.template.json.enabled: false

# Path to the JSON template file
#setup.template.json.path: "${path.config}/template.json"

# Name under which the template is stored in Elasticsearch
#setup.template.json.name: ""

# Set this option if the JSON template is a data stream.
#setup.template.json.data_stream: false

# Overwrite existing template
# Do not enable this option for more than one instance of metricbeat as it might
# overload your Elasticsearch with too many update requests.
#setup.template.overwrite: false

# Elasticsearch template settings
setup.template.settings:

  # A dictionary of settings to place into the settings.index dictionary
  # of the Elasticsearch template. For more details, please check
  # https://www.elastic.co/guide/en/elasticsearch/reference/current/mapping.html
  #index:
    #number_of_shards: 1
    #codec: best_compression

  # A dictionary of settings for the _source field. For more details, please check
  # https://www.elastic.co/guide/en/elasticsearch/reference/current/mapping-source-field.html
  #_source:
    #enabled: false

# ====================== Index Lifecycle Management (ILM) ======================

# Configure index lifecycle management (ILM) to manage the backing indices
# of your data streams.

# Enable ILM support. Valid values are true, or false.
#setup.ilm.enabled: true

# Set the lifecycle policy name. The default policy name is
# 'beatname'.
#setup.ilm.policy_name: "mypolicy"

# The path to a JSON file that contains a lifecycle policy configuration. Used
# to load your own lifecycle policy.
#setup.ilm.policy_file:

# Disable the check for an existing lifecycle policy. The default is true.
# If you set this option to false, lifecycle policy will not be installed,
# even if setup.ilm.overwrite is set to true.
#setup.ilm.check_exists: true

# Overwrite the lifecycle policy at startup. The default is false.
#setup.ilm.overwrite: false

# ======================== Data Stream Lifecycle (DSL) =========================

# Configure Data Stream Lifecycle to manage data streams while connected to Serverless elasticsearch. 
# These settings are mutually exclusive with ILM settings which are not supported in Serverless projects.

# Enable DSL support. Valid values are true, or false.
#setup.dsl.enabled: true

# Set the lifecycle policy name or pattern. For DSL, this name must match the data stream that the lifecycle is for.
# The default data stream pattern is metricbeat-%{[agent.version]}"
# The template string `%{[agent.version]}` will resolve to the current stack version. 
# The other possible template value is `%{[beat.name]}`.
#setup.dsl.data_stream_pattern: "metricbeat-%{[agent.version]}"

# The path to a JSON file that contains a lifecycle policy configuration. Used
# to load your own lifecycle policy.
# If no custom policy is specified, a default policy with a lifetime of 7 days will be created.
#setup.dsl.policy_file:

# Disable the check for an existing lifecycle policy. The default is true. If
# you disable this check, set setup.dsl.overwrite: true so the lifecycle policy
# can be installed.
#setup.dsl.check_exists: true

# Overwrite the lifecycle policy at startup. The default is false.
#setup.dsl.overwrite: false

# =================================== Kibana ===================================

# Starting with Beats version 6.0.0, the dashboards are loaded via the Kibana API.
# This requires a Kibana endpoint configuration.
setup.kibana:

  # Kibana Host
  # Scheme and port can be left out and will be set to the default (http and 5601)
  # In case you specify and additional path, the scheme is required: http://localhost:5601/path
  # IPv6 addresses should always be defined as: https://[2001:db8::1]:5601
  #host: "localhost:5601"

  # Optional protocol and basic auth credentials.
  #protocol: "https"
  #username: "elastic"
  #password: "changeme"

  # Optional HTTP path
  #path: ""

  # Optional Kibana space ID.
  #space.id: ""

  # Custom HTTP headers to add to each request
  #headers:
  #  X-My-Header: Contents of the header

  # Use SSL settings for HTTPS.
  #ssl.enabled: true

  # Controls the verification of certificates. Valid values are:
  # * full, which verifies that the provided certificate is signed by a trusted
  # authority (CA) and also verifies that the server's hostname (or IP address)
  # matches the names identified within the certificate.
  # * strict, which verifies that the provided certificate is signed by a trusted
  # authority (CA) and also verifies that the server's hostname (or IP address)
  # matches the names identified within the certificate. If the Subject Alternative
  # Name is empty, it returns an error.
  # * certificate, which verifies that the provided certificate is signed by a
  # trusted authority (CA), but does not perform any hostname verification.
  #  * none, which performs no verification of the server's certificate. This
  # mode disables many of the security benefits of SSL/TLS and should only be used
  # after very careful consideration. It is primarily intended as a temporary
  # diagnostic mechanism when attempting to resolve TLS errors; its use in
  # production environments is strongly discouraged.
  # The default value is full.
  #ssl.verification_mode: full

  # List of supported/valid TLS versions. By default all TLS versions from 1.1
  # up to 1.3 are enabled.
  #ssl.supported_protocols: [TLSv1.1, TLSv1.2, TLSv1.3]

  # List of root certificates for HTTPS server verifications
  #ssl.certificate_authorities: ["/etc/pki/root/ca.pem"]

  # Certificate for SSL client authentication
  #ssl.certificate: "/etc/pki/client/cert.pem"

  # Client certificate key
  #ssl.key: "/etc/pki/client/cert.key"

  # Optional passphrase for decrypting the certificate key.
  #ssl.key_passphrase: ''

  # Configure cipher suites to be used for SSL connections
  #ssl.cipher_suites: []

  # Configure curve types for ECDHE-based cipher suites
  #ssl.curve_types: []

  # Configure what types of renegotiation are supported. Valid options are
  # never, once, and freely. Default is never.
  #ssl.renegotiation: never

  # Configure a pin that can be used to do extra validation of the verified certificate chain,
  # this allow you to ensure that a specific certificate is used to validate the chain of trust.
  #
  # The pin is a base64 encoded string of the SHA-256 fingerprint.
  #ssl.ca_sha256: ""

  # A root CA HEX encoded fingerprint. During the SSL handshake if the
  # fingerprint matches the root CA certificate, it will be added to
  # the provided list of root CAs (`certificate_authorities`), if the
  # list is empty or not defined, the matching certificate will be the
  # only one in the list. Then the normal SSL validation happens.
  #ssl.ca_trusted_fingerprint: ""


# ================================== Logging ===================================

# There are four options for the log output: file, stderr, syslog, eventlog
# The file output is the default.

# Sets log level. The default log level is info.
# Available log levels are: error, warning, info, debug
#logging.level: info

# Enable debug output for selected components. To enable all selectors use ["*"]
# Other available selectors are "beat", "publisher", "service"
# Multiple selectors can be chained.
#logging.selectors: [ ]

# Send all logging output to stderr. The default is false.
#logging.to_stderr: false

# Send all logging output to syslog. The default is false.
#logging.to_syslog: false

# Send all logging output to Windows Event Logs. The default is false.
#logging.to_eventlog: false

# If enabled, Metricbeat periodically logs its internal metrics that have changed
# in the last period. For each metric that changed, the delta from the value at
# the beginning of the period is logged. Also, the total values for
# all non-zero internal metrics are logged on shutdown. The default is true.
#logging.metrics.enabled: true

# The period after which to log the internal metrics. The default is 30s.
#logging.metrics.period: 30s

# A list of metrics namespaces to report in the logs. Defaults to [stats].
# `stats` contains general Beat metrics. `dataset` may be present in some
# Beats and contains module or input metrics.
#logging.metrics.namespaces: [stats]

# Logging to rotating files. Set logging.to_files to false to disable logging to
# files.
logging.to_files: true
logging.files:
  # Configure the path where the logs are written. The default is the logs directory
  # under the home path (the binary location).
  #path: /var/log/metricbeat

  # The name of the files where the logs are written to.
  #name: metricbeat

  # Configure log file size limit. If the limit is reached, log file will be
  # automatically rotated.
  #rotateeverybytes: 10485760 # = 10MB

  # Number of rotated log files to keep. The oldest files will be deleted first.
  #keepfiles: 7

  # The permissions mask to apply when rotating log files. The default value is 0600.
  # Must be a valid Unix-style file permissions mask expressed in octal notation.
  #permissions: 0600

  # Enable log file rotation on time intervals in addition to the size-based rotation.
  # Intervals must be at least 1s. Values of 1m, 1h, 24h, 7*24h, 30*24h, and 365*24h
  # are boundary-aligned with minutes, hours, days, weeks, months, and years as
  # reported by the local system clock. All other intervals are calculated from the
  # Unix epoch. Defaults to disabled.
  #interval: 0

  # Rotate existing logs on startup rather than appending them to the existing
  # file. Defaults to true.
  # rotateonstartup: true

#=============================== Events Logging ===============================
# Some outputs will log raw events on errors like indexing errors in the
# Elasticsearch output, to prevent logging raw events (that may contain
# sensitive information) together with other log messages, a different
# log file, only for log entries containing raw events, is used. It will
# use the same level, selectors and all other configurations from the
# default logger, but it will have it's own file configuration.
#
# Having a different log file for raw events also prevents event data
# from drowning out the regular log files.
#
# IMPORTANT: No matter the default logger output configuration, raw events
# will **always** be logged to a file configured by `logging.event_data.files`.

# logging.event_data:
# Logging to rotating files. Set logging.to_files to false to disable logging to
# files.
#logging.event_data.to_files: true
#logging.event_data:
  # Configure the path where the logs are written. The default is the logs directory
  # under the home path (the binary location).
  #path: /var/log/metricbeat

  # The name of the files where the logs are written to.
  #name: metricbeat-event-data

  # Configure log file size limit. If the limit is reached, log file will be
  # automatically rotated.
  #rotateeverybytes: 5242880 # = 5MB

  # Number of rotated log files to keep. The oldest files will be deleted first.
  #keepfiles: 2

  # The permissions mask to apply when rotating log files. The default value is 0600.
  # Must be a valid Unix-style file permissions mask expressed in octal notation.
  #permissions: 0600

  # Enable log file rotation on time intervals in addition to the size-based rotation.
  # Intervals must be at least 1s. Values of 1m, 1h, 24h, 7*24h, 30*24h, and 365*24h
  # are boundary-aligned with minutes, hours, days, weeks, months, and years as
  # reported by the local system clock. All other intervals are calculated from the
  # Unix epoch. Defaults to disabled.
  #interval: 0

  # Rotate existing logs on startup rather than appending them to the existing
  # file. Defaults to false.
  # rotateonstartup: false

# ============================= X-Pack Monitoring ==============================
# Metricbeat can export internal metrics to a central Elasticsearch monitoring
# cluster.  This requires xpack monitoring to be enabled in Elasticsearch.  The
# reporting is disabled by default.

# Set to true to enable the monitoring reporter.
#monitoring.enabled: false

# Sets the UUID of the Elasticsearch cluster under which monitoring data for this
# Metricbeat instance will appear in the Stack Monitoring UI. If output.elasticsearch
# is enabled, the UUID is derived from the Elasticsearch cluster referenced by output.elasticsearch.
#monitoring.cluster_uuid:

# Uncomment to send the metrics to Elasticsearch. Most settings from the
# Elasticsearch output are accepted here as well.
# Note that the settings should point to your Elasticsearch *monitoring* cluster.
# Any setting that is not set is automatically inherited from the Elasticsearch
# output configuration, so if you have the Elasticsearch output configured such
# that it is pointing to your Elasticsearch monitoring cluster, you can simply
# uncomment the following line.
#monitoring.elasticsearch:

  # Array of hosts to connect to.
  # Scheme and port can be left out and will be set to the default (http and 9200)
  # In case you specify an additional path, the scheme is required: http://localhost:9200/path
  # IPv6 addresses should always be defined as: https://[2001:db8::1]:9200
  #hosts: ["localhost:9200"]

  # Set gzip compression level.
  #compression_level: 0

  # Protocol - either `http` (default) or `https`.
  #protocol: "https"

  # Authentication credentials - either API key or username/password.
  #api_key: "id:api_key"
  #username: "beats_system"
  #password: "changeme"

  # Dictionary of HTTP parameters to pass within the URL with index operations.
  #parameters:
    #param1: value1
    #param2: value2

  # Custom HTTP headers to add to each request
  #headers:
  #  X-My-Header: Contents of the header

  # Proxy server url
  #proxy_url: http://proxy:3128

  # The number of times a particular Elasticsearch index operation is attempted. If
  # the indexing operation doesn't succeed after this many retries, the events are
  # dropped. The default is 3.
  #max_retries: 3

  # The maximum number of events to bulk in a single Elasticsearch bulk API index request.
  # The default is 50.
  #bulk_max_size: 50

  # The number of seconds to wait before trying to reconnect to Elasticsearch
  # after a network error. After waiting backoff.init seconds, the Beat
  # tries to reconnect. If the attempt fails, the backoff timer is increased
  # exponentially up to backoff.max. After a successful connection, the backoff
  # timer is reset. The default is 1s.
  #backoff.init: 1s

  # The maximum number of seconds to wait before attempting to connect to
  # Elasticsearch after a network error. The default is 60s.
  #backoff.max: 60s

  # Configure HTTP request timeout before failing a request to Elasticsearch.
  #timeout: 90

  # Use SSL settings for HTTPS.
  #ssl.enabled: true

  # Controls the verification of certificates. Valid values are:
  # * full, which verifies that the provided certificate is signed by a trusted
  # authority (CA) and also verifies that the server's hostname (or IP address)
  # matches the names identified within the certificate.
  # * strict, which verifies that the provided certificate is signed by a trusted
  # authority (CA) and also verifies that the server's hostname (or IP address)
  # matches the names identified within the certificate. If the Subject Alternative
  # Name is empty, it returns an error.
  # * certificate, which verifies that the provided certificate is signed by a
  # trusted authority (CA), but does not perform any hostname verification.
  #  * none, which performs no verification of the server's certificate. This
  # mode disables many of the security benefits of SSL/TLS and should only be used
  # after very careful consideration. It is primarily intended as a temporary
  # diagnostic mechanism when attempting to resolve TLS errors; its use in
  # production environments is strongly discouraged.
  # The default value is full.
  #ssl.verification_mode: full

  # List of supported/valid TLS versions. By default all TLS versions from 1.1
  # up to 1.3 are enabled.
  #ssl.supported_protocols: [TLSv1.1, TLSv1.2, TLSv1.3]

  # List of root certificates for HTTPS server verifications
  #ssl.certificate_authorities: ["/etc/pki/root/ca.pem"]

  # Certificate for SSL client authentication
  #ssl.certificate: "/etc/pki/client/cert.pem"

  # Client certificate key
  #ssl.key: "/etc/pki/client/cert.key"

  # Optional passphrase for decrypting the certificate key.
  #ssl.key_passphrase: ''

  # Configure cipher suites to be used for SSL connections
  #ssl.cipher_suites: []

  # Configure curve types for ECDHE-based cipher suites
  #ssl.curve_types: []

  # Configure what types of renegotiation are supported. Valid options are
  # never, once, and freely. Default is never.
  #ssl.renegotiation: never

  # Configure a pin that can be used to do extra validation of the verified certificate chain,
  # this allow you to ensure that a specific certificate is used to validate the chain of trust.
  #
  # The pin is a base64 encoded string of the SHA-256 fingerprint.
  #ssl.ca_sha256: ""

  # A root CA HEX encoded fingerprint. During the SSL handshake if the
  # fingerprint matches the root CA certificate, it will be added to
  # the provided list of root CAs (`certificate_authorities`), if the
  # list is empty or not defined, the matching certificate will be the
  # only one in the list. Then the normal SSL validation happens.
  #ssl.ca_trusted_fingerprint: ""

  # Enable Kerberos support. Kerberos is automatically enabled if any Kerberos setting is set.
  #kerberos.enabled: true

  # Authentication type to use with Kerberos. Available options: keytab, password.
  #kerberos.auth_type: password

  # Path to the keytab file. It is used when auth_type is set to keytab.
  #kerberos.keytab: /etc/elastic.keytab

  # Path to the Kerberos configuration.
  #kerberos.config_path: /etc/krb5.conf

  # Name of the Kerberos user.
  #kerberos.username: elastic

  # Password of the Kerberos user. It is used when auth_type is set to password.
  #kerberos.password: changeme

  # Kerberos realm.
  #kerberos.realm: ELASTIC

  #metrics.period: 10s
  #state.period: 1m

# The `monitoring.cloud.id` setting overwrites the `monitoring.elasticsearch.hosts`
# setting. You can find the value for this setting in the Elastic Cloud web UI.
#monitoring.cloud.id:

# The `monitoring.cloud.auth` setting overwrites the `monitoring.elasticsearch.username`
# and `monitoring.elasticsearch.password` settings. The format is `<user>:<pass>`.
#monitoring.cloud.auth:

# =============================== HTTP Endpoint ================================

# Each beat can expose internal metrics through an HTTP endpoint. For security
# reasons the endpoint is disabled by default. This feature is currently experimental.
# Stats can be accessed through http://localhost:5066/stats. For pretty JSON output
# append ?pretty to the URL.

# Defines if the HTTP endpoint is enabled.
#http.enabled: false

# The HTTP endpoint will bind to this hostname, IP address, unix socket, or named pipe.
# When using IP addresses, it is recommended to only use localhost.
#http.host: localhost

# Port on which the HTTP endpoint will bind. Default is 5066.
#http.port: 5066

# Define which user should be owning the named pipe.
#http.named_pipe.user:

# Define which permissions should be applied to the named pipe, use the Security
# Descriptor Definition Language (SDDL) to define the permission. This option cannot be used with
# `http.user`.
#http.named_pipe.security_descriptor:

# Defines if the HTTP pprof endpoints are enabled.
# It is recommended that this is only enabled on localhost as these endpoints may leak data.
#http.pprof.enabled: false

# Controls the fraction of goroutine blocking events that are reported in the
# blocking profile.
#http.pprof.block_profile_rate: 0

# Controls the fraction of memory allocations that are recorded and reported in
# the memory profile.
#http.pprof.mem_profile_rate: 524288

# Controls the fraction of mutex contention events that are reported in the
# mutex profile.
#http.pprof.mutex_profile_rate: 0

# ============================== Process Security ==============================

# Enable or disable seccomp system call filtering on Linux. Default is enabled.
#seccomp.enabled: true

# ============================== Instrumentation ===============================

# Instrumentation support for the metricbeat.
#instrumentation:
    # Set to true to enable instrumentation of metricbeat.
    #enabled: false

    # Environment in which metricbeat is running on (eg: staging, production, etc.)
    #environment: ""

    # APM Server hosts to report instrumentation results to.
    #hosts:
    #  - http://localhost:8200

    # API Key for the APM Server(s).
    # If api_key is set then secret_token will be ignored.
    #api_key:

    # Secret token for the APM Server(s).
    #secret_token:

    # Enable profiling of the server, recording profile samples as events.
    #
    # This feature is experimental.
    #profiling:
        #cpu:
            # Set to true to enable CPU profiling.
            #enabled: false
            #interval: 60s
            #duration: 10s
        #heap:
            # Set to true to enable heap profiling.
            #enabled: false
            #interval: 60s

# ================================= Migration ==================================

# This allows to enable 6.7 migration aliases
#migration.6_to_7.enabled: false

# =============================== Feature Flags ================================

# Enable and configure feature flags.
#features:
#  fqdn:
#    enabled: true
<|MERGE_RESOLUTION|>--- conflicted
+++ resolved
@@ -1007,11 +1007,7 @@
 #------------------------------- VSphere Module -------------------------------
 - module: vsphere
   enabled: true
-<<<<<<< HEAD
-  metricsets: ["datastore", "host", "virtualmachine", "datastore_cluster"]
-=======
-  metricsets: ["datastore", "host", "virtualmachine", "network"]
->>>>>>> 8319dae8
+  metricsets: ["datastore", "host", "virtualmachine", "datastore_cluster", "network"]
   # Real-time data collection – An ESXi Server collects data for each performance counter every 20 seconds.
   period: 20s
   hosts: ["https://localhost/sdk"]
