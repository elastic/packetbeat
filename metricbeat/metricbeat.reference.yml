########################## Metricbeat Configuration ###########################

# This file is a full configuration example documenting all non-deprecated
# options in comments. For a shorter configuration example, that contains only
# the most common options, please see metricbeat.yml in the same directory.
#
# You can find the full configuration reference here:
# https://www.elastic.co/guide/en/beats/metricbeat/index.html

#============================  Config Reloading ===============================

# Config reloading allows to dynamically load modules. Each file which is
# monitored must contain one or multiple modules as a list.
metricbeat.config.modules:

  # Glob pattern for configuration reloading
  path: ${path.config}/conf.d/*.yml

  # Period on which files under path should be checked for changes
  reload.period: 10s

  # Set to true to enable config reloading
  reload.enabled: false

# Maximum amount of time to randomly delay the start of a metricset. Use 0 to
# disable startup delay.
metricbeat.max_start_delay: 10s

#============================== Autodiscover ===================================

# Autodiscover allows you to detect changes in the system and spawn new modules
# as they happen.

#metricbeat.autodiscover:
  # List of enabled autodiscover providers
#  providers:
#    - type: docker
#      templates:
#        - condition:
#            equals.docker.container.image: etcd
#          config:
#            - module: etcd
#              metricsets: ["leader", "self", "store"]
#              period: 10s
#              hosts: ["${host}:2379"]

#==========================  Modules configuration ============================
metricbeat.modules:

#------------------------------- System Module -------------------------------
- module: system
  metricsets:
    - cpu             # CPU usage
    - filesystem      # File system usage for each mountpoint
    - fsstat          # File system summary metrics
    - load            # CPU load averages
    - memory          # Memory usage
    - network         # Network IO
    - process         # Per process metrics
    - process_summary # Process summary
    - uptime          # System Uptime
    #- core           # Per CPU core usage
    #- diskio         # Disk IO
    #- raid           # Raid
    #- socket         # Sockets and connection info (linux only)
  enabled: true
  period: 10s
  processes: ['.*']

  # Configure the metric types that are included by these metricsets.
  cpu.metrics:  ["percentages"]  # The other available options are normalized_percentages and ticks.
  core.metrics: ["percentages"]  # The other available option is ticks.

  # A list of filesystem types to ignore. The filesystem metricset will not
  # collect data from filesystems matching any of the specified types, and
  # fsstats will not include data from these filesystems in its summary stats.
  # If not set, types associated to virtual filesystems are automatically
  # added when this information is available in the system (e.g. the list of
  # `nodev` types in `/proc/filesystem`).
  #filesystem.ignore_types: []

  # These options allow you to filter out all processes that are not
  # in the top N by CPU or memory, in order to reduce the number of documents created.
  # If both the `by_cpu` and `by_memory` options are used, the union of the two sets
  # is included.
  #process.include_top_n:

    # Set to false to disable this feature and include all processes
    #enabled: true

    # How many processes to include from the top by CPU. The processes are sorted
    # by the `system.process.cpu.total.pct` field.
    #by_cpu: 0

    # How many processes to include from the top by memory. The processes are sorted
    # by the `system.process.memory.rss.bytes` field.
    #by_memory: 0

  # If false, cmdline of a process is not cached.
  #process.cmdline.cache.enabled: true

  # Enable collection of cgroup metrics from processes on Linux.
  #process.cgroups.enabled: true

  # A list of regular expressions used to whitelist environment variables
  # reported with the process metricset's events. Defaults to empty.
  #process.env.whitelist: []

  # Include the cumulative CPU tick values with the process metrics. Defaults
  # to false.
  #process.include_cpu_ticks: false

  # Raid mount point to monitor
  #raid.mount_point: '/'

  # Configure reverse DNS lookup on remote IP addresses in the socket metricset.
  #socket.reverse_lookup.enabled: false
  #socket.reverse_lookup.success_ttl: 60s
  #socket.reverse_lookup.failure_ttl: 60s

  # Diskio configurations
  #diskio.include_devices: []

#------------------------------ Aerospike Module -----------------------------
- module: aerospike
  metricsets: ["namespace"]
  enabled: true
  period: 10s
  hosts: ["localhost:3000"]

#------------------------------- Apache Module -------------------------------
- module: apache
  metricsets: ["status"]
  period: 10s
  enabled: true

  # Apache hosts
  hosts: ["http://127.0.0.1"]

  # Path to server status. Default server-status
  #server_status_path: "server-status"

  # Username of hosts.  Empty by default
  #username: username

  # Password of hosts. Empty by default
  #password: password

#-------------------------------- Ceph Module --------------------------------
- module: ceph
  metricsets: ["cluster_disk", "cluster_health", "monitor_health", "pool_disk", "osd_tree"]
  period: 10s
  hosts: ["localhost:5000"]
  enabled: true

#------------------------------ Couchbase Module -----------------------------
- module: couchbase
  metricsets: ["bucket", "cluster", "node"]
  period: 10s
  hosts: ["localhost:8091"]
  enabled: true

#------------------------------- Docker Module -------------------------------
- module: docker
  metricsets:
    - "container"
    - "cpu"
    - "diskio"
    - "healthcheck"
    - "info"
    #- "image"
    - "memory"
    - "network"
  hosts: ["unix:///var/run/docker.sock"]
  period: 10s
  enabled: true

  # Replace dots in labels with `_`. Set to false to keep dots
  labels.dedot: true

  # To connect to Docker over TLS you must specify a client and CA certificate.
  #ssl:
    #certificate_authority: "/etc/pki/root/ca.pem"
    #certificate:           "/etc/pki/client/cert.pem"
    #key:                   "/etc/pki/client/cert.key"

#----------------------------- Dropwizard Module -----------------------------
- module: dropwizard
  metricsets: ["collector"]
  period: 10s
  hosts: ["localhost:8080"]
  metrics_path: /metrics/metrics
  namespace: example
  enabled: true

#---------------------------- Elasticsearch Module ---------------------------
- module: elasticsearch
  metricsets: ["node", "node_stats"]
  period: 10s
  hosts: ["localhost:9200"]

#-------------------------------- Etcd Module --------------------------------
- module: etcd
  metricsets: ["leader", "self", "store"]
  period: 10s
  hosts: ["localhost:2379"]

#------------------------------- Golang Module -------------------------------
- module: golang
  metricsets: ["expvar","heap"]
  period: 10s
  hosts: ["localhost:6060"]
  heap.path: "/debug/vars"
  expvar:
    namespace: "example"
    path: "/debug/vars"

#------------------------------ Graphite Module ------------------------------
- module: graphite
  metricsets: ["server"]
  enabled: true

  # Host address to listen on. Default localhost.
  #host: localhost

  # Listening port. Default 2003.
  #port: 2003

  # Protocol to listen on. This can be udp or tcp. Default udp.
  #protocol: "udp"

  # Receive buffer size in bytes
  #receive_buffer_size: 1024

  #templates:
  #  - filter: "test.*.bash.*" # This would match metrics like test.localhost.bash.stats
  #    namespace: "test"
  #    template: ".host.shell.metric*" # test.localhost.bash.stats would become metric=stats and tags host=localhost,shell=bash
  #    delimiter: "_"


#------------------------------- HAProxy Module ------------------------------
- module: haproxy
  metricsets: ["info", "stat"]
  period: 10s
  hosts: ["tcp://127.0.0.1:14567"]
  enabled: true

#-------------------------------- HTTP Module --------------------------------
- module: http
  metricsets: ["json"]
  period: 10s
  hosts: ["localhost:80"]
  namespace: "json_namespace"
  path: "/"
  #body: ""
  #method: "GET"
  #request.enabled: false
  #response.enabled: false
  #json.is_array: false
  #dedot.enabled: false

- module: http
  metricsets: ["server"]
  host: "localhost"
  port: "8080"
  enabled: false
#  paths:
#    - path: "/foo"
#      namespace: "foo"
#      fields: # added to the the response in root. overwrites existing fields
#        key: "value"

#------------------------------- Jolokia Module ------------------------------
- module: jolokia
  metricsets: ["jmx"]
  period: 10s
  hosts: ["localhost"]
  namespace: "metrics"
  jmx.mappings:
    - mbean: 'java.lang:type=Runtime'
      attributes:
        - attr: Uptime
          field: uptime
    - mbean: 'java.lang:type=Memory'
      attributes:
        - attr: HeapMemoryUsage
          field: memory.heap_usage
        - attr: NonHeapMemoryUsage
          field: memory.non_heap_usage
    # GC Metrics - this depends on what is available on your JVM
    # - mbean: 'java.lang:type=GarbageCollector,name=ConcurrentMarkSweep'
    #   attributes:
    #     - attr: CollectionTime
    #       field: gc.cms_collection_time
    #     - attr: CollectionCount
    #       field: gc.cms_collection_count

#-------------------------------- Kafka Module -------------------------------
- module: kafka
  metricsets: ["consumergroup", "partition"]
  period: 10s
  hosts: ["localhost:9092"]
  enabled: true

  #client_id: metricbeat
  #retries: 3
  #backoff: 250ms

  # List of Topics to query metadata for. If empty, all topics will be queried.
  #topics: []

  # Optional SSL. By default is off.
  # List of root certificates for HTTPS server verifications
  #ssl.certificate_authorities: ["/etc/pki/root/ca.pem"]

  # Certificate for SSL client authentication
  #ssl.certificate: "/etc/pki/client/cert.pem"

  # Client Certificate Key
  #ssl.key: "/etc/pki/client/cert.key"

  # SASL authentication
  #username: ""
  #password: ""

#------------------------------- Kibana Module -------------------------------
- module: kibana
  metricsets: ["status"]
  period: 10s
  hosts: ["localhost:5601"]
  enabled: default

#----------------------------- Kubernetes Module -----------------------------
# Node metrics, from kubelet:
- module: kubernetes
  metricsets:
    - container
    - node
    - pod
    - system
    - volume
  period: 10s
  hosts: ["localhost:10255"]
  enabled: true
  #ssl.certificate_authorities: ["/etc/pki/root/ca.pem"]
  #ssl.certificate: "/etc/pki/client/cert.pem"
  #ssl.key: "/etc/pki/client/cert.key"

# State metrics from kube-state-metrics service:
- module: kubernetes
  enabled: true
  metricsets:
    - state_node
    - state_deployment
    - state_replicaset
    - state_statefulset
    - state_pod
    - state_container
  period: 10s
  hosts: ["kube-state-metrics:8080"]

# Kubernetes events
- module: kubernetes
  enabled: true
  metricsets:
    - event

#------------------------------ Logstash Module ------------------------------
- module: logstash
  metricsets: ["node", "node_stats"]
  enabled: true
  period: 10s
  hosts: ["localhost:9600"]

#------------------------------ Memcached Module -----------------------------
- module: memcached
  metricsets: ["stats"]
  period: 10s
  hosts: ["localhost:11211"]
  enabled: true

#------------------------------- MongoDB Module ------------------------------
- module: mongodb
  metricsets: ["dbstats", "status"]
  period: 10s
  enabled: true

  # The hosts must be passed as MongoDB URLs in the format:
  # [mongodb://][user:pass@]host[:port].
  # The username and password can also be set using the respective configuration
  # options. The credentials in the URL take precedence over the username and
  # password configuration options.
  hosts: ["localhost:27017"]

  # Username to use when connecting to MongoDB. Empty by default.
  #username: user

  # Password to use when connecting to MongoDB. Empty by default.
  #password: pass

#-------------------------------- Munin Module -------------------------------
- module: munin
  metricsets: ["node"]
  enabled: true
  period: 10s
  hosts: ["localhost:4949"]
  node.namespace: node

#-------------------------------- MySQL Module -------------------------------
- module: mysql
  metricsets: ["status"]
  period: 10s

  # Host DSN should be defined as "user:pass@tcp(127.0.0.1:3306)/"
  # The username and password can either be set in the DSN or using the username
  # and password config options. Those specified in the DSN take precedence.
  hosts: ["root:secret@tcp(127.0.0.1:3306)/"]

  # Username of hosts. Empty by default.
  #username: root

  # Password of hosts. Empty by default.
  #password: secret

  # By setting raw to true, all raw fields from the status metricset will be added to the event.
  #raw: false

#-------------------------------- Nginx Module -------------------------------
- module: nginx
  metricsets: ["stubstatus"]
  enabled: true
  period: 10s

  # Nginx hosts
  hosts: ["http://127.0.0.1"]

  # Path to server status. Default server-status
  server_status_path: "server-status"

#------------------------------- PHP_FPM Module ------------------------------
- module: php_fpm
  metricsets: ["pool"]
  enabled: true
  period: 10s
  status_path: "/status"
  hosts: ["localhost:8080"]

#----------------------------- PostgreSQL Module -----------------------------
- module: postgresql
  enabled: true
  metricsets:
    # Stats about every PostgreSQL database
    - database

    # Stats about the background writer process's activity
    - bgwriter

    # Stats about every PostgreSQL process
    - activity

  period: 10s

  # The host must be passed as PostgreSQL URL. Example:
  # postgres://localhost:5432?sslmode=disable
  # The available parameters are documented here:
  # https://godoc.org/github.com/lib/pq#hdr-Connection_String_Parameters
  hosts: ["postgres://localhost:5432"]

  # Username to use when connecting to PostgreSQL. Empty by default.
  #username: user

  # Password to use when connecting to PostgreSQL. Empty by default.
  #password: pass

#----------------------------- Prometheus Module -----------------------------
- module: prometheus
  metricsets: ["stats"]
  enabled: true
  period: 10s
  hosts: ["localhost:9090"]
  #metrics_path: /metrics
  #namespace: example

- module: prometheus
  metricsets: ["collector"]
  enabled: true
  period: 10s
  hosts: ["localhost:9090"]
  #metrics_path: /metrics
  #namespace: example

#------------------------------ RabbitMQ Module ------------------------------
- module: rabbitmq
<<<<<<< HEAD
  metricsets: ["node", "queue", "connection", "exchange"]
=======
  metricsets: ["node", "queue", "connection"]
  enabled: true
>>>>>>> f8425af9
  period: 10s
  hosts: ["localhost:15672"]

  #username: guest
  #password: guest

#-------------------------------- Redis Module -------------------------------
- module: redis
  metricsets: ["info", "keyspace"]
  enabled: true
  period: 10s

  # Redis hosts
  hosts: ["127.0.0.1:6379"]

  # Timeout after which time a metricset should return an error
  # Timeout is by default defined as period, as a fetch of a metricset
  # should never take longer then period, as otherwise calls can pile up.
  #timeout: 1s

  # Optional fields to be added to each event
  #fields:
  #  datacenter: west

  # Network type to be used for redis connection. Default: tcp
  #network: tcp

  # Max number of concurrent connections. Default: 10
  #maxconn: 10

  # Filters can be used to reduce the number of fields sent.
  #processors:
  #  - include_fields:
  #      fields: ["beat", "metricset", "redis.info.stats"]

  # Redis AUTH password. Empty by default.
  #password: foobared

#-------------------------------- uwsgi Module -------------------------------
- module: uwsgi
  metricsets: ["status"]
  enable: true
  period: 10s
  hosts: ["tcp://127.0.0.1:9191"]

#------------------------------- vSphere Module ------------------------------
- module: vsphere
  enabled: true
  metricsets: ["datastore", "host", "virtualmachine"]
  period: 10s
  hosts: ["https://localhost/sdk"]

  username: "user"
  password: "password"
  # If insecure is true, don't verify the server's certificate chain
  insecure: false
  # Get custom fields when using virtualmachine metric set. Default false.
  # get_custom_fields: false

#------------------------------- Windows Module ------------------------------
- module: windows
  metricsets: ["perfmon"]
  enabled: true
  period: 10s
  perfmon.ignore_non_existent_counters: true
  perfmon.counters:
  #  - instance_label: processor.name
  #    instance_name: total
  #    measurement_label: processor.time.total.pct
  #    query: '\Processor Information(_Total)\% Processor Time'

- module: windows
  metricsets: ["service"]
  enabled: true
  period: 60s

#------------------------------ ZooKeeper Module -----------------------------
- module: zookeeper
  enabled: true
  metricsets: ["mntr"]
  period: 10s
  hosts: ["localhost:2181"]



#================================ General ======================================

# The name of the shipper that publishes the network data. It can be used to group
# all the transactions sent by a single shipper in the web interface.
# If this options is not defined, the hostname is used.
#name:

# The tags of the shipper are included in their own field with each
# transaction published. Tags make it easy to group servers by different
# logical properties.
#tags: ["service-X", "web-tier"]

# Optional fields that you can specify to add additional information to the
# output. Fields can be scalar values, arrays, dictionaries, or any nested
# combination of these.
#fields:
#  env: staging

# If this option is set to true, the custom fields are stored as top-level
# fields in the output document instead of being grouped under a fields
# sub-dictionary. Default is false.
#fields_under_root: false

# Internal queue configuration for buffering events to be published.
#queue:
  # Queue type by name (default 'mem')
  # The memory queue will present all available events (up to the outputs
  # bulk_max_size) to the output, the moment the output is ready to server
  # another batch of events.
  #mem:
    # Max number of events the queue can buffer.
    #events: 4096

    # Hints the minimum number of events stored in the queue,
    # before providing a batch of events to the outputs.
    # The default value is set to 2048.
    # A value of 0 ensures events are immediately available
    # to be sent to the outputs.
    #flush.min_events: 2048

    # Maximum duration after which events are available to the outputs,
    # if the number of events stored in the queue is < min_flush_events.
    #flush.timeout: 1s

  # The spool queue will store events in a local spool file, before
  # forwarding the events to the outputs.
  #
  # Beta: spooling to disk is currently a beta feature. Use with care.
  #
  # The spool file is a circular buffer, which blocks once the file/buffer is full.
  # Events are put into a write buffer and flushed once the write buffer
  # is full or the flush_timeout is triggered.
  # Once ACKed by the output, events are removed immediately from the queue,
  # making space for new events to be persisted.
  #spool:
    # The file namespace configures the file path and the file creation settings.
    # Once the file exists, the `size`, `page_size` and `prealloc` settings
    # will have no more effect.
    #file:
      # Location of spool file. The default value is ${path.data}/spool.dat.
      #path: "${path.data}/spool.dat"

      # Configure file permissions if file is created. The default value is 0600.
      #permissions: 0600

      # File size hint. The spool blocks, once this limit is reached. The default value is 100 MiB.
      #size: 100MiB

      # The files page size. A file is split into multiple pages of the same size. The default value is 4KiB.
      #page_size: 4KiB

      # If prealloc is set, the required space for the file is reserved using
      # truncate. The default value is true.
      #prealloc: true

    # Spool writer settings
    # Events are serialized into a write buffer. The write buffer is flushed if:
    # - The buffer limit has been reached.
    # - The configured limit of buffered events is reached.
    # - The flush timeout is triggered.
    #write:
      # Sets the write buffer size.
      #buffer_size: 1MiB

      # Maximum duration after which events are flushed, if the write buffer
      # is not full yet. The default value is 1s.
      #flush.timeout: 1s

      # Number of maximum buffered events. The write buffer is flushed once the
      # limit is reached.
      #flush.events: 16384

      # Configure the on-disk event encoding. The encoding can be changed
      # between restarts.
      # Valid encodings are: json, ubjson, and cbor.
      #codec: cbor
    #read:
      # Reader flush timeout, waiting for more events to become available, so
      # to fill a complete batch, as required by the outputs.
      # If flush_timeout is 0, all available events are forwarded to the
      # outputs immediately.
      # The default value is 0s.
      #flush.timeout: 0s

# Sets the maximum number of CPUs that can be executing simultaneously. The
# default is the number of logical CPUs available in the system.
#max_procs:

#================================ Processors ===================================

# Processors are used to reduce the number of fields in the exported event or to
# enhance the event with external metadata. This section defines a list of
# processors that are applied one by one and the first one receives the initial
# event:
#
#   event -> filter1 -> event1 -> filter2 ->event2 ...
#
# The supported processors are drop_fields, drop_event, include_fields, and
# add_cloud_metadata.
#
# For example, you can use the following processors to keep the fields that
# contain CPU load percentages, but remove the fields that contain CPU ticks
# values:
#
#processors:
#- include_fields:
#    fields: ["cpu"]
#- drop_fields:
#    fields: ["cpu.user", "cpu.system"]
#
# The following example drops the events that have the HTTP response code 200:
#
#processors:
#- drop_event:
#    when:
#       equals:
#           http.code: 200
#
# The following example renames the field a to b:
#
#processors:
#- rename:
#    fields:
#       - from: "a"
#         to: "b"
#
# The following example enriches each event with metadata from the cloud
# provider about the host machine. It works on EC2, GCE, DigitalOcean,
# Tencent Cloud, and Alibaba Cloud.
#
#processors:
#- add_cloud_metadata: ~
#
# The following example enriches each event with the machine's local time zone
# offset from UTC.
#
#processors:
#- add_locale:
#    format: offset
#
# The following example enriches each event with docker metadata, it matches
# given fields to an existing container id and adds info from that container:
#
#processors:
#- add_docker_metadata:
#    host: "unix:///var/run/docker.sock"
#    match_fields: ["system.process.cgroup.id"]
#    match_pids: ["process.pid", "process.ppid"]
#    match_source: true
#    match_source_index: 4
#    match_short_id: false
#    cleanup_timeout: 60
#    # To connect to Docker over TLS you must specify a client and CA certificate.
#    #ssl:
#    #  certificate_authority: "/etc/pki/root/ca.pem"
#    #  certificate:           "/etc/pki/client/cert.pem"
#    #  key:                   "/etc/pki/client/cert.key"
#
# The following example enriches each event with docker metadata, it matches
# container id from log path available in `source` field (by default it expects
# it to be /var/lib/docker/containers/*/*.log).
#
#processors:
#- add_docker_metadata: ~
#- add_host_metadata: ~

#============================= Elastic Cloud ==================================

# These settings simplify using metricbeat with the Elastic Cloud (https://cloud.elastic.co/).

# The cloud.id setting overwrites the `output.elasticsearch.hosts` and
# `setup.kibana.host` options.
# You can find the `cloud.id` in the Elastic Cloud web UI.
#cloud.id:

# The cloud.auth setting overwrites the `output.elasticsearch.username` and
# `output.elasticsearch.password` settings. The format is `<user>:<pass>`.
#cloud.auth:

#================================ Outputs ======================================

# Configure what output to use when sending the data collected by the beat.

#-------------------------- Elasticsearch output -------------------------------
output.elasticsearch:
  # Boolean flag to enable or disable the output module.
  #enabled: true

  # Array of hosts to connect to.
  # Scheme and port can be left out and will be set to the default (http and 9200)
  # In case you specify and additional path, the scheme is required: http://localhost:9200/path
  # IPv6 addresses should always be defined as: https://[2001:db8::1]:9200
  hosts: ["localhost:9200"]

  # Set gzip compression level.
  #compression_level: 0

  # Optional protocol and basic auth credentials.
  #protocol: "https"
  #username: "elastic"
  #password: "changeme"

  # Dictionary of HTTP parameters to pass within the url with index operations.
  #parameters:
    #param1: value1
    #param2: value2

  # Number of workers per Elasticsearch host.
  #worker: 1

  # Optional index name. The default is "metricbeat" plus date
  # and generates [metricbeat-]YYYY.MM.DD keys.
  # In case you modify this pattern you must update setup.template.name and setup.template.pattern accordingly.
  #index: "metricbeat-%{[beat.version]}-%{+yyyy.MM.dd}"

  # Optional ingest node pipeline. By default no pipeline will be used.
  #pipeline: ""

  # Optional HTTP Path
  #path: "/elasticsearch"

  # Custom HTTP headers to add to each request
  #headers:
  #  X-My-Header: Contents of the header

  # Proxy server url
  #proxy_url: http://proxy:3128

  # The number of times a particular Elasticsearch index operation is attempted. If
  # the indexing operation doesn't succeed after this many retries, the events are
  # dropped. The default is 3.
  #max_retries: 3

  # The maximum number of events to bulk in a single Elasticsearch bulk API index request.
  # The default is 50.
  #bulk_max_size: 50

  # Configure http request timeout before failing an request to Elasticsearch.
  #timeout: 90

  # Use SSL settings for HTTPS.
  #ssl.enabled: true

  # Configure SSL verification mode. If `none` is configured, all server hosts
  # and certificates will be accepted. In this mode, SSL based connections are
  # susceptible to man-in-the-middle attacks. Use only for testing. Default is
  # `full`.
  #ssl.verification_mode: full

  # List of supported/valid TLS versions. By default all TLS versions 1.0 up to
  # 1.2 are enabled.
  #ssl.supported_protocols: [TLSv1.0, TLSv1.1, TLSv1.2]

  # SSL configuration. By default is off.
  # List of root certificates for HTTPS server verifications
  #ssl.certificate_authorities: ["/etc/pki/root/ca.pem"]

  # Certificate for SSL client authentication
  #ssl.certificate: "/etc/pki/client/cert.pem"

  # Client Certificate Key
  #ssl.key: "/etc/pki/client/cert.key"

  # Optional passphrase for decrypting the Certificate Key.
  #ssl.key_passphrase: ''

  # Configure cipher suites to be used for SSL connections
  #ssl.cipher_suites: []

  # Configure curve types for ECDHE based cipher suites
  #ssl.curve_types: []

  # Configure what types of renegotiation are supported. Valid options are
  # never, once, and freely. Default is never.
  #ssl.renegotiation: never


#----------------------------- Logstash output ---------------------------------
#output.logstash:
  # Boolean flag to enable or disable the output module.
  #enabled: true

  # The Logstash hosts
  #hosts: ["localhost:5044"]

  # Number of workers per Logstash host.
  #worker: 1

  # Set gzip compression level.
  #compression_level: 3

  # Optional maximum time to live for a connection to Logstash, after which the
  # connection will be re-established.  A value of `0s` (the default) will
  # disable this feature.
  #
  # Not yet supported for async connections (i.e. with the "pipelining" option set)
  #ttl: 30s

  # Optional load balance the events between the Logstash hosts. Default is false.
  #loadbalance: false

  # Number of batches to be sent asynchronously to logstash while processing
  # new batches.
  #pipelining: 2

  # If enabled only a subset of events in a batch of events is transferred per
  # transaction.  The number of events to be sent increases up to `bulk_max_size`
  # if no error is encountered.
  #slow_start: false

  # Optional index name. The default index name is set to metricbeat
  # in all lowercase.
  #index: 'metricbeat'

  # SOCKS5 proxy server URL
  #proxy_url: socks5://user:password@socks5-server:2233

  # Resolve names locally when using a proxy server. Defaults to false.
  #proxy_use_local_resolver: false

  # Enable SSL support. SSL is automatically enabled, if any SSL setting is set.
  #ssl.enabled: true

  # Configure SSL verification mode. If `none` is configured, all server hosts
  # and certificates will be accepted. In this mode, SSL based connections are
  # susceptible to man-in-the-middle attacks. Use only for testing. Default is
  # `full`.
  #ssl.verification_mode: full

  # List of supported/valid TLS versions. By default all TLS versions 1.0 up to
  # 1.2 are enabled.
  #ssl.supported_protocols: [TLSv1.0, TLSv1.1, TLSv1.2]

  # Optional SSL configuration options. SSL is off by default.
  # List of root certificates for HTTPS server verifications
  #ssl.certificate_authorities: ["/etc/pki/root/ca.pem"]

  # Certificate for SSL client authentication
  #ssl.certificate: "/etc/pki/client/cert.pem"

  # Client Certificate Key
  #ssl.key: "/etc/pki/client/cert.key"

  # Optional passphrase for decrypting the Certificate Key.
  #ssl.key_passphrase: ''

  # Configure cipher suites to be used for SSL connections
  #ssl.cipher_suites: []

  # Configure curve types for ECDHE based cipher suites
  #ssl.curve_types: []

  # Configure what types of renegotiation are supported. Valid options are
  # never, once, and freely. Default is never.
  #ssl.renegotiation: never

#------------------------------- Kafka output ----------------------------------
#output.kafka:
  # Boolean flag to enable or disable the output module.
  #enabled: true

  # The list of Kafka broker addresses from where to fetch the cluster metadata.
  # The cluster metadata contain the actual Kafka brokers events are published
  # to.
  #hosts: ["localhost:9092"]

  # The Kafka topic used for produced events. The setting can be a format string
  # using any event field. To set the topic from document type use `%{[type]}`.
  #topic: beats

  # The Kafka event key setting. Use format string to create unique event key.
  # By default no event key will be generated.
  #key: ''

  # The Kafka event partitioning strategy. Default hashing strategy is `hash`
  # using the `output.kafka.key` setting or randomly distributes events if
  # `output.kafka.key` is not configured.
  #partition.hash:
    # If enabled, events will only be published to partitions with reachable
    # leaders. Default is false.
    #reachable_only: false

    # Configure alternative event field names used to compute the hash value.
    # If empty `output.kafka.key` setting will be used.
    # Default value is empty list.
    #hash: []

  # Authentication details. Password is required if username is set.
  #username: ''
  #password: ''

  # Kafka version metricbeat is assumed to run against. Defaults to the oldest
  # supported stable version (currently version 0.8.2.0)
  #version: 0.8.2

  # Metadata update configuration. Metadata do contain leader information
  # deciding which broker to use when publishing.
  #metadata:
    # Max metadata request retry attempts when cluster is in middle of leader
    # election. Defaults to 3 retries.
    #retry.max: 3

    # Waiting time between retries during leader elections. Default is 250ms.
    #retry.backoff: 250ms

    # Refresh metadata interval. Defaults to every 10 minutes.
    #refresh_frequency: 10m

  # The number of concurrent load-balanced Kafka output workers.
  #worker: 1

  # The number of times to retry publishing an event after a publishing failure.
  # After the specified number of retries, the events are typically dropped.
  # Some Beats, such as Filebeat, ignore the max_retries setting and retry until
  # all events are published.  Set max_retries to a value less than 0 to retry
  # until all events are published. The default is 3.
  #max_retries: 3

  # The maximum number of events to bulk in a single Kafka request. The default
  # is 2048.
  #bulk_max_size: 2048

  # The number of seconds to wait for responses from the Kafka brokers before
  # timing out. The default is 30s.
  #timeout: 30s

  # The maximum duration a broker will wait for number of required ACKs. The
  # default is 10s.
  #broker_timeout: 10s

  # The number of messages buffered for each Kafka broker. The default is 256.
  #channel_buffer_size: 256

  # The keep-alive period for an active network connection. If 0s, keep-alives
  # are disabled. The default is 0 seconds.
  #keep_alive: 0

  # Sets the output compression codec. Must be one of none, snappy and gzip. The
  # default is gzip.
  #compression: gzip

  # The maximum permitted size of JSON-encoded messages. Bigger messages will be
  # dropped. The default value is 1000000 (bytes). This value should be equal to
  # or less than the broker's message.max.bytes.
  #max_message_bytes: 1000000

  # The ACK reliability level required from broker. 0=no response, 1=wait for
  # local commit, -1=wait for all replicas to commit. The default is 1.  Note:
  # If set to 0, no ACKs are returned by Kafka. Messages might be lost silently
  # on error.
  #required_acks: 1

  # The configurable ClientID used for logging, debugging, and auditing
  # purposes.  The default is "beats".
  #client_id: beats

  # Enable SSL support. SSL is automatically enabled, if any SSL setting is set.
  #ssl.enabled: true

  # Optional SSL configuration options. SSL is off by default.
  # List of root certificates for HTTPS server verifications
  #ssl.certificate_authorities: ["/etc/pki/root/ca.pem"]

  # Configure SSL verification mode. If `none` is configured, all server hosts
  # and certificates will be accepted. In this mode, SSL based connections are
  # susceptible to man-in-the-middle attacks. Use only for testing. Default is
  # `full`.
  #ssl.verification_mode: full

  # List of supported/valid TLS versions. By default all TLS versions 1.0 up to
  # 1.2 are enabled.
  #ssl.supported_protocols: [TLSv1.0, TLSv1.1, TLSv1.2]

  # Certificate for SSL client authentication
  #ssl.certificate: "/etc/pki/client/cert.pem"

  # Client Certificate Key
  #ssl.key: "/etc/pki/client/cert.key"

  # Optional passphrase for decrypting the Certificate Key.
  #ssl.key_passphrase: ''

  # Configure cipher suites to be used for SSL connections
  #ssl.cipher_suites: []

  # Configure curve types for ECDHE based cipher suites
  #ssl.curve_types: []

  # Configure what types of renegotiation are supported. Valid options are
  # never, once, and freely. Default is never.
  #ssl.renegotiation: never

#------------------------------- Redis output ----------------------------------
#output.redis:
  # Boolean flag to enable or disable the output module.
  #enabled: true

  # The list of Redis servers to connect to. If load balancing is enabled, the
  # events are distributed to the servers in the list. If one server becomes
  # unreachable, the events are distributed to the reachable servers only.
  #hosts: ["localhost:6379"]

  # The Redis port to use if hosts does not contain a port number. The default
  # is 6379.
  #port: 6379

  # The name of the Redis list or channel the events are published to. The
  # default is metricbeat.
  #key: metricbeat

  # The password to authenticate with. The default is no authentication.
  #password:

  # The Redis database number where the events are published. The default is 0.
  #db: 0

  # The Redis data type to use for publishing events. If the data type is list,
  # the Redis RPUSH command is used. If the data type is channel, the Redis
  # PUBLISH command is used. The default value is list.
  #datatype: list

  # The number of workers to use for each host configured to publish events to
  # Redis. Use this setting along with the loadbalance option. For example, if
  # you have 2 hosts and 3 workers, in total 6 workers are started (3 for each
  # host).
  #worker: 1

  # If set to true and multiple hosts or workers are configured, the output
  # plugin load balances published events onto all Redis hosts. If set to false,
  # the output plugin sends all events to only one host (determined at random)
  # and will switch to another host if the currently selected one becomes
  # unreachable. The default value is true.
  #loadbalance: true

  # The Redis connection timeout in seconds. The default is 5 seconds.
  #timeout: 5s

  # The number of times to retry publishing an event after a publishing failure.
  # After the specified number of retries, the events are typically dropped.
  # Some Beats, such as Filebeat, ignore the max_retries setting and retry until
  # all events are published. Set max_retries to a value less than 0 to retry
  # until all events are published. The default is 3.
  #max_retries: 3

  # The maximum number of events to bulk in a single Redis request or pipeline.
  # The default is 2048.
  #bulk_max_size: 2048

  # The URL of the SOCKS5 proxy to use when connecting to the Redis servers. The
  # value must be a URL with a scheme of socks5://.
  #proxy_url:

  # This option determines whether Redis hostnames are resolved locally when
  # using a proxy. The default value is false, which means that name resolution
  # occurs on the proxy server.
  #proxy_use_local_resolver: false

  # Enable SSL support. SSL is automatically enabled, if any SSL setting is set.
  #ssl.enabled: true

  # Configure SSL verification mode. If `none` is configured, all server hosts
  # and certificates will be accepted. In this mode, SSL based connections are
  # susceptible to man-in-the-middle attacks. Use only for testing. Default is
  # `full`.
  #ssl.verification_mode: full

  # List of supported/valid TLS versions. By default all TLS versions 1.0 up to
  # 1.2 are enabled.
  #ssl.supported_protocols: [TLSv1.0, TLSv1.1, TLSv1.2]

  # Optional SSL configuration options. SSL is off by default.
  # List of root certificates for HTTPS server verifications
  #ssl.certificate_authorities: ["/etc/pki/root/ca.pem"]

  # Certificate for SSL client authentication
  #ssl.certificate: "/etc/pki/client/cert.pem"

  # Client Certificate Key
  #ssl.key: "/etc/pki/client/cert.key"

  # Optional passphrase for decrypting the Certificate Key.
  #ssl.key_passphrase: ''

  # Configure cipher suites to be used for SSL connections
  #ssl.cipher_suites: []

  # Configure curve types for ECDHE based cipher suites
  #ssl.curve_types: []

  # Configure what types of renegotiation are supported. Valid options are
  # never, once, and freely. Default is never.
  #ssl.renegotiation: never

#------------------------------- File output -----------------------------------
#output.file:
  # Boolean flag to enable or disable the output module.
  #enabled: true

  # Path to the directory where to save the generated files. The option is
  # mandatory.
  #path: "/tmp/metricbeat"

  # Name of the generated files. The default is `metricbeat` and it generates
  # files: `metricbeat`, `metricbeat.1`, `metricbeat.2`, etc.
  #filename: metricbeat

  # Maximum size in kilobytes of each file. When this size is reached, and on
  # every metricbeat restart, the files are rotated. The default value is 10240
  # kB.
  #rotate_every_kb: 10000

  # Maximum number of files under path. When this number of files is reached,
  # the oldest file is deleted and the rest are shifted from last to first. The
  # default is 7 files.
  #number_of_files: 7

  # Permissions to use for file creation. The default is 0600.
  #permissions: 0600


#----------------------------- Console output ---------------------------------
#output.console:
  # Boolean flag to enable or disable the output module.
  #enabled: true

  # Pretty print json event
  #pretty: false

#================================= Paths ======================================

# The home path for the metricbeat installation. This is the default base path
# for all other path settings and for miscellaneous files that come with the
# distribution (for example, the sample dashboards).
# If not set by a CLI flag or in the configuration file, the default for the
# home path is the location of the binary.
#path.home:

# The configuration path for the metricbeat installation. This is the default
# base path for configuration files, including the main YAML configuration file
# and the Elasticsearch template file. If not set by a CLI flag or in the
# configuration file, the default for the configuration path is the home path.
#path.config: ${path.home}

# The data path for the metricbeat installation. This is the default base path
# for all the files in which metricbeat needs to store its data. If not set by a
# CLI flag or in the configuration file, the default for the data path is a data
# subdirectory inside the home path.
#path.data: ${path.home}/data

# The logs path for a metricbeat installation. This is the default location for
# the Beat's log files. If not set by a CLI flag or in the configuration file,
# the default for the logs path is a logs subdirectory inside the home path.
#path.logs: ${path.home}/logs

#================================ Keystore ==========================================
# Location of the Keystore containing the keys and their sensitive values.
#keystore.path: "${path.config}/beats.keystore"

#============================== Dashboards =====================================
# These settings control loading the sample dashboards to the Kibana index. Loading
# the dashboards are disabled by default and can be enabled either by setting the
# options here, or by using the `-setup` CLI flag or the `setup` command.
#setup.dashboards.enabled: false

# The directory from where to read the dashboards. The default is the `kibana`
# folder in the home path.
#setup.dashboards.directory: ${path.home}/kibana

# The URL from where to download the dashboards archive. It is used instead of
# the directory if it has a value.
#setup.dashboards.url:

# The file archive (zip file) from where to read the dashboards. It is used instead
# of the directory when it has a value.
#setup.dashboards.file:

# In case the archive contains the dashboards from multiple Beats, this lets you
# select which one to load. You can load all the dashboards in the archive by
# setting this to the empty string.
#setup.dashboards.beat: metricbeat

# The name of the Kibana index to use for setting the configuration. Default is ".kibana"
#setup.dashboards.kibana_index: .kibana

# The Elasticsearch index name. This overwrites the index name defined in the
# dashboards and index pattern. Example: testbeat-*
#setup.dashboards.index:

# Always use the Kibana API for loading the dashboards instead of autodetecting
# how to install the dashboards by first querying Elasticsearch.
#setup.dashboards.always_kibana: false

# If true and Kibana is not reachable at the time when dashboards are loaded,
# it will retry to reconnect to Kibana instead of exiting with an error.
#setup.dashboards.retry.enabled: false

# Duration interval between Kibana connection retries.
#setup.dashboards.retry.interval: 1s

# Maximum number of retries before exiting with an error, 0 for unlimited retrying.
#setup.dashboards.retry.maximum: 0


#============================== Template =====================================

# A template is used to set the mapping in Elasticsearch
# By default template loading is enabled and the template is loaded.
# These settings can be adjusted to load your own template or overwrite existing ones.

# Set to false to disable template loading.
#setup.template.enabled: true

# Template name. By default the template name is "metricbeat-%{[beat.version]}"
# The template name and pattern has to be set in case the elasticsearch index pattern is modified.
#setup.template.name: "metricbeat-%{[beat.version]}"

# Template pattern. By default the template pattern is "-%{[beat.version]}-*" to apply to the default index settings.
# The first part is the version of the beat and then -* is used to match all daily indices.
# The template name and pattern has to be set in case the elasticsearch index pattern is modified.
#setup.template.pattern: "metricbeat-%{[beat.version]}-*"

# Path to fields.yml file to generate the template
#setup.template.fields: "${path.config}/fields.yml"

# Overwrite existing template
#setup.template.overwrite: false

# Elasticsearch template settings
setup.template.settings:

  # A dictionary of settings to place into the settings.index dictionary
  # of the Elasticsearch template. For more details, please check
  # https://www.elastic.co/guide/en/elasticsearch/reference/current/mapping.html
  #index:
    #number_of_shards: 1
    #codec: best_compression
    #number_of_routing_shards: 30

  # A dictionary of settings for the _source field. For more details, please check
  # https://www.elastic.co/guide/en/elasticsearch/reference/current/mapping-source-field.html
  #_source:
    #enabled: false

#============================== Kibana =====================================

# Starting with Beats version 6.0.0, the dashboards are loaded via the Kibana API.
# This requires a Kibana endpoint configuration.
setup.kibana:

  # Kibana Host
  # Scheme and port can be left out and will be set to the default (http and 5601)
  # In case you specify and additional path, the scheme is required: http://localhost:5601/path
  # IPv6 addresses should always be defined as: https://[2001:db8::1]:5601
  #host: "localhost:5601"

  # Optional protocol and basic auth credentials.
  #protocol: "https"
  #username: "elastic"
  #password: "changeme"

  # Optional HTTP Path
  #path: ""

  # Use SSL settings for HTTPS. Default is true.
  #ssl.enabled: true

  # Configure SSL verification mode. If `none` is configured, all server hosts
  # and certificates will be accepted. In this mode, SSL based connections are
  # susceptible to man-in-the-middle attacks. Use only for testing. Default is
  # `full`.
  #ssl.verification_mode: full

  # List of supported/valid TLS versions. By default all TLS versions 1.0 up to
  # 1.2 are enabled.
  #ssl.supported_protocols: [TLSv1.0, TLSv1.1, TLSv1.2]

  # SSL configuration. By default is off.
  # List of root certificates for HTTPS server verifications
  #ssl.certificate_authorities: ["/etc/pki/root/ca.pem"]

  # Certificate for SSL client authentication
  #ssl.certificate: "/etc/pki/client/cert.pem"

  # Client Certificate Key
  #ssl.key: "/etc/pki/client/cert.key"

  # Optional passphrase for decrypting the Certificate Key.
  #ssl.key_passphrase: ''

  # Configure cipher suites to be used for SSL connections
  #ssl.cipher_suites: []

  # Configure curve types for ECDHE based cipher suites
  #ssl.curve_types: []



#================================ Logging ======================================
# There are four options for the log output: file, stderr, syslog, eventlog
# The file output is the default.

# Sets log level. The default log level is info.
# Available log levels are: error, warning, info, debug
#logging.level: info

# Enable debug output for selected components. To enable all selectors use ["*"]
# Other available selectors are "beat", "publish", "service"
# Multiple selectors can be chained.
#logging.selectors: [ ]

# Send all logging output to syslog. The default is false.
#logging.to_syslog: false

# Send all logging output to Windows Event Logs. The default is false.
#logging.to_eventlog: false

# If enabled, metricbeat periodically logs its internal metrics that have changed
# in the last period. For each metric that changed, the delta from the value at
# the beginning of the period is logged. Also, the total values for
# all non-zero internal metrics are logged on shutdown. The default is true.
#logging.metrics.enabled: true

# The period after which to log the internal metrics. The default is 30s.
#logging.metrics.period: 30s

# Logging to rotating files. Set logging.to_files to false to disable logging to
# files.
logging.to_files: true
logging.files:
  # Configure the path where the logs are written. The default is the logs directory
  # under the home path (the binary location).
  #path: /var/log/metricbeat

  # The name of the files where the logs are written to.
  #name: metricbeat

  # Configure log file size limit. If limit is reached, log file will be
  # automatically rotated
  #rotateeverybytes: 10485760 # = 10MB

  # Number of rotated log files to keep. Oldest files will be deleted first.
  #keepfiles: 7

  # The permissions mask to apply when rotating log files. The default value is 0600.
  # Must be a valid Unix-style file permissions mask expressed in octal notation.
  #permissions: 0600

# Set to true to log messages in json format.
#logging.json: false


#============================== Xpack Monitoring =====================================
# metricbeat can export internal metrics to a central Elasticsearch monitoring cluster.
# This requires xpack monitoring to be enabled in Elasticsearch.
# The reporting is disabled by default.

# Set to true to enable the monitoring reporter.
#xpack.monitoring.enabled: false

# Uncomment to send the metrics to Elasticsearch. Most settings from the
# Elasticsearch output are accepted here as well. Any setting that is not set is
# automatically inherited from the Elasticsearch output configuration, so if you
# have the Elasticsearch output configured, you can simply uncomment the
# following line, and leave the rest commented out.
#xpack.monitoring.elasticsearch:

  # Array of hosts to connect to.
  # Scheme and port can be left out and will be set to the default (http and 9200)
  # In case you specify and additional path, the scheme is required: http://localhost:9200/path
  # IPv6 addresses should always be defined as: https://[2001:db8::1]:9200
  #hosts: ["localhost:9200"]

  # Set gzip compression level.
  #compression_level: 0

  # Optional protocol and basic auth credentials.
  #protocol: "https"
  #username: "beats_system"
  #password: "changeme"

  # Dictionary of HTTP parameters to pass within the url with index operations.
  #parameters:
    #param1: value1
    #param2: value2

  # Custom HTTP headers to add to each request
  #headers:
  #  X-My-Header: Contents of the header

  # Proxy server url
  #proxy_url: http://proxy:3128

  # The number of times a particular Elasticsearch index operation is attempted. If
  # the indexing operation doesn't succeed after this many retries, the events are
  # dropped. The default is 3.
  #max_retries: 3

  # The maximum number of events to bulk in a single Elasticsearch bulk API index request.
  # The default is 50.
  #bulk_max_size: 50

  # Configure http request timeout before failing an request to Elasticsearch.
  #timeout: 90

  # Use SSL settings for HTTPS.
  #ssl.enabled: true

  # Configure SSL verification mode. If `none` is configured, all server hosts
  # and certificates will be accepted. In this mode, SSL based connections are
  # susceptible to man-in-the-middle attacks. Use only for testing. Default is
  # `full`.
  #ssl.verification_mode: full

  # List of supported/valid TLS versions. By default all TLS versions 1.0 up to
  # 1.2 are enabled.
  #ssl.supported_protocols: [TLSv1.0, TLSv1.1, TLSv1.2]

  # SSL configuration. By default is off.
  # List of root certificates for HTTPS server verifications
  #ssl.certificate_authorities: ["/etc/pki/root/ca.pem"]

  # Certificate for SSL client authentication
  #ssl.certificate: "/etc/pki/client/cert.pem"

  # Client Certificate Key
  #ssl.key: "/etc/pki/client/cert.key"

  # Optional passphrase for decrypting the Certificate Key.
  #ssl.key_passphrase: ''

  # Configure cipher suites to be used for SSL connections
  #ssl.cipher_suites: []

  # Configure curve types for ECDHE based cipher suites
  #ssl.curve_types: []

  # Configure what types of renegotiation are supported. Valid options are
  # never, once, and freely. Default is never.
  #ssl.renegotiation: never

#================================ HTTP Endpoint ======================================
# Each beat can expose internal metrics through a HTTP endpoint. For security
# reasons the endpoint is disabled by default. This feature is currently experimental.
# Stats can be access through http://localhost:5066/stats . For pretty JSON output
# append ?pretty to the URL.

# Defines if the HTTP endpoint is enabled.
#http.enabled: false

# The HTTP endpoint will bind to this hostname or IP address. It is recommended to use only localhost.
#http.host: localhost

# Port on which the HTTP endpoint will bind. Default is 5066.
#http.port: 5066<|MERGE_RESOLUTION|>--- conflicted
+++ resolved
@@ -492,12 +492,8 @@
 
 #------------------------------ RabbitMQ Module ------------------------------
 - module: rabbitmq
-<<<<<<< HEAD
   metricsets: ["node", "queue", "connection", "exchange"]
-=======
-  metricsets: ["node", "queue", "connection"]
-  enabled: true
->>>>>>> f8425af9
+  enabled: true
   period: 10s
   hosts: ["localhost:15672"]
 
