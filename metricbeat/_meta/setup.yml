--- conflicted
+++ resolved
@@ -202,18 +202,9 @@
 
 # This allows to enable 6.7 migration aliases
 #migration.6_to_7.enabled: true
+
 reload.enabled: true
 
   # Period on which files under path should be checked for changes
+
 reload.period: 60s
-<<<<<<< HEAD
-=======
-
-
-#==================== Elasticsearch template setting ==========================
-
-setup.template.settings:
-  index.number_of_shards: 1
-  index.codec: best_compression
-  #_source.enabled: false
->>>>>>> 1b146ea2
