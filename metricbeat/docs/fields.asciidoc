
////
This file is generated! See _meta/fields.yml and scripts/generate_fields_docs.py
////

[[exported-fields]]
= Exported fields

[partintro]

--
This document describes the fields that are exported by Metricbeat. They are
grouped in the following categories:

* <<exported-fields-activemq>>
* <<exported-fields-aerospike>>
* <<exported-fields-apache>>
* <<exported-fields-appsearch>>
* <<exported-fields-aws>>
* <<exported-fields-azure>>
* <<exported-fields-beat-common>>
* <<exported-fields-beat>>
* <<exported-fields-ceph>>
* <<exported-fields-cloud>>
* <<exported-fields-cockroachdb>>
* <<exported-fields-common>>
* <<exported-fields-consul>>
* <<exported-fields-coredns>>
* <<exported-fields-couchbase>>
* <<exported-fields-couchdb>>
* <<exported-fields-docker-processor>>
* <<exported-fields-docker>>
* <<exported-fields-dropwizard>>
* <<exported-fields-ecs>>
* <<exported-fields-elasticsearch>>
* <<exported-fields-envoyproxy>>
* <<exported-fields-etcd>>
* <<exported-fields-golang>>
* <<exported-fields-googlecloud>>
* <<exported-fields-graphite>>
* <<exported-fields-haproxy>>
* <<exported-fields-host-processor>>
* <<exported-fields-http>>
* <<exported-fields-ibmmq>>
* <<exported-fields-istio>>
* <<exported-fields-jolokia>>
* <<exported-fields-jolokia-autodiscover>>
* <<exported-fields-kafka>>
* <<exported-fields-kibana>>
* <<exported-fields-kubernetes-processor>>
* <<exported-fields-kubernetes>>
* <<exported-fields-kvm>>
* <<exported-fields-logstash>>
* <<exported-fields-memcached>>
* <<exported-fields-mongodb>>
* <<exported-fields-mssql>>
* <<exported-fields-munin>>
* <<exported-fields-mysql>>
* <<exported-fields-nats>>
* <<exported-fields-nginx>>
* <<exported-fields-oracle>>
* <<exported-fields-php_fpm>>
* <<exported-fields-postgresql>>
* <<exported-fields-process>>
* <<exported-fields-prometheus>>
* <<exported-fields-rabbitmq>>
* <<exported-fields-redis>>
* <<exported-fields-sql>>
* <<exported-fields-stan>>
* <<exported-fields-statsd>>
* <<exported-fields-system>>
* <<exported-fields-tomcat>>
* <<exported-fields-traefik>>
* <<exported-fields-uwsgi>>
* <<exported-fields-vsphere>>
* <<exported-fields-windows>>
* <<exported-fields-zookeeper>>

--
[[exported-fields-activemq]]
== activemq fields

activemq module



[float]
=== activemq




[float]
=== broker

Broker metrics from org.apache.activemq:brokerName=*,type=Broker


*`activemq.broker.mbean`*::
+
--
Mbean that this event is related to

type: keyword

--

*`activemq.broker.name`*::
+
--
Broker name

type: keyword

--

*`activemq.broker.memory.broker.pct`*::
+
--
The percentage of the memory limit used.

type: scaled_float

format: percent

--

*`activemq.broker.memory.store.pct`*::
+
--
Percent of store limit used.

type: scaled_float

format: percent

--

*`activemq.broker.memory.temp.pct`*::
+
--
The percentage of the temp usage limit used.

type: scaled_float

format: percent

--

*`activemq.broker.connections.count`*::
+
--
Total number of connections.

type: long

--

*`activemq.broker.consumers.count`*::
+
--
Number of message consumers.

type: long

--

*`activemq.broker.messages.dequeue.count`*::
+
--
Number of messages that have been acknowledged on the broker.

type: long

--

*`activemq.broker.messages.enqueue.count`*::
+
--
Number of messages that have been sent to the destination.

type: long

--

*`activemq.broker.messages.count`*::
+
--
Number of unacknowledged messages on the broker.

type: long

--

*`activemq.broker.producers.count`*::
+
--
Number of message producers active on destinations on the broker.

type: long

--

[float]
=== queue

Queue metrics from org.apache.activemq:brokerName=*,destinationName=*,destinationType=Queue,type=Broker


*`activemq.queue.mbean`*::
+
--
Mbean that this event is related to

type: keyword

--

*`activemq.queue.name`*::
+
--
Queue name

type: keyword

--

*`activemq.queue.size`*::
+
--
Queue size

type: long

--

*`activemq.queue.messages.enqueue.time.avg`*::
+
--
Average time a message was held on this destination.

type: double

--

*`activemq.queue.messages.size.avg`*::
+
--
Average message size on this destination.

type: long

--

*`activemq.queue.consumers.count`*::
+
--
Number of consumers subscribed to this destination.

type: long

--

*`activemq.queue.messages.dequeue.count`*::
+
--
Number of messages that has been acknowledged (and removed) from the destination.

type: long

--

*`activemq.queue.messages.dispatch.count`*::
+
--
Number of messages that has been delivered to consumers, including those not acknowledged.

type: long

--

*`activemq.queue.messages.enqueue.count`*::
+
--
Number of messages that have been sent to the destination.

type: long

--

*`activemq.queue.messages.expired.count`*::
+
--
Number of messages that have been expired.

type: long

--

*`activemq.queue.messages.inflight.count`*::
+
--
Number of messages that have been dispatched to, but not acknowledged by, consumers.

type: long

--

*`activemq.queue.messages.enqueue.time.max`*::
+
--
The longest time a message was held on this destination.

type: long

--

*`activemq.queue.memory.broker.pct`*::
+
--
Percent of memory limit used.

type: scaled_float

format: percent

--

*`activemq.queue.messages.enqueue.time.min`*::
+
--
The shortest time a message was held on this destination.

type: long

--

*`activemq.queue.producers.count`*::
+
--
Number of producers attached to this destination.

type: long

--

[float]
=== topic

Topic metrics from org.apache.activemq:brokerName=*,destinationName=*,destinationType=Topic,type=Broker


*`activemq.topic.mbean`*::
+
--
Mbean that this event is related to

type: keyword

--

*`activemq.topic.name`*::
+
--
Topic name

type: keyword

--

*`activemq.topic.messages.enqueue.time.avg`*::
+
--
Average time a message was held on this destination.

type: double

--

*`activemq.topic.messages.size.avg`*::
+
--
Average message size on this destination.

type: long

--

*`activemq.topic.consumers.count`*::
+
--
Number of consumers subscribed to this destination.

type: long

--

*`activemq.topic.messages.dequeue.count`*::
+
--
Number of messages that has been acknowledged (and removed) from the destination.

type: long

--

*`activemq.topic.messages.dispatch.count`*::
+
--
Number of messages that has been delivered to consumers, including those not acknowledged.

type: long

--

*`activemq.topic.messages.enqueue.count`*::
+
--
Number of messages that have been sent to the destination.

type: long

--

*`activemq.topic.messages.expired.count`*::
+
--
Number of messages that have been expired.

type: long

--

*`activemq.topic.messages.inflight.count`*::
+
--
Number of messages that have been dispatched to, but not acknowledged by, consumers.

type: long

--

*`activemq.topic.messages.enqueue.time.max`*::
+
--
The longest time a message was held on this destination.

type: long

--

*`activemq.topic.memory.broker.pct`*::
+
--
Percent of memory limit used.

type: scaled_float

format: percent

--

*`activemq.topic.messages.enqueue.time.min`*::
+
--
The shortest time a message was held on this destination.

type: long

--

*`activemq.topic.producers.count`*::
+
--
Number of producers attached to this destination.

type: long

--

[[exported-fields-aerospike]]
== Aerospike fields

Aerospike module



[float]
=== aerospike




[float]
=== namespace

namespace



[float]
=== client

Client stats.



[float]
=== delete

Client delete transactions stats.



*`aerospike.namespace.client.delete.error`*::
+
--
Number of client delete transactions that failed with an error.


type: long

--

*`aerospike.namespace.client.delete.not_found`*::
+
--
Number of client delete transactions that resulted in a not found.


type: long

--

*`aerospike.namespace.client.delete.success`*::
+
--
Number of successful client delete transactions.


type: long

--

*`aerospike.namespace.client.delete.timeout`*::
+
--
Number of client delete transactions that timed out.


type: long

--

[float]
=== read

Client read transactions stats.



*`aerospike.namespace.client.read.error`*::
+
--
Number of client read transaction errors.


type: long

--

*`aerospike.namespace.client.read.not_found`*::
+
--
Number of client read transaction that resulted in not found.


type: long

--

*`aerospike.namespace.client.read.success`*::
+
--
Number of successful client read transactions.


type: long

--

*`aerospike.namespace.client.read.timeout`*::
+
--
Number of client read transaction that timed out.


type: long

--

[float]
=== write

Client write transactions stats.



*`aerospike.namespace.client.write.error`*::
+
--
Number of client write transactions that failed with an error.


type: long

--

*`aerospike.namespace.client.write.success`*::
+
--
Number of successful client write transactions.


type: long

--

*`aerospike.namespace.client.write.timeout`*::
+
--
Number of client write transactions that timed out.


type: long

--

[float]
=== device

Disk storage stats



*`aerospike.namespace.device.available.pct`*::
+
--
Measures the minimum contiguous disk space across all disks in a namespace.


type: scaled_float

format: percent

--

*`aerospike.namespace.device.free.pct`*::
+
--
Percentage of disk capacity free for this namespace.


type: scaled_float

format: percent

--

*`aerospike.namespace.device.total.bytes`*::
+
--
Total bytes of disk space allocated to this namespace on this node.


type: long

format: bytes

--

*`aerospike.namespace.device.used.bytes`*::
+
--
Total bytes of disk space used by this namespace on this node.


type: long

format: bytes

--

*`aerospike.namespace.hwm_breached`*::
+
--
If true, Aerospike has breached 'high-water-[disk|memory]-pct' for this namespace.


type: boolean

--

[float]
=== memory

Memory storage stats.



*`aerospike.namespace.memory.free.pct`*::
+
--
Percentage of memory capacity free for this namespace on this node.


type: scaled_float

format: percent

--

*`aerospike.namespace.memory.used.data.bytes`*::
+
--
Amount of memory occupied by data for this namespace on this node.


type: long

format: bytes

--

*`aerospike.namespace.memory.used.index.bytes`*::
+
--
Amount of memory occupied by the index for this namespace on this node.


type: long

format: bytes

--

*`aerospike.namespace.memory.used.sindex.bytes`*::
+
--
Amount of memory occupied by secondary indexes for this namespace on this node.


type: long

format: bytes

--

*`aerospike.namespace.memory.used.total.bytes`*::
+
--
Total bytes of memory used by this namespace on this node.


type: long

format: bytes

--

*`aerospike.namespace.name`*::
+
--
Namespace name


type: keyword

--

*`aerospike.namespace.node.host`*::
+
--
Node host


type: keyword

--

*`aerospike.namespace.node.name`*::
+
--
Node name


type: keyword

--

[float]
=== objects

Records stats.



*`aerospike.namespace.objects.master`*::
+
--
Number of records on this node which are active masters.


type: long

--

*`aerospike.namespace.objects.total`*::
+
--
Number of records in this namespace for this node.


type: long

--

*`aerospike.namespace.stop_writes`*::
+
--
If true this namespace is currently not allowing writes.


type: boolean

--

[[exported-fields-apache]]
== Apache fields

Apache HTTPD server metricsets collected from the Apache web server.



[float]
=== apache

`apache` contains the metrics that were scraped from Apache.



[float]
=== status

`status` contains the metrics that were scraped from the Apache status page.



*`apache.status.hostname`*::
+
--
Apache hostname.


type: keyword

--

*`apache.status.total_accesses`*::
+
--
Total number of access requests.


type: long

--

*`apache.status.total_kbytes`*::
+
--
Total number of kilobytes served.


type: long

--

*`apache.status.requests_per_sec`*::
+
--
Requests per second.


type: scaled_float

--

*`apache.status.bytes_per_sec`*::
+
--
Bytes per second.


type: scaled_float

--

*`apache.status.bytes_per_request`*::
+
--
Bytes per request.


type: scaled_float

--

*`apache.status.workers.busy`*::
+
--
Number of busy workers.


type: long

--

*`apache.status.workers.idle`*::
+
--
Number of idle workers.


type: long

--

[float]
=== uptime

Uptime stats.



*`apache.status.uptime.server_uptime`*::
+
--
Server uptime in seconds.


type: long

--

*`apache.status.uptime.uptime`*::
+
--
Server uptime.


type: long

--

[float]
=== cpu

CPU stats.



*`apache.status.cpu.load`*::
+
--
CPU Load.


type: scaled_float

--

*`apache.status.cpu.user`*::
+
--
CPU user load.


type: scaled_float

--

*`apache.status.cpu.system`*::
+
--
System cpu.


type: scaled_float

--

*`apache.status.cpu.children_user`*::
+
--
CPU of children user.


type: scaled_float

--

*`apache.status.cpu.children_system`*::
+
--
CPU of children system.


type: scaled_float

--

[float]
=== connections

Connection stats.



*`apache.status.connections.total`*::
+
--
Total connections.


type: long

--

*`apache.status.connections.async.writing`*::
+
--
Async connection writing.


type: long

--

*`apache.status.connections.async.keep_alive`*::
+
--
Async keeped alive connections.


type: long

--

*`apache.status.connections.async.closing`*::
+
--
Async closed connections.


type: long

--

[float]
=== load

Load averages.



*`apache.status.load.1`*::
+
--
Load average for the last minute.


type: scaled_float

--

*`apache.status.load.5`*::
+
--
Load average for the last 5 minutes.


type: scaled_float

--

*`apache.status.load.15`*::
+
--
Load average for the last 15 minutes.


type: scaled_float

--

[float]
=== scoreboard

Scoreboard metrics.



*`apache.status.scoreboard.starting_up`*::
+
--
Starting up.


type: long

--

*`apache.status.scoreboard.reading_request`*::
+
--
Reading requests.


type: long

--

*`apache.status.scoreboard.sending_reply`*::
+
--
Sending Reply.


type: long

--

*`apache.status.scoreboard.keepalive`*::
+
--
Keep alive.


type: long

--

*`apache.status.scoreboard.dns_lookup`*::
+
--
Dns Lookups.


type: long

--

*`apache.status.scoreboard.closing_connection`*::
+
--
Closing connections.


type: long

--

*`apache.status.scoreboard.logging`*::
+
--
Logging


type: long

--

*`apache.status.scoreboard.gracefully_finishing`*::
+
--
Gracefully finishing.


type: long

--

*`apache.status.scoreboard.idle_cleanup`*::
+
--
Idle cleanups.


type: long

--

*`apache.status.scoreboard.open_slot`*::
+
--
Open slots.


type: long

--

*`apache.status.scoreboard.waiting_for_connection`*::
+
--
Waiting for connections.


type: long

--

*`apache.status.scoreboard.total`*::
+
--
Total.


type: long

--

[[exported-fields-appsearch]]
== App Search fields

App Search module



[float]
=== appsearch




[float]
=== stats

App Search stats



[float]
=== jvm

JVM stats



[float]
=== memory_usage

Memory usage



*`appsearch.stats.jvm.memory_usage.heap_init.bytes`*::
+
--
Heap init used by the JVM in bytes.


type: long

--

*`appsearch.stats.jvm.memory_usage.heap_used.bytes`*::
+
--
Heap used by the JVM in bytes.


type: long

--

*`appsearch.stats.jvm.memory_usage.heap_committed.bytes`*::
+
--
Committed heap to the JVM in bytes.


type: long

--

*`appsearch.stats.jvm.memory_usage.heap_max.bytes`*::
+
--
Max heap used by the JVM in bytes


type: long

--

*`appsearch.stats.jvm.memory_usage.non_heap_init.bytes`*::
+
--
Non-Heap initial memory used by the JVM in bytes.


type: long

--

*`appsearch.stats.jvm.memory_usage.non_heap_committed.bytes`*::
+
--
Non-Heap committed memory used by the JVM in bytes.


type: long

--

[float]
=== queues

Worker queues



*`appsearch.stats.queues.analytics_events.count`*::
+
--
Number of pending jobs in the `analytics_events` queue.


type: long

--

*`appsearch.stats.queues.document_destroyer.count`*::
+
--
Number of pending jobs in the `document_destroyer` queue.


type: long

--

*`appsearch.stats.queues.engine_destroyer.count`*::
+
--
Number of pending jobs in the `engine_destroyer` queue.


type: long

--

*`appsearch.stats.queues.index_adder.count`*::
+
--
Number of pending jobs in the `index_adder` queue.


type: long

--

*`appsearch.stats.queues.indexed_doc_remover.count`*::
+
--
Number of pending jobs in the `indexed_doc_remover` queue.


type: long

--

*`appsearch.stats.queues.mailer.count`*::
+
--
Number of pending jobs in the `mailer` queue.


type: long

--

*`appsearch.stats.queues.refresh_document_counts.count`*::
+
--
Number of pending jobs in the `refresh_document_counts` queue.


type: long

--

*`appsearch.stats.queues.reindexer.count`*::
+
--
Number of pending jobs in the `reindexer` queue.


type: long

--

*`appsearch.stats.queues.schema_updater.count`*::
+
--
Number of pending jobs in the `schema_updater` queue.


type: long

--

*`appsearch.stats.queues.failed.count`*::
+
--
Number of failed jobs waiting to be retried.


type: long

--

[float]
=== requests

Request metrics



*`appsearch.stats.requests.count`*::
+
--
Number of recently completed requests


type: long

--

[float]
=== api.duration

API response time metrics



*`appsearch.stats.requests.api.duration.avg.ms`*::
+
--
Average response time in milliseconds


type: long

--

*`appsearch.stats.requests.api.duration.max.ms`*::
+
--
Max response time in milliseconds


type: long

--

[float]
=== web.response_time

Dashboard response time metrics



*`appsearch.stats.requests.web.response_time.avg.ms`*::
+
--
Average response time in milliseconds


type: long

--

*`appsearch.stats.requests.web.response_time.max.ms`*::
+
--
Max response time in milliseconds


type: long

--

[[exported-fields-aws]]
== aws fields

`aws` module collects AWS monitoring metrics from AWS Cloudwatch.



*`cloud.account.name`*::
+
--
The cloud account name or alias used to identify different entities in a multi-tenant environment.


type: keyword

--

[float]
=== aws




*`aws.tags.*`*::
+
--
Tag key value pairs from aws resources.


type: object

--

*`aws.s3.bucket.name`*::
+
--
Name of a S3 bucket.


type: keyword

--

*`aws.dimensions.*`*::
+
--
Metric dimensions.


type: object

--

*`aws.*.metrics.*.*`*::
+
--
Metrics that returned from Cloudwatch API query.


type: object

--

[float]
=== billing

`billing` contains the estimated charges for your AWS account in Cloudwatch.


[float]
=== cloudwatch

`cloudwatch` contains the metrics that were scraped from AWS CloudWatch which contains monitoring metrics sent by different namespaces.



*`aws.cloudwatch.namespace`*::
+
--
The namespace specified when query cloudwatch api.


type: keyword

--

[float]
=== dynamodb

`dynamodb` contains the metrics that were scraped from AWS CloudWatch which contains monitoring metrics sent by AWS DynamoDB.


[float]
=== ebs

`ebs` contains the metrics that were scraped from AWS CloudWatch which contains monitoring metrics sent by AWS EBS.


[float]
=== ec2

`ec2` contains the metrics that were scraped from AWS CloudWatch which contains monitoring metrics sent by AWS EC2.



*`aws.ec2.cpu.total.pct`*::
+
--
The percentage of allocated EC2 compute units that are currently in use on the instance.


type: scaled_float

--

*`aws.ec2.cpu.credit_usage`*::
+
--
The number of CPU credits spent by the instance for CPU utilization.


type: long

--

*`aws.ec2.cpu.credit_balance`*::
+
--
The number of earned CPU credits that an instance has accrued since it was launched or started.


type: long

--

*`aws.ec2.cpu.surplus_credit_balance`*::
+
--
The number of surplus credits that have been spent by an unlimited instance when its CPUCreditBalance value is zero.


type: long

--

*`aws.ec2.cpu.surplus_credits_charged`*::
+
--
The number of spent surplus credits that are not paid down by earned CPU credits, and which thus incur an additional charge.


type: long

--

*`aws.ec2.network.in.packets`*::
+
--
The number of packets received on all network interfaces by the instance.


type: long

--

*`aws.ec2.network.in.packets_per_sec`*::
+
--
The number of packets per second sent out on all network interfaces by the instance.


type: long

--

*`aws.ec2.network.out.packets`*::
+
--
The number of packets sent out on all network interfaces by the instance.


type: long

--

*`aws.ec2.network.out.packets_per_sec`*::
+
--
The number of packets per second sent out on all network interfaces by the instance.


type: long

--

*`aws.ec2.network.in.bytes`*::
+
--
The number of bytes received on all network interfaces by the instance.


type: long

format: bytes

--

*`aws.ec2.network.in.bytes_per_sec`*::
+
--
The number of bytes per second received on all network interfaces by the instance.


type: long

--

*`aws.ec2.network.out.bytes`*::
+
--
The number of bytes sent out on all network interfaces by the instance.


type: long

format: bytes

--

*`aws.ec2.network.out.bytes_per_sec`*::
+
--
The number of bytes per second sent out on all network interfaces by the instance.


type: long

--

*`aws.ec2.diskio.read.bytes`*::
+
--
Bytes read from all instance store volumes available to the instance.


type: long

format: bytes

--

*`aws.ec2.diskio.read.bytes_per_sec`*::
+
--
Bytes read per second from all instance store volumes available to the instance.


type: long

--

*`aws.ec2.diskio.write.bytes`*::
+
--
Bytes written to all instance store volumes available to the instance.


type: long

format: bytes

--

*`aws.ec2.diskio.write.bytes_per_sec`*::
+
--
Bytes written per second to all instance store volumes available to the instance.


type: long

--

*`aws.ec2.diskio.read.ops`*::
+
--
Completed read operations from all instance store volumes available to the instance in a specified period of time.


type: long

--

*`aws.ec2.diskio.read.ops_per_sec`*::
+
--
Completed read operations per second from all instance store volumes available to the instance in a specified period of time.


type: long

--

*`aws.ec2.diskio.write.ops`*::
+
--
Completed write operations to all instance store volumes available to the instance in a specified period of time.


type: long

--

*`aws.ec2.diskio.write.ops_per_sec`*::
+
--
Completed write operations per second to all instance store volumes available to the instance in a specified period of time.


type: long

--

*`aws.ec2.status.check_failed`*::
+
--
Reports whether the instance has passed both the instance status check and the system status check in the last minute.


type: long

--

*`aws.ec2.status.check_failed_system`*::
+
--
Reports whether the instance has passed the system status check in the last minute.


type: long

--

*`aws.ec2.status.check_failed_instance`*::
+
--
Reports whether the instance has passed the instance status check in the last minute.


type: long

--

*`aws.ec2.instance.core.count`*::
+
--
The number of CPU cores for the instance.


type: integer

--

*`aws.ec2.instance.image.id`*::
+
--
The ID of the image used to launch the instance.


type: keyword

--

*`aws.ec2.instance.monitoring.state`*::
+
--
Indicates whether detailed monitoring is enabled.


type: keyword

--

*`aws.ec2.instance.private.dns_name`*::
+
--
The private DNS name of the network interface.


type: keyword

--

*`aws.ec2.instance.private.ip`*::
+
--
The private IPv4 address associated with the network interface.


type: ip

--

*`aws.ec2.instance.public.dns_name`*::
+
--
The public DNS name of the instance.


type: keyword

--

*`aws.ec2.instance.public.ip`*::
+
--
The address of the Elastic IP address (IPv4) bound to the network interface.


type: ip

--

*`aws.ec2.instance.state.code`*::
+
--
The state of the instance, as a 16-bit unsigned integer.


type: integer

--

*`aws.ec2.instance.state.name`*::
+
--
The state of the instance (pending | running | shutting-down | terminated | stopping | stopped).


type: keyword

--

*`aws.ec2.instance.threads_per_core`*::
+
--
The number of threads per CPU core.


type: integer

--

[float]
=== elb

`elb` contains the metrics that were scraped from AWS CloudWatch which contains monitoring metrics sent by AWS ELB.


[float]
=== lambda

`lambda` contains the metrics that were scraped from AWS CloudWatch which contains monitoring metrics sent by AWS Lambda.


[float]
=== rds

`rds` contains the metrics that were scraped from AWS CloudWatch which contains monitoring metrics sent by AWS RDS.



*`aws.rds.cpu.total.pct`*::
+
--
The percentage of CPU utilization.


type: scaled_float

format: percent

--

*`aws.rds.cpu.credit_usage`*::
+
--
The number of CPU credits spent by the instance for CPU utilization.


type: long

--

*`aws.rds.cpu.credit_balance`*::
+
--
The number of earned CPU credits that an instance has accrued since it was launched or started.


type: long

--

*`aws.rds.database_connections`*::
+
--
The number of database connections in use.


type: long

--

*`aws.rds.db_instance.arn`*::
+
--
Amazon Resource Name(ARN) for each rds.


type: keyword

--

*`aws.rds.db_instance.class`*::
+
--
Contains the name of the compute and memory capacity class of the DB instance.


type: keyword

--

*`aws.rds.db_instance.identifier`*::
+
--
Contains a user-supplied database identifier. This identifier is the unique key that identifies a DB instance.


type: keyword

--

*`aws.rds.db_instance.status`*::
+
--
Specifies the current state of this database.


type: keyword

--

*`aws.rds.disk_queue_depth`*::
+
--
The number of outstanding IOs (read/write requests) waiting to access the disk.


type: float

--

*`aws.rds.failed_sql_server_agent_jobs`*::
+
--
The number of failed SQL Server Agent jobs during the last minute.


type: long

--

*`aws.rds.freeable_memory.bytes`*::
+
--
The amount of available random access memory.


type: long

format: bytes

--

*`aws.rds.free_storage.bytes`*::
+
--
The amount of available storage space.


type: long

format: bytes

--

*`aws.rds.maximum_used_transaction_ids`*::
+
--
The maximum transaction ID that has been used. Applies to PostgreSQL.


type: long

--

*`aws.rds.oldest_replication_slot_lag.mb`*::
+
--
The lagging size of the replica lagging the most in terms of WAL data received. Applies to PostgreSQL.


type: long

--

*`aws.rds.read_io.ops_per_sec`*::
+
--
The average number of disk read I/O operations per second.


type: float

--

*`aws.rds.replica_lag.sec`*::
+
--
The amount of time a Read Replica DB instance lags behind the source DB instance. Applies to MySQL, MariaDB, and PostgreSQL Read Replicas.


type: long

format: duration

--

*`aws.rds.swap_usage.bytes`*::
+
--
The amount of swap space used on the DB instance. This metric is not available for SQL Server.


type: long

format: bytes

--

*`aws.rds.transaction_logs_generation`*::
+
--
The disk space used by transaction logs. Applies to PostgreSQL.


type: long

--

*`aws.rds.write_io.ops_per_sec`*::
+
--
The average number of disk write I/O operations per second.


type: float

--

*`aws.rds.queries`*::
+
--
The average number of queries executed per second.


type: long

--

*`aws.rds.deadlocks`*::
+
--
The average number of deadlocks in the database per second.


type: long

--

*`aws.rds.volume_used.bytes`*::
+
--
The amount of storage used by your Aurora DB instance, in bytes.


type: long

format: bytes

--

*`aws.rds.free_local_storage.bytes`*::
+
--
The amount of storage available for temporary tables and logs, in bytes.


type: long

format: bytes

--

*`aws.rds.login_failures`*::
+
--
The average number of failed login attempts per second.


type: long

--

*`aws.rds.throughput.commit`*::
+
--
The average number of commit operations per second.


type: float

--

*`aws.rds.throughput.delete`*::
+
--
The average number of delete queries per second.


type: float

--

*`aws.rds.throughput.ddl`*::
+
--
The average number of DDL requests per second.


type: float

--

*`aws.rds.throughput.dml`*::
+
--
The average number of inserts, updates, and deletes per second.


type: float

--

*`aws.rds.throughput.insert`*::
+
--
The average number of insert queries per second.


type: float

--

*`aws.rds.throughput.network`*::
+
--
The amount of network throughput both received from and transmitted to clients by each instance in the Aurora MySQL DB cluster, in bytes per second.


type: float

--

*`aws.rds.throughput.network_receive`*::
+
--
The incoming (Receive) network traffic on the DB instance, including both customer database traffic and Amazon RDS traffic used for monitoring and replication.


type: float

--

*`aws.rds.throughput.network_transmit`*::
+
--
The outgoing (Transmit) network traffic on the DB instance, including both customer database traffic and Amazon RDS traffic used for monitoring and replication.


type: float

--

*`aws.rds.throughput.read`*::
+
--
The average amount of time taken per disk I/O operation.


type: float

--

*`aws.rds.throughput.select`*::
+
--
The average number of select queries per second.


type: float

--

*`aws.rds.throughput.update`*::
+
--
The average number of update queries per second.


type: float

--

*`aws.rds.throughput.write`*::
+
--
The average number of bytes written to disk per second.


type: float

--

*`aws.rds.latency.commit`*::
+
--
The amount of latency for commit operations, in milliseconds.


type: float

format: duration

--

*`aws.rds.latency.ddl`*::
+
--
The amount of latency for data definition language (DDL) requests, in milliseconds.


type: float

format: duration

--

*`aws.rds.latency.dml`*::
+
--
The amount of latency for inserts, updates, and deletes, in milliseconds.


type: float

format: duration

--

*`aws.rds.latency.insert`*::
+
--
The amount of latency for insert queries, in milliseconds.


type: float

format: duration

--

*`aws.rds.latency.read`*::
+
--
The average amount of time taken per disk I/O operation.


type: float

format: duration

--

*`aws.rds.latency.select`*::
+
--
The amount of latency for select queries, in milliseconds.


type: float

format: duration

--

*`aws.rds.latency.update`*::
+
--
The amount of latency for update queries, in milliseconds.


type: float

format: duration

--

*`aws.rds.latency.write`*::
+
--
The average amount of time taken per disk I/O operation.


type: float

format: duration

--

*`aws.rds.disk_usage.bin_log.bytes`*::
+
--
The amount of disk space occupied by binary logs on the master. Applies to MySQL read replicas.


type: long

format: bytes

--

*`aws.rds.disk_usage.replication_slot.mb`*::
+
--
The disk space used by replication slot files. Applies to PostgreSQL.


type: long

--

*`aws.rds.disk_usage.transaction_logs.mb`*::
+
--
The disk space used by transaction logs. Applies to PostgreSQL.


type: long

--

*`aws.rds.transactions.active`*::
+
--
The average number of current transactions executing on an Aurora database instance per second.


type: long

--

*`aws.rds.transactions.blocked`*::
+
--
The average number of transactions in the database that are blocked per second.


type: long

--

*`aws.rds.db_instance.db_cluster_identifier`*::
+
--
This identifier is the unique key that identifies a DB cluster specifically for Amazon Aurora DB cluster.


type: keyword

--

*`aws.rds.db_instance.role`*::
+
--
DB roles like WRITER or READER, specifically for Amazon Aurora DB cluster.


type: keyword

--

*`aws.rds.db_instance.engine_name`*::
+
--
Each DB instance runs a DB engine, like MySQL, MariaDB, PostgreSQL and etc.


type: keyword

--

[float]
=== s3_daily_storage

`s3_daily_storage` contains the daily storage metrics that were scraped from AWS CloudWatch which contains monitoring metrics sent by AWS S3.



*`aws.s3_daily_storage.bucket.size.bytes`*::
+
--
The amount of data in bytes stored in a bucket.


type: long

format: bytes

--

*`aws.s3_daily_storage.number_of_objects`*::
+
--
The total number of objects stored in a bucket for all storage classes.


type: long

--

[float]
=== s3_request

`s3_request` contains request metrics that were scraped from AWS CloudWatch which contains monitoring metrics sent by AWS S3.



*`aws.s3_request.requests.total`*::
+
--
The total number of HTTP requests made to an Amazon S3 bucket, regardless of type.


type: long

--

*`aws.s3_request.requests.get`*::
+
--
The number of HTTP GET requests made for objects in an Amazon S3 bucket.


type: long

--

*`aws.s3_request.requests.put`*::
+
--
The number of HTTP PUT requests made for objects in an Amazon S3 bucket.


type: long

--

*`aws.s3_request.requests.delete`*::
+
--
The number of HTTP DELETE requests made for objects in an Amazon S3 bucket.


type: long

--

*`aws.s3_request.requests.head`*::
+
--
The number of HTTP HEAD requests made to an Amazon S3 bucket.


type: long

--

*`aws.s3_request.requests.post`*::
+
--
The number of HTTP POST requests made to an Amazon S3 bucket.


type: long

--

*`aws.s3_request.requests.select`*::
+
--
The number of Amazon S3 SELECT Object Content requests made for objects in an Amazon S3 bucket.


type: long

--

*`aws.s3_request.requests.select_scanned.bytes`*::
+
--
The number of bytes of data scanned with Amazon S3 SELECT Object Content requests in an Amazon S3 bucket.


type: long

format: bytes

--

*`aws.s3_request.requests.select_returned.bytes`*::
+
--
The number of bytes of data returned with Amazon S3 SELECT Object Content requests in an Amazon S3 bucket.


type: long

format: bytes

--

*`aws.s3_request.requests.list`*::
+
--
The number of HTTP requests that list the contents of a bucket.


type: long

--

*`aws.s3_request.downloaded.bytes`*::
+
--
The number bytes downloaded for requests made to an Amazon S3 bucket, where the response includes a body.


type: long

format: bytes

--

*`aws.s3_request.uploaded.bytes`*::
+
--
The number bytes uploaded that contain a request body, made to an Amazon S3 bucket.


type: long

format: bytes

--

*`aws.s3_request.errors.4xx`*::
+
--
The number of HTTP 4xx client error status code requests made to an Amazon S3 bucket with a value of either 0 or 1.


type: long

--

*`aws.s3_request.errors.5xx`*::
+
--
The number of HTTP 5xx server error status code requests made to an Amazon S3 bucket with a value of either 0 or 1.


type: long

--

*`aws.s3_request.latency.first_byte.ms`*::
+
--
The per-request time from the complete request being received by an Amazon S3 bucket to when the response starts to be returned.


type: long

format: duration

--

*`aws.s3_request.latency.total_request.ms`*::
+
--
The elapsed per-request time from the first byte received to the last byte sent to an Amazon S3 bucket.


type: long

format: duration

--

[float]
=== sns

`sns` contains the metrics that were scraped from AWS CloudWatch which contains monitoring metrics sent by AWS SNS.


[float]
=== sqs

`sqs` contains the metrics that were scraped from AWS CloudWatch which contains monitoring metrics sent by AWS SQS.



*`aws.sqs.oldest_message_age.sec`*::
+
--
The approximate age of the oldest non-deleted message in the queue.


type: long

format: duration

--

*`aws.sqs.messages.delayed`*::
+
--
TThe number of messages in the queue that are delayed and not available for reading immediately.


type: long

--

*`aws.sqs.messages.not_visible`*::
+
--
The number of messages that are in flight.


type: long

--

*`aws.sqs.messages.visible`*::
+
--
The number of messages available for retrieval from the queue.


type: long

--

*`aws.sqs.messages.deleted`*::
+
--
The number of messages deleted from the queue.


type: long

--

*`aws.sqs.messages.received`*::
+
--
The number of messages returned by calls to the ReceiveMessage action.


type: long

--

*`aws.sqs.messages.sent`*::
+
--
The number of messages added to a queue.


type: long

--

*`aws.sqs.empty_receives`*::
+
--
The number of ReceiveMessage API calls that did not return a message.


type: long

--

*`aws.sqs.sent_message_size.bytes`*::
+
--
The size of messages added to a queue.


type: long

format: bytes

--

*`aws.sqs.queue.name`*::
+
--
SQS queue name


type: keyword

--

[float]
=== usage

`usage` contains the metrics from Cloudwatch to track usage of some AWS resources.


[[exported-fields-azure]]
== azure fields

azure module



[float]
=== azure




[float]
=== resource

The resource specified



*`azure.resource.name`*::
+
--
The name of the resource


type: keyword

--

*`azure.resource.type`*::
+
--
The type of the resource


type: keyword

--

*`azure.resource.group`*::
+
--
The resource group


type: keyword

--

*`azure.resource.tags.*`*::
+
--
Azure resource tags.


type: object

--

*`azure.namespace`*::
+
--
The namespace selected


type: keyword

--

*`azure.subscription_id`*::
+
--
The subscription ID


type: keyword

--

*`azure.dimensions.*`*::
+
--
Azure metric dimensions.


type: object

--

*`azure.compute_vm.*.*`*::
+
--
compute_vm


type: object

--

*`azure.compute_vm_scaleset.*.*`*::
+
--
compute_vm_scaleset


type: object

--

[float]
=== monitor

monitor



*`azure.monitor.metrics.*.*`*::
+
--
Metrics returned.


type: object

--

*`azure.storage.*.*`*::
+
--
storage account


type: object

--

[[exported-fields-beat-common]]
== Beat fields

Contains common beat fields available in all event types.



*`agent.hostname`*::
+
--
Hostname of the agent.

type: keyword

--

*`beat.timezone`*::
+
--
type: alias

alias to: event.timezone

--

*`fields`*::
+
--
Contains user configurable fields.


type: object

--

*`beat.name`*::
+
--
type: alias

alias to: host.name

--

*`beat.hostname`*::
+
--
type: alias

alias to: agent.hostname

--

*`timeseries.instance`*::
+
--
Time series instance id

type: keyword

--

[[exported-fields-beat]]
== Beat fields

Beat module



[float]
=== beat




*`beat.id`*::
+
--
Beat ID.


type: keyword

--

*`beat.type`*::
+
--
Beat type.


type: keyword

--

[float]
=== state

Beat state



*`beat.state.management.enabled`*::
+
--
Is central management enabled?


type: boolean

--

*`beat.state.module.count`*::
+
--
Number of modules enabled


type: integer

--

*`beat.state.output.name`*::
+
--
Name of output used by Beat


type: keyword

--

*`beat.state.queue.name`*::
+
--
Name of queue being used by Beat


type: keyword

--

[float]
=== stats

Beat stats



*`beat.stats.uptime.ms`*::
+
--
Beat uptime


type: long

--

*`beat.stats.runtime.goroutines`*::
+
--
Number of goroutines running in Beat


type: long

--

[float]
=== libbeat

Fields common to all Beats



[float]
=== output

Output stats



*`beat.stats.libbeat.output.type`*::
+
--
Type of output


type: keyword

--

[float]
=== events

Event counters



*`beat.stats.libbeat.output.events.acked`*::
+
--
Number of events acknowledged


type: long

--

*`beat.stats.libbeat.output.events.active`*::
+
--
Number of active events


type: long

--

*`beat.stats.libbeat.output.events.batches`*::
+
--
Number of event batches


type: long

--

*`beat.stats.libbeat.output.events.dropped`*::
+
--
Number of events dropped


type: long

--

*`beat.stats.libbeat.output.events.duplicates`*::
+
--
Number of events duplicated


type: long

--

*`beat.stats.libbeat.output.events.failed`*::
+
--
Number of events failed


type: long

--

*`beat.stats.libbeat.output.events.toomany`*::
+
--
Number of too many events


type: long

--

*`beat.stats.libbeat.output.events.total`*::
+
--
Total number of events


type: long

--

[float]
=== read

Read stats



*`beat.stats.libbeat.output.read.bytes`*::
+
--
Number of bytes read


type: long

--

*`beat.stats.libbeat.output.read.errors`*::
+
--
Number of read errors


type: long

--

[float]
=== write

Write stats



*`beat.stats.libbeat.output.write.bytes`*::
+
--
Number of bytes written


type: long

--

*`beat.stats.libbeat.output.write.errors`*::
+
--
Number of write errors


type: long

--

[[exported-fields-ceph]]
== Ceph fields

Ceph module



[float]
=== ceph

`ceph` contains the metrics that were scraped from CEPH.



[float]
=== cluster_disk

cluster_disk



*`ceph.cluster_disk.available.bytes`*::
+
--
Available bytes of the cluster


type: long

format: bytes

--

*`ceph.cluster_disk.total.bytes`*::
+
--
Total bytes of the cluster


type: long

format: bytes

--

*`ceph.cluster_disk.used.bytes`*::
+
--
Used bytes of the cluster


type: long

format: bytes

--

[float]
=== cluster_health

cluster_health



*`ceph.cluster_health.overall_status`*::
+
--
Overall status of the cluster


type: keyword

--

*`ceph.cluster_health.timechecks.epoch`*::
+
--
Map version


type: long

--

*`ceph.cluster_health.timechecks.round.value`*::
+
--
timecheck round


type: long

--

*`ceph.cluster_health.timechecks.round.status`*::
+
--
Status of the round


type: keyword

--

[float]
=== cluster_status

cluster_status



*`ceph.cluster_status.version`*::
+
--
Ceph Status version


type: long

--

*`ceph.cluster_status.traffic.read_bytes`*::
+
--
Cluster read throughput per second


type: long

format: bytes

--

*`ceph.cluster_status.traffic.write_bytes`*::
+
--
Cluster write throughput per second


type: long

format: bytes

--

*`ceph.cluster_status.traffic.read_op_per_sec`*::
+
--
Cluster read iops per second


type: long

--

*`ceph.cluster_status.traffic.write_op_per_sec`*::
+
--
Cluster write iops per second


type: long

--

*`ceph.cluster_status.misplace.total`*::
+
--
Cluster misplace pg number


type: long

--

*`ceph.cluster_status.misplace.objects`*::
+
--
Cluster misplace objects number


type: long

--

*`ceph.cluster_status.misplace.ratio`*::
+
--
Cluster misplace ratio


type: scaled_float

format: percent

--

*`ceph.cluster_status.degraded.total`*::
+
--
Cluster degraded pg number


type: long

--

*`ceph.cluster_status.degraded.objects`*::
+
--
Cluster degraded objects number


type: long

--

*`ceph.cluster_status.degraded.ratio`*::
+
--
Cluster degraded ratio


type: scaled_float

format: percent

--

*`ceph.cluster_status.pg.data_bytes`*::
+
--
Cluster pg data bytes


type: long

format: bytes

--

*`ceph.cluster_status.pg.avail_bytes`*::
+
--
Cluster available bytes


type: long

format: bytes

--

*`ceph.cluster_status.pg.total_bytes`*::
+
--
Cluster total bytes


type: long

format: bytes

--

*`ceph.cluster_status.pg.used_bytes`*::
+
--
Cluster used bytes


type: long

format: bytes

--

*`ceph.cluster_status.pg_state.state_name`*::
+
--
Pg state description


type: long

--

*`ceph.cluster_status.pg_state.count`*::
+
--
Shows how many pgs are in state of pg_state.state_name


type: long

--

*`ceph.cluster_status.pg_state.version`*::
+
--
Cluster status version


type: long

--

*`ceph.cluster_status.osd.full`*::
+
--
Is osd full


type: boolean

--

*`ceph.cluster_status.osd.nearfull`*::
+
--
Is osd near full


type: boolean

--

*`ceph.cluster_status.osd.num_osds`*::
+
--
Shows how many osds in the cluster


type: long

--

*`ceph.cluster_status.osd.num_up_osds`*::
+
--
Shows how many osds are on the state of UP


type: long

--

*`ceph.cluster_status.osd.num_in_osds`*::
+
--
Shows how many osds are on the state of IN


type: long

--

*`ceph.cluster_status.osd.num_remapped_pgs`*::
+
--
Shows how many osds are on the state of REMAPPED


type: long

--

*`ceph.cluster_status.osd.epoch`*::
+
--
epoch number


type: long

--

[float]
=== monitor_health

monitor_health stats data



*`ceph.monitor_health.available.pct`*::
+
--
Available percent of the MON


type: long

--

*`ceph.monitor_health.health`*::
+
--
Health of the MON


type: keyword

--

*`ceph.monitor_health.available.kb`*::
+
--
Available KB of the MON


type: long

--

*`ceph.monitor_health.total.kb`*::
+
--
Total KB of the MON


type: long

--

*`ceph.monitor_health.used.kb`*::
+
--
Used KB of the MON


type: long

--

*`ceph.monitor_health.last_updated`*::
+
--
Time when was updated


type: date

--

*`ceph.monitor_health.name`*::
+
--
Name of the MON


type: keyword

--

*`ceph.monitor_health.store_stats.log.bytes`*::
+
--
Log bytes of MON


type: long

format: bytes

--

*`ceph.monitor_health.store_stats.misc.bytes`*::
+
--
Misc bytes of MON


type: long

format: bytes

--

*`ceph.monitor_health.store_stats.sst.bytes`*::
+
--
SST bytes of MON


type: long

format: bytes

--

*`ceph.monitor_health.store_stats.total.bytes`*::
+
--
Total bytes of MON


type: long

format: bytes

--

*`ceph.monitor_health.store_stats.last_updated`*::
+
--
Last updated


type: long

--

[float]
=== osd_df

ceph osd disk usage information



*`ceph.osd_df.id`*::
+
--
osd node id


type: long

--

*`ceph.osd_df.name`*::
+
--
osd node name


type: keyword

--

*`ceph.osd_df.device_class`*::
+
--
osd node type, illegal type include hdd, ssd etc.


type: keyword

--

*`ceph.osd_df.total.byte`*::
+
--
osd disk total volume


type: long

format: bytes

--

*`ceph.osd_df.used.byte`*::
+
--
osd disk usage volume


type: long

format: bytes

--

*`ceph.osd_df.available.bytes`*::
+
--
osd disk available volume


type: long

format: bytes

--

*`ceph.osd_df.pg_num`*::
+
--
shows how many pg located on this osd


type: long

--

*`ceph.osd_df.used.pct`*::
+
--
osd disk usage percentage


type: scaled_float

format: percent

--

[float]
=== osd_tree

ceph osd tree info



*`ceph.osd_tree.id`*::
+
--
osd or bucket node id


type: long

--

*`ceph.osd_tree.name`*::
+
--
osd or bucket node name


type: keyword

--

*`ceph.osd_tree.type`*::
+
--
osd or bucket node type, illegal type include osd, host, root etc.


type: keyword

--

*`ceph.osd_tree.type_id`*::
+
--
osd or bucket node typeID


type: long

--

*`ceph.osd_tree.children`*::
+
--
bucket children list, separated by comma.


type: keyword

--

*`ceph.osd_tree.crush_weight`*::
+
--
osd node crush weight


type: float

--

*`ceph.osd_tree.depth`*::
+
--
node depth


type: long

--

*`ceph.osd_tree.exists`*::
+
--
is node still exist or not(1-yes, 0-no)


type: boolean

--

*`ceph.osd_tree.primary_affinity`*::
+
--
the weight of reading data from primary osd


type: float

--

*`ceph.osd_tree.reweight`*::
+
--
the reweight of osd


type: long

--

*`ceph.osd_tree.status`*::
+
--
status of osd, it should be up or down


type: keyword

--

*`ceph.osd_tree.device_class`*::
+
--
the device class of osd, like hdd, ssd etc.


type: keyword

--

*`ceph.osd_tree.father`*::
+
--
the parent node of this osd or bucket node


type: keyword

--

[float]
=== pool_disk

pool_disk



*`ceph.pool_disk.id`*::
+
--
Id of the pool


type: long

--

*`ceph.pool_disk.name`*::
+
--
Name of the pool


type: keyword

--

*`ceph.pool_disk.stats.available.bytes`*::
+
--
Available bytes of the pool


type: long

format: bytes

--

*`ceph.pool_disk.stats.objects`*::
+
--
Number of objects of the pool


type: long

--

*`ceph.pool_disk.stats.used.bytes`*::
+
--
Used bytes of the pool


type: long

format: bytes

--

*`ceph.pool_disk.stats.used.kb`*::
+
--
Used kb of the pool


type: long

--

[[exported-fields-cloud]]
== Cloud provider metadata fields

Metadata from cloud providers added by the add_cloud_metadata processor.



*`cloud.project.id`*::
+
--
Name of the project in Google Cloud.


example: project-x

--

*`cloud.image.id`*::
+
--
Image ID for the cloud instance.


example: ami-abcd1234

--

*`meta.cloud.provider`*::
+
--
type: alias

alias to: cloud.provider

--

*`meta.cloud.instance_id`*::
+
--
type: alias

alias to: cloud.instance.id

--

*`meta.cloud.instance_name`*::
+
--
type: alias

alias to: cloud.instance.name

--

*`meta.cloud.machine_type`*::
+
--
type: alias

alias to: cloud.machine.type

--

*`meta.cloud.availability_zone`*::
+
--
type: alias

alias to: cloud.availability_zone

--

*`meta.cloud.project_id`*::
+
--
type: alias

alias to: cloud.project.id

--

*`meta.cloud.region`*::
+
--
type: alias

alias to: cloud.region

--

[[exported-fields-cockroachdb]]
== CockroachDB fields

CockroachDB module




[[exported-fields-common]]
== Common fields

Contains common fields available in all event types.



*`metricset.module`*::
+
--
The name of the module that generated the event.


type: alias

alias to: event.module

--

*`metricset.name`*::
+
--
The name of the metricset that generated the event.


--

*`metricset.period`*::
+
--
Current data collection period for this event in milliseconds.


type: integer

--

*`service.address`*::
+
--
Address of the machine where the service is running. This field may not be present when the data was collected locally.


--

*`service.hostname`*::
+
--
Host name of the machine where the service is running.


--

*`type`*::
+
--
The document type. Always set to "doc".


example: metricsets

required: True

--

*`systemd.fragment_path`*::
+
--
the location of the systemd unit path

type: keyword

--

*`systemd.unit`*::
+
--
the unit name of the systemd service

type: keyword

--

[[exported-fields-consul]]
== consul fields

Consul module




[float]
=== agent

Agent Metricset fetches metrics information from a Consul instance running as Agent




*`consul.agent.autopilot.healthy`*::
+
--
Overall health of the local server cluster

type: boolean

--

[float]
=== runtime

Runtime related metrics



*`consul.agent.runtime.sys.bytes`*::
+
--
Number of bytes of memory obtained from the OS.

type: long

--

*`consul.agent.runtime.malloc_count`*::
+
--
Heap objects allocated

type: long

--

*`consul.agent.runtime.heap_objects`*::
+
--
Objects allocated on the heap and is a general memory pressure indicator. This may burst from time to time but should return to a steady state value.

type: long

--

*`consul.agent.runtime.goroutines`*::
+
--
Running goroutines and is a general load pressure indicator. This may burst from time to time but should return to a steady state value.

type: long

--


*`consul.agent.runtime.alloc.bytes`*::
+
--
Bytes allocated by the Consul process.

type: long

--

[float]
=== garbage_collector

Garbage collector metrics


*`consul.agent.runtime.garbage_collector.runs`*::
+
--
Garbage collector total executions

type: long

--

[float]
=== pause

Time that the garbage collector has paused the app



*`consul.agent.runtime.garbage_collector.pause.current.ns`*::
+
--
Garbage collector pause time in nanoseconds

type: long

--


*`consul.agent.runtime.garbage_collector.pause.total.ns`*::
+
--
Nanoseconds consumed by stop-the-world garbage collection pauses since Consul started.

type: long

--

[[exported-fields-coredns]]
== coredns fields

coredns Module



[float]
=== coredns

`coredns` contains statistics that were read from coreDNS



[float]
=== stats

Contains statistics related to the coreDNS service



*`coredns.stats.panic.count`*::
+
--
Total number of panics


type: long

--

*`coredns.stats.dns.request.count`*::
+
--
Total query count


type: long

--

*`coredns.stats.dns.request.duration.ns.bucket.*`*::
+
--
Request duration histogram buckets in nanoseconds


type: object

--

*`coredns.stats.dns.request.duration.ns.sum`*::
+
--
Requests duration, sum of durations in nanoseconds


type: long

format: duration

--

*`coredns.stats.dns.request.duration.ns.count`*::
+
--
Requests duration, number of requests


type: long

--

*`coredns.stats.dns.request.size.bytes.bucket.*`*::
+
--
Request Size histogram buckets


type: object

--

*`coredns.stats.dns.request.size.bytes.sum`*::
+
--
Request Size histogram sum


type: long

--

*`coredns.stats.dns.request.size.bytes.count`*::
+
--
Request Size histogram count


type: long

--

*`coredns.stats.dns.request.do.count`*::
+
--
Number of queries that have the DO bit set


type: long

--

*`coredns.stats.dns.request.type.count`*::
+
--
Counter of queries per zone and type


type: long

--

*`coredns.stats.type`*::
+
--
Holds the query type of the request


type: keyword

--

*`coredns.stats.dns.response.rcode.count`*::
+
--
Counter of responses per zone and rcode


type: long

--

*`coredns.stats.rcode`*::
+
--
Holds the rcode of the response


type: keyword

--

*`coredns.stats.family`*::
+
--
The address family of the transport (1 = IP (IP version 4), 2 = IP6 (IP version 6))


type: keyword

--

*`coredns.stats.dns.response.size.bytes.bucket.*`*::
+
--
Response Size histogram buckets


type: object

--

*`coredns.stats.dns.response.size.bytes.sum`*::
+
--
Response Size histogram sum


type: long

--

*`coredns.stats.dns.response.size.bytes.count`*::
+
--
Response Size histogram count


type: long

--

*`coredns.stats.server`*::
+
--
The server responsible for the request


type: keyword

--

*`coredns.stats.zone`*::
+
--
The zonename used for the request/response


type: keyword

--

*`coredns.stats.proto`*::
+
--
The transport of the response ("udp" or "tcp")


type: keyword

--

*`coredns.stats.dns.cache.hits.count`*::
+
--
Cache hits count for the cache plugin


type: long

--

*`coredns.stats.dns.cache.misses.count`*::
+
--
Cache misses count for the cache plugin


type: long

--

[[exported-fields-couchbase]]
== Couchbase fields

Metrics collected from Couchbase servers.



[float]
=== couchbase

`couchbase` contains the metrics that were scraped from Couchbase.



[float]
=== bucket

Couchbase bucket metrics.



*`couchbase.bucket.name`*::
+
--
Name of the bucket.


type: keyword

--

*`couchbase.bucket.type`*::
+
--
Type of the bucket.


type: keyword

--

*`couchbase.bucket.data.used.bytes`*::
+
--
Size of user data within buckets of the specified state that are resident in RAM.


type: long

format: bytes

--

*`couchbase.bucket.disk.fetches`*::
+
--
Number of disk fetches.


type: long

--

*`couchbase.bucket.disk.used.bytes`*::
+
--
Amount of disk used (bytes).


type: long

format: bytes

--

*`couchbase.bucket.memory.used.bytes`*::
+
--
Amount of memory used by the bucket (bytes).


type: long

format: bytes

--

*`couchbase.bucket.quota.ram.bytes`*::
+
--
Amount of RAM used by the bucket (bytes).


type: long

format: bytes

--

*`couchbase.bucket.quota.use.pct`*::
+
--
Percentage of RAM used (for active objects) against the configured bucket size (%).


type: scaled_float

format: percent

--

*`couchbase.bucket.ops_per_sec`*::
+
--
Number of operations per second.


type: long

--

*`couchbase.bucket.item_count`*::
+
--
Number of items associated with the bucket.


type: long

--

[float]
=== cluster

Couchbase cluster metrics.



*`couchbase.cluster.hdd.free.bytes`*::
+
--
Free hard drive space in the cluster (bytes).


type: long

format: bytes

--

*`couchbase.cluster.hdd.quota.total.bytes`*::
+
--
Hard drive quota total for the cluster (bytes).


type: long

format: bytes

--

*`couchbase.cluster.hdd.total.bytes`*::
+
--
Total hard drive space available to the cluster (bytes).


type: long

format: bytes

--

*`couchbase.cluster.hdd.used.value.bytes`*::
+
--
Hard drive space used by the cluster (bytes).


type: long

format: bytes

--

*`couchbase.cluster.hdd.used.by_data.bytes`*::
+
--
Hard drive space used by the data in the cluster (bytes).


type: long

format: bytes

--

*`couchbase.cluster.max_bucket_count`*::
+
--
Max bucket count setting.


type: long

--

*`couchbase.cluster.quota.index_memory.mb`*::
+
--
Memory quota setting for the Index service (Mbyte).


type: long

--

*`couchbase.cluster.quota.memory.mb`*::
+
--
Memory quota setting for the cluster (Mbyte).


type: long

--

*`couchbase.cluster.ram.quota.total.value.bytes`*::
+
--
RAM quota total for the cluster (bytes).


type: long

format: bytes

--

*`couchbase.cluster.ram.quota.total.per_node.bytes`*::
+
--
RAM quota used by the current node in the cluster (bytes).


type: long

format: bytes

--

*`couchbase.cluster.ram.quota.used.value.bytes`*::
+
--
RAM quota used by the cluster (bytes).


type: long

format: bytes

--

*`couchbase.cluster.ram.quota.used.per_node.bytes`*::
+
--
Ram quota used by the current node in the cluster (bytes)


type: long

format: bytes

--

*`couchbase.cluster.ram.total.bytes`*::
+
--
Total RAM available to cluster (bytes).


type: long

format: bytes

--

*`couchbase.cluster.ram.used.value.bytes`*::
+
--
RAM used by the cluster (bytes).


type: long

format: bytes

--

*`couchbase.cluster.ram.used.by_data.bytes`*::
+
--
RAM used by the data in the cluster (bytes).


type: long

format: bytes

--

[float]
=== node

Couchbase node metrics.



*`couchbase.node.cmd_get`*::
+
--
Number of get commands


type: long

--

*`couchbase.node.couch.docs.disk_size.bytes`*::
+
--
Amount of disk space used by Couch docs (bytes).


type: long

format: bytes

--

*`couchbase.node.couch.docs.data_size.bytes`*::
+
--
Data size of Couch docs associated with a node (bytes).


type: long

format: bytes

--

*`couchbase.node.couch.spatial.data_size.bytes`*::
+
--
Size of object data for spatial views (bytes).


type: long

--

*`couchbase.node.couch.spatial.disk_size.bytes`*::
+
--
Amount of disk space used by spatial views (bytes).


type: long

--

*`couchbase.node.couch.views.disk_size.bytes`*::
+
--
Amount of disk space used by Couch views (bytes).


type: long

--

*`couchbase.node.couch.views.data_size.bytes`*::
+
--
Size of object data for Couch views (bytes).


type: long

--

*`couchbase.node.cpu_utilization_rate.pct`*::
+
--
The CPU utilization rate (%).


type: scaled_float

--

*`couchbase.node.current_items.value`*::
+
--
Number of current items.


type: long

--

*`couchbase.node.current_items.total`*::
+
--
Total number of items associated with the node.


type: long

--

*`couchbase.node.ep_bg_fetched`*::
+
--
Number of disk fetches performed since the server was started.


type: long

--

*`couchbase.node.get_hits`*::
+
--
Number of get hits.


type: long

--

*`couchbase.node.hostname`*::
+
--
The hostname of the node.


type: keyword

--

*`couchbase.node.mcd_memory.allocated.bytes`*::
+
--
Amount of memcached memory allocated (bytes).


type: long

format: bytes

--

*`couchbase.node.mcd_memory.reserved.bytes`*::
+
--
Amount of memcached memory reserved (bytes).


type: long

--

*`couchbase.node.memory.free.bytes`*::
+
--
Amount of memory free for the node (bytes).


type: long

--

*`couchbase.node.memory.total.bytes`*::
+
--
Total memory available to the node (bytes).


type: long

--

*`couchbase.node.memory.used.bytes`*::
+
--
Memory used by the node (bytes).


type: long

--

*`couchbase.node.ops`*::
+
--
Number of operations performed on Couchbase.


type: long

--

*`couchbase.node.swap.total.bytes`*::
+
--
Total swap size allocated (bytes).


type: long

--

*`couchbase.node.swap.used.bytes`*::
+
--
Amount of swap space used (bytes).


type: long

--

*`couchbase.node.uptime.sec`*::
+
--
Time during which the node was in operation (sec).


type: long

--

*`couchbase.node.vb_replica_curr_items`*::
+
--
Number of items/documents that are replicas.


type: long

--

[[exported-fields-couchdb]]
== couchdb fields

couchdb module



[float]
=== couchdb




[float]
=== server

Contains CouchDB server stats



[float]
=== httpd

HTTP statistics



*`couchdb.server.httpd.view_reads`*::
+
--
Number of view reads


type: long

--

*`couchdb.server.httpd.bulk_requests`*::
+
--
Number of bulk requests


type: long

--

*`couchdb.server.httpd.clients_requesting_changes`*::
+
--
Number of clients for continuous _changes


type: long

--

*`couchdb.server.httpd.temporary_view_reads`*::
+
--
Number of temporary view reads


type: long

--

*`couchdb.server.httpd.requests`*::
+
--
Number of HTTP requests


type: long

--

[float]
=== httpd_request_methods

HTTP request methods



*`couchdb.server.httpd_request_methods.COPY`*::
+
--
Number of HTTP COPY requests


type: long

--

*`couchdb.server.httpd_request_methods.HEAD`*::
+
--
Number of HTTP HEAD requests


type: long

--

*`couchdb.server.httpd_request_methods.POST`*::
+
--
Number of HTTP POST requests


type: long

--

*`couchdb.server.httpd_request_methods.DELETE`*::
+
--
Number of HTTP DELETE requests


type: long

--

*`couchdb.server.httpd_request_methods.GET`*::
+
--
Number of HTTP GET requests


type: long

--

*`couchdb.server.httpd_request_methods.PUT`*::
+
--
Number of HTTP PUT requests


type: long

--

[float]
=== httpd_status_codes

HTTP status codes statistics



*`couchdb.server.httpd_status_codes.200`*::
+
--
Number of HTTP 200 OK responses


type: long

--

*`couchdb.server.httpd_status_codes.201`*::
+
--
Number of HTTP 201 Created responses


type: long

--

*`couchdb.server.httpd_status_codes.202`*::
+
--
Number of HTTP 202 Accepted responses


type: long

--

*`couchdb.server.httpd_status_codes.301`*::
+
--
Number of HTTP 301 Moved Permanently responses


type: long

--

*`couchdb.server.httpd_status_codes.304`*::
+
--
Number of HTTP 304 Not Modified responses


type: long

--

*`couchdb.server.httpd_status_codes.400`*::
+
--
Number of HTTP 400 Bad Request responses


type: long

--

*`couchdb.server.httpd_status_codes.401`*::
+
--
Number of HTTP 401 Unauthorized responses


type: long

--

*`couchdb.server.httpd_status_codes.403`*::
+
--
Number of HTTP 403 Forbidden responses


type: long

--

*`couchdb.server.httpd_status_codes.404`*::
+
--
Number of HTTP 404 Not Found responses


type: long

--

*`couchdb.server.httpd_status_codes.405`*::
+
--
Number of HTTP 405 Method Not Allowed responses


type: long

--

*`couchdb.server.httpd_status_codes.409`*::
+
--
Number of HTTP 409 Conflict responses


type: long

--

*`couchdb.server.httpd_status_codes.412`*::
+
--
Number of HTTP 412 Precondition Failed responses


type: long

--

*`couchdb.server.httpd_status_codes.500`*::
+
--
Number of HTTP 500 Internal Server Error responses


type: long

--

[float]
=== couchdb

couchdb statistics



*`couchdb.server.couchdb.database_writes`*::
+
--
Number of times a database was changed


type: long

--

*`couchdb.server.couchdb.open_databases`*::
+
--
Number of open databases


type: long

--

*`couchdb.server.couchdb.auth_cache_misses`*::
+
--
Number of authentication cache misses


type: long

--

*`couchdb.server.couchdb.request_time`*::
+
--
Length of a request inside CouchDB without MochiWeb


type: long

--

*`couchdb.server.couchdb.database_reads`*::
+
--
Number of times a document was read from a database


type: long

--

*`couchdb.server.couchdb.auth_cache_hits`*::
+
--
Number of authentication cache hits


type: long

--

*`couchdb.server.couchdb.open_os_files`*::
+
--
Number of file descriptors CouchDB has open


type: long

--

[[exported-fields-docker-processor]]
== Docker fields

Docker stats collected from Docker.




*`docker.container.id`*::
+
--
type: alias

alias to: container.id

--

*`docker.container.image`*::
+
--
type: alias

alias to: container.image.name

--

*`docker.container.name`*::
+
--
type: alias

alias to: container.name

--

*`docker.container.labels`*::
+
--
Image labels.


type: object

--

[[exported-fields-docker]]
== Docker fields

Docker stats collected from Docker.



[float]
=== docker

Information and statistics about docker's running containers.



[float]
=== container

Docker container metrics.



*`docker.container.command`*::
+
--
Command that was executed in the Docker container.


type: keyword

--

*`docker.container.created`*::
+
--
Date when the container was created.


type: date

--

*`docker.container.status`*::
+
--
Container status.


type: keyword

--

*`docker.container.ip_addresses`*::
+
--
Container IP addresses.


type: ip

--

[float]
=== size

Container size metrics.



*`docker.container.size.root_fs`*::
+
--
Total size of all the files in the container.


type: long

--

*`docker.container.size.rw`*::
+
--
Size of the files that have been created or changed since creation.


type: long

--

*`docker.container.tags`*::
+
--
Image tags.


type: keyword

--

[float]
=== cpu

Runtime CPU metrics.



*`docker.cpu.kernel.pct`*::
+
--
Percentage of time in kernel space.


type: scaled_float

format: percent

--

*`docker.cpu.kernel.norm.pct`*::
+
--
Percentage of time in kernel space normalized by the number of CPU cores.


type: scaled_float

format: percent

--

*`docker.cpu.kernel.ticks`*::
+
--
CPU ticks in kernel space.


type: long

--

*`docker.cpu.system.pct`*::
+
--
Percentage of total CPU time in the system.


type: scaled_float

format: percent

--

*`docker.cpu.system.norm.pct`*::
+
--
Percentage of total CPU time in the system normalized by the number of CPU cores.


type: scaled_float

format: percent

--

*`docker.cpu.system.ticks`*::
+
--
CPU system ticks.


type: long

--

*`docker.cpu.user.pct`*::
+
--
Percentage of time in user space.


type: scaled_float

format: percent

--

*`docker.cpu.user.norm.pct`*::
+
--
Percentage of time in user space normalized by the number of CPU cores.


type: scaled_float

format: percent

--

*`docker.cpu.user.ticks`*::
+
--
CPU ticks in user space.


type: long

--

*`docker.cpu.total.pct`*::
+
--
Total CPU usage.


type: scaled_float

format: percent

--

*`docker.cpu.total.norm.pct`*::
+
--
Total CPU usage normalized by the number of CPU cores.


type: scaled_float

format: percent

--

*`docker.cpu.core.*.pct`*::
+
--
Percentage of CPU time in this core.


type: object

format: percent

--

*`docker.cpu.core.*.norm.pct`*::
+
--
Percentage of CPU time in this core, normalized by the number of CPU cores.


type: object

format: percent

--

*`docker.cpu.core.*.ticks`*::
+
--
Number of CPU ticks in this core.


type: object

--

[float]
=== diskio

Disk I/O metrics.



[float]
=== read

Accumulated reads during the life of the container



*`docker.diskio.read.ops`*::
+
--
Number of reads during the life of the container


type: long

--

*`docker.diskio.read.bytes`*::
+
--
Bytes read during the life of the container


type: long

format: bytes

--

*`docker.diskio.read.rate`*::
+
--
Number of current reads per second


type: long

--

*`docker.diskio.reads`*::
+
--

deprecated:[6.4]

Number of current reads per second


type: scaled_float

--

[float]
=== write

Accumulated writes during the life of the container



*`docker.diskio.write.ops`*::
+
--
Number of writes during the life of the container


type: long

--

*`docker.diskio.write.bytes`*::
+
--
Bytes written during the life of the container


type: long

format: bytes

--

*`docker.diskio.write.rate`*::
+
--
Number of current writes per second


type: long

--

*`docker.diskio.writes`*::
+
--

deprecated:[6.4]

Number of current writes per second


type: scaled_float

--

[float]
=== summary

Accumulated reads and writes during the life of the container



*`docker.diskio.summary.ops`*::
+
--
Number of I/O operations during the life of the container


type: long

--

*`docker.diskio.summary.bytes`*::
+
--
Bytes read and written during the life of the container


type: long

format: bytes

--

*`docker.diskio.summary.rate`*::
+
--
Number of current operations per second


type: long

--

*`docker.diskio.total`*::
+
--

deprecated:[6.4]

Number of reads and writes per second


type: scaled_float

--

[float]
=== event

Docker event



*`docker.event.status`*::
+
--
Event status


type: keyword

--

*`docker.event.id`*::
+
--
Event id when available


type: keyword

--

*`docker.event.from`*::
+
--
Event source


type: keyword

--

*`docker.event.type`*::
+
--
The type of object emitting the event


type: keyword

--

*`docker.event.action`*::
+
--
The type of event


type: keyword

--

[float]
=== actor

Actor



*`docker.event.actor.id`*::
+
--
The ID of the object emitting the event


type: keyword

--

*`docker.event.actor.attributes`*::
+
--
Various key/value attributes of the object, depending on its type


type: object

--

[float]
=== healthcheck

Docker healthcheck metrics.
Healthcheck data will only be available from docker containers where the docker `HEALTHCHECK` instruction has been used to build the docker image.



*`docker.healthcheck.failingstreak`*::
+
--
concurent failed check


type: integer

--

*`docker.healthcheck.status`*::
+
--
Healthcheck status code


type: keyword

--

[float]
=== event

event fields.



*`docker.healthcheck.event.end_date`*::
+
--
Healthcheck end date


type: date

--

*`docker.healthcheck.event.start_date`*::
+
--
Healthcheck start date


type: date

--

*`docker.healthcheck.event.output`*::
+
--
Healthcheck output


type: keyword

--

*`docker.healthcheck.event.exit_code`*::
+
--
Healthcheck status code


type: integer

--

[float]
=== image

Docker image metrics.



[float]
=== id

The image layers identifier.



*`docker.image.id.current`*::
+
--
Unique image identifier given upon its creation.


type: keyword

--

*`docker.image.id.parent`*::
+
--
Identifier of the image, if it exists, from which the current image directly descends.


type: keyword

--

*`docker.image.created`*::
+
--
Date and time when the image was created.


type: date

--

[float]
=== size

Image size layers.



*`docker.image.size.virtual`*::
+
--
Size of the image.


type: long

--

*`docker.image.size.regular`*::
+
--
Total size of the all cached images associated to the current image.


type: long

--

*`docker.image.labels`*::
+
--
Image labels.


type: object

--

*`docker.image.tags`*::
+
--
Image tags.


type: keyword

--

[float]
=== info

Info metrics based on https://docs.docker.com/engine/reference/api/docker_remote_api_v1.24/#/display-system-wide-information.



[float]
=== containers

Overall container stats.



*`docker.info.containers.paused`*::
+
--
Total number of paused containers.


type: long

--

*`docker.info.containers.running`*::
+
--
Total number of running containers.


type: long

--

*`docker.info.containers.stopped`*::
+
--
Total number of stopped containers.


type: long

--

*`docker.info.containers.total`*::
+
--
Total number of existing containers.


type: long

--

*`docker.info.id`*::
+
--
Unique Docker host identifier.


type: keyword

--

*`docker.info.images`*::
+
--
Total number of existing images.


type: long

--

[float]
=== memory

Memory metrics.



*`docker.memory.stats.*`*::
+
--
Raw memory stats from the cgroups memory.stat interface


type: object

--

[float]
=== commit

Committed bytes on Windows



*`docker.memory.commit.total`*::
+
--
Total bytes


type: long

format: bytes

--

*`docker.memory.commit.peak`*::
+
--
Peak committed bytes on Windows


type: long

format: bytes

--

*`docker.memory.private_working_set.total`*::
+
--
private working sets on Windows


type: long

format: bytes

--

*`docker.memory.fail.count`*::
+
--
Fail counter.


type: scaled_float

--

*`docker.memory.limit`*::
+
--
Memory limit.


type: long

format: bytes

--

[float]
=== rss

RSS memory stats.



*`docker.memory.rss.total`*::
+
--
Total memory resident set size.


type: long

format: bytes

--

*`docker.memory.rss.pct`*::
+
--
Memory resident set size percentage.


type: scaled_float

format: percent

--

[float]
=== usage

Usage memory stats.



*`docker.memory.usage.max`*::
+
--
Max memory usage.


type: long

format: bytes

--

*`docker.memory.usage.pct`*::
+
--
Memory usage percentage.


type: scaled_float

format: percent

--

*`docker.memory.usage.total`*::
+
--
Total memory usage.


type: long

format: bytes

--

[float]
=== network

Network metrics.



*`docker.network.interface`*::
+
--
Network interface name.


type: keyword

--

[float]
=== in

Incoming network stats per second.



*`docker.network.in.bytes`*::
+
--
Total number of incoming bytes.


type: long

format: bytes

--

*`docker.network.in.dropped`*::
+
--
Total number of dropped incoming packets.


type: scaled_float

--

*`docker.network.in.errors`*::
+
--
Total errors on incoming packets.


type: long

--

*`docker.network.in.packets`*::
+
--
Total number of incoming packets.


type: long

--

[float]
=== out

Outgoing network stats per second.



*`docker.network.out.bytes`*::
+
--
Total number of outgoing bytes.


type: long

format: bytes

--

*`docker.network.out.dropped`*::
+
--
Total number of dropped outgoing packets.


type: scaled_float

--

*`docker.network.out.errors`*::
+
--
Total errors on outgoing packets.


type: long

--

*`docker.network.out.packets`*::
+
--
Total number of outgoing packets.


type: long

--

[float]
=== inbound

Incoming network stats since the container started.



*`docker.network.inbound.bytes`*::
+
--
Total number of incoming bytes.


type: long

format: bytes

--

*`docker.network.inbound.dropped`*::
+
--
Total number of dropped incoming packets.


type: long

--

*`docker.network.inbound.errors`*::
+
--
Total errors on incoming packets.


type: long

--

*`docker.network.inbound.packets`*::
+
--
Total number of incoming packets.


type: long

--

[float]
=== outbound

Outgoing network stats since the container started.



*`docker.network.outbound.bytes`*::
+
--
Total number of outgoing bytes.


type: long

format: bytes

--

*`docker.network.outbound.dropped`*::
+
--
Total number of dropped outgoing packets.


type: long

--

*`docker.network.outbound.errors`*::
+
--
Total errors on outgoing packets.


type: long

--

*`docker.network.outbound.packets`*::
+
--
Total number of outgoing packets.


type: long

--

[[exported-fields-dropwizard]]
== Dropwizard fields

Stats collected from Dropwizard.



[float]
=== dropwizard




[[exported-fields-ecs]]
== ECS fields

ECS Fields.


*`@timestamp`*::
+
--
Date/time when the event originated.
This is the date/time extracted from the event, typically representing when the event was generated by the source.
If the event source has no original timestamp, this value is typically populated by the first time the event was received by the pipeline.
Required field for all events.

type: date

example: 2016-05-23T08:05:34.853Z

required: True

--

*`labels`*::
+
--
Custom key/value pairs.
Can be used to add meta information to events. Should not contain nested objects. All values are stored as keyword.
Example: `docker` and `k8s` labels.

type: object

example: {'application': 'foo-bar', 'env': 'production'}

--

*`message`*::
+
--
For log events the message field contains the log message, optimized for viewing in a log viewer.
For structured logs without an original message field, other fields can be concatenated to form a human-readable summary of the event.
If multiple messages exist, they can be combined into one message.

type: text

example: Hello World

--

*`tags`*::
+
--
List of keywords used to tag each event.

type: keyword

example: ["production", "env2"]

--

[float]
=== agent

The agent fields contain the data about the software entity, if any, that collects, detects, or observes events on a host, or takes measurements on a host.
Examples include Beats. Agents may also run on observers. ECS agent.* fields shall be populated with details of the agent running on the host or observer where the event happened or the measurement was taken.


*`agent.ephemeral_id`*::
+
--
Ephemeral identifier of this agent (if one exists).
This id normally changes across restarts, but `agent.id` does not.

type: keyword

example: 8a4f500f

--

*`agent.id`*::
+
--
Unique identifier of this agent (if one exists).
Example: For Beats this would be beat.id.

type: keyword

example: 8a4f500d

--

*`agent.name`*::
+
--
Custom name of the agent.
This is a name that can be given to an agent. This can be helpful if for example two Filebeat instances are running on the same host but a human readable separation is needed on which Filebeat instance data is coming from.
If no name is given, the name is often left empty.

type: keyword

example: foo

--

*`agent.type`*::
+
--
Type of the agent.
The agent type stays always the same and should be given by the agent used. In case of Filebeat the agent would always be Filebeat also if two Filebeat instances are run on the same machine.

type: keyword

example: filebeat

--

*`agent.version`*::
+
--
Version of the agent.

type: keyword

example: 6.0.0-rc2

--

[float]
=== as

An autonomous system (AS) is a collection of connected Internet Protocol (IP) routing prefixes under the control of one or more network operators on behalf of a single administrative entity or domain that presents a common, clearly defined routing policy to the internet.


*`as.number`*::
+
--
Unique number allocated to the autonomous system. The autonomous system number (ASN) uniquely identifies each network on the Internet.

type: long

example: 15169

--

*`as.organization.name`*::
+
--
Organization name.

type: keyword

example: Google LLC

--

*`as.organization.name.text`*::
+
--
type: text

--

[float]
=== client

A client is defined as the initiator of a network connection for events regarding sessions, connections, or bidirectional flow records.
For TCP events, the client is the initiator of the TCP connection that sends the SYN packet(s). For other protocols, the client is generally the initiator or requestor in the network transaction. Some systems use the term "originator" to refer the client in TCP connections. The client fields describe details about the system acting as the client in the network event. Client fields are usually populated in conjunction with server fields. Client fields are generally not populated for packet-level events.
Client / server representations can add semantic context to an exchange, which is helpful to visualize the data in certain situations. If your context falls in that category, you should still ensure that source and destination are filled appropriately.


*`client.address`*::
+
--
Some event client addresses are defined ambiguously. The event will sometimes list an IP, a domain or a unix socket.  You should always store the raw address in the `.address` field.
Then it should be duplicated to `.ip` or `.domain`, depending on which one it is.

type: keyword

--

*`client.as.number`*::
+
--
Unique number allocated to the autonomous system. The autonomous system number (ASN) uniquely identifies each network on the Internet.

type: long

example: 15169

--

*`client.as.organization.name`*::
+
--
Organization name.

type: keyword

example: Google LLC

--

*`client.as.organization.name.text`*::
+
--
type: text

--

*`client.bytes`*::
+
--
Bytes sent from the client to the server.

type: long

example: 184

format: bytes

--

*`client.domain`*::
+
--
Client domain.

type: keyword

--

*`client.geo.city_name`*::
+
--
City name.

type: keyword

example: Montreal

--

*`client.geo.continent_name`*::
+
--
Name of the continent.

type: keyword

example: North America

--

*`client.geo.country_iso_code`*::
+
--
Country ISO code.

type: keyword

example: CA

--

*`client.geo.country_name`*::
+
--
Country name.

type: keyword

example: Canada

--

*`client.geo.location`*::
+
--
Longitude and latitude.

type: geo_point

example: { "lon": -73.614830, "lat": 45.505918 }

--

*`client.geo.name`*::
+
--
User-defined description of a location, at the level of granularity they care about.
Could be the name of their data centers, the floor number, if this describes a local physical entity, city names.
Not typically used in automated geolocation.

type: keyword

example: boston-dc

--

*`client.geo.region_iso_code`*::
+
--
Region ISO code.

type: keyword

example: CA-QC

--

*`client.geo.region_name`*::
+
--
Region name.

type: keyword

example: Quebec

--

*`client.ip`*::
+
--
IP address of the client.
Can be one or multiple IPv4 or IPv6 addresses.

type: ip

--

*`client.mac`*::
+
--
MAC address of the client.

type: keyword

--

*`client.nat.ip`*::
+
--
Translated IP of source based NAT sessions (e.g. internal client to internet).
Typically connections traversing load balancers, firewalls, or routers.

type: ip

--

*`client.nat.port`*::
+
--
Translated port of source based NAT sessions (e.g. internal client to internet).
Typically connections traversing load balancers, firewalls, or routers.

type: long

format: string

--

*`client.packets`*::
+
--
Packets sent from the client to the server.

type: long

example: 12

--

*`client.port`*::
+
--
Port of the client.

type: long

format: string

--

*`client.registered_domain`*::
+
--
The highest registered client domain, stripped of the subdomain.
For example, the registered domain for "foo.google.com" is "google.com".
This value can be determined precisely with a list like the public suffix list (http://publicsuffix.org). Trying to approximate this by simply taking the last two labels will not work well for TLDs such as "co.uk".

type: keyword

example: google.com

--

*`client.top_level_domain`*::
+
--
The effective top level domain (eTLD), also known as the domain suffix, is the last part of the domain name. For example, the top level domain for google.com is "com".
This value can be determined precisely with a list like the public suffix list (http://publicsuffix.org). Trying to approximate this by simply taking the last label will not work well for effective TLDs such as "co.uk".

type: keyword

example: co.uk

--

*`client.user.domain`*::
+
--
Name of the directory the user is a member of.
For example, an LDAP or Active Directory domain name.

type: keyword

--

*`client.user.email`*::
+
--
User email address.

type: keyword

--

*`client.user.full_name`*::
+
--
User's full name, if available.

type: keyword

example: Albert Einstein

--

*`client.user.full_name.text`*::
+
--
type: text

--

*`client.user.group.domain`*::
+
--
Name of the directory the group is a member of.
For example, an LDAP or Active Directory domain name.

type: keyword

--

*`client.user.group.id`*::
+
--
Unique identifier for the group on the system/platform.

type: keyword

--

*`client.user.group.name`*::
+
--
Name of the group.

type: keyword

--

*`client.user.hash`*::
+
--
Unique user hash to correlate information for a user in anonymized form.
Useful if `user.id` or `user.name` contain confidential information and cannot be used.

type: keyword

--

*`client.user.id`*::
+
--
One or multiple unique identifiers of the user.

type: keyword

--

*`client.user.name`*::
+
--
Short name or login of the user.

type: keyword

example: albert

--

*`client.user.name.text`*::
+
--
type: text

--

[float]
=== cloud

Fields related to the cloud or infrastructure the events are coming from.


*`cloud.account.id`*::
+
--
The cloud account or organization id used to identify different entities in a multi-tenant environment.
Examples: AWS account id, Google Cloud ORG Id, or other unique identifier.

type: keyword

example: 666777888999

--

*`cloud.availability_zone`*::
+
--
Availability zone in which this host is running.

type: keyword

example: us-east-1c

--

*`cloud.instance.id`*::
+
--
Instance ID of the host machine.

type: keyword

example: i-1234567890abcdef0

--

*`cloud.instance.name`*::
+
--
Instance name of the host machine.

type: keyword

--

*`cloud.machine.type`*::
+
--
Machine type of the host machine.

type: keyword

example: t2.medium

--

*`cloud.provider`*::
+
--
Name of the cloud provider. Example values are aws, azure, gcp, or digitalocean.

type: keyword

example: aws

--

*`cloud.region`*::
+
--
Region in which this host is running.

type: keyword

example: us-east-1

--

[float]
=== container

Container fields are used for meta information about the specific container that is the source of information.
These fields help correlate data based containers from any runtime.


*`container.id`*::
+
--
Unique container id.

type: keyword

--

*`container.image.name`*::
+
--
Name of the image the container was built on.

type: keyword

--

*`container.image.tag`*::
+
--
Container image tag.

type: keyword

--

*`container.labels`*::
+
--
Image labels.

type: object

--

*`container.name`*::
+
--
Container name.

type: keyword

--

*`container.runtime`*::
+
--
Runtime managing this container.

type: keyword

example: docker

--

[float]
=== destination

Destination fields describe details about the destination of a packet/event.
Destination fields are usually populated in conjunction with source fields.


*`destination.address`*::
+
--
Some event destination addresses are defined ambiguously. The event will sometimes list an IP, a domain or a unix socket.  You should always store the raw address in the `.address` field.
Then it should be duplicated to `.ip` or `.domain`, depending on which one it is.

type: keyword

--

*`destination.as.number`*::
+
--
Unique number allocated to the autonomous system. The autonomous system number (ASN) uniquely identifies each network on the Internet.

type: long

example: 15169

--

*`destination.as.organization.name`*::
+
--
Organization name.

type: keyword

example: Google LLC

--

*`destination.as.organization.name.text`*::
+
--
type: text

--

*`destination.bytes`*::
+
--
Bytes sent from the destination to the source.

type: long

example: 184

format: bytes

--

*`destination.domain`*::
+
--
Destination domain.

type: keyword

--

*`destination.geo.city_name`*::
+
--
City name.

type: keyword

example: Montreal

--

*`destination.geo.continent_name`*::
+
--
Name of the continent.

type: keyword

example: North America

--

*`destination.geo.country_iso_code`*::
+
--
Country ISO code.

type: keyword

example: CA

--

*`destination.geo.country_name`*::
+
--
Country name.

type: keyword

example: Canada

--

*`destination.geo.location`*::
+
--
Longitude and latitude.

type: geo_point

example: { "lon": -73.614830, "lat": 45.505918 }

--

*`destination.geo.name`*::
+
--
User-defined description of a location, at the level of granularity they care about.
Could be the name of their data centers, the floor number, if this describes a local physical entity, city names.
Not typically used in automated geolocation.

type: keyword

example: boston-dc

--

*`destination.geo.region_iso_code`*::
+
--
Region ISO code.

type: keyword

example: CA-QC

--

*`destination.geo.region_name`*::
+
--
Region name.

type: keyword

example: Quebec

--

*`destination.ip`*::
+
--
IP address of the destination.
Can be one or multiple IPv4 or IPv6 addresses.

type: ip

--

*`destination.mac`*::
+
--
MAC address of the destination.

type: keyword

--

*`destination.nat.ip`*::
+
--
Translated ip of destination based NAT sessions (e.g. internet to private DMZ)
Typically used with load balancers, firewalls, or routers.

type: ip

--

*`destination.nat.port`*::
+
--
Port the source session is translated to by NAT Device.
Typically used with load balancers, firewalls, or routers.

type: long

format: string

--

*`destination.packets`*::
+
--
Packets sent from the destination to the source.

type: long

example: 12

--

*`destination.port`*::
+
--
Port of the destination.

type: long

format: string

--

*`destination.registered_domain`*::
+
--
The highest registered destination domain, stripped of the subdomain.
For example, the registered domain for "foo.google.com" is "google.com".
This value can be determined precisely with a list like the public suffix list (http://publicsuffix.org). Trying to approximate this by simply taking the last two labels will not work well for TLDs such as "co.uk".

type: keyword

example: google.com

--

*`destination.top_level_domain`*::
+
--
The effective top level domain (eTLD), also known as the domain suffix, is the last part of the domain name. For example, the top level domain for google.com is "com".
This value can be determined precisely with a list like the public suffix list (http://publicsuffix.org). Trying to approximate this by simply taking the last label will not work well for effective TLDs such as "co.uk".

type: keyword

example: co.uk

--

*`destination.user.domain`*::
+
--
Name of the directory the user is a member of.
For example, an LDAP or Active Directory domain name.

type: keyword

--

*`destination.user.email`*::
+
--
User email address.

type: keyword

--

*`destination.user.full_name`*::
+
--
User's full name, if available.

type: keyword

example: Albert Einstein

--

*`destination.user.full_name.text`*::
+
--
type: text

--

*`destination.user.group.domain`*::
+
--
Name of the directory the group is a member of.
For example, an LDAP or Active Directory domain name.

type: keyword

--

*`destination.user.group.id`*::
+
--
Unique identifier for the group on the system/platform.

type: keyword

--

*`destination.user.group.name`*::
+
--
Name of the group.

type: keyword

--

*`destination.user.hash`*::
+
--
Unique user hash to correlate information for a user in anonymized form.
Useful if `user.id` or `user.name` contain confidential information and cannot be used.

type: keyword

--

*`destination.user.id`*::
+
--
One or multiple unique identifiers of the user.

type: keyword

--

*`destination.user.name`*::
+
--
Short name or login of the user.

type: keyword

example: albert

--

*`destination.user.name.text`*::
+
--
type: text

--

[float]
=== dns

Fields describing DNS queries and answers.
DNS events should either represent a single DNS query prior to getting answers (`dns.type:query`) or they should represent a full exchange and contain the query details as well as all of the answers that were provided for this query (`dns.type:answer`).


*`dns.answers`*::
+
--
An array containing an object for each answer section returned by the server.
The main keys that should be present in these objects are defined by ECS. Records that have more information may contain more keys than what ECS defines.
Not all DNS data sources give all details about DNS answers. At minimum, answer objects must contain the `data` key. If more information is available, map as much of it to ECS as possible, and add any additional fields to the answer objects as custom fields.

type: object

--

*`dns.answers.class`*::
+
--
The class of DNS data contained in this resource record.

type: keyword

example: IN

--

*`dns.answers.data`*::
+
--
The data describing the resource.
The meaning of this data depends on the type and class of the resource record.

type: keyword

example: 10.10.10.10

--

*`dns.answers.name`*::
+
--
The domain name to which this resource record pertains.
If a chain of CNAME is being resolved, each answer's `name` should be the one that corresponds with the answer's `data`. It should not simply be the original `question.name` repeated.

type: keyword

example: www.google.com

--

*`dns.answers.ttl`*::
+
--
The time interval in seconds that this resource record may be cached before it should be discarded. Zero values mean that the data should not be cached.

type: long

example: 180

--

*`dns.answers.type`*::
+
--
The type of data contained in this resource record.

type: keyword

example: CNAME

--

*`dns.header_flags`*::
+
--
Array of 2 letter DNS header flags.
Expected values are: AA, TC, RD, RA, AD, CD, DO.

type: keyword

example: ['RD', 'RA']

--

*`dns.id`*::
+
--
The DNS packet identifier assigned by the program that generated the query. The identifier is copied to the response.

type: keyword

example: 62111

--

*`dns.op_code`*::
+
--
The DNS operation code that specifies the kind of query in the message. This value is set by the originator of a query and copied into the response.

type: keyword

example: QUERY

--

*`dns.question.class`*::
+
--
The class of records being queried.

type: keyword

example: IN

--

*`dns.question.name`*::
+
--
The name being queried.
If the name field contains non-printable characters (below 32 or above 126), those characters should be represented as escaped base 10 integers (\DDD). Back slashes and quotes should be escaped. Tabs, carriage returns, and line feeds should be converted to \t, \r, and \n respectively.

type: keyword

example: www.google.com

--

*`dns.question.registered_domain`*::
+
--
The highest registered domain, stripped of the subdomain.
For example, the registered domain for "foo.google.com" is "google.com".
This value can be determined precisely with a list like the public suffix list (http://publicsuffix.org). Trying to approximate this by simply taking the last two labels will not work well for TLDs such as "co.uk".

type: keyword

example: google.com

--

*`dns.question.subdomain`*::
+
--
The subdomain is all of the labels under the registered_domain.
If the domain has multiple levels of subdomain, such as "sub2.sub1.example.com", the subdomain field should contain "sub2.sub1", with no trailing period.

type: keyword

example: www

--

*`dns.question.top_level_domain`*::
+
--
The effective top level domain (eTLD), also known as the domain suffix, is the last part of the domain name. For example, the top level domain for google.com is "com".
This value can be determined precisely with a list like the public suffix list (http://publicsuffix.org). Trying to approximate this by simply taking the last label will not work well for effective TLDs such as "co.uk".

type: keyword

example: co.uk

--

*`dns.question.type`*::
+
--
The type of record being queried.

type: keyword

example: AAAA

--

*`dns.resolved_ip`*::
+
--
Array containing all IPs seen in `answers.data`.
The `answers` array can be difficult to use, because of the variety of data formats it can contain. Extracting all IP addresses seen in there to `dns.resolved_ip` makes it possible to index them as IP addresses, and makes them easier to visualize and query for.

type: ip

example: ['10.10.10.10', '10.10.10.11']

--

*`dns.response_code`*::
+
--
The DNS response code.

type: keyword

example: NOERROR

--

*`dns.type`*::
+
--
The type of DNS event captured, query or answer.
If your source of DNS events only gives you DNS queries, you should only create dns events of type `dns.type:query`.
If your source of DNS events gives you answers as well, you should create one event per query (optionally as soon as the query is seen). And a second event containing all query details as well as an array of answers.

type: keyword

example: answer

--

[float]
=== ecs

Meta-information specific to ECS.


*`ecs.version`*::
+
--
ECS version this event conforms to. `ecs.version` is a required field and must exist in all events.
When querying across multiple indices -- which may conform to slightly different ECS versions -- this field lets integrations adjust to the schema version of the events.

type: keyword

example: 1.0.0

required: True

--

[float]
=== error

These fields can represent errors of any kind.
Use them for errors that happen while fetching events or in cases where the event itself contains an error.


*`error.code`*::
+
--
Error code describing the error.

type: keyword

--

*`error.id`*::
+
--
Unique identifier for the error.

type: keyword

--

*`error.message`*::
+
--
Error message.

type: text

--

*`error.stack_trace`*::
+
--
The stack trace of this error in plain text.

type: keyword

--

*`error.stack_trace.text`*::
+
--
type: text

--

*`error.type`*::
+
--
The type of the error, for example the class name of the exception.

type: keyword

example: java.lang.NullPointerException

--

[float]
=== event

The event fields are used for context information about the log or metric event itself.
A log is defined as an event containing details of something that happened. Log events must include the time at which the thing happened. Examples of log events include a process starting on a host, a network packet being sent from a source to a destination, or a network connection between a client and a server being initiated or closed. A metric is defined as an event containing one or more numerical or categorical measurements and the time at which the measurement was taken. Examples of metric events include memory pressure measured on a host, or vulnerabilities measured on a scanned host.


*`event.action`*::
+
--
The action captured by the event.
This describes the information in the event. It is more specific than `event.category`. Examples are `group-add`, `process-started`, `file-created`. The value is normally defined by the implementer.

type: keyword

example: user-password-change

--

*`event.category`*::
+
--
This is one of four ECS Categorization Fields, and indicates the second level in the ECS category hierarchy.
`event.category` represents the "big buckets" of ECS categories. For example, filtering on `event.category:process` yields all events relating to process activity. This field is closely related to `event.type`, which is used as a subcategory.
This field is an array. This will allow proper categorization of some events that fall in multiple categories.

type: keyword

example: authentication

--

*`event.code`*::
+
--
Identification code for this event, if one exists.
Some event sources use event codes to identify messages unambiguously, regardless of message language or wording adjustments over time. An example of this is the Windows Event ID.

type: keyword

example: 4648

--

*`event.created`*::
+
--
event.created contains the date/time when the event was first read by an agent, or by your pipeline.
This field is distinct from @timestamp in that @timestamp typically contain the time extracted from the original event.
In most situations, these two timestamps will be slightly different. The difference can be used to calculate the delay between your source generating an event, and the time when your agent first processed it. This can be used to monitor your agent's or pipeline's ability to keep up with your event source.
In case the two timestamps are identical, @timestamp should be used.

type: date

example: 2016-05-23 08:05:34.857000

--

*`event.dataset`*::
+
--
Name of the dataset.
If an event source publishes more than one type of log or events (e.g. access log, error log), the dataset is used to specify which one the event comes from.
It's recommended but not required to start the dataset name with the module name, followed by a dot, then the dataset name.

type: keyword

example: apache.access

--

*`event.duration`*::
+
--
Duration of the event in nanoseconds.
If event.start and event.end are known this value should be the difference between the end and start time.

type: long

format: duration

--

*`event.end`*::
+
--
event.end contains the date when the event ended or when the activity was last observed.

type: date

--

*`event.hash`*::
+
--
Hash (perhaps logstash fingerprint) of raw field to be able to demonstrate log integrity.

type: keyword

example: 123456789012345678901234567890ABCD

--

*`event.id`*::
+
--
Unique ID to describe the event.

type: keyword

example: 8a4f500d

--

*`event.ingested`*::
+
--
Timestamp when an event arrived in the central data store.
This is different from `@timestamp`, which is when the event originally occurred.  It's also different from `event.created`, which is meant to capture the first time an agent saw the event.
In normal conditions, assuming no tampering, the timestamps should chronologically look like this: `@timestamp` < `event.created` < `event.ingested`.

type: date

example: 2016-05-23 08:05:35.101000

--

*`event.kind`*::
+
--
This is one of four ECS Categorization Fields, and indicates the highest level in the ECS category hierarchy.
`event.kind` gives high-level information about what type of information the event contains, without being specific to the contents of the event. For example, values of this field distinguish alert events from metric events.
The value of this field can be used to inform how these kinds of events should be handled. They may warrant different retention, different access control, it may also help understand whether the data coming in at a regular interval or not.

type: keyword

example: alert

--

*`event.module`*::
+
--
Name of the module this data is coming from.
If your monitoring agent supports the concept of modules or plugins to process events of a given source (e.g. Apache logs), `event.module` should contain the name of this module.

type: keyword

example: apache

--

*`event.original`*::
+
--
Raw text message of entire event. Used to demonstrate log integrity.
This field is not indexed and doc_values are disabled. It cannot be searched, but it can be retrieved from `_source`.

type: keyword

example: Sep 19 08:26:10 host CEF:0&#124;Security&#124; threatmanager&#124;1.0&#124;100&#124; worm successfully stopped&#124;10&#124;src=10.0.0.1 dst=2.1.2.2spt=1232

--

*`event.outcome`*::
+
--
This is one of four ECS Categorization Fields, and indicates the lowest level in the ECS category hierarchy.
`event.outcome` simply denotes whether the event represent a success or a failure. Note that not all events will have an associated outcome. For example, this field is generally not populated for metric events or events with `event.type:info`.

type: keyword

example: success

--

*`event.provider`*::
+
--
Source of the event.
Event transports such as Syslog or the Windows Event Log typically mention the source of an event. It can be the name of the software that generated the event (e.g. Sysmon, httpd), or of a subsystem of the operating system (kernel, Microsoft-Windows-Security-Auditing).

type: keyword

example: kernel

--

*`event.risk_score`*::
+
--
Risk score or priority of the event (e.g. security solutions). Use your system's original value here.

type: float

--

*`event.risk_score_norm`*::
+
--
Normalized risk score or priority of the event, on a scale of 0 to 100.
This is mainly useful if you use more than one system that assigns risk scores, and you want to see a normalized value across all systems.

type: float

--

*`event.sequence`*::
+
--
Sequence number of the event.
The sequence number is a value published by some event sources, to make the exact ordering of events unambiguous, regarless of the timestamp precision.

type: long

format: string

--

*`event.severity`*::
+
--
The numeric severity of the event according to your event source.
What the different severity values mean can be different between sources and use cases. It's up to the implementer to make sure severities are consistent across events from the same source.
The Syslog severity belongs in `log.syslog.severity.code`. `event.severity` is meant to represent the severity according to the event source (e.g. firewall, IDS). If the event source does not publish its own severity, you may optionally copy the `log.syslog.severity.code` to `event.severity`.

type: long

example: 7

format: string

--

*`event.start`*::
+
--
event.start contains the date when the event started or when the activity was first observed.

type: date

--

*`event.timezone`*::
+
--
This field should be populated when the event's timestamp does not include timezone information already (e.g. default Syslog timestamps). It's optional otherwise.
Acceptable timezone formats are: a canonical ID (e.g. "Europe/Amsterdam"), abbreviated (e.g. "EST") or an HH:mm differential (e.g. "-05:00").

type: keyword

--

*`event.type`*::
+
--
This is one of four ECS Categorization Fields, and indicates the third level in the ECS category hierarchy.
`event.type` represents a categorization "sub-bucket" that, when used along with the `event.category` field values, enables filtering events down to a level appropriate for single visualization.
This field is an array. This will allow proper categorization of some events that fall in multiple event types.

type: keyword

--

[float]
=== file

A file is defined as a set of information that has been created on, or has existed on a filesystem.
File objects can be associated with host events, network events, and/or file events (e.g., those produced by File Integrity Monitoring [FIM] products or services). File fields provide details about the affected file associated with the event or metric.


*`file.accessed`*::
+
--
Last time the file was accessed.
Note that not all filesystems keep track of access time.

type: date

--

*`file.attributes`*::
+
--
Array of file attributes.
Attributes names will vary by platform. Here's a non-exhaustive list of values that are expected in this field: archive, compressed, directory, encrypted, execute, hidden, read, readonly, system, write.

type: keyword

example: ["readonly", "system"]

--

*`file.created`*::
+
--
File creation time.
Note that not all filesystems store the creation time.

type: date

--

*`file.ctime`*::
+
--
Last time the file attributes or metadata changed.
Note that changes to the file content will update `mtime`. This implies `ctime` will be adjusted at the same time, since `mtime` is an attribute of the file.

type: date

--

*`file.device`*::
+
--
Device that is the source of the file.

type: keyword

example: sda

--

*`file.directory`*::
+
--
Directory where the file is located. It should include the drive letter, when appropriate.

type: keyword

example: /home/alice

--

*`file.drive_letter`*::
+
--
Drive letter where the file is located. This field is only relevant on Windows.
The value should be uppercase, and not include the colon.

type: keyword

example: C

--

*`file.extension`*::
+
--
File extension.

type: keyword

example: png

--

*`file.gid`*::
+
--
Primary group ID (GID) of the file.

type: keyword

example: 1001

--

*`file.group`*::
+
--
Primary group name of the file.

type: keyword

example: alice

--

*`file.hash.md5`*::
+
--
MD5 hash.

type: keyword

--

*`file.hash.sha1`*::
+
--
SHA1 hash.

type: keyword

--

*`file.hash.sha256`*::
+
--
SHA256 hash.

type: keyword

--

*`file.hash.sha512`*::
+
--
SHA512 hash.

type: keyword

--

*`file.inode`*::
+
--
Inode representing the file in the filesystem.

type: keyword

example: 256383

--

*`file.mode`*::
+
--
Mode of the file in octal representation.

type: keyword

example: 0640

--

*`file.mtime`*::
+
--
Last time the file content was modified.

type: date

--

*`file.name`*::
+
--
Name of the file including the extension, without the directory.

type: keyword

example: example.png

--

*`file.owner`*::
+
--
File owner's username.

type: keyword

example: alice

--

*`file.path`*::
+
--
Full path to the file, including the file name. It should include the drive letter, when appropriate.

type: keyword

example: /home/alice/example.png

--

*`file.path.text`*::
+
--
type: text

--

*`file.size`*::
+
--
File size in bytes.
Only relevant when `file.type` is "file".

type: long

example: 16384

--

*`file.target_path`*::
+
--
Target path for symlinks.

type: keyword

--

*`file.target_path.text`*::
+
--
type: text

--

*`file.type`*::
+
--
File type (file, dir, or symlink).

type: keyword

example: file

--

*`file.uid`*::
+
--
The user ID (UID) or security identifier (SID) of the file owner.

type: keyword

example: 1001

--

[float]
=== geo

Geo fields can carry data about a specific location related to an event.
This geolocation information can be derived from techniques such as Geo IP, or be user-supplied.


*`geo.city_name`*::
+
--
City name.

type: keyword

example: Montreal

--

*`geo.continent_name`*::
+
--
Name of the continent.

type: keyword

example: North America

--

*`geo.country_iso_code`*::
+
--
Country ISO code.

type: keyword

example: CA

--

*`geo.country_name`*::
+
--
Country name.

type: keyword

example: Canada

--

*`geo.location`*::
+
--
Longitude and latitude.

type: geo_point

example: { "lon": -73.614830, "lat": 45.505918 }

--

*`geo.name`*::
+
--
User-defined description of a location, at the level of granularity they care about.
Could be the name of their data centers, the floor number, if this describes a local physical entity, city names.
Not typically used in automated geolocation.

type: keyword

example: boston-dc

--

*`geo.region_iso_code`*::
+
--
Region ISO code.

type: keyword

example: CA-QC

--

*`geo.region_name`*::
+
--
Region name.

type: keyword

example: Quebec

--

[float]
=== group

The group fields are meant to represent groups that are relevant to the event.


*`group.domain`*::
+
--
Name of the directory the group is a member of.
For example, an LDAP or Active Directory domain name.

type: keyword

--

*`group.id`*::
+
--
Unique identifier for the group on the system/platform.

type: keyword

--

*`group.name`*::
+
--
Name of the group.

type: keyword

--

[float]
=== hash

The hash fields represent different hash algorithms and their values.
Field names for common hashes (e.g. MD5, SHA1) are predefined. Add fields for other hashes by lowercasing the hash algorithm name and using underscore separators as appropriate (snake case, e.g. sha3_512).


*`hash.md5`*::
+
--
MD5 hash.

type: keyword

--

*`hash.sha1`*::
+
--
SHA1 hash.

type: keyword

--

*`hash.sha256`*::
+
--
SHA256 hash.

type: keyword

--

*`hash.sha512`*::
+
--
SHA512 hash.

type: keyword

--

[float]
=== host

A host is defined as a general computing instance.
ECS host.* fields should be populated with details about the host on which the event happened, or from which the measurement was taken. Host types include hardware, virtual machines, Docker containers, and Kubernetes nodes.


*`host.architecture`*::
+
--
Operating system architecture.

type: keyword

example: x86_64

--

*`host.domain`*::
+
--
Name of the domain of which the host is a member.
For example, on Windows this could be the host's Active Directory domain or NetBIOS domain name. For Linux this could be the domain of the host's LDAP provider.

type: keyword

example: CONTOSO

--

*`host.geo.city_name`*::
+
--
City name.

type: keyword

example: Montreal

--

*`host.geo.continent_name`*::
+
--
Name of the continent.

type: keyword

example: North America

--

*`host.geo.country_iso_code`*::
+
--
Country ISO code.

type: keyword

example: CA

--

*`host.geo.country_name`*::
+
--
Country name.

type: keyword

example: Canada

--

*`host.geo.location`*::
+
--
Longitude and latitude.

type: geo_point

example: { "lon": -73.614830, "lat": 45.505918 }

--

*`host.geo.name`*::
+
--
User-defined description of a location, at the level of granularity they care about.
Could be the name of their data centers, the floor number, if this describes a local physical entity, city names.
Not typically used in automated geolocation.

type: keyword

example: boston-dc

--

*`host.geo.region_iso_code`*::
+
--
Region ISO code.

type: keyword

example: CA-QC

--

*`host.geo.region_name`*::
+
--
Region name.

type: keyword

example: Quebec

--

*`host.hostname`*::
+
--
Hostname of the host.
It normally contains what the `hostname` command returns on the host machine.

type: keyword

--

*`host.id`*::
+
--
Unique host id.
As hostname is not always unique, use values that are meaningful in your environment.
Example: The current usage of `beat.name`.

type: keyword

--

*`host.ip`*::
+
--
Host ip address.

type: ip

--

*`host.mac`*::
+
--
Host mac address.

type: keyword

--

*`host.name`*::
+
--
Name of the host.
It can contain what `hostname` returns on Unix systems, the fully qualified domain name, or a name specified by the user. The sender decides which value to use.

type: keyword

--

*`host.os.family`*::
+
--
OS family (such as redhat, debian, freebsd, windows).

type: keyword

example: debian

--

*`host.os.full`*::
+
--
Operating system name, including the version or code name.

type: keyword

example: Mac OS Mojave

--

*`host.os.full.text`*::
+
--
type: text

--

*`host.os.kernel`*::
+
--
Operating system kernel version as a raw string.

type: keyword

example: 4.4.0-112-generic

--

*`host.os.name`*::
+
--
Operating system name, without the version.

type: keyword

example: Mac OS X

--

*`host.os.name.text`*::
+
--
type: text

--

*`host.os.platform`*::
+
--
Operating system platform (such centos, ubuntu, windows).

type: keyword

example: darwin

--

*`host.os.version`*::
+
--
Operating system version as a raw string.

type: keyword

example: 10.14.1

--

*`host.type`*::
+
--
Type of host.
For Cloud providers this can be the machine type like `t2.medium`. If vm, this could be the container, for example, or other information meaningful in your environment.

type: keyword

--

*`host.uptime`*::
+
--
Seconds the host has been up.

type: long

example: 1325

--

*`host.user.domain`*::
+
--
Name of the directory the user is a member of.
For example, an LDAP or Active Directory domain name.

type: keyword

--

*`host.user.email`*::
+
--
User email address.

type: keyword

--

*`host.user.full_name`*::
+
--
User's full name, if available.

type: keyword

example: Albert Einstein

--

*`host.user.full_name.text`*::
+
--
type: text

--

*`host.user.group.domain`*::
+
--
Name of the directory the group is a member of.
For example, an LDAP or Active Directory domain name.

type: keyword

--

*`host.user.group.id`*::
+
--
Unique identifier for the group on the system/platform.

type: keyword

--

*`host.user.group.name`*::
+
--
Name of the group.

type: keyword

--

*`host.user.hash`*::
+
--
Unique user hash to correlate information for a user in anonymized form.
Useful if `user.id` or `user.name` contain confidential information and cannot be used.

type: keyword

--

*`host.user.id`*::
+
--
One or multiple unique identifiers of the user.

type: keyword

--

*`host.user.name`*::
+
--
Short name or login of the user.

type: keyword

example: albert

--

*`host.user.name.text`*::
+
--
type: text

--

[float]
=== http

Fields related to HTTP activity. Use the `url` field set to store the url of the request.


*`http.request.body.bytes`*::
+
--
Size in bytes of the request body.

type: long

example: 887

format: bytes

--

*`http.request.body.content`*::
+
--
The full HTTP request body.

type: keyword

example: Hello world

--

*`http.request.body.content.text`*::
+
--
type: text

--

*`http.request.bytes`*::
+
--
Total size in bytes of the request (body and headers).

type: long

example: 1437

format: bytes

--

*`http.request.method`*::
+
--
HTTP request method.
The field value must be normalized to lowercase for querying. See the documentation section "Implementing ECS".

type: keyword

example: get, post, put

--

*`http.request.referrer`*::
+
--
Referrer for this HTTP request.

type: keyword

example: https://blog.example.com/

--

*`http.response.body.bytes`*::
+
--
Size in bytes of the response body.

type: long

example: 887

format: bytes

--

*`http.response.body.content`*::
+
--
The full HTTP response body.

type: keyword

example: Hello world

--

*`http.response.body.content.text`*::
+
--
type: text

--

*`http.response.bytes`*::
+
--
Total size in bytes of the response (body and headers).

type: long

example: 1437

format: bytes

--

*`http.response.status_code`*::
+
--
HTTP response status code.

type: long

example: 404

format: string

--

*`http.version`*::
+
--
HTTP version.

type: keyword

example: 1.1

--

[float]
=== log

Details about the event's logging mechanism or logging transport.
The log.* fields are typically populated with details about the logging mechanism used to create and/or transport the event. For example, syslog details belong under `log.syslog.*`.
The details specific to your event source are typically not logged under `log.*`, but rather in `event.*` or in other ECS fields.


*`log.level`*::
+
--
Original log level of the log event.
If the source of the event provides a log level or textual severity, this is the one that goes in `log.level`. If your source doesn't specify one, you may put your event transport's severity here (e.g. Syslog severity).
Some examples are `warn`, `err`, `i`, `informational`.

type: keyword

example: error

--

*`log.logger`*::
+
--
The name of the logger inside an application. This is usually the name of the class which initialized the logger, or can be a custom name.

type: keyword

example: org.elasticsearch.bootstrap.Bootstrap

--

*`log.origin.file.line`*::
+
--
The line number of the file containing the source code which originated the log event.

type: integer

example: 42

--

*`log.origin.file.name`*::
+
--
The name of the file containing the source code which originated the log event. Note that this is not the name of the log file.

type: keyword

example: Bootstrap.java

--

*`log.origin.function`*::
+
--
The name of the function or method which originated the log event.

type: keyword

example: init

--

*`log.original`*::
+
--
This is the original log message and contains the full log message before splitting it up in multiple parts.
In contrast to the `message` field which can contain an extracted part of the log message, this field contains the original, full log message. It can have already some modifications applied like encoding or new lines removed to clean up the log message.
This field is not indexed and doc_values are disabled so it can't be queried but the value can be retrieved from `_source`.

type: keyword

example: Sep 19 08:26:10 localhost My log

--

*`log.syslog`*::
+
--
The Syslog metadata of the event, if the event was transmitted via Syslog. Please see RFCs 5424 or 3164.

type: object

--

*`log.syslog.facility.code`*::
+
--
The Syslog numeric facility of the log event, if available.
According to RFCs 5424 and 3164, this value should be an integer between 0 and 23.

type: long

example: 23

format: string

--

*`log.syslog.facility.name`*::
+
--
The Syslog text-based facility of the log event, if available.

type: keyword

example: local7

--

*`log.syslog.priority`*::
+
--
Syslog numeric priority of the event, if available.
According to RFCs 5424 and 3164, the priority is 8 * facility + severity. This number is therefore expected to contain a value between 0 and 191.

type: long

example: 135

format: string

--

*`log.syslog.severity.code`*::
+
--
The Syslog numeric severity of the log event, if available.
If the event source publishing via Syslog provides a different numeric severity value (e.g. firewall, IDS), your source's numeric severity should go to `event.severity`. If the event source does not specify a distinct severity, you can optionally copy the Syslog severity to `event.severity`.

type: long

example: 3

--

*`log.syslog.severity.name`*::
+
--
The Syslog numeric severity of the log event, if available.
If the event source publishing via Syslog provides a different severity value (e.g. firewall, IDS), your source's text severity should go to `log.level`. If the event source does not specify a distinct severity, you can optionally copy the Syslog severity to `log.level`.

type: keyword

example: Error

--

[float]
=== network

The network is defined as the communication path over which a host or network event happens.
The network.* fields should be populated with details about the network activity associated with an event.


*`network.application`*::
+
--
A name given to an application level protocol. This can be arbitrarily assigned for things like microservices, but also apply to things like skype, icq, facebook, twitter. This would be used in situations where the vendor or service can be decoded such as from the source/dest IP owners, ports, or wire format.
The field value must be normalized to lowercase for querying. See the documentation section "Implementing ECS".

type: keyword

example: aim

--

*`network.bytes`*::
+
--
Total bytes transferred in both directions.
If `source.bytes` and `destination.bytes` are known, `network.bytes` is their sum.

type: long

example: 368

format: bytes

--

*`network.community_id`*::
+
--
A hash of source and destination IPs and ports, as well as the protocol used in a communication. This is a tool-agnostic standard to identify flows.
Learn more at https://github.com/corelight/community-id-spec.

type: keyword

example: 1:hO+sN4H+MG5MY/8hIrXPqc4ZQz0=

--

*`network.direction`*::
+
--
Direction of the network traffic.
Recommended values are:
  * inbound
  * outbound
  * internal
  * external
  * unknown

When mapping events from a host-based monitoring context, populate this field from the host's point of view.
When mapping events from a network or perimeter-based monitoring context, populate this field from the point of view of your network perimeter.

type: keyword

example: inbound

--

*`network.forwarded_ip`*::
+
--
Host IP address when the source IP address is the proxy.

type: ip

example: 192.1.1.2

--

*`network.iana_number`*::
+
--
IANA Protocol Number (https://www.iana.org/assignments/protocol-numbers/protocol-numbers.xhtml). Standardized list of protocols. This aligns well with NetFlow and sFlow related logs which use the IANA Protocol Number.

type: keyword

example: 6

--

*`network.name`*::
+
--
Name given by operators to sections of their network.

type: keyword

example: Guest Wifi

--

*`network.packets`*::
+
--
Total packets transferred in both directions.
If `source.packets` and `destination.packets` are known, `network.packets` is their sum.

type: long

example: 24

--

*`network.protocol`*::
+
--
L7 Network protocol name. ex. http, lumberjack, transport protocol.
The field value must be normalized to lowercase for querying. See the documentation section "Implementing ECS".

type: keyword

example: http

--

*`network.transport`*::
+
--
Same as network.iana_number, but instead using the Keyword name of the transport layer (udp, tcp, ipv6-icmp, etc.)
The field value must be normalized to lowercase for querying. See the documentation section "Implementing ECS".

type: keyword

example: tcp

--

*`network.type`*::
+
--
In the OSI Model this would be the Network Layer. ipv4, ipv6, ipsec, pim, etc
The field value must be normalized to lowercase for querying. See the documentation section "Implementing ECS".

type: keyword

example: ipv4

--

[float]
=== observer

An observer is defined as a special network, security, or application device used to detect, observe, or create network, security, or application-related events and metrics.
This could be a custom hardware appliance or a server that has been configured to run special network, security, or application software. Examples include firewalls, web proxies, intrusion detection/prevention systems, network monitoring sensors, web application firewalls, data loss prevention systems, and APM servers. The observer.* fields shall be populated with details of the system, if any, that detects, observes and/or creates a network, security, or application event or metric. Message queues and ETL components used in processing events or metrics are not considered observers in ECS.


*`observer.geo.city_name`*::
+
--
City name.

type: keyword

example: Montreal

--

*`observer.geo.continent_name`*::
+
--
Name of the continent.

type: keyword

example: North America

--

*`observer.geo.country_iso_code`*::
+
--
Country ISO code.

type: keyword

example: CA

--

*`observer.geo.country_name`*::
+
--
Country name.

type: keyword

example: Canada

--

*`observer.geo.location`*::
+
--
Longitude and latitude.

type: geo_point

example: { "lon": -73.614830, "lat": 45.505918 }

--

*`observer.geo.name`*::
+
--
User-defined description of a location, at the level of granularity they care about.
Could be the name of their data centers, the floor number, if this describes a local physical entity, city names.
Not typically used in automated geolocation.

type: keyword

example: boston-dc

--

*`observer.geo.region_iso_code`*::
+
--
Region ISO code.

type: keyword

example: CA-QC

--

*`observer.geo.region_name`*::
+
--
Region name.

type: keyword

example: Quebec

--

*`observer.hostname`*::
+
--
Hostname of the observer.

type: keyword

--

*`observer.ip`*::
+
--
IP address of the observer.

type: ip

--

*`observer.mac`*::
+
--
MAC address of the observer

type: keyword

--

*`observer.name`*::
+
--
Custom name of the observer.
This is a name that can be given to an observer. This can be helpful for example if multiple firewalls of the same model are used in an organization.
If no custom name is needed, the field can be left empty.

type: keyword

example: 1_proxySG

--

*`observer.os.family`*::
+
--
OS family (such as redhat, debian, freebsd, windows).

type: keyword

example: debian

--

*`observer.os.full`*::
+
--
Operating system name, including the version or code name.

type: keyword

example: Mac OS Mojave

--

*`observer.os.full.text`*::
+
--
type: text

--

*`observer.os.kernel`*::
+
--
Operating system kernel version as a raw string.

type: keyword

example: 4.4.0-112-generic

--

*`observer.os.name`*::
+
--
Operating system name, without the version.

type: keyword

example: Mac OS X

--

*`observer.os.name.text`*::
+
--
type: text

--

*`observer.os.platform`*::
+
--
Operating system platform (such centos, ubuntu, windows).

type: keyword

example: darwin

--

*`observer.os.version`*::
+
--
Operating system version as a raw string.

type: keyword

example: 10.14.1

--

*`observer.product`*::
+
--
The product name of the observer.

type: keyword

example: s200

--

*`observer.serial_number`*::
+
--
Observer serial number.

type: keyword

--

*`observer.type`*::
+
--
The type of the observer the data is coming from.
There is no predefined list of observer types. Some examples are `forwarder`, `firewall`, `ids`, `ips`, `proxy`, `poller`, `sensor`, `APM server`.

type: keyword

example: firewall

--

*`observer.vendor`*::
+
--
Vendor name of the observer.

type: keyword

example: Symantec

--

*`observer.version`*::
+
--
Observer version.

type: keyword

--

[float]
=== organization

The organization fields enrich data with information about the company or entity the data is associated with.
These fields help you arrange or filter data stored in an index by one or multiple organizations.


*`organization.id`*::
+
--
Unique identifier for the organization.

type: keyword

--

*`organization.name`*::
+
--
Organization name.

type: keyword

--

*`organization.name.text`*::
+
--
type: text

--

[float]
=== os

The OS fields contain information about the operating system.


*`os.family`*::
+
--
OS family (such as redhat, debian, freebsd, windows).

type: keyword

example: debian

--

*`os.full`*::
+
--
Operating system name, including the version or code name.

type: keyword

example: Mac OS Mojave

--

*`os.full.text`*::
+
--
type: text

--

*`os.kernel`*::
+
--
Operating system kernel version as a raw string.

type: keyword

example: 4.4.0-112-generic

--

*`os.name`*::
+
--
Operating system name, without the version.

type: keyword

example: Mac OS X

--

*`os.name.text`*::
+
--
type: text

--

*`os.platform`*::
+
--
Operating system platform (such centos, ubuntu, windows).

type: keyword

example: darwin

--

*`os.version`*::
+
--
Operating system version as a raw string.

type: keyword

example: 10.14.1

--

[float]
=== package

These fields contain information about an installed software package. It contains general information about a package, such as name, version or size. It also contains installation details, such as time or location.


*`package.architecture`*::
+
--
Package architecture.

type: keyword

example: x86_64

--

*`package.build_version`*::
+
--
Additional information about the build version of the installed package.
For example use the commit SHA of a non-released package.

type: keyword

example: 36f4f7e89dd61b0988b12ee000b98966867710cd

--

*`package.checksum`*::
+
--
Checksum of the installed package for verification.

type: keyword

example: 68b329da9893e34099c7d8ad5cb9c940

--

*`package.description`*::
+
--
Description of the package.

type: keyword

example: Open source programming language to build simple/reliable/efficient software.

--

*`package.install_scope`*::
+
--
Indicating how the package was installed, e.g. user-local, global.

type: keyword

example: global

--

*`package.installed`*::
+
--
Time when package was installed.

type: date

--

*`package.license`*::
+
--
License under which the package was released.
Use a short name, e.g. the license identifier from SPDX License List where possible (https://spdx.org/licenses/).

type: keyword

example: Apache License 2.0

--

*`package.name`*::
+
--
Package name

type: keyword

example: go

--

*`package.path`*::
+
--
Path where the package is installed.

type: keyword

example: /usr/local/Cellar/go/1.12.9/

--

*`package.reference`*::
+
--
Home page or reference URL of the software in this package, if available.

type: keyword

example: https://golang.org

--

*`package.size`*::
+
--
Package size in bytes.

type: long

example: 62231

format: string

--

*`package.type`*::
+
--
Type of package.
This should contain the package file type, rather than the package manager name. Examples: rpm, dpkg, brew, npm, gem, nupkg, jar.

type: keyword

example: rpm

--

*`package.version`*::
+
--
Package version

type: keyword

example: 1.12.9

--

[float]
=== process

These fields contain information about a process.
These fields can help you correlate metrics information with a process id/name from a log message.  The `process.pid` often stays in the metric itself and is copied to the global field for correlation.


*`process.args`*::
+
--
Array of process arguments, starting with the absolute path to the executable.
May be filtered to protect sensitive information.

type: keyword

example: ['/usr/bin/ssh', '-l', 'user', '10.0.0.16']

--

*`process.args_count`*::
+
--
Length of the process.args array.
This field can be useful for querying or performing bucket analysis on how many arguments were provided to start a process. More arguments may be an indication of suspicious activity.

type: long

example: 4

--

*`process.command_line`*::
+
--
Full command line that started the process, including the absolute path to the executable, and all arguments.
Some arguments may be filtered to protect sensitive information.

type: keyword

example: /usr/bin/ssh -l user 10.0.0.16

--

*`process.command_line.text`*::
+
--
type: text

--

*`process.executable`*::
+
--
Absolute path to the process executable.

type: keyword

example: /usr/bin/ssh

--

*`process.executable.text`*::
+
--
type: text

--

*`process.exit_code`*::
+
--
The exit code of the process, if this is a termination event.
The field should be absent if there is no exit code for the event (e.g. process start).

type: long

example: 137

--

*`process.hash.md5`*::
+
--
MD5 hash.

type: keyword

--

*`process.hash.sha1`*::
+
--
SHA1 hash.

type: keyword

--

*`process.hash.sha256`*::
+
--
SHA256 hash.

type: keyword

--

*`process.hash.sha512`*::
+
--
SHA512 hash.

type: keyword

--

*`process.name`*::
+
--
Process name.
Sometimes called program name or similar.

type: keyword

example: ssh

--

*`process.name.text`*::
+
--
type: text

--

*`process.parent.args`*::
+
--
Array of process arguments.
May be filtered to protect sensitive information.

type: keyword

example: ['ssh', '-l', 'user', '10.0.0.16']

--

*`process.parent.args_count`*::
+
--
Length of the process.args array.
This field can be useful for querying or performing bucket analysis on how many arguments were provided to start a process. More arguments may be an indication of suspicious activity.

type: long

example: 4

--

*`process.parent.command_line`*::
+
--
Full command line that started the process, including the absolute path to the executable, and all arguments.
Some arguments may be filtered to protect sensitive information.

type: keyword

example: /usr/bin/ssh -l user 10.0.0.16

--

*`process.parent.command_line.text`*::
+
--
type: text

--

*`process.parent.executable`*::
+
--
Absolute path to the process executable.

type: keyword

example: /usr/bin/ssh

--

*`process.parent.executable.text`*::
+
--
type: text

--

*`process.parent.exit_code`*::
+
--
The exit code of the process, if this is a termination event.
The field should be absent if there is no exit code for the event (e.g. process start).

type: long

example: 137

--

*`process.parent.name`*::
+
--
Process name.
Sometimes called program name or similar.

type: keyword

example: ssh

--

*`process.parent.name.text`*::
+
--
type: text

--

*`process.parent.pgid`*::
+
--
Identifier of the group of processes the process belongs to.

type: long

format: string

--

*`process.parent.pid`*::
+
--
Process id.

type: long

example: 4242

format: string

--

*`process.parent.ppid`*::
+
--
Parent process' pid.

type: long

example: 4241

format: string

--

*`process.parent.start`*::
+
--
The time the process started.

type: date

example: 2016-05-23T08:05:34.853Z

--

*`process.parent.thread.id`*::
+
--
Thread ID.

type: long

example: 4242

format: string

--

*`process.parent.thread.name`*::
+
--
Thread name.

type: keyword

example: thread-0

--

*`process.parent.title`*::
+
--
Process title.
The proctitle, some times the same as process name. Can also be different: for example a browser setting its title to the web page currently opened.

type: keyword

--

*`process.parent.title.text`*::
+
--
type: text

--

*`process.parent.uptime`*::
+
--
Seconds the process has been up.

type: long

example: 1325

--

*`process.parent.working_directory`*::
+
--
The working directory of the process.

type: keyword

example: /home/alice

--

*`process.parent.working_directory.text`*::
+
--
type: text

--

*`process.pgid`*::
+
--
Identifier of the group of processes the process belongs to.

type: long

format: string

--

*`process.pid`*::
+
--
Process id.

type: long

example: 4242

format: string

--

*`process.ppid`*::
+
--
Parent process' pid.

type: long

example: 4241

format: string

--

*`process.start`*::
+
--
The time the process started.

type: date

example: 2016-05-23T08:05:34.853Z

--

*`process.thread.id`*::
+
--
Thread ID.

type: long

example: 4242

format: string

--

*`process.thread.name`*::
+
--
Thread name.

type: keyword

example: thread-0

--

*`process.title`*::
+
--
Process title.
The proctitle, some times the same as process name. Can also be different: for example a browser setting its title to the web page currently opened.

type: keyword

--

*`process.title.text`*::
+
--
type: text

--

*`process.uptime`*::
+
--
Seconds the process has been up.

type: long

example: 1325

--

*`process.working_directory`*::
+
--
The working directory of the process.

type: keyword

example: /home/alice

--

*`process.working_directory.text`*::
+
--
type: text

--

[float]
=== registry

Fields related to Windows Registry operations.


*`registry.data.bytes`*::
+
--
Original bytes written with base64 encoding.
For Windows registry operations, such as SetValueEx and RegQueryValueEx, this corresponds to the data pointed by `lp_data`. This is optional but provides better recoverability and should be populated for REG_BINARY encoded values.

type: keyword

example: ZQBuAC0AVQBTAAAAZQBuAAAAAAA=

--

*`registry.data.strings`*::
+
--
Content when writing string types.
Populated as an array when writing string data to the registry. For single string registry types (REG_SZ, REG_EXPAND_SZ), this should be an array with one string. For sequences of string with REG_MULTI_SZ, this array will be variable length. For numeric data, such as REG_DWORD and REG_QWORD, this should be populated with the decimal representation (e.g `"1"`).

type: keyword

example: ["C:\rta\red_ttp\bin\myapp.exe"]

--

*`registry.data.type`*::
+
--
Standard registry type for encoding contents

type: keyword

example: REG_SZ

--

*`registry.hive`*::
+
--
Abbreviated name for the hive.

type: keyword

example: HKLM

--

*`registry.key`*::
+
--
Hive-relative path of keys.

type: keyword

example: SOFTWARE\Microsoft\Windows NT\CurrentVersion\Image File Execution Options\winword.exe

--

*`registry.path`*::
+
--
Full path, including hive, key and value

type: keyword

example: HKLM\SOFTWARE\Microsoft\Windows NT\CurrentVersion\Image File Execution Options\winword.exe\Debugger

--

*`registry.value`*::
+
--
Name of the value written.

type: keyword

example: Debugger

--

[float]
=== related

This field set is meant to facilitate pivoting around a piece of data.
Some pieces of information can be seen in many places in an ECS event. To facilitate searching for them, store an array of all seen values to their corresponding field in `related.`.
A concrete example is IP addresses, which can be under host, observer, source, destination, client, server, and network.forwarded_ip. If you append all IPs to `related.ip`, you can then search for a given IP trivially, no matter where it appeared, by querying `related.ip:a.b.c.d`.


*`related.ip`*::
+
--
All of the IPs seen on your event.

type: ip

--

*`related.user`*::
+
--
All the user names seen on your event.

type: keyword

--

[float]
=== rule

Rule fields are used to capture the specifics of any observer or agent rules that generate alerts or other notable events.
Examples of data sources that would populate the rule fields include: network admission control platforms, network or host IDS/IPS, network firewalls, web application firewalls, url filters, endpoint detection and response (EDR) systems, etc.


*`rule.category`*::
+
--
A categorization value keyword used by the entity using the rule for detection of this event.

type: keyword

example: Attempted Information Leak

--

*`rule.description`*::
+
--
The description of the rule generating the event.

type: keyword

example: Block requests to public DNS over HTTPS / TLS protocols

--

*`rule.id`*::
+
--
A rule ID that is unique within the scope of an agent, observer, or other entity using the rule for detection of this event.

type: keyword

example: 101

--

*`rule.name`*::
+
--
The name of the rule or signature generating the event.

type: keyword

example: BLOCK_DNS_over_TLS

--

*`rule.reference`*::
+
--
Reference URL to additional information about the rule used to generate this event.
The URL can point to the vendor's documentation about the rule. If that's not available, it can also be a link to a more general page describing this type of alert.

type: keyword

example: https://en.wikipedia.org/wiki/DNS_over_TLS

--

*`rule.ruleset`*::
+
--
Name of the ruleset, policy, group, or parent category in which the rule used to generate this event is a member.

type: keyword

example: Standard_Protocol_Filters

--

*`rule.uuid`*::
+
--
A rule ID that is unique within the scope of a set or group of agents, observers, or other entities using the rule for detection of this event.

type: keyword

example: 1100110011

--

*`rule.version`*::
+
--
The version / revision of the rule being used for analysis.

type: keyword

example: 1.1

--

[float]
=== server

A Server is defined as the responder in a network connection for events regarding sessions, connections, or bidirectional flow records.
For TCP events, the server is the receiver of the initial SYN packet(s) of the TCP connection. For other protocols, the server is generally the responder in the network transaction. Some systems actually use the term "responder" to refer the server in TCP connections. The server fields describe details about the system acting as the server in the network event. Server fields are usually populated in conjunction with client fields. Server fields are generally not populated for packet-level events.
Client / server representations can add semantic context to an exchange, which is helpful to visualize the data in certain situations. If your context falls in that category, you should still ensure that source and destination are filled appropriately.


*`server.address`*::
+
--
Some event server addresses are defined ambiguously. The event will sometimes list an IP, a domain or a unix socket.  You should always store the raw address in the `.address` field.
Then it should be duplicated to `.ip` or `.domain`, depending on which one it is.

type: keyword

--

*`server.as.number`*::
+
--
Unique number allocated to the autonomous system. The autonomous system number (ASN) uniquely identifies each network on the Internet.

type: long

example: 15169

--

*`server.as.organization.name`*::
+
--
Organization name.

type: keyword

example: Google LLC

--

*`server.as.organization.name.text`*::
+
--
type: text

--

*`server.bytes`*::
+
--
Bytes sent from the server to the client.

type: long

example: 184

format: bytes

--

*`server.domain`*::
+
--
Server domain.

type: keyword

--

*`server.geo.city_name`*::
+
--
City name.

type: keyword

example: Montreal

--

*`server.geo.continent_name`*::
+
--
Name of the continent.

type: keyword

example: North America

--

*`server.geo.country_iso_code`*::
+
--
Country ISO code.

type: keyword

example: CA

--

*`server.geo.country_name`*::
+
--
Country name.

type: keyword

example: Canada

--

*`server.geo.location`*::
+
--
Longitude and latitude.

type: geo_point

example: { "lon": -73.614830, "lat": 45.505918 }

--

*`server.geo.name`*::
+
--
User-defined description of a location, at the level of granularity they care about.
Could be the name of their data centers, the floor number, if this describes a local physical entity, city names.
Not typically used in automated geolocation.

type: keyword

example: boston-dc

--

*`server.geo.region_iso_code`*::
+
--
Region ISO code.

type: keyword

example: CA-QC

--

*`server.geo.region_name`*::
+
--
Region name.

type: keyword

example: Quebec

--

*`server.ip`*::
+
--
IP address of the server.
Can be one or multiple IPv4 or IPv6 addresses.

type: ip

--

*`server.mac`*::
+
--
MAC address of the server.

type: keyword

--

*`server.nat.ip`*::
+
--
Translated ip of destination based NAT sessions (e.g. internet to private DMZ)
Typically used with load balancers, firewalls, or routers.

type: ip

--

*`server.nat.port`*::
+
--
Translated port of destination based NAT sessions (e.g. internet to private DMZ)
Typically used with load balancers, firewalls, or routers.

type: long

format: string

--

*`server.packets`*::
+
--
Packets sent from the server to the client.

type: long

example: 12

--

*`server.port`*::
+
--
Port of the server.

type: long

format: string

--

*`server.registered_domain`*::
+
--
The highest registered server domain, stripped of the subdomain.
For example, the registered domain for "foo.google.com" is "google.com".
This value can be determined precisely with a list like the public suffix list (http://publicsuffix.org). Trying to approximate this by simply taking the last two labels will not work well for TLDs such as "co.uk".

type: keyword

example: google.com

--

*`server.top_level_domain`*::
+
--
The effective top level domain (eTLD), also known as the domain suffix, is the last part of the domain name. For example, the top level domain for google.com is "com".
This value can be determined precisely with a list like the public suffix list (http://publicsuffix.org). Trying to approximate this by simply taking the last label will not work well for effective TLDs such as "co.uk".

type: keyword

example: co.uk

--

*`server.user.domain`*::
+
--
Name of the directory the user is a member of.
For example, an LDAP or Active Directory domain name.

type: keyword

--

*`server.user.email`*::
+
--
User email address.

type: keyword

--

*`server.user.full_name`*::
+
--
User's full name, if available.

type: keyword

example: Albert Einstein

--

*`server.user.full_name.text`*::
+
--
type: text

--

*`server.user.group.domain`*::
+
--
Name of the directory the group is a member of.
For example, an LDAP or Active Directory domain name.

type: keyword

--

*`server.user.group.id`*::
+
--
Unique identifier for the group on the system/platform.

type: keyword

--

*`server.user.group.name`*::
+
--
Name of the group.

type: keyword

--

*`server.user.hash`*::
+
--
Unique user hash to correlate information for a user in anonymized form.
Useful if `user.id` or `user.name` contain confidential information and cannot be used.

type: keyword

--

*`server.user.id`*::
+
--
One or multiple unique identifiers of the user.

type: keyword

--

*`server.user.name`*::
+
--
Short name or login of the user.

type: keyword

example: albert

--

*`server.user.name.text`*::
+
--
type: text

--

[float]
=== service

The service fields describe the service for or from which the data was collected.
These fields help you find and correlate logs for a specific service and version.


*`service.ephemeral_id`*::
+
--
Ephemeral identifier of this service (if one exists).
This id normally changes across restarts, but `service.id` does not.

type: keyword

example: 8a4f500f

--

*`service.id`*::
+
--
Unique identifier of the running service. If the service is comprised of many nodes, the `service.id` should be the same for all nodes.
This id should uniquely identify the service. This makes it possible to correlate logs and metrics for one specific service, no matter which particular node emitted the event.
Note that if you need to see the events from one specific host of the service, you should filter on that `host.name` or `host.id` instead.

type: keyword

example: d37e5ebfe0ae6c4972dbe9f0174a1637bb8247f6

--

*`service.name`*::
+
--
Name of the service data is collected from.
The name of the service is normally user given. This allows for distributed services that run on multiple hosts to correlate the related instances based on the name.
In the case of Elasticsearch the `service.name` could contain the cluster name. For Beats the `service.name` is by default a copy of the `service.type` field if no name is specified.

type: keyword

example: elasticsearch-metrics

--

*`service.node.name`*::
+
--
Name of a service node.
This allows for two nodes of the same service running on the same host to be differentiated. Therefore, `service.node.name` should typically be unique across nodes of a given service.
In the case of Elasticsearch, the `service.node.name` could contain the unique node name within the Elasticsearch cluster. In cases where the service doesn't have the concept of a node name, the host name or container name can be used to distinguish running instances that make up this service. If those do not provide uniqueness (e.g. multiple instances of the service running on the same host) - the node name can be manually set.

type: keyword

example: instance-0000000016

--

*`service.state`*::
+
--
Current state of the service.

type: keyword

--

*`service.type`*::
+
--
The type of the service data is collected from.
The type can be used to group and correlate logs and metrics from one service type.
Example: If logs or metrics are collected from Elasticsearch, `service.type` would be `elasticsearch`.

type: keyword

example: elasticsearch

--

*`service.version`*::
+
--
Version of the service the data was collected from.
This allows to look at a data set only for a specific version of a service.

type: keyword

example: 3.2.4

--

[float]
=== source

Source fields describe details about the source of a packet/event.
Source fields are usually populated in conjunction with destination fields.


*`source.address`*::
+
--
Some event source addresses are defined ambiguously. The event will sometimes list an IP, a domain or a unix socket.  You should always store the raw address in the `.address` field.
Then it should be duplicated to `.ip` or `.domain`, depending on which one it is.

type: keyword

--

*`source.as.number`*::
+
--
Unique number allocated to the autonomous system. The autonomous system number (ASN) uniquely identifies each network on the Internet.

type: long

example: 15169

--

*`source.as.organization.name`*::
+
--
Organization name.

type: keyword

example: Google LLC

--

*`source.as.organization.name.text`*::
+
--
type: text

--

*`source.bytes`*::
+
--
Bytes sent from the source to the destination.

type: long

example: 184

format: bytes

--

*`source.domain`*::
+
--
Source domain.

type: keyword

--

*`source.geo.city_name`*::
+
--
City name.

type: keyword

example: Montreal

--

*`source.geo.continent_name`*::
+
--
Name of the continent.

type: keyword

example: North America

--

*`source.geo.country_iso_code`*::
+
--
Country ISO code.

type: keyword

example: CA

--

*`source.geo.country_name`*::
+
--
Country name.

type: keyword

example: Canada

--

*`source.geo.location`*::
+
--
Longitude and latitude.

type: geo_point

example: { "lon": -73.614830, "lat": 45.505918 }

--

*`source.geo.name`*::
+
--
User-defined description of a location, at the level of granularity they care about.
Could be the name of their data centers, the floor number, if this describes a local physical entity, city names.
Not typically used in automated geolocation.

type: keyword

example: boston-dc

--

*`source.geo.region_iso_code`*::
+
--
Region ISO code.

type: keyword

example: CA-QC

--

*`source.geo.region_name`*::
+
--
Region name.

type: keyword

example: Quebec

--

*`source.ip`*::
+
--
IP address of the source.
Can be one or multiple IPv4 or IPv6 addresses.

type: ip

--

*`source.mac`*::
+
--
MAC address of the source.

type: keyword

--

*`source.nat.ip`*::
+
--
Translated ip of source based NAT sessions (e.g. internal client to internet)
Typically connections traversing load balancers, firewalls, or routers.

type: ip

--

*`source.nat.port`*::
+
--
Translated port of source based NAT sessions. (e.g. internal client to internet)
Typically used with load balancers, firewalls, or routers.

type: long

format: string

--

*`source.packets`*::
+
--
Packets sent from the source to the destination.

type: long

example: 12

--

*`source.port`*::
+
--
Port of the source.

type: long

format: string

--

*`source.registered_domain`*::
+
--
The highest registered source domain, stripped of the subdomain.
For example, the registered domain for "foo.google.com" is "google.com".
This value can be determined precisely with a list like the public suffix list (http://publicsuffix.org). Trying to approximate this by simply taking the last two labels will not work well for TLDs such as "co.uk".

type: keyword

example: google.com

--

*`source.top_level_domain`*::
+
--
The effective top level domain (eTLD), also known as the domain suffix, is the last part of the domain name. For example, the top level domain for google.com is "com".
This value can be determined precisely with a list like the public suffix list (http://publicsuffix.org). Trying to approximate this by simply taking the last label will not work well for effective TLDs such as "co.uk".

type: keyword

example: co.uk

--

*`source.user.domain`*::
+
--
Name of the directory the user is a member of.
For example, an LDAP or Active Directory domain name.

type: keyword

--

*`source.user.email`*::
+
--
User email address.

type: keyword

--

*`source.user.full_name`*::
+
--
User's full name, if available.

type: keyword

example: Albert Einstein

--

*`source.user.full_name.text`*::
+
--
type: text

--

*`source.user.group.domain`*::
+
--
Name of the directory the group is a member of.
For example, an LDAP or Active Directory domain name.

type: keyword

--

*`source.user.group.id`*::
+
--
Unique identifier for the group on the system/platform.

type: keyword

--

*`source.user.group.name`*::
+
--
Name of the group.

type: keyword

--

*`source.user.hash`*::
+
--
Unique user hash to correlate information for a user in anonymized form.
Useful if `user.id` or `user.name` contain confidential information and cannot be used.

type: keyword

--

*`source.user.id`*::
+
--
One or multiple unique identifiers of the user.

type: keyword

--

*`source.user.name`*::
+
--
Short name or login of the user.

type: keyword

example: albert

--

*`source.user.name.text`*::
+
--
type: text

--

[float]
=== threat

Fields to classify events and alerts according to a threat taxonomy such as the Mitre ATT&CK framework.
These fields are for users to classify alerts from all of their sources (e.g. IDS, NGFW, etc.) within a common taxonomy. The threat.tactic.* are meant to capture the high level category of the threat (e.g. "impact"). The threat.technique.* fields are meant to capture which kind of approach is used by this detected threat, to accomplish the goal (e.g. "endpoint denial of service").


*`threat.framework`*::
+
--
Name of the threat framework used to further categorize and classify the tactic and technique of the reported threat. Framework classification can be provided by detecting systems, evaluated at ingest time, or retrospectively tagged to events.

type: keyword

example: MITRE ATT&CK

--

*`threat.tactic.id`*::
+
--
The id of tactic used by this threat. You can use the Mitre ATT&CK Matrix Tactic categorization, for example. (ex. https://attack.mitre.org/tactics/TA0040/ )

type: keyword

example: TA0040

--

*`threat.tactic.name`*::
+
--
Name of the type of tactic used by this threat. You can use the Mitre ATT&CK Matrix Tactic categorization, for example. (ex. https://attack.mitre.org/tactics/TA0040/ )

type: keyword

example: impact

--

*`threat.tactic.reference`*::
+
--
The reference url of tactic used by this threat. You can use the Mitre ATT&CK Matrix Tactic categorization, for example. (ex. https://attack.mitre.org/tactics/TA0040/ )

type: keyword

example: https://attack.mitre.org/tactics/TA0040/

--

*`threat.technique.id`*::
+
--
The id of technique used by this tactic. You can use the Mitre ATT&CK Matrix Tactic categorization, for example. (ex. https://attack.mitre.org/techniques/T1499/ )

type: keyword

example: T1499

--

*`threat.technique.name`*::
+
--
The name of technique used by this tactic. You can use the Mitre ATT&CK Matrix Tactic categorization, for example. (ex. https://attack.mitre.org/techniques/T1499/ )

type: keyword

example: endpoint denial of service

--

*`threat.technique.name.text`*::
+
--
type: text

--

*`threat.technique.reference`*::
+
--
The reference url of technique used by this tactic. You can use the Mitre ATT&CK Matrix Tactic categorization, for example. (ex. https://attack.mitre.org/techniques/T1499/ )

type: keyword

example: https://attack.mitre.org/techniques/T1499/

--

[float]
=== tls

Fields related to a TLS connection. These fields focus on the TLS protocol itself and intentionally avoids in-depth analysis of the related x.509 certificate files.


*`tls.cipher`*::
+
--
String indicating the cipher used during the current connection.

type: keyword

example: TLS_ECDHE_RSA_WITH_AES_128_CBC_SHA256

--

*`tls.client.certificate`*::
+
--
PEM-encoded stand-alone certificate offered by the client. This is usually mutually-exclusive of `client.certificate_chain` since this value also exists in that list.

type: keyword

example: MII...

--

*`tls.client.certificate_chain`*::
+
--
Array of PEM-encoded certificates that make up the certificate chain offered by the client. This is usually mutually-exclusive of `client.certificate` since that value should be the first certificate in the chain.

type: keyword

example: ['MII...', 'MII...']

--

*`tls.client.hash.md5`*::
+
--
Certificate fingerprint using the MD5 digest of DER-encoded version of certificate offered by the client. For consistency with other hash values, this value should be formatted as an uppercase hash.

type: keyword

example: 0F76C7F2C55BFD7D8E8B8F4BFBF0C9EC

--

*`tls.client.hash.sha1`*::
+
--
Certificate fingerprint using the SHA1 digest of DER-encoded version of certificate offered by the client. For consistency with other hash values, this value should be formatted as an uppercase hash.

type: keyword

example: 9E393D93138888D288266C2D915214D1D1CCEB2A

--

*`tls.client.hash.sha256`*::
+
--
Certificate fingerprint using the SHA256 digest of DER-encoded version of certificate offered by the client. For consistency with other hash values, this value should be formatted as an uppercase hash.

type: keyword

example: 0687F666A054EF17A08E2F2162EAB4CBC0D265E1D7875BE74BF3C712CA92DAF0

--

*`tls.client.issuer`*::
+
--
Distinguished name of subject of the issuer of the x.509 certificate presented by the client.

type: keyword

example: CN=MyDomain Root CA, OU=Infrastructure Team, DC=mydomain, DC=com

--

*`tls.client.ja3`*::
+
--
A hash that identifies clients based on how they perform an SSL/TLS handshake.

type: keyword

example: d4e5b18d6b55c71272893221c96ba240

--

*`tls.client.not_after`*::
+
--
Date/Time indicating when client certificate is no longer considered valid.

type: date

example: 2021-01-01T00:00:00.000Z

--

*`tls.client.not_before`*::
+
--
Date/Time indicating when client certificate is first considered valid.

type: date

example: 1970-01-01T00:00:00.000Z

--

*`tls.client.server_name`*::
+
--
Also called an SNI, this tells the server which hostname to which the client is attempting to connect. When this value is available, it should get copied to `destination.domain`.

type: keyword

example: www.elastic.co

--

*`tls.client.subject`*::
+
--
Distinguished name of subject of the x.509 certificate presented by the client.

type: keyword

example: CN=myclient, OU=Documentation Team, DC=mydomain, DC=com

--

*`tls.client.supported_ciphers`*::
+
--
Array of ciphers offered by the client during the client hello.

type: keyword

example: ['TLS_ECDHE_RSA_WITH_AES_256_GCM_SHA384', 'TLS_ECDHE_ECDSA_WITH_AES_256_GCM_SHA384', '...']

--

*`tls.curve`*::
+
--
String indicating the curve used for the given cipher, when applicable.

type: keyword

example: secp256r1

--

*`tls.established`*::
+
--
Boolean flag indicating if the TLS negotiation was successful and transitioned to an encrypted tunnel.

type: boolean

--

*`tls.next_protocol`*::
+
--
String indicating the protocol being tunneled. Per the values in the IANA registry (https://www.iana.org/assignments/tls-extensiontype-values/tls-extensiontype-values.xhtml#alpn-protocol-ids), this string should be lower case.

type: keyword

example: http/1.1

--

*`tls.resumed`*::
+
--
Boolean flag indicating if this TLS connection was resumed from an existing TLS negotiation.

type: boolean

--

*`tls.server.certificate`*::
+
--
PEM-encoded stand-alone certificate offered by the server. This is usually mutually-exclusive of `server.certificate_chain` since this value also exists in that list.

type: keyword

example: MII...

--

*`tls.server.certificate_chain`*::
+
--
Array of PEM-encoded certificates that make up the certificate chain offered by the server. This is usually mutually-exclusive of `server.certificate` since that value should be the first certificate in the chain.

type: keyword

example: ['MII...', 'MII...']

--

*`tls.server.hash.md5`*::
+
--
Certificate fingerprint using the MD5 digest of DER-encoded version of certificate offered by the server. For consistency with other hash values, this value should be formatted as an uppercase hash.

type: keyword

example: 0F76C7F2C55BFD7D8E8B8F4BFBF0C9EC

--

*`tls.server.hash.sha1`*::
+
--
Certificate fingerprint using the SHA1 digest of DER-encoded version of certificate offered by the server. For consistency with other hash values, this value should be formatted as an uppercase hash.

type: keyword

example: 9E393D93138888D288266C2D915214D1D1CCEB2A

--

*`tls.server.hash.sha256`*::
+
--
Certificate fingerprint using the SHA256 digest of DER-encoded version of certificate offered by the server. For consistency with other hash values, this value should be formatted as an uppercase hash.

type: keyword

example: 0687F666A054EF17A08E2F2162EAB4CBC0D265E1D7875BE74BF3C712CA92DAF0

--

*`tls.server.issuer`*::
+
--
Subject of the issuer of the x.509 certificate presented by the server.

type: keyword

example: CN=MyDomain Root CA, OU=Infrastructure Team, DC=mydomain, DC=com

--

*`tls.server.ja3s`*::
+
--
A hash that identifies servers based on how they perform an SSL/TLS handshake.

type: keyword

example: 394441ab65754e2207b1e1b457b3641d

--

*`tls.server.not_after`*::
+
--
Timestamp indicating when server certificate is no longer considered valid.

type: date

example: 2021-01-01T00:00:00.000Z

--

*`tls.server.not_before`*::
+
--
Timestamp indicating when server certificate is first considered valid.

type: date

example: 1970-01-01T00:00:00.000Z

--

*`tls.server.subject`*::
+
--
Subject of the x.509 certificate presented by the server.

type: keyword

example: CN=www.mydomain.com, OU=Infrastructure Team, DC=mydomain, DC=com

--

*`tls.version`*::
+
--
Numeric part of the version parsed from the original string.

type: keyword

example: 1.2

--

*`tls.version_protocol`*::
+
--
Normalized lowercase protocol name parsed from original string.

type: keyword

example: tls

--

[float]
=== tracing

Distributed tracing makes it possible to analyze performance throughout a microservice architecture all in one view. This is accomplished by tracing all of the requests - from the initial web request in the front-end service - to queries made through multiple back-end services.


*`tracing.trace.id`*::
+
--
Unique identifier of the trace.
A trace groups multiple events like transactions that belong together. For example, a user request handled by multiple inter-connected services.

type: keyword

example: 4bf92f3577b34da6a3ce929d0e0e4736

--

*`tracing.transaction.id`*::
+
--
Unique identifier of the transaction.
A transaction is the highest level of work measured within a service, such as a request to a server.

type: keyword

example: 00f067aa0ba902b7

--

[float]
=== url

URL fields provide support for complete or partial URLs, and supports the breaking down into scheme, domain, path, and so on.


*`url.domain`*::
+
--
Domain of the url, such as "www.elastic.co".
In some cases a URL may refer to an IP and/or port directly, without a domain name. In this case, the IP address would go to the `domain` field.

type: keyword

example: www.elastic.co

--

*`url.extension`*::
+
--
The field contains the file extension from the original request url.
The file extension is only set if it exists, as not every url has a file extension.
The leading period must not be included. For example, the value must be "png", not ".png".

type: keyword

example: png

--

*`url.fragment`*::
+
--
Portion of the url after the `#`, such as "top".
The `#` is not part of the fragment.

type: keyword

--

*`url.full`*::
+
--
If full URLs are important to your use case, they should be stored in `url.full`, whether this field is reconstructed or present in the event source.

type: keyword

example: https://www.elastic.co:443/search?q=elasticsearch#top

--

*`url.full.text`*::
+
--
type: text

--

*`url.original`*::
+
--
Unmodified original url as seen in the event source.
Note that in network monitoring, the observed URL may be a full URL, whereas in access logs, the URL is often just represented as a path.
This field is meant to represent the URL as it was observed, complete or not.

type: keyword

example: https://www.elastic.co:443/search?q=elasticsearch#top or /search?q=elasticsearch

--

*`url.original.text`*::
+
--
type: text

--

*`url.password`*::
+
--
Password of the request.

type: keyword

--

*`url.path`*::
+
--
Path of the request, such as "/search".

type: keyword

--

*`url.port`*::
+
--
Port of the request, such as 443.

type: long

example: 443

format: string

--

*`url.query`*::
+
--
The query field describes the query string of the request, such as "q=elasticsearch".
The `?` is excluded from the query string. If a URL contains no `?`, there is no query field. If there is a `?` but no query, the query field exists with an empty string. The `exists` query can be used to differentiate between the two cases.

type: keyword

--

*`url.registered_domain`*::
+
--
The highest registered url domain, stripped of the subdomain.
For example, the registered domain for "foo.google.com" is "google.com".
This value can be determined precisely with a list like the public suffix list (http://publicsuffix.org). Trying to approximate this by simply taking the last two labels will not work well for TLDs such as "co.uk".

type: keyword

example: google.com

--

*`url.scheme`*::
+
--
Scheme of the request, such as "https".
Note: The `:` is not part of the scheme.

type: keyword

example: https

--

*`url.top_level_domain`*::
+
--
The effective top level domain (eTLD), also known as the domain suffix, is the last part of the domain name. For example, the top level domain for google.com is "com".
This value can be determined precisely with a list like the public suffix list (http://publicsuffix.org). Trying to approximate this by simply taking the last label will not work well for effective TLDs such as "co.uk".

type: keyword

example: co.uk

--

*`url.username`*::
+
--
Username of the request.

type: keyword

--

[float]
=== user

The user fields describe information about the user that is relevant to the event.
Fields can have one entry or multiple entries. If a user has more than one id, provide an array that includes all of them.


*`user.domain`*::
+
--
Name of the directory the user is a member of.
For example, an LDAP or Active Directory domain name.

type: keyword

--

*`user.email`*::
+
--
User email address.

type: keyword

--

*`user.full_name`*::
+
--
User's full name, if available.

type: keyword

example: Albert Einstein

--

*`user.full_name.text`*::
+
--
type: text

--

*`user.group.domain`*::
+
--
Name of the directory the group is a member of.
For example, an LDAP or Active Directory domain name.

type: keyword

--

*`user.group.id`*::
+
--
Unique identifier for the group on the system/platform.

type: keyword

--

*`user.group.name`*::
+
--
Name of the group.

type: keyword

--

*`user.hash`*::
+
--
Unique user hash to correlate information for a user in anonymized form.
Useful if `user.id` or `user.name` contain confidential information and cannot be used.

type: keyword

--

*`user.id`*::
+
--
One or multiple unique identifiers of the user.

type: keyword

--

*`user.name`*::
+
--
Short name or login of the user.

type: keyword

example: albert

--

*`user.name.text`*::
+
--
type: text

--

[float]
=== user_agent

The user_agent fields normally come from a browser request.
They often show up in web service logs coming from the parsed user agent string.


*`user_agent.device.name`*::
+
--
Name of the device.

type: keyword

example: iPhone

--

*`user_agent.name`*::
+
--
Name of the user agent.

type: keyword

example: Safari

--

*`user_agent.original`*::
+
--
Unparsed user_agent string.

type: keyword

example: Mozilla/5.0 (iPhone; CPU iPhone OS 12_1 like Mac OS X) AppleWebKit/605.1.15 (KHTML, like Gecko) Version/12.0 Mobile/15E148 Safari/604.1

--

*`user_agent.original.text`*::
+
--
type: text

--

*`user_agent.os.family`*::
+
--
OS family (such as redhat, debian, freebsd, windows).

type: keyword

example: debian

--

*`user_agent.os.full`*::
+
--
Operating system name, including the version or code name.

type: keyword

example: Mac OS Mojave

--

*`user_agent.os.full.text`*::
+
--
type: text

--

*`user_agent.os.kernel`*::
+
--
Operating system kernel version as a raw string.

type: keyword

example: 4.4.0-112-generic

--

*`user_agent.os.name`*::
+
--
Operating system name, without the version.

type: keyword

example: Mac OS X

--

*`user_agent.os.name.text`*::
+
--
type: text

--

*`user_agent.os.platform`*::
+
--
Operating system platform (such centos, ubuntu, windows).

type: keyword

example: darwin

--

*`user_agent.os.version`*::
+
--
Operating system version as a raw string.

type: keyword

example: 10.14.1

--

*`user_agent.version`*::
+
--
Version of the user agent.

type: keyword

example: 12.0

--

[float]
=== vulnerability

The vulnerability fields describe information about a vulnerability that is relevant to an event.


*`vulnerability.category`*::
+
--
The type of system or architecture that the vulnerability affects. These may be platform-specific (for example, Debian or SUSE) or general (for example, Database or Firewall). For example (https://qualysguard.qualys.com/qwebhelp/fo_portal/knowledgebase/vulnerability_categories.htm[Qualys vulnerability categories])
This field must be an array.

type: keyword

example: ["Firewall"]

--

*`vulnerability.classification`*::
+
--
The classification of the vulnerability scoring system. For example (https://www.first.org/cvss/)

type: keyword

example: CVSS

--

*`vulnerability.description`*::
+
--
The description of the vulnerability that provides additional context of the vulnerability. For example (https://cve.mitre.org/about/faqs.html#cve_entry_descriptions_created[Common Vulnerabilities and Exposure CVE description])

type: keyword

example: In macOS before 2.12.6, there is a vulnerability in the RPC...

--

*`vulnerability.description.text`*::
+
--
type: text

--

*`vulnerability.enumeration`*::
+
--
The type of identifier used for this vulnerability. For example (https://cve.mitre.org/about/)

type: keyword

example: CVE

--

*`vulnerability.id`*::
+
--
The identification (ID) is the number portion of a vulnerability entry. It includes a unique identification number for the vulnerability. For example (https://cve.mitre.org/about/faqs.html#what_is_cve_id)[Common Vulnerabilities and Exposure CVE ID]

type: keyword

example: CVE-2019-00001

--

*`vulnerability.reference`*::
+
--
A resource that provides additional information, context, and mitigations for the identified vulnerability.

type: keyword

example: https://cve.mitre.org/cgi-bin/cvename.cgi?name=CVE-2019-6111

--

*`vulnerability.report_id`*::
+
--
The report or scan identification number.

type: keyword

example: 20191018.0001

--

*`vulnerability.scanner.vendor`*::
+
--
The name of the vulnerability scanner vendor.

type: keyword

example: Tenable

--

*`vulnerability.score.base`*::
+
--
Scores can range from 0.0 to 10.0, with 10.0 being the most severe.
Base scores cover an assessment for exploitability metrics (attack vector, complexity, privileges, and user interaction), impact metrics (confidentiality, integrity, and availability), and scope. For example (https://www.first.org/cvss/specification-document)

type: float

example: 5.5

--

*`vulnerability.score.environmental`*::
+
--
Scores can range from 0.0 to 10.0, with 10.0 being the most severe.
Environmental scores cover an assessment for any modified Base metrics, confidentiality, integrity, and availability requirements. For example (https://www.first.org/cvss/specification-document)

type: float

example: 5.5

--

*`vulnerability.score.temporal`*::
+
--
Scores can range from 0.0 to 10.0, with 10.0 being the most severe.
Temporal scores cover an assessment for code maturity, remediation level, and confidence. For example (https://www.first.org/cvss/specification-document)

type: float

--

*`vulnerability.score.version`*::
+
--
The National Vulnerability Database (NVD) provides qualitative severity rankings of "Low", "Medium", and "High" for CVSS v2.0 base score ranges in addition to the severity ratings for CVSS v3.0 as they are defined in the CVSS v3.0 specification.
CVSS is owned and managed by FIRST.Org, Inc. (FIRST), a US-based non-profit organization, whose mission is to help computer security incident response teams across the world. For example (https://nvd.nist.gov/vuln-metrics/cvss)

type: keyword

example: 2.0

--

*`vulnerability.severity`*::
+
--
The severity of the vulnerability can help with metrics and internal prioritization regarding remediation. For example (https://nvd.nist.gov/vuln-metrics/cvss)

type: keyword

example: Critical

--

[[exported-fields-elasticsearch]]
== Elasticsearch fields

Elasticsearch module



[float]
=== elasticsearch




*`elasticsearch.cluster.name`*::
+
--
Elasticsearch cluster name.


type: keyword

--

*`elasticsearch.cluster.id`*::
+
--
Elasticsearch cluster id.


type: keyword

--

*`elasticsearch.cluster.state.id`*::
+
--
Elasticsearch state id.


type: keyword

--

*`elasticsearch.node.id`*::
+
--
Node ID


type: keyword

--

*`elasticsearch.node.name`*::
+
--
Node name.


type: keyword

--

[float]
=== ccr

Cross-cluster replication stats




*`elasticsearch.ccr.leader.index`*::
+
--
Name of leader index


type: keyword

--

*`elasticsearch.ccr.leader.max_seq_no`*::
+
--
Maximum sequence number of operation on the leader shard


type: long

--


*`elasticsearch.ccr.follower.index`*::
+
--
Name of follower index


type: keyword

--

*`elasticsearch.ccr.follower.shard.number`*::
+
--
Number of the shard within the index


type: long

--

*`elasticsearch.ccr.follower.operations_written`*::
+
--
Number of operations indexed (replicated) into the follower shard from the leader shard


type: long

--

*`elasticsearch.ccr.follower.time_since_last_read.ms`*::
+
--
Time, in ms, since the follower last fetched from the leader


type: long

--

*`elasticsearch.ccr.follower.global_checkpoint`*::
+
--
Global checkpoint value on follower shard


type: long

--

[float]
=== cluster.stats

Cluster stats



*`elasticsearch.cluster.stats.status`*::
+
--
Cluster status (green, yellow, red).


type: keyword

--

[float]
=== nodes

Nodes statistics.



*`elasticsearch.cluster.stats.nodes.count`*::
+
--
Total number of nodes in cluster.


type: long

--

*`elasticsearch.cluster.stats.nodes.master`*::
+
--
Number of master-eligible nodes in cluster.


type: long

--

*`elasticsearch.cluster.stats.nodes.data`*::
+
--
Number of data nodes in cluster.


type: long

--

[float]
=== indices

Indices statistics.



*`elasticsearch.cluster.stats.indices.count`*::
+
--
Total number of indices in cluster.


type: long

--

[float]
=== shards

Shard statistics.



*`elasticsearch.cluster.stats.indices.shards.count`*::
+
--
Total number of shards in cluster.


type: long

--

*`elasticsearch.cluster.stats.indices.shards.primaries`*::
+
--
Total number of primary shards in cluster.


type: long

--

*`elasticsearch.cluster.stats.indices.fielddata.memory.bytes`*::
+
--
Memory used for fielddata.


type: long

--

[float]
=== enrich

Enrich stats



*`elasticsearch.enrich.queue.size`*::
+
--
Number of search requests in the queue.


type: long

--


*`elasticsearch.enrich.remote_requests.current`*::
+
--
Current number of outstanding remote requests.


type: long

--

*`elasticsearch.enrich.remote_requests.total`*::
+
--
Number of outstanding remote requests executed since node startup.


type: long

--

*`elasticsearch.enrich.executed_searches.total`*::
+
--
Number of search requests that enrich processors have executed since node startup.


type: long

--

[float]
=== index

index



*`elasticsearch.index.name`*::
+
--
Index name.


type: keyword

--


*`elasticsearch.index.total.docs.count`*::
+
--
Total number of documents in the index.


type: long

--

*`elasticsearch.index.total.docs.deleted`*::
+
--
Total number of deleted documents in the index.


type: long

--

*`elasticsearch.index.total.store.size.bytes`*::
+
--
Total size of the index in bytes.


type: long

format: bytes

--

*`elasticsearch.index.total.segments.count`*::
+
--
Total number of index segments.


type: long

--

*`elasticsearch.index.total.segments.memory.bytes`*::
+
--
Total number of memory used by the segments in bytes.


type: long

format: bytes

--

[float]
=== index.recovery

index



*`elasticsearch.index.recovery.id`*::
+
--
Shard recovery id.


type: long

--

*`elasticsearch.index.recovery.type`*::
+
--
Shard recovery type.


type: keyword

--

*`elasticsearch.index.recovery.primary`*::
+
--
True if primary shard.


type: boolean

--

*`elasticsearch.index.recovery.stage`*::
+
--
Recovery stage.


type: keyword

--

*`elasticsearch.index.recovery.target.id`*::
+
--
Target node id.


type: keyword

--

*`elasticsearch.index.recovery.target.host`*::
+
--
Target node host address (could be IP address or hostname).


type: keyword

--

*`elasticsearch.index.recovery.target.name`*::
+
--
Target node name.


type: keyword

--

*`elasticsearch.index.recovery.source.id`*::
+
--
Source node id.


type: keyword

--

*`elasticsearch.index.recovery.source.host`*::
+
--
Source node host address (could be IP address or hostname).


type: keyword

--

*`elasticsearch.index.recovery.source.name`*::
+
--
Source node name.


type: keyword

--

[float]
=== index.summary

index




*`elasticsearch.index.summary.primaries.docs.count`*::
+
--
Total number of documents in the index.


type: long

--

*`elasticsearch.index.summary.primaries.docs.deleted`*::
+
--
Total number of deleted documents in the index.


type: long

--

*`elasticsearch.index.summary.primaries.store.size.bytes`*::
+
--
Total size of the index in bytes.


type: long

format: bytes

--

*`elasticsearch.index.summary.primaries.segments.count`*::
+
--
Total number of index segments.


type: long

--

*`elasticsearch.index.summary.primaries.segments.memory.bytes`*::
+
--
Total number of memory used by the segments in bytes.


type: long

format: bytes

--


*`elasticsearch.index.summary.total.docs.count`*::
+
--
Total number of documents in the index.


type: long

--

*`elasticsearch.index.summary.total.docs.deleted`*::
+
--
Total number of deleted documents in the index.


type: long

--

*`elasticsearch.index.summary.total.store.size.bytes`*::
+
--
Total size of the index in bytes.


type: long

format: bytes

--

*`elasticsearch.index.summary.total.segments.count`*::
+
--
Total number of index segments.


type: long

--

*`elasticsearch.index.summary.total.segments.memory.bytes`*::
+
--
Total number of memory used by the segments in bytes.


type: long

format: bytes

--

[float]
=== ml.job

ml



*`elasticsearch.ml.job.id`*::
+
--
Unique ml job id.


type: keyword

--

*`elasticsearch.ml.job.state`*::
+
--
Job state.


type: keyword

--

*`elasticsearch.ml.job.data_counts.processed_record_count`*::
+
--
Processed data events.


type: long

--

*`elasticsearch.ml.job.data_counts.invalid_date_count`*::
+
--
The number of records with either a missing date field or a date that could not be parsed.


type: long

--

[float]
=== node

node



*`elasticsearch.node.version`*::
+
--
Node version.


type: keyword

--

[float]
=== jvm

JVM Info.



*`elasticsearch.node.jvm.version`*::
+
--
JVM version.


type: keyword

--

*`elasticsearch.node.jvm.memory.heap.init.bytes`*::
+
--
Heap init used by the JVM in bytes.


type: long

format: bytes

--

*`elasticsearch.node.jvm.memory.heap.max.bytes`*::
+
--
Heap max used by the JVM in bytes.


type: long

format: bytes

--

*`elasticsearch.node.jvm.memory.nonheap.init.bytes`*::
+
--
Non-Heap init used by the JVM in bytes.


type: long

format: bytes

--

*`elasticsearch.node.jvm.memory.nonheap.max.bytes`*::
+
--
Non-Heap max used by the JVM in bytes.


type: long

format: bytes

--

*`elasticsearch.node.process.mlockall`*::
+
--
If process locked in memory.


type: boolean

--

[float]
=== node.stats

node_stats



[float]
=== indices

Node indices stats



*`elasticsearch.node.stats.indices.docs.count`*::
+
--
Total number of existing documents.


type: long

--

*`elasticsearch.node.stats.indices.docs.deleted`*::
+
--
Total number of deleted documents.


type: long

--

*`elasticsearch.node.stats.indices.segments.count`*::
+
--
Total number of segments.


type: long

--

*`elasticsearch.node.stats.indices.segments.memory.bytes`*::
+
--
Total size of segments in bytes.


type: long

format: bytes

--

*`elasticsearch.node.stats.indices.store.size.bytes`*::
+
--
Total size of the store in bytes.


type: long

--

[float]
=== jvm.mem.pools

JVM memory pool stats



[float]
=== old

Old memory pool stats.



*`elasticsearch.node.stats.jvm.mem.pools.old.max.bytes`*::
+
--
Max bytes.

type: long

format: bytes

--

*`elasticsearch.node.stats.jvm.mem.pools.old.peak.bytes`*::
+
--
Peak bytes.

type: long

format: bytes

--

*`elasticsearch.node.stats.jvm.mem.pools.old.peak_max.bytes`*::
+
--
Peak max bytes.

type: long

format: bytes

--

*`elasticsearch.node.stats.jvm.mem.pools.old.used.bytes`*::
+
--
Used bytes.

type: long

format: bytes

--

[float]
=== young

Young memory pool stats.



*`elasticsearch.node.stats.jvm.mem.pools.young.max.bytes`*::
+
--
Max bytes.

type: long

format: bytes

--

*`elasticsearch.node.stats.jvm.mem.pools.young.peak.bytes`*::
+
--
Peak bytes.

type: long

format: bytes

--

*`elasticsearch.node.stats.jvm.mem.pools.young.peak_max.bytes`*::
+
--
Peak max bytes.

type: long

format: bytes

--

*`elasticsearch.node.stats.jvm.mem.pools.young.used.bytes`*::
+
--
Used bytes.

type: long

format: bytes

--

[float]
=== survivor

Survivor memory pool stats.



*`elasticsearch.node.stats.jvm.mem.pools.survivor.max.bytes`*::
+
--
Max bytes.

type: long

format: bytes

--

*`elasticsearch.node.stats.jvm.mem.pools.survivor.peak.bytes`*::
+
--
Peak bytes.

type: long

format: bytes

--

*`elasticsearch.node.stats.jvm.mem.pools.survivor.peak_max.bytes`*::
+
--
Peak max bytes.

type: long

format: bytes

--

*`elasticsearch.node.stats.jvm.mem.pools.survivor.used.bytes`*::
+
--
Used bytes.

type: long

format: bytes

--

[float]
=== jvm.gc.collectors

GC collector stats.



[float]
=== old.collection

Old collection gc.



*`elasticsearch.node.stats.jvm.gc.collectors.old.collection.count`*::
+
--


type: long

--

*`elasticsearch.node.stats.jvm.gc.collectors.old.collection.ms`*::
+
--


type: long

--

[float]
=== young.collection

Young collection gc.



*`elasticsearch.node.stats.jvm.gc.collectors.young.collection.count`*::
+
--


type: long

--

*`elasticsearch.node.stats.jvm.gc.collectors.young.collection.ms`*::
+
--


type: long

--

[float]
=== fs.summary

File system summary



*`elasticsearch.node.stats.fs.summary.total.bytes`*::
+
--


type: long

format: bytes

--

*`elasticsearch.node.stats.fs.summary.free.bytes`*::
+
--


type: long

format: bytes

--

*`elasticsearch.node.stats.fs.summary.available.bytes`*::
+
--


type: long

format: bytes

--

[float]
=== cluster.pending_task

`cluster.pending_task` contains a pending task description.



*`elasticsearch.cluster.pending_task.insert_order`*::
+
--
Insert order


type: long

--

*`elasticsearch.cluster.pending_task.priority`*::
+
--
Priority


type: long

--

*`elasticsearch.cluster.pending_task.source`*::
+
--
Source. For example: put-mapping


type: keyword

--

*`elasticsearch.cluster.pending_task.time_in_queue.ms`*::
+
--
Time in queue


type: long

--

[float]
=== shard

shard fields



*`elasticsearch.shard.primary`*::
+
--
True if this is the primary shard.


type: boolean

--

*`elasticsearch.shard.number`*::
+
--
The number of this shard.


type: long

--

*`elasticsearch.shard.state`*::
+
--
The state of this shard.


type: keyword

--

*`elasticsearch.shard.relocating_node.name`*::
+
--
The node the shard was relocated from.


type: keyword

--

[[exported-fields-envoyproxy]]
== envoyproxy fields

envoyproxy module



[float]
=== envoyproxy




[float]
=== server

Contains envoy proxy server stats




*`envoyproxy.server.cluster_manager.active_clusters`*::
+
--
Number of currently active (warmed) clusters


type: integer

--

*`envoyproxy.server.cluster_manager.cluster_added`*::
+
--
Total clusters added (either via static config or CDS)


type: integer

--

*`envoyproxy.server.cluster_manager.cluster_modified`*::
+
--
Total clusters modified (via CDS)


type: integer

--

*`envoyproxy.server.cluster_manager.cluster_removed`*::
+
--
Total clusters removed (via CDS)


type: integer

--

*`envoyproxy.server.cluster_manager.warming_clusters`*::
+
--
Number of currently warming (not active) clusters


type: integer

--

*`envoyproxy.server.cluster_manager.cluster_updated`*::
+
--
Total cluster updates


type: integer

--

*`envoyproxy.server.cluster_manager.cluster_updated_via_merge`*::
+
--
Total cluster updates applied as merged updates


type: integer

--

*`envoyproxy.server.cluster_manager.update_merge_cancelled`*::
+
--
Total merged updates that got cancelled and delivered early


type: integer

--

*`envoyproxy.server.cluster_manager.update_out_of_merge_window`*::
+
--
Total updates which arrived out of a merge window


type: integer

--


*`envoyproxy.server.filesystem.flushed_by_timer`*::
+
--
Total number of times internal flush buffers are written to a file due to flush timeout


type: integer

--

*`envoyproxy.server.filesystem.reopen_failed`*::
+
--
Total number of times a file was failed to be opened


type: integer

--

*`envoyproxy.server.filesystem.write_buffered`*::
+
--
Total number of times file data is moved to Envoys internal flush buffer


type: integer

--

*`envoyproxy.server.filesystem.write_completed`*::
+
--
Total number of times a file was written


type: integer

--

*`envoyproxy.server.filesystem.write_total_buffered`*::
+
--
Current total size of internal flush buffer in bytes


type: integer

--

*`envoyproxy.server.filesystem.write_failed`*::
+
--
Total number of times an error occurred during a file write operation


type: integer

--


*`envoyproxy.server.runtime.load_error`*::
+
--
Total number of load attempts that resulted in an error in any layer


type: integer

--

*`envoyproxy.server.runtime.load_success`*::
+
--
Total number of load attempts that were successful at all layers


type: integer

--

*`envoyproxy.server.runtime.num_keys`*::
+
--
Number of keys currently loaded


type: integer

--

*`envoyproxy.server.runtime.override_dir_exists`*::
+
--
Total number of loads that did use an override directory


type: integer

--

*`envoyproxy.server.runtime.override_dir_not_exists`*::
+
--
Total number of loads that did not use an override directory


type: integer

--

*`envoyproxy.server.runtime.admin_overrides_active`*::
+
--
1 if any admin overrides are active otherwise 0


type: integer

--

*`envoyproxy.server.runtime.deprecated_feature_use`*::
+
--
Total number of times deprecated features were used.


type: integer

--

*`envoyproxy.server.runtime.num_layers`*::
+
--
Number of layers currently active (without loading errors)


type: integer

--


*`envoyproxy.server.listener_manager.listener_added`*::
+
--
Total listeners added (either via static config or LDS)


type: integer

--

*`envoyproxy.server.listener_manager.listener_create_failure`*::
+
--
Total failed listener object additions to workers


type: integer

--

*`envoyproxy.server.listener_manager.listener_create_success`*::
+
--
Total listener objects successfully added to workers


type: integer

--

*`envoyproxy.server.listener_manager.listener_modified`*::
+
--
Total listeners modified (via LDS)


type: integer

--

*`envoyproxy.server.listener_manager.listener_removed`*::
+
--
Total listeners removed (via LDS)


type: integer

--

*`envoyproxy.server.listener_manager.total_listeners_active`*::
+
--
Number of currently active listeners


type: integer

--

*`envoyproxy.server.listener_manager.total_listeners_draining`*::
+
--
Number of currently draining listeners


type: integer

--

*`envoyproxy.server.listener_manager.total_listeners_warming`*::
+
--
Number of currently warming listeners


type: integer

--

*`envoyproxy.server.listener_manager.listener_stopped`*::
+
--
Total listeners stopped


type: integer

--


*`envoyproxy.server.stats.overflow`*::
+
--
Total number of times Envoy cannot allocate a statistic due to a shortage of shared memory


type: integer

--


*`envoyproxy.server.server.days_until_first_cert_expiring`*::
+
--
Number of days until the next certificate being managed will expire


type: integer

--

*`envoyproxy.server.server.live`*::
+
--
1 if the server is not currently draining, 0 otherwise


type: integer

--

*`envoyproxy.server.server.memory_allocated`*::
+
--
Current amount of allocated memory in bytes


type: integer

--

*`envoyproxy.server.server.memory_heap_size`*::
+
--
Current reserved heap size in bytes


type: integer

--

*`envoyproxy.server.server.parent_connections`*::
+
--
Total connections of the old Envoy process on hot restart


type: integer

--

*`envoyproxy.server.server.total_connections`*::
+
--
Total connections of both new and old Envoy processes


type: integer

--

*`envoyproxy.server.server.uptime`*::
+
--
Current server uptime in seconds


type: integer

--

*`envoyproxy.server.server.version`*::
+
--
Integer represented version number based on SCM revision


type: integer

--

*`envoyproxy.server.server.watchdog_mega_miss`*::
+
--
type: integer

--

*`envoyproxy.server.server.watchdog_miss`*::
+
--
type: integer

--

*`envoyproxy.server.server.hot_restart_epoch`*::
+
--
Current hot restart epoch


type: integer

--

*`envoyproxy.server.server.concurrency`*::
+
--
Number of worker threads


type: integer

--

*`envoyproxy.server.server.debug_assertion_failures`*::
+
--
type: integer

--

*`envoyproxy.server.server.dynamic_unknown_fields`*::
+
--
Number of messages in dynamic configuration with unknown fields


type: integer

--

*`envoyproxy.server.server.state`*::
+
--
Current state of the Server


type: integer

--

*`envoyproxy.server.server.static_unknown_fields`*::
+
--
Number of messages in static configuration with unknown fields


type: integer

--

*`envoyproxy.server.server.stats_recent_lookups`*::
+
--
type: integer

--


*`envoyproxy.server.http2.header_overflow`*::
+
--
Total number of connections reset due to the headers being larger than Envoy::Http::Http2::ConnectionImpl::StreamImpl::MAX_HEADER_SIZE (63k)


type: integer

--

*`envoyproxy.server.http2.headers_cb_no_stream`*::
+
--
Total number of errors where a header callback is called without an associated stream. This tracks an unexpected occurrence due to an as yet undiagnosed bug


type: integer

--

*`envoyproxy.server.http2.rx_messaging_error`*::
+
--
Total number of invalid received frames that violated section 8 of the HTTP/2 spec. This will result in a tx_reset


type: integer

--

*`envoyproxy.server.http2.rx_reset`*::
+
--
Total number of reset stream frames received by Envoy


type: integer

--

*`envoyproxy.server.http2.too_many_header_frames`*::
+
--
Total number of times an HTTP2 connection is reset due to receiving too many headers frames. Envoy currently supports proxying at most one header frame for 100-Continue one non-100 response code header frame and one frame with trailers


type: integer

--

*`envoyproxy.server.http2.trailers`*::
+
--
Total number of trailers seen on requests coming from downstream


type: integer

--

*`envoyproxy.server.http2.tx_reset`*::
+
--
Total number of reset stream frames transmitted by Envoy


type: integer

--

[[exported-fields-etcd]]
== Etcd fields

etcd Module



[float]
=== etcd

`etcd` contains statistics that were read from Etcd



*`etcd.api_version`*::
+
--
Etcd API version for metrics retrieval


type: keyword

--

[float]
=== leader

Contains etcd leader statistics.



[float]
=== followers.counts

The number of failed and successful Raft RPC requests.



*`etcd.leader.followers.counts.followers.counts.success`*::
+
--
successful Raft RPC requests

type: integer

--

*`etcd.leader.followers.counts.followers.counts.fail`*::
+
--
failed Raft RPC requests

type: integer

--

[float]
=== followers.latency

latency to each peer in the cluster



*`etcd.leader.followers.latency.followers.latency.average`*::
+
--
type: scaled_float

--

*`etcd.leader.followers.latency.followers.latency.current`*::
+
--
type: scaled_float

--

*`etcd.leader.followers.latency.followers.latency.maximum`*::
+
--
type: scaled_float

--

*`etcd.leader.followers.latency.followers.latency.minimum`*::
+
--
type: integer

--

*`etcd.leader.followers.latency.follower.latency.standardDeviation`*::
+
--
type: scaled_float

--

*`etcd.leader.leader`*::
+
--
ID of actual leader

type: keyword

--

[float]
=== server

Server metrics from the Etcd V3 /metrics endpoint



*`etcd.server.has_leader`*::
+
--
Whether a leader exists in the cluster


type: byte

--

*`etcd.server.leader_changes.count`*::
+
--
Number of leader changes seen at the cluster


type: long

--

*`etcd.server.proposals_committed.count`*::
+
--
Number of consensus proposals commited


type: long

--

*`etcd.server.proposals_pending.count`*::
+
--
Number of consensus proposals pending


type: long

--

*`etcd.server.proposals_failed.count`*::
+
--
Number of consensus proposals failed


type: long

--

*`etcd.server.grpc_started.count`*::
+
--
Number of sent gRPC requests


type: long

--

*`etcd.server.grpc_handled.count`*::
+
--
Number of received gRPC requests


type: long

--

[float]
=== disk

Disk metrics from the Etcd V3 /metrics endpoint



*`etcd.disk.mvcc_db_total_size.bytes`*::
+
--
Size of stored data at MVCC


type: long

format: bytes

--

*`etcd.disk.wal_fsync_duration.ns.bucket.*`*::
+
--
Latency for writing ahead logs to disk


type: object

--

*`etcd.disk.wal_fsync_duration.ns.count`*::
+
--
Write ahead logs count


type: long

--

*`etcd.disk.wal_fsync_duration.ns.sum`*::
+
--
Write ahead logs latency sum


type: long

--

*`etcd.disk.backend_commit_duration.ns.bucket.*`*::
+
--
Latency for writing backend changes to disk


type: object

--

*`etcd.disk.backend_commit_duration.ns.count`*::
+
--
Backend commits count


type: long

--

*`etcd.disk.backend_commit_duration.ns.sum`*::
+
--
Backend commits latency sum


type: long

--

[float]
=== memory

Memory metrics from the Etcd V3 /metrics endpoint



*`etcd.memory.go_memstats_alloc.bytes`*::
+
--
Memory allocated bytes as of MemStats Go


type: long

format: bytes

--

[float]
=== network

Network metrics from the Etcd V3 /metrics endpoint



*`etcd.network.client_grpc_sent.bytes`*::
+
--
gRPC sent bytes total


type: long

format: bytes

--

*`etcd.network.client_grpc_received.bytes`*::
+
--
gRPC received bytes total


type: long

format: bytes

--

[float]
=== self

Contains etcd self statistics.



*`etcd.self.id`*::
+
--
the unique identifier for the member


type: keyword

--

*`etcd.self.leaderinfo.leader`*::
+
--
id of the current leader member


type: keyword

--

*`etcd.self.leaderinfo.starttime`*::
+
--
the time when this node was started


type: keyword

--

*`etcd.self.leaderinfo.uptime`*::
+
--
amount of time the leader has been leader


type: keyword

--

*`etcd.self.name`*::
+
--
this member's name


type: keyword

--

*`etcd.self.recv.appendrequest.count`*::
+
--
number of append requests this node has processed


type: integer

--

*`etcd.self.recv.bandwidthrate`*::
+
--
number of bytes per second this node is receiving (follower only)


type: scaled_float

--

*`etcd.self.recv.pkgrate`*::
+
--
number of requests per second this node is receiving (follower only)


type: scaled_float

--

*`etcd.self.send.appendrequest.count`*::
+
--
number of requests that this node has sent


type: integer

--

*`etcd.self.send.bandwidthrate`*::
+
--
number of bytes per second this node is sending (leader only). This value is undefined on single member clusters.


type: scaled_float

--

*`etcd.self.send.pkgrate`*::
+
--
number of requests per second this node is sending (leader only). This value is undefined on single member clusters.


type: scaled_float

--

*`etcd.self.starttime`*::
+
--
the time when this node was started


type: keyword

--

*`etcd.self.state`*::
+
--
either leader or follower


type: keyword

--

[float]
=== store

The store statistics include information about the operations that this node has handled.



*`etcd.store.gets.success`*::
+
--
type: integer

--

*`etcd.store.gets.fail`*::
+
--
type: integer

--

*`etcd.store.sets.success`*::
+
--
type: integer

--

*`etcd.store.sets.fail`*::
+
--
type: integer

--

*`etcd.store.delete.success`*::
+
--
type: integer

--

*`etcd.store.delete.fail`*::
+
--
type: integer

--

*`etcd.store.update.success`*::
+
--
type: integer

--

*`etcd.store.update.fail`*::
+
--
type: integer

--

*`etcd.store.create.success`*::
+
--
type: integer

--

*`etcd.store.create.fail`*::
+
--
type: integer

--

*`etcd.store.compareandswap.success`*::
+
--
type: integer

--

*`etcd.store.compareandswap.fail`*::
+
--
type: integer

--

*`etcd.store.compareanddelete.success`*::
+
--
type: integer

--

*`etcd.store.compareanddelete.fail`*::
+
--
type: integer

--

*`etcd.store.expire.count`*::
+
--
type: integer

--

*`etcd.store.watchers`*::
+
--
type: integer

--

[[exported-fields-golang]]
== Golang fields

Golang module



[float]
=== golang




[float]
=== expvar

expvar



*`golang.expvar.cmdline`*::
+
--
The cmdline of this Go program start with.


type: keyword

--

[float]
=== heap

The Go program heap information exposed by expvar.



*`golang.heap.cmdline`*::
+
--
The cmdline of this Go program start with.


type: keyword

--

[float]
=== gc

Garbage collector summary.



[float]
=== total_pause

Total GC pause duration over lifetime of process.



*`golang.heap.gc.total_pause.ns`*::
+
--
Duration in Ns.


type: long

--

*`golang.heap.gc.total_count`*::
+
--
Total number of GC was happened.


type: long

--

*`golang.heap.gc.next_gc_limit`*::
+
--
Next collection will happen when HeapAlloc > this amount.


type: long

format: bytes

--

*`golang.heap.gc.cpu_fraction`*::
+
--
Fraction of CPU time used by GC.


type: float

--

[float]
=== pause

Last GC pause durations during the monitoring period.



*`golang.heap.gc.pause.count`*::
+
--
Count of GC pause duration during this collect period.


type: long

--

[float]
=== sum

Total GC pause duration during this collect period.



*`golang.heap.gc.pause.sum.ns`*::
+
--
Duration in Ns.


type: long

--

[float]
=== max

Max GC pause duration during this collect period.



*`golang.heap.gc.pause.max.ns`*::
+
--
Duration in Ns.


type: long

--

[float]
=== avg

Average GC pause duration during this collect period.



*`golang.heap.gc.pause.avg.ns`*::
+
--
Duration in Ns.


type: long

--

[float]
=== system

Heap summary,which bytes was obtained from system.



*`golang.heap.system.total`*::
+
--
Total bytes obtained from system (sum of XxxSys below).


type: long

format: bytes

--

*`golang.heap.system.obtained`*::
+
--
Via HeapSys, bytes obtained from system. heap_sys = heap_idle + heap_inuse.


type: long

format: bytes

--

*`golang.heap.system.stack`*::
+
--
Bytes used by stack allocator, and these bytes was obtained from system.


type: long

format: bytes

--

*`golang.heap.system.released`*::
+
--
Bytes released to the OS.


type: long

format: bytes

--

[float]
=== allocations

Heap allocations summary.



*`golang.heap.allocations.mallocs`*::
+
--
Number of mallocs.


type: long

--

*`golang.heap.allocations.frees`*::
+
--
Number of frees.


type: long

--

*`golang.heap.allocations.objects`*::
+
--
Total number of allocated objects.


type: long

--

*`golang.heap.allocations.total`*::
+
--
Bytes allocated (even if freed) throughout the lifetime.


type: long

format: bytes

--

*`golang.heap.allocations.allocated`*::
+
--
Bytes allocated and not yet freed (same as Alloc above).


type: long

format: bytes

--

*`golang.heap.allocations.idle`*::
+
--
Bytes in idle spans.


type: long

format: bytes

--

*`golang.heap.allocations.active`*::
+
--
Bytes in non-idle span.


type: long

format: bytes

--

[[exported-fields-googlecloud]]
== Google Cloud Platform fields

GCP module



*`googlecloud.labels`*::
+
--
type: object

--

[[exported-fields-graphite]]
== Graphite fields

graphite Module



[float]
=== graphite




[float]
=== server

server



*`graphite.server.example`*::
+
--
Example field


type: keyword

--

[[exported-fields-haproxy]]
== HAProxy fields

HAProxy Module



[float]
=== haproxy

HAProxy metrics.



[float]
=== info

General information about HAProxy processes.



*`haproxy.info.processes`*::
+
--
Number of processes.


type: long

--

*`haproxy.info.process_num`*::
+
--
Process number.


type: long

--

*`haproxy.info.pid`*::
+
--
Process ID.


type: alias

alias to: process.pid

--

*`haproxy.info.run_queue`*::
+
--


type: long

--

*`haproxy.info.tasks`*::
+
--


type: long

--

*`haproxy.info.uptime.sec`*::
+
--
Current uptime in seconds.


type: long

--

*`haproxy.info.memory.max.bytes`*::
+
--
Maximum amount of memory usage in bytes (the 'Memmax_MB' value converted to bytes).


type: long

format: bytes

--

*`haproxy.info.ulimit_n`*::
+
--
Maximum number of open files for the process.


type: long

--

[float]
=== compress




[float]
=== bps




*`haproxy.info.compress.bps.in`*::
+
--


type: long

--

*`haproxy.info.compress.bps.out`*::
+
--


type: long

--

*`haproxy.info.compress.bps.rate_limit`*::
+
--


type: long

--

[float]
=== connection




[float]
=== rate




*`haproxy.info.connection.rate.value`*::
+
--


type: long

--

*`haproxy.info.connection.rate.limit`*::
+
--


type: long

--

*`haproxy.info.connection.rate.max`*::
+
--


type: long

--

*`haproxy.info.connection.current`*::
+
--
Current connections.


type: long

--

*`haproxy.info.connection.total`*::
+
--
Total connections.


type: long

--

*`haproxy.info.connection.ssl.current`*::
+
--
Current SSL connections.


type: long

--

*`haproxy.info.connection.ssl.total`*::
+
--
Total SSL connections.


type: long

--

*`haproxy.info.connection.ssl.max`*::
+
--
Maximum SSL connections.


type: long

--

*`haproxy.info.connection.max`*::
+
--
Maximum connections.


type: long

--

*`haproxy.info.connection.hard_max`*::
+
--


type: long

--

*`haproxy.info.requests.total`*::
+
--


type: long

--

*`haproxy.info.sockets.max`*::
+
--


type: long

--

*`haproxy.info.requests.max`*::
+
--


type: long

--

[float]
=== pipes




*`haproxy.info.pipes.used`*::
+
--


type: integer

--

*`haproxy.info.pipes.free`*::
+
--


type: integer

--

*`haproxy.info.pipes.max`*::
+
--


type: integer

--

[float]
=== session

None


*`haproxy.info.session.rate.value`*::
+
--


type: integer

--

*`haproxy.info.session.rate.limit`*::
+
--


type: integer

--

*`haproxy.info.session.rate.max`*::
+
--


type: integer

--

[float]
=== ssl

None


*`haproxy.info.ssl.rate.value`*::
+
--
None

type: integer

--

*`haproxy.info.ssl.rate.limit`*::
+
--
None

type: integer

--

*`haproxy.info.ssl.rate.max`*::
+
--
None

type: integer

--

[float]
=== frontend

None


*`haproxy.info.ssl.frontend.key_rate.value`*::
+
--
None

type: integer

--

*`haproxy.info.ssl.frontend.key_rate.max`*::
+
--
None

type: integer

--

*`haproxy.info.ssl.frontend.session_reuse.pct`*::
+
--
None

type: scaled_float

format: percent

--

[float]
=== backend

None


*`haproxy.info.ssl.backend.key_rate.value`*::
+
--
None

type: integer

--

*`haproxy.info.ssl.backend.key_rate.max`*::
+
--
MaxConnRate

type: integer

--

*`haproxy.info.ssl.cached_lookups`*::
+
--
None

type: long

--

*`haproxy.info.ssl.cache_misses`*::
+
--
None

type: long

--

[float]
=== zlib_mem_usage




*`haproxy.info.zlib_mem_usage.value`*::
+
--


type: integer

--

*`haproxy.info.zlib_mem_usage.max`*::
+
--


type: integer

--

*`haproxy.info.idle.pct`*::
+
--


type: scaled_float

format: percent

--

[float]
=== stat

Stats collected from HAProxy processes.



*`haproxy.stat.status`*::
+
--
Status (UP, DOWN, NOLB, MAINT, or MAINT(via)...).


type: keyword

--

*`haproxy.stat.weight`*::
+
--
Total weight (for backends), or server weight (for servers).


type: long

--

*`haproxy.stat.downtime`*::
+
--
Total downtime (in seconds). For backends, this value is the downtime for the whole backend, not the sum of the downtime for the servers.


type: long

--

*`haproxy.stat.component_type`*::
+
--
Component type (0=frontend, 1=backend, 2=server, or 3=socket/listener).


type: integer

--

*`haproxy.stat.process_id`*::
+
--
Process ID (0 for first instance, 1 for second, and so on).


type: alias

alias to: process.pid

--

*`haproxy.stat.service_name`*::
+
--
Service name (FRONTEND for frontend, BACKEND for backend, or any name for server/listener).


type: keyword

--

*`haproxy.stat.in.bytes`*::
+
--
Bytes in.


type: long

format: bytes

--

*`haproxy.stat.out.bytes`*::
+
--
Bytes out.


type: long

format: bytes

--

*`haproxy.stat.last_change`*::
+
--
Number of seconds since the last UP->DOWN or DOWN->UP transition.


type: integer

--

*`haproxy.stat.throttle.pct`*::
+
--
Current throttle percentage for the server when slowstart is active, or no value if slowstart is inactive.


type: scaled_float

format: percent

--

*`haproxy.stat.selected.total`*::
+
--
Total number of times a server was selected, either for new sessions, or when re-dispatching. For servers, this field reports the the number of times the server was selected.


type: long

--

*`haproxy.stat.tracked.id`*::
+
--
ID of the proxy/server if tracking is enabled.


type: long

--


*`haproxy.stat.connection.total`*::
+
--
Cumulative number of connections.


type: long

--

*`haproxy.stat.connection.retried`*::
+
--
Number of times a connection to a server was retried.


type: long

--

*`haproxy.stat.connection.time.avg`*::
+
--
Average connect time in ms over the last 1024 requests.


type: long

--


*`haproxy.stat.request.denied`*::
+
--
Requests denied because of security concerns.

  * For TCP this is because of a matched tcp-request content rule.
  * For HTTP this is because of a matched http-request or tarpit rule.


type: long

--

*`haproxy.stat.request.queued.current`*::
+
--
Current queued requests. For backends, this field reports the number of requests queued without a server assigned.


type: long

--

*`haproxy.stat.request.queued.max`*::
+
--
Maximum value of queued.current.


type: long

--

*`haproxy.stat.request.errors`*::
+
--
Request errors. Some of the possible causes are:

  * early termination from the client, before the request has been sent
  * read error from the client
  * client timeout
  * client closed connection
  * various bad requests from the client.
  * request was tarpitted.


type: long

--

*`haproxy.stat.request.redispatched`*::
+
--
Number of times a request was redispatched to another server. For servers, this field reports the number of times the server was switched away from.


type: long

--

*`haproxy.stat.request.connection.errors`*::
+
--
Number of requests that encountered an error trying to connect to a server. For backends, this field reports the sum of the stat for all backend servers, plus any connection errors not associated with a particular server (such as the backend having no active servers).


type: long

--

[float]
=== rate




*`haproxy.stat.request.rate.value`*::
+
--
Number of HTTP requests per second over the last elapsed second.


type: long

--

*`haproxy.stat.request.rate.max`*::
+
--
Maximum number of HTTP requests per second.


type: long

--

*`haproxy.stat.request.total`*::
+
--
Total number of HTTP requests received.


type: long

--


*`haproxy.stat.response.errors`*::
+
--
Number of response errors. This value includes the number of data transfers aborted by the server (haproxy.stat.server.aborted). Some other errors are:
* write errors on the client socket (won't be counted for the server stat) * failure applying filters to the response


type: long

--

*`haproxy.stat.response.time.avg`*::
+
--
Average response time in ms over the last 1024 requests (0 for TCP).


type: long

--

*`haproxy.stat.response.denied`*::
+
--
Responses denied because of security concerns. For HTTP this is because of a matched http-request rule, or "option checkcache".


type: integer

--

[float]
=== http




*`haproxy.stat.response.http.1xx`*::
+
--
HTTP responses with 1xx code.


type: long

--

*`haproxy.stat.response.http.2xx`*::
+
--
HTTP responses with 2xx code.


type: long

--

*`haproxy.stat.response.http.3xx`*::
+
--
HTTP responses with 3xx code.


type: long

--

*`haproxy.stat.response.http.4xx`*::
+
--
HTTP responses with 4xx code.


type: long

--

*`haproxy.stat.response.http.5xx`*::
+
--
HTTP responses with 5xx code.


type: long

--

*`haproxy.stat.response.http.other`*::
+
--
HTTP responses with other codes (protocol error).


type: long

--


*`haproxy.stat.session.current`*::
+
--
Number of current sessions.


type: long

--

*`haproxy.stat.session.max`*::
+
--
Maximum number of sessions.


type: long

--

*`haproxy.stat.session.limit`*::
+
--
Configured session limit.


type: long

--


*`haproxy.stat.session.rate.value`*::
+
--
Number of sessions per second over the last elapsed second.


type: integer

--

*`haproxy.stat.session.rate.limit`*::
+
--
Configured limit on new sessions per second.


type: integer

--

*`haproxy.stat.session.rate.max`*::
+
--
Maximum number of new sessions per second.


type: integer

--

[float]
=== check




*`haproxy.stat.check.status`*::
+
--
Status of the last health check. One of:

  UNK     -> unknown
  INI     -> initializing
  SOCKERR -> socket error
  L4OK    -> check passed on layer 4, no upper layers testing enabled
  L4TOUT  -> layer 1-4 timeout
  L4CON   -> layer 1-4 connection problem, for example
            "Connection refused" (tcp rst) or "No route to host" (icmp)
  L6OK    -> check passed on layer 6
  L6TOUT  -> layer 6 (SSL) timeout
  L6RSP   -> layer 6 invalid response - protocol error
  L7OK    -> check passed on layer 7
  L7OKC   -> check conditionally passed on layer 7, for example 404 with
            disable-on-404
  L7TOUT  -> layer 7 (HTTP/SMTP) timeout
  L7RSP   -> layer 7 invalid response - protocol error
  L7STS   -> layer 7 response error, for example HTTP 5xx


type: keyword

--

*`haproxy.stat.check.code`*::
+
--
Layer 5-7 code, if available.


type: long

--

*`haproxy.stat.check.duration`*::
+
--
Time in ms that it took to finish the last health check.


type: long

--

*`haproxy.stat.check.health.last`*::
+
--
The result of the last health check.


type: keyword

--

*`haproxy.stat.check.health.fail`*::
+
--
Number of failed checks.


type: long

--

*`haproxy.stat.check.agent.last`*::
+
--


type: integer

--

*`haproxy.stat.check.failed`*::
+
--
Number of checks that failed while the server was up.


type: long

--

*`haproxy.stat.check.down`*::
+
--
Number of UP->DOWN transitions. For backends, this value is the number of transitions to the whole backend being down, rather than the sum of the transitions for each server.


type: long

--

*`haproxy.stat.client.aborted`*::
+
--
Number of data transfers aborted by the client.


type: integer

--

[float]
=== server




*`haproxy.stat.server.id`*::
+
--
Server ID (unique inside a proxy).


type: integer

--

*`haproxy.stat.server.aborted`*::
+
--
Number of data transfers aborted by the server. This value is included in haproxy.stat.response.errors.


type: integer

--

*`haproxy.stat.server.active`*::
+
--
Number of backend servers that are active, meaning that they are healthy and can receive requests from the load balancer.


type: integer

--

*`haproxy.stat.server.backup`*::
+
--
Number of backend servers that are backup servers.


type: integer

--

[float]
=== compressor




*`haproxy.stat.compressor.in.bytes`*::
+
--
Number of HTTP response bytes fed to the compressor.


type: long

format: bytes

--

*`haproxy.stat.compressor.out.bytes`*::
+
--
Number of HTTP response bytes emitted by the compressor.


type: integer

format: bytes

--

*`haproxy.stat.compressor.bypassed.bytes`*::
+
--
Number of bytes that bypassed the HTTP compressor (CPU/BW limit).


type: long

format: bytes

--

*`haproxy.stat.compressor.response.bytes`*::
+
--
Number of HTTP responses that were compressed.


type: long

format: bytes

--

[float]
=== proxy




*`haproxy.stat.proxy.id`*::
+
--
Unique proxy ID.


type: integer

--

*`haproxy.stat.proxy.name`*::
+
--
Proxy name.


type: keyword

--

[float]
=== queue




*`haproxy.stat.queue.limit`*::
+
--
Configured queue limit (maxqueue) for the server, or nothing if the value of maxqueue is 0 (meaning no limit).


type: integer

--

*`haproxy.stat.queue.time.avg`*::
+
--
The average queue time in ms over the last 1024 requests.


type: integer

--

[[exported-fields-host-processor]]
== Host fields

Info collected for the host machine.




*`host.containerized`*::
+
--
If the host is a container.


type: boolean

--

*`host.os.build`*::
+
--
OS build information.


type: keyword

example: 18D109

--

*`host.os.codename`*::
+
--
OS codename, if any.


type: keyword

example: stretch

--

[[exported-fields-http]]
== HTTP fields

HTTP module



[float]
=== http




[float]
=== request

HTTP request information



*`http.request.headers`*::
+
--
The HTTP headers sent


type: object

--

[float]
=== response

HTTP response information



*`http.response.headers`*::
+
--
The HTTP headers received


type: object

--

*`http.response.code`*::
+
--
The HTTP status code


type: keyword

example: 404

--

*`http.response.phrase`*::
+
--
The HTTP status phrase


type: keyword

example: Not found

--

[float]
=== json

json metricset


[float]
=== server

server


[[exported-fields-ibmmq]]
== IBM MQ fields

IBM MQ module




[[exported-fields-istio]]
== istio fields

istio Module



[float]
=== istio

`istio` contains statistics that were read from Istio



[float]
=== mesh

Contains statistics related to the Istio mesh service



*`istio.mesh.instance`*::
+
--
The prometheus instance


type: text

--

*`istio.mesh.job`*::
+
--
The prometheus job


type: keyword

--

*`istio.mesh.requests`*::
+
--
Total requests handled by an Istio proxy


type: long

--

*`istio.mesh.request.duration.ms.bucket.*`*::
+
--
Request duration histogram buckets in milliseconds


type: object

--

*`istio.mesh.request.duration.ms.sum`*::
+
--
Requests duration, sum of durations in milliseconds


type: long

format: duration

--

*`istio.mesh.request.duration.ms.count`*::
+
--
Requests duration, number of requests


type: long

--

*`istio.mesh.request.size.bytes.bucket.*`*::
+
--
Request Size histogram buckets


type: object

--

*`istio.mesh.request.size.bytes.sum`*::
+
--
Request Size histogram sum


type: long

--

*`istio.mesh.request.size.bytes.count`*::
+
--
Request Size histogram count


type: long

--

*`istio.mesh.response.size.bytes.bucket.*`*::
+
--
Request Size histogram buckets


type: object

--

*`istio.mesh.response.size.bytes.sum`*::
+
--
Request Size histogram sum


type: long

--

*`istio.mesh.response.size.bytes.count`*::
+
--
Request Size histogram count


type: long

--

*`istio.mesh.reporter`*::
+
--
Reporter identifies the reporter of the request. It is set to destination if report is from a server Istio proxy and source if report is from a client Istio proxy.


type: keyword

--

*`istio.mesh.source.workload.name`*::
+
--
This identifies the name of source workload which controls the source.


type: keyword

--

*`istio.mesh.source.workload.namespace`*::
+
--
This identifies the namespace of the source workload.


type: keyword

--

*`istio.mesh.source.principal`*::
+
--
This identifies the peer principal of the traffic source. It is set when peer authentication is used.


type: keyword

--

*`istio.mesh.source.app`*::
+
--
This identifies the source app based on app label of the source workload.


type: keyword

--

*`istio.mesh.source.version`*::
+
--
This identifies the version of the source workload.


type: keyword

--

*`istio.mesh.destination.workload.name`*::
+
--
This identifies the name of destination workload.


type: keyword

--

*`istio.mesh.destination.workload.namespace`*::
+
--
This identifies the namespace of the destination workload.


type: keyword

--

*`istio.mesh.destination.principal`*::
+
--
This identifies the peer principal of the traffic destination. It is set when peer authentication is used.


type: keyword

--

*`istio.mesh.destination.app`*::
+
--
This identifies the destination app based on app label of the destination workload..


type: keyword

--

*`istio.mesh.destination.version`*::
+
--
This identifies the version of the destination workload.


type: keyword

--

*`istio.mesh.destination.service.host`*::
+
--
This identifies destination service host responsible for an incoming request.


type: keyword

--

*`istio.mesh.destination.service.name`*::
+
--
This identifies the destination service name.


type: keyword

--

*`istio.mesh.destination.service.namespace`*::
+
--
This identifies the namespace of destination service.


type: keyword

--

*`istio.mesh.request.protocol`*::
+
--
This identifies the protocol of the request. It is set to API protocol if provided, otherwise request or connection protocol.


type: keyword

--

*`istio.mesh.response.code`*::
+
--
This identifies the response code of the request. This label is present only on HTTP metrics.


type: long

--

*`istio.mesh.connection.security.policy`*::
+
--
This identifies the service authentication policy of the request. It is set to mutual_tls when Istio is used to make communication secure and report is from destination. It is set to unknown when report is from source since security policy cannot be properly populated.


type: keyword

--

[float]
<<<<<<< HEAD
=== pilot

Contains statistics related to the Istio pilot service



*`istio.pilot.xds.count`*::
+
--
Count of concurrent xDS client connections for Pilot.


type: integer

--

*`istio.pilot.xds.pushes`*::
+
--
Count of xDS messages sent, as well as errors building or sending xDS messages for lds, rds, cds and eds.


type: integer

--

*`istio.pilot.xds.push.time.sec`*::
+
--
Total time in seconds Pilot takes to push lds, rds, cds and eds.
=======
=== mixer

Contains statistics related to the Istio mixer service



*`istio.mixer.istio.mcp.request.acks`*::
+
--
The number of request acks received by the source.


type: long

--

*`istio.mixer.config.adapter.info.errors.config`*::
+
--
The number of errors encountered during processing of the adapter info configuration.


type: long

--

*`istio.mixer.config.adapter.info.configs`*::
+
--
The number of known adapters in the current config.


type: long

--

*`istio.mixer.config.attributes`*::
+
--
The number of known attributes in the current config.


type: long

--

*`istio.mixer.config.handler.configs`*::
+
--
The number of known handlers in the current config.


type: long

--

*`istio.mixer.config.handler.errors.validation`*::
+
--
The number of errors encountered because handler validation returned error.


type: long

--

*`istio.mixer.config.instance.errors.config`*::
+
--
The number of errors encountered during processing of the instance configuration.
>>>>>>> 5193ce98


type: long

--

<<<<<<< HEAD
*`istio.pilot.xds.eds.instances`*::
+
--
Instances for each cluster, as of last push. Zero instances is an error.


type: object

--

*`istio.pilot.xds.push.context.errors`*::
+
--
Number of errors (timeouts) initiating push context.


type: integer

--

*`istio.pilot.xds.internal.errors`*::
+
--
Total number of internal XDS errors in pilot.


type: integer

--

*`istio.pilot.conflict.inbound.listener`*::
+
--
Number of conflicting inbound listeners.


type: integer

--

*`istio.pilot.conflict.outbound.listener.http.over.current.tcp`*::
+
--
Number of conflicting wildcard http listeners with current wildcard tcp listener.


type: integer

--

*`istio.pilot.conflict.outbound.listener.http.over.https`*::
+
--
Number of conflicting HTTP listeners with well known HTTPS ports.


type: integer

--

*`istio.pilot.conflict.outbound.listener.tcp.over.current.http`*::
+
--
Number of conflicting wildcard tcp listeners with current wildcard http listener.


type: integer

--

*`istio.pilot.conflict.outbound.listener.tcp.over.current.tcp`*::
+
--
Number of conflicting tcp listeners with current tcp listener.


type: integer

--

*`istio.pilot.proxy.conv.ms.bucket.*`*::
+
--
Time needed by Pilot to push Envoy configurations, histogram buckets in milliseconds.


type: object

--

*`istio.pilot.proxy.conv.ms.sum`*::
+
--
Time needed by Pilot to push Envoy configurations, histogram sum of times in milliseconds.
=======
*`istio.mixer.config.instance.configs`*::
+
--
The number of known instances in the current config.


type: long

--

*`istio.mixer.config.rule.errors.config`*::
+
--
The number of errors encountered during processing of the rule configuration.


type: long

--

*`istio.mixer.config.rule.errors.match`*::
+
--
The number of rule conditions that was not parseable.


type: long

--

*`istio.mixer.config.rule.configs`*::
+
--
The number of known rules in the current config.


type: long

--

*`istio.mixer.config.template.errors.config`*::
+
--
The number of errors encountered during processing of the template configuration.


type: long

--

*`istio.mixer.config.template.configs`*::
+
--
The number of known templates in the current config.


type: long

--

*`istio.mixer.config.unsatisfied.action_handler`*::
+
--
The number of actions that failed due to handlers being unavailable.


type: long

--

*`istio.mixer.dispatcher_destinations_per_variety_total`*::
+
--
The number of Mixer adapter destinations by template variety type.


type: long

--

*`istio.mixer.handler.handlers.closed`*::
+
--
The number of handlers that were closed during config transition.


type: long

--

*`istio.mixer.handler.daemons`*::
+
--
The current number of active daemon routines in a given adapter environment.
>>>>>>> 5193ce98


type: long

--

<<<<<<< HEAD
*`istio.pilot.services`*::
+
--
Total services known to pilot.


type: integer

--

*`istio.pilot.virt.services`*::
+
--
Total virtual services known to pilot.


type: integer

--

*`istio.pilot.proxy.conv.ms.count`*::
+
--
Time needed by Pilot to push Envoy configurations, histogram count of times.
=======
*`istio.mixer.handler.failures.build`*::
+
--
The number of handlers that failed creation during config transition.


type: long

--

*`istio.mixer.handler.failures.close`*::
+
--
The number of errors encountered while closing handlers during config transition.


type: long

--

*`istio.mixer.handler.handlers.new`*::
+
--
The number of handlers that were newly created during config transition.
>>>>>>> 5193ce98


type: long

--

<<<<<<< HEAD
*`istio.pilot.no.ip`*::
+
--
Pods not found in the endpoint table, possibly invalid.


type: object

--

*`istio.pilot.cluster`*::
+
--
The instance FQDN.


type: text

--

*`istio.pilot.type`*::
+
--
The Envoy proxy configuration type.


type: text
=======
*`istio.mixer.handler.handlers.reused`*::
+
--
The number of handlers that were re-used during config transition.


type: long

--

*`istio.mixer.handler`*::
+
--
The name of the daemon  handler


type: long

--

*`istio.mixer.variety`*::
+
--
The name of the variety


type: long
>>>>>>> 5193ce98

--

[[exported-fields-jolokia]]
== Jolokia fields

Jolokia module



[float]
=== jolokia

jolokia contains metrics exposed via jolokia agent



[[exported-fields-jolokia-autodiscover]]
== Jolokia Discovery autodiscover provider fields

Metadata from Jolokia Discovery added by the jolokia provider.



*`jolokia.agent.version`*::
+
--
Version number of jolokia agent.


type: keyword

--

*`jolokia.agent.id`*::
+
--
Each agent has a unique id which can be either provided during startup of the agent in form of a configuration parameter or being autodetected. If autodected, the id has several parts: The IP, the process id, hashcode of the agent and its type.


type: keyword

--

*`jolokia.server.product`*::
+
--
The container product if detected.


type: keyword

--

*`jolokia.server.version`*::
+
--
The container's version (if detected).


type: keyword

--

*`jolokia.server.vendor`*::
+
--
The vendor of the container the agent is running in.


type: keyword

--

*`jolokia.url`*::
+
--
The URL how this agent can be contacted.


type: keyword

--

*`jolokia.secured`*::
+
--
Whether the agent was configured for authentication or not.


type: boolean

--

[[exported-fields-kafka]]
== Kafka fields

Kafka module



[float]
=== kafka




[float]
=== broker

Broker Consumer Group Information have been read from (Broker handling the consumer group).



*`kafka.broker.id`*::
+
--
Broker id


type: long

--

*`kafka.broker.address`*::
+
--
Broker advertised address


type: keyword

--

*`kafka.topic.name`*::
+
--
Topic name


type: keyword

--

*`kafka.topic.error.code`*::
+
--
Topic error code.


type: long

--

*`kafka.partition.id`*::
+
--
Partition id.


type: long

--

*`kafka.partition.topic_id`*::
+
--
Unique id of the partition in the topic.

type: keyword

--

*`kafka.partition.topic_broker_id`*::
+
--
Unique id of the partition in the topic and the broker.

type: keyword

--

[float]
=== broker

Broker metrics from Kafka Broker JMX


*`kafka.broker.mbean`*::
+
--
Mbean that this event is related to

type: keyword

--

*`kafka.broker.request.channel.queue.size`*::
+
--
The size of the request queue

type: long

--

*`kafka.broker.request.produce.failed_per_second`*::
+
--
The rate of failed produce requests per second

type: float

--

*`kafka.broker.request.fetch.failed_per_second`*::
+
--
The rate of client fetch request failures per second

type: float

--

*`kafka.broker.request.produce.failed`*::
+
--
The number of failed produce requests

type: float

--

*`kafka.broker.request.fetch.failed`*::
+
--
The number of client fetch request failures

type: float

--

*`kafka.broker.replication.leader_elections`*::
+
--
The leader election rate

type: float

--

*`kafka.broker.replication.unclean_leader_elections`*::
+
--
The unclean leader election rate

type: float

--

*`kafka.broker.session.zookeeper.disconnect`*::
+
--
The ZooKeeper closed sessions per second

type: float

--

*`kafka.broker.session.zookeeper.expire`*::
+
--
The ZooKeeper expired sessions per second

type: float

--

*`kafka.broker.session.zookeeper.readonly`*::
+
--
The ZooKeeper readonly sessions per second

type: float

--

*`kafka.broker.session.zookeeper.sync`*::
+
--
The ZooKeeper client connections per second

type: float

--

*`kafka.broker.log.flush_rate`*::
+
--
The log flush rate

type: float

--

*`kafka.broker.topic.net.in.bytes_per_sec`*::
+
--
The incoming byte rate per topic

type: float

--

*`kafka.broker.topic.net.out.bytes_per_sec`*::
+
--
The outgoing byte rate per topic

type: float

--

*`kafka.broker.topic.net.rejected.bytes_per_sec`*::
+
--
The rejected byte rate per topic

type: float

--

*`kafka.broker.topic.messages_in`*::
+
--
The incoming message rate per topic

type: float

--

*`kafka.broker.net.in.bytes_per_sec`*::
+
--
The incoming byte rate

type: float

--

*`kafka.broker.net.out.bytes_per_sec`*::
+
--
The outgoing byte rate

type: float

--

*`kafka.broker.net.rejected.bytes_per_sec`*::
+
--
The rejected byte rate

type: float

--

*`kafka.broker.messages_in`*::
+
--
The incoming message rate

type: float

--

[float]
=== consumer

Consumer metrics from Kafka Consumer JMX


*`kafka.consumer.mbean`*::
+
--
Mbean that this event is related to

type: keyword

--

*`kafka.consumer.fetch_rate`*::
+
--
The minimum rate at which the consumer sends fetch requests to a broker

type: float

--

*`kafka.consumer.bytes_consumed`*::
+
--
The average number of bytes consumed for a specific topic per second

type: float

--

*`kafka.consumer.records_consumed`*::
+
--
The average number of records consumed per second for a specific topic

type: float

--

*`kafka.consumer.in.bytes_per_sec`*::
+
--
The rate of bytes coming in to the consumer

type: float

--

*`kafka.consumer.max_lag`*::
+
--
The maximum consumer lag

type: float

--

*`kafka.consumer.zookeeper_commits`*::
+
--
The rate of offset commits to ZooKeeper

type: float

--

*`kafka.consumer.kafka_commits`*::
+
--
The rate of offset commits to Kafka

type: float

--

*`kafka.consumer.messages_in`*::
+
--
The rate of consumer message consumption

type: float

--

[float]
=== consumergroup

consumergroup



[float]
=== broker

Broker Consumer Group Information have been read from (Broker handling the consumer group).



*`kafka.consumergroup.broker.id`*::
+
--
Broker id


type: long

--

*`kafka.consumergroup.broker.address`*::
+
--
Broker address


type: keyword

--

*`kafka.consumergroup.id`*::
+
--
Consumer Group ID

type: keyword

--

*`kafka.consumergroup.topic`*::
+
--

deprecated:[6.5]

Topic name

type: keyword

--

*`kafka.consumergroup.partition`*::
+
--

deprecated:[6.5]

Partition ID

type: long

--

*`kafka.consumergroup.offset`*::
+
--
consumer offset into partition being read

type: long

--

*`kafka.consumergroup.meta`*::
+
--
custom consumer meta data string

type: keyword

--

*`kafka.consumergroup.consumer_lag`*::
+
--
consumer lag for partition/topic calculated as the difference between the partition offset and consumer offset

type: long

--

*`kafka.consumergroup.error.code`*::
+
--
kafka consumer/partition error code.


type: long

--

[float]
=== client

Assigned client reading events from partition



*`kafka.consumergroup.client.id`*::
+
--
Client ID (kafka setting client.id)

type: keyword

--

*`kafka.consumergroup.client.host`*::
+
--
Client host

type: keyword

--

*`kafka.consumergroup.client.member_id`*::
+
--
internal consumer group member ID

type: keyword

--

[float]
=== partition

partition



[float]
=== offset

Available offsets of the given partition.



*`kafka.partition.offset.newest`*::
+
--
Newest offset of the partition.


type: long

--

*`kafka.partition.offset.oldest`*::
+
--
Oldest offset of the partition.


type: long

--

[float]
=== partition

Partition data.



*`kafka.partition.partition.id`*::
+
--

deprecated:[6.5]

Partition id.


type: long

--

*`kafka.partition.partition.leader`*::
+
--
Leader id (broker).


type: long

--

*`kafka.partition.partition.isr`*::
+
--
List of isr ids.


type: keyword

--

*`kafka.partition.partition.replica`*::
+
--
Replica id (broker).


type: long

--

*`kafka.partition.partition.insync_replica`*::
+
--
Indicates if replica is included in the in-sync replicate set (ISR).


type: boolean

--

*`kafka.partition.partition.is_leader`*::
+
--
Indicates if replica is the leader


type: boolean

--

*`kafka.partition.partition.error.code`*::
+
--
Error code from fetching partition.


type: long

--

*`kafka.partition.topic.error.code`*::
+
--

deprecated:[6.5]

topic error code.


type: long

--

*`kafka.partition.topic.name`*::
+
--

deprecated:[6.5]

Topic name


type: keyword

--

*`kafka.partition.broker.id`*::
+
--

deprecated:[6.5]

Broker id


type: long

--

*`kafka.partition.broker.address`*::
+
--

deprecated:[6.5]

Broker address


type: keyword

--

[float]
=== producer

Producer metrics from Kafka Producer JMX


*`kafka.producer.mbean`*::
+
--
Mbean that this event is related to

type: keyword

--

*`kafka.producer.available_buffer_bytes`*::
+
--
The total amount of buffer memory

type: float

--

*`kafka.producer.batch_size_avg`*::
+
--
The average number of bytes sent

type: float

--

*`kafka.producer.batch_size_max`*::
+
--
The maximum number of bytes sent

type: long

--

*`kafka.producer.record_send_rate`*::
+
--
The average number of records sent per second

type: float

--

*`kafka.producer.record_retry_rate`*::
+
--
The average number of retried record sends per second

type: float

--

*`kafka.producer.record_error_rate`*::
+
--
The average number of retried record sends per second

type: float

--

*`kafka.producer.records_per_request`*::
+
--
The average number of records sent per second

type: float

--

*`kafka.producer.record_size_avg`*::
+
--
The average record size

type: float

--

*`kafka.producer.record_size_max`*::
+
--
The maximum record size

type: long

--

*`kafka.producer.request_rate`*::
+
--
The number of producer requests per second

type: float

--

*`kafka.producer.response_rate`*::
+
--
The number of producer responses per second

type: float

--

*`kafka.producer.io_wait`*::
+
--
The producer I/O wait time

type: float

--

*`kafka.producer.out.bytes_per_sec`*::
+
--
The rate of bytes going out for the producer

type: float

--

*`kafka.producer.message_rate`*::
+
--
The producer message rate

type: float

--

[[exported-fields-kibana]]
== Kibana fields

Kibana module



[float]
=== kibana




[float]
=== stats

Kibana stats and run-time metrics.



*`kibana.stats.uuid`*::
+
--
Kibana instance UUID


type: alias

alias to: service.id

--

*`kibana.stats.name`*::
+
--
Kibana instance name


type: keyword

--

*`kibana.stats.index`*::
+
--
Name of Kibana's internal index


type: keyword

--

*`kibana.stats.host.name`*::
+
--
Kibana instance hostname


type: keyword

--

*`kibana.stats.transport_address`*::
+
--
Kibana server's hostname and port


type: alias

alias to: service.address

--

*`kibana.stats.version`*::
+
--
Kibana version


type: alias

alias to: service.version

--

*`kibana.stats.snapshot`*::
+
--
Whether the Kibana build is a snapshot build


type: boolean

--

*`kibana.stats.status`*::
+
--
Kibana instance's health status


type: keyword

--

*`kibana.stats.concurrent_connections`*::
+
--
Number of client connections made to the server. Note that browsers can send multiple simultaneous connections to request multiple server assets at once, and they can re-use established connections.


type: long

--

[float]
=== process

Process metrics



*`kibana.stats.process.event_loop_delay.ms`*::
+
--
Event loop delay in milliseconds


type: scaled_float

--

[float]
=== memory.heap

Process heap metrics



*`kibana.stats.process.memory.heap.total.bytes`*::
+
--
Total heap allocated to process in bytes


type: long

format: bytes

--

*`kibana.stats.process.memory.heap.used.bytes`*::
+
--
Heap used by process in bytes


type: long

format: bytes

--

*`kibana.stats.process.memory.heap.size_limit.bytes`*::
+
--
Max. old space size allocated to Node.js process, in bytes


type: long

format: bytes

--

*`kibana.stats.process.memory.heap.uptime.ms`*::
+
--
Uptime of process in milliseconds


type: long

--

[float]
=== request

Request count metrics



*`kibana.stats.request.disconnects`*::
+
--
Number of requests that were disconnected


type: long

--

*`kibana.stats.request.total`*::
+
--
Total number of requests


type: long

--

[float]
=== response_time

Response times metrics



*`kibana.stats.response_time.avg.ms`*::
+
--
Average response time in milliseconds


type: long

--

*`kibana.stats.response_time.max.ms`*::
+
--
Maximum response time in milliseconds


type: long

--

[float]
=== status

Status fields



*`kibana.status.name`*::
+
--
Kibana instance name.


type: keyword

--

*`kibana.status.uuid`*::
+
--
Kibana instance uuid.


type: alias

alias to: service.id

--

*`kibana.status.version.number`*::
+
--
Kibana version number.


type: alias

alias to: service.version

--

*`kibana.status.status.overall.state`*::
+
--
Kibana overall state.


type: keyword

--

[float]
=== metrics

Metrics fields



*`kibana.status.metrics.concurrent_connections`*::
+
--
Current concurrent connections.


type: long

--

[float]
=== requests

Request statistics.



*`kibana.status.metrics.requests.disconnects`*::
+
--
Total number of disconnected connections.


type: long

--

*`kibana.status.metrics.requests.total`*::
+
--
Total number of connections.


type: long

--

[[exported-fields-kubernetes-processor]]
== Kubernetes fields

Kubernetes metadata added by the kubernetes processor




*`kubernetes.pod.name`*::
+
--
Kubernetes pod name


type: keyword

--

*`kubernetes.pod.uid`*::
+
--
Kubernetes Pod UID


type: keyword

--

*`kubernetes.namespace`*::
+
--
Kubernetes namespace


type: keyword

--

*`kubernetes.node.name`*::
+
--
Kubernetes node name


type: keyword

--

*`kubernetes.labels.*`*::
+
--
Kubernetes labels map


type: object

--

*`kubernetes.annotations.*`*::
+
--
Kubernetes annotations map


type: object

--

*`kubernetes.replicaset.name`*::
+
--
Kubernetes replicaset name


type: keyword

--

*`kubernetes.deployment.name`*::
+
--
Kubernetes deployment name


type: keyword

--

*`kubernetes.statefulset.name`*::
+
--
Kubernetes statefulset name


type: keyword

--

*`kubernetes.container.name`*::
+
--
Kubernetes container name


type: keyword

--

*`kubernetes.container.image`*::
+
--
Kubernetes container image


type: keyword

--

[[exported-fields-kubernetes]]
== Kubernetes fields

Kubernetes metrics



[float]
=== kubernetes

Information and statistics of pods managed by kubernetes.



[float]
=== apiserver

Kubernetes API server metrics



*`kubernetes.apiserver.request.client`*::
+
--
Client executing requests


type: keyword

--

*`kubernetes.apiserver.request.resource`*::
+
--
Requested resource


type: keyword

--

*`kubernetes.apiserver.request.subresource`*::
+
--
Requested subresource


type: keyword

--

*`kubernetes.apiserver.request.scope`*::
+
--
Request scope (cluster, namespace, resource)


type: keyword

--

*`kubernetes.apiserver.request.verb`*::
+
--
HTTP verb


type: keyword

--

*`kubernetes.apiserver.request.code`*::
+
--
HTTP code


type: keyword

--

*`kubernetes.apiserver.request.content_type`*::
+
--
Request HTTP content type


type: keyword

--

*`kubernetes.apiserver.request.dry_run`*::
+
--
Wether the request uses dry run


type: keyword

--

*`kubernetes.apiserver.request.kind`*::
+
--
Kind of request


type: keyword

--

*`kubernetes.apiserver.request.component`*::
+
--
Component handling the request


type: keyword

--

*`kubernetes.apiserver.request.group`*::
+
--
API group for the resource


type: keyword

--

*`kubernetes.apiserver.request.version`*::
+
--
version for the group


type: keyword

--

*`kubernetes.apiserver.request.handler`*::
+
--
Request handler


type: keyword

--

*`kubernetes.apiserver.request.method`*::
+
--
HTTP method


type: keyword

--

*`kubernetes.apiserver.request.host`*::
+
--
Request host


type: keyword

--


*`kubernetes.apiserver.process.cpu.sec`*::
+
--
CPU seconds

type: double

--

*`kubernetes.apiserver.process.memory.resident.bytes`*::
+
--
Bytes in resident memory

type: long

format: bytes

--

*`kubernetes.apiserver.process.memory.virtual.bytes`*::
+
--
Bytes in virtual memory

type: long

format: bytes

--

*`kubernetes.apiserver.process.fds.open.count`*::
+
--
Number of open file descriptors

type: long

--

*`kubernetes.apiserver.process.started.sec`*::
+
--
Seconds since the process started

type: double

--


*`kubernetes.apiserver.http.request.duration.us.percentile.*`*::
+
--
Request duration microseconds percentiles

type: object

--

*`kubernetes.apiserver.http.request.duration.us.sum`*::
+
--
Request duration microseconds cumulative sum

type: double

--

*`kubernetes.apiserver.http.request.duration.us.count`*::
+
--
Request count for duration

type: long

--

*`kubernetes.apiserver.http.request.size.bytes.percentile.*`*::
+
--
Request size percentiles

type: object

--

*`kubernetes.apiserver.http.request.size.bytes.sum`*::
+
--
Request size cumulative sum

type: long

format: bytes

--

*`kubernetes.apiserver.http.request.size.bytes.count`*::
+
--
Request count for size

type: long

--

*`kubernetes.apiserver.http.response.size.bytes.percentile.*`*::
+
--
Response size percentiles

type: object

--

*`kubernetes.apiserver.http.response.size.bytes.sum`*::
+
--
Response size cumulative sum

type: long

format: bytes

--

*`kubernetes.apiserver.http.response.size.bytes.count`*::
+
--
Response count

type: long

--

*`kubernetes.apiserver.http.request.count`*::
+
--
Request count for response

type: long

--

*`kubernetes.apiserver.client.request.count`*::
+
--
Number of requests as client

type: long

--


*`kubernetes.apiserver.request.count`*::
+
--
Number of requests

type: long

--

*`kubernetes.apiserver.request.latency.sum`*::
+
--
Requests latency, sum of latencies in microseconds

type: long

--

*`kubernetes.apiserver.request.latency.count`*::
+
--
Request latency, number of requests

type: long

--

*`kubernetes.apiserver.request.latency.bucket.*`*::
+
--
Request latency histogram buckets

type: object

--

*`kubernetes.apiserver.request.duration.us.sum`*::
+
--
Request duration, sum in microseconds

type: long

--

*`kubernetes.apiserver.request.duration.us.count`*::
+
--
Request duration, number of operations

type: long

--

*`kubernetes.apiserver.request.duration.us.bucket.*`*::
+
--
Request duration, histogram buckets

type: object

--

*`kubernetes.apiserver.request.current.count`*::
+
--
Inflight requests

type: long

--

*`kubernetes.apiserver.request.longrunning.count`*::
+
--
Number of requests active long running requests

type: long

--

*`kubernetes.apiserver.etcd.object.count`*::
+
--
Number of kubernetes objects at etcd

type: long

--

*`kubernetes.apiserver.audit.event.count`*::
+
--
Number of audit events

type: long

--

*`kubernetes.apiserver.audit.rejected.count`*::
+
--
Number of audit rejected events

type: long

--

[float]
=== container

kubernetes container metrics



*`kubernetes.container.start_time`*::
+
--
Start time


type: date

--

[float]
=== cpu

CPU usage metrics





*`kubernetes.container.cpu.usage.core.ns`*::
+
--
Container CPU Core usage nanoseconds


type: long

--

*`kubernetes.container.cpu.usage.nanocores`*::
+
--
CPU used nanocores


type: long

--

*`kubernetes.container.cpu.usage.node.pct`*::
+
--
CPU usage as a percentage of the total node allocatable CPU


type: scaled_float

format: percent

--

*`kubernetes.container.cpu.usage.limit.pct`*::
+
--
CPU usage as a percentage of the defined limit for the container (or total node allocatable CPU if unlimited)


type: scaled_float

format: percent

--

[float]
=== logs

Logs info




*`kubernetes.container.logs.available.bytes`*::
+
--
Logs available capacity in bytes


type: long

format: bytes

--


*`kubernetes.container.logs.capacity.bytes`*::
+
--
Logs total capacity in bytes


type: long

format: bytes

--


*`kubernetes.container.logs.used.bytes`*::
+
--
Logs used capacity in bytes


type: long

format: bytes

--


*`kubernetes.container.logs.inodes.count`*::
+
--
Total available inodes


type: long

--

*`kubernetes.container.logs.inodes.free`*::
+
--
Total free inodes


type: long

--

*`kubernetes.container.logs.inodes.used`*::
+
--
Total used inodes


type: long

--



*`kubernetes.container.memory.available.bytes`*::
+
--
Total available memory


type: long

format: bytes

--


*`kubernetes.container.memory.usage.bytes`*::
+
--
Total memory usage


type: long

format: bytes

--

*`kubernetes.container.memory.usage.node.pct`*::
+
--
Memory usage as a percentage of the total node allocatable memory


type: scaled_float

format: percent

--

*`kubernetes.container.memory.usage.limit.pct`*::
+
--
Memory usage as a percentage of the defined limit for the container (or total node allocatable memory if unlimited)


type: scaled_float

format: percent

--


*`kubernetes.container.memory.rss.bytes`*::
+
--
RSS memory usage


type: long

format: bytes

--


*`kubernetes.container.memory.workingset.bytes`*::
+
--
Working set memory usage


type: long

format: bytes

--

*`kubernetes.container.memory.pagefaults`*::
+
--
Number of page faults


type: long

--

*`kubernetes.container.memory.majorpagefaults`*::
+
--
Number of major page faults


type: long

--



*`kubernetes.container.rootfs.capacity.bytes`*::
+
--
Root filesystem total capacity in bytes


type: long

format: bytes

--


*`kubernetes.container.rootfs.available.bytes`*::
+
--
Root filesystem total available in bytes


type: long

format: bytes

--


*`kubernetes.container.rootfs.used.bytes`*::
+
--
Root filesystem total used in bytes


type: long

format: bytes

--


*`kubernetes.container.rootfs.inodes.used`*::
+
--
Used inodes


type: long

--

[float]
=== controllermanager

Controller manager metrics



*`kubernetes.controllermanager.handler`*::
+
--
Request handler


type: keyword

--

*`kubernetes.controllermanager.code`*::
+
--
HTTP code


type: keyword

--

*`kubernetes.controllermanager.method`*::
+
--
HTTP method


type: keyword

--

*`kubernetes.controllermanager.host`*::
+
--
Request host


type: keyword

--

*`kubernetes.controllermanager.name`*::
+
--
Name for the resource


type: keyword

--

*`kubernetes.controllermanager.zone`*::
+
--
Infrastructure zone


type: keyword

--


*`kubernetes.controllermanager.process.cpu.sec`*::
+
--
CPU seconds

type: double

--

*`kubernetes.controllermanager.process.memory.resident.bytes`*::
+
--
Bytes in resident memory

type: long

format: bytes

--

*`kubernetes.controllermanager.process.memory.virtual.bytes`*::
+
--
Bytes in virtual memory

type: long

format: bytes

--

*`kubernetes.controllermanager.process.fds.open.count`*::
+
--
Number of open file descriptors

type: long

--

*`kubernetes.controllermanager.process.started.sec`*::
+
--
Seconds since the process started

type: double

--


*`kubernetes.controllermanager.http.request.duration.us.percentile.*`*::
+
--
Request duration microseconds percentiles

type: object

--

*`kubernetes.controllermanager.http.request.duration.us.sum`*::
+
--
Request duration microseconds cumulative sum

type: double

--

*`kubernetes.controllermanager.http.request.duration.us.count`*::
+
--
Request count for duration

type: long

--

*`kubernetes.controllermanager.http.request.size.bytes.percentile.*`*::
+
--
Request size percentiles

type: object

--

*`kubernetes.controllermanager.http.request.size.bytes.sum`*::
+
--
Request size cumulative sum

type: long

format: bytes

--

*`kubernetes.controllermanager.http.request.size.bytes.count`*::
+
--
Request count for size

type: long

--

*`kubernetes.controllermanager.http.response.size.bytes.percentile.*`*::
+
--
Response size percentiles

type: object

--

*`kubernetes.controllermanager.http.response.size.bytes.sum`*::
+
--
Response size cumulative sum

type: long

format: bytes

--

*`kubernetes.controllermanager.http.response.size.bytes.count`*::
+
--
Response count

type: long

--

*`kubernetes.controllermanager.http.request.count`*::
+
--
Request count for response

type: long

--

*`kubernetes.controllermanager.client.request.count`*::
+
--
Number of requests as client


type: long

--


*`kubernetes.controllermanager.workqueue.longestrunning.sec`*::
+
--
Longest running processors

type: double

--

*`kubernetes.controllermanager.workqueue.unfinished.sec`*::
+
--
Unfinished processors

type: double

--

*`kubernetes.controllermanager.workqueue.adds.count`*::
+
--
Workqueue add count

type: long

--

*`kubernetes.controllermanager.workqueue.depth.count`*::
+
--
Workqueue depth count

type: long

--

*`kubernetes.controllermanager.workqueue.retries.count`*::
+
--
Workqueue number of retries

type: long

--


*`kubernetes.controllermanager.node.collector.eviction.count`*::
+
--
Number of node evictions

type: long

--

*`kubernetes.controllermanager.node.collector.unhealthy.count`*::
+
--
Number of unhealthy nodes

type: long

--

*`kubernetes.controllermanager.node.collector.count`*::
+
--
Number of nodes

type: long

--

*`kubernetes.controllermanager.node.collector.health.pct`*::
+
--
Percentage of healthy nodes

type: long

--

*`kubernetes.controllermanager.leader.is_master`*::
+
--
Whether the node is master


type: boolean

--

[float]
=== event

The Kubernetes events metricset collects events that are generated by objects running inside of Kubernetes



*`kubernetes.event.count`*::
+
--
Count field records the number of times the particular event has occurred


type: long

--


*`kubernetes.event.timestamp.first_occurrence`*::
+
--
Timestamp of first occurrence of event


type: date

--

*`kubernetes.event.timestamp.last_occurrence`*::
+
--
Timestamp of last occurrence of event


type: date

--

*`kubernetes.event.message`*::
+
--
Message recorded for the given event


type: text

--

*`kubernetes.event.reason`*::
+
--
Reason recorded for the given event


type: keyword

--

*`kubernetes.event.type`*::
+
--
Type of the given event


type: keyword

--

[float]
=== metadata

Metadata associated with the given event




*`kubernetes.event.metadata.timestamp.created`*::
+
--
Timestamp of creation of the given event


type: date

--

*`kubernetes.event.metadata.name`*::
+
--
Name of the event


type: keyword

--

*`kubernetes.event.metadata.namespace`*::
+
--
Namespace in which event was generated


type: keyword

--

*`kubernetes.event.metadata.resource_version`*::
+
--
Version of the event resource


type: keyword

--

*`kubernetes.event.metadata.uid`*::
+
--
Unique identifier to the event object


type: keyword

--

*`kubernetes.event.metadata.self_link`*::
+
--
URL representing the event


type: keyword

--

[float]
=== involved_object

Metadata associated with the given involved object



*`kubernetes.event.involved_object.api_version`*::
+
--
API version of the object


type: keyword

--

*`kubernetes.event.involved_object.kind`*::
+
--
API kind of the object


type: keyword

--

*`kubernetes.event.involved_object.name`*::
+
--
name of the object


type: keyword

--

*`kubernetes.event.involved_object.resource_version`*::
+
--
resource version of the object


type: keyword

--

*`kubernetes.event.involved_object.uid`*::
+
--
UUID version of the object


type: keyword

--

[float]
=== node

kubernetes node metrics



*`kubernetes.node.start_time`*::
+
--
Start time


type: date

--

[float]
=== cpu

CPU usage metrics





*`kubernetes.node.cpu.usage.core.ns`*::
+
--
Node CPU Core usage nanoseconds


type: long

--

*`kubernetes.node.cpu.usage.nanocores`*::
+
--
CPU used nanocores


type: long

--



*`kubernetes.node.memory.available.bytes`*::
+
--
Total available memory


type: long

format: bytes

--


*`kubernetes.node.memory.usage.bytes`*::
+
--
Total memory usage


type: long

format: bytes

--


*`kubernetes.node.memory.rss.bytes`*::
+
--
RSS memory usage


type: long

format: bytes

--


*`kubernetes.node.memory.workingset.bytes`*::
+
--
Working set memory usage


type: long

format: bytes

--

*`kubernetes.node.memory.pagefaults`*::
+
--
Number of page faults


type: long

--

*`kubernetes.node.memory.majorpagefaults`*::
+
--
Number of major page faults


type: long

--



*`kubernetes.node.network.rx.bytes`*::
+
--
Received bytes


type: long

format: bytes

--

*`kubernetes.node.network.rx.errors`*::
+
--
Rx errors


type: long

--


*`kubernetes.node.network.tx.bytes`*::
+
--
Transmitted bytes


type: long

format: bytes

--

*`kubernetes.node.network.tx.errors`*::
+
--
Tx errors


type: long

--



*`kubernetes.node.fs.capacity.bytes`*::
+
--
Filesystem total capacity in bytes


type: long

format: bytes

--


*`kubernetes.node.fs.available.bytes`*::
+
--
Filesystem total available in bytes


type: long

format: bytes

--


*`kubernetes.node.fs.used.bytes`*::
+
--
Filesystem total used in bytes


type: long

format: bytes

--


*`kubernetes.node.fs.inodes.used`*::
+
--
Number of used inodes


type: long

--

*`kubernetes.node.fs.inodes.count`*::
+
--
Number of inodes


type: long

--

*`kubernetes.node.fs.inodes.free`*::
+
--
Number of free inodes


type: long

--




*`kubernetes.node.runtime.imagefs.capacity.bytes`*::
+
--
Image filesystem total capacity in bytes


type: long

format: bytes

--


*`kubernetes.node.runtime.imagefs.available.bytes`*::
+
--
Image filesystem total available in bytes


type: long

format: bytes

--


*`kubernetes.node.runtime.imagefs.used.bytes`*::
+
--
Image filesystem total used in bytes


type: long

format: bytes

--

[float]
=== pod

kubernetes pod metrics



*`kubernetes.pod.start_time`*::
+
--
Start time


type: date

--



*`kubernetes.pod.network.rx.bytes`*::
+
--
Received bytes


type: long

format: bytes

--

*`kubernetes.pod.network.rx.errors`*::
+
--
Rx errors


type: long

--


*`kubernetes.pod.network.tx.bytes`*::
+
--
Transmitted bytes


type: long

format: bytes

--

*`kubernetes.pod.network.tx.errors`*::
+
--
Tx errors


type: long

--

[float]
=== cpu

CPU usage metrics




*`kubernetes.pod.cpu.usage.nanocores`*::
+
--
CPU used nanocores


type: long

--

*`kubernetes.pod.cpu.usage.node.pct`*::
+
--
CPU usage as a percentage of the total node CPU


type: scaled_float

format: percent

--

*`kubernetes.pod.cpu.usage.limit.pct`*::
+
--
CPU usage as a percentage of the defined limit for the pod containers (or total node CPU if unlimited)


type: scaled_float

format: percent

--



*`kubernetes.pod.memory.usage.bytes`*::
+
--
Total memory usage


type: long

format: bytes

--

*`kubernetes.pod.memory.usage.node.pct`*::
+
--
Memory usage as a percentage of the total node allocatable memory


type: scaled_float

format: percent

--

*`kubernetes.pod.memory.usage.limit.pct`*::
+
--
Memory usage as a percentage of the defined limit for the pod containers (or total node allocatable memory if unlimited)


type: scaled_float

format: percent

--


*`kubernetes.pod.memory.available.bytes`*::
+
--
Total memory available


type: long

format: bytes

--


*`kubernetes.pod.memory.working_set.bytes`*::
+
--
Total working set memory


type: long

format: bytes

--


*`kubernetes.pod.memory.rss.bytes`*::
+
--
Total resident set size memory


type: long

format: bytes

--

*`kubernetes.pod.memory.page_faults`*::
+
--
Total page faults


type: long

--

*`kubernetes.pod.memory.major_page_faults`*::
+
--
Total major page faults


type: long

--

[float]
=== proxy

Kubernetes proxy server metrics



*`kubernetes.proxy.handler`*::
+
--
Request handler


type: keyword

--

*`kubernetes.proxy.code`*::
+
--
HTTP code


type: keyword

--

*`kubernetes.proxy.method`*::
+
--
HTTP method


type: keyword

--

*`kubernetes.proxy.host`*::
+
--
Request host


type: keyword

--


*`kubernetes.proxy.process.cpu.sec`*::
+
--
CPU seconds

type: double

--

*`kubernetes.proxy.process.memory.resident.bytes`*::
+
--
Bytes in resident memory

type: long

format: bytes

--

*`kubernetes.proxy.process.memory.virtual.bytes`*::
+
--
Bytes in virtual memory

type: long

format: bytes

--

*`kubernetes.proxy.process.fds.open.count`*::
+
--
Number of open file descriptors

type: long

--

*`kubernetes.proxy.process.started.sec`*::
+
--
Seconds since the process started

type: double

--


*`kubernetes.proxy.http.request.duration.us.percentile.*`*::
+
--
Request duration microseconds percentiles

type: object

--

*`kubernetes.proxy.http.request.duration.us.sum`*::
+
--
Request duration microseconds cumulative sum

type: double

--

*`kubernetes.proxy.http.request.duration.us.count`*::
+
--
Request count for duration

type: long

--

*`kubernetes.proxy.http.request.size.bytes.percentile.*`*::
+
--
Request size percentiles

type: object

--

*`kubernetes.proxy.http.request.size.bytes.sum`*::
+
--
Request size cumulative sum

type: long

format: bytes

--

*`kubernetes.proxy.http.request.size.bytes.count`*::
+
--
Request count for size

type: long

--

*`kubernetes.proxy.http.response.size.bytes.percentile.*`*::
+
--
Response size percentiles

type: object

--

*`kubernetes.proxy.http.response.size.bytes.sum`*::
+
--
Response size cumulative sum

type: long

format: bytes

--

*`kubernetes.proxy.http.response.size.bytes.count`*::
+
--
Response count

type: long

--

*`kubernetes.proxy.http.request.count`*::
+
--
Request count

type: long

--

*`kubernetes.proxy.client.request.count`*::
+
--
Number of requests as client


type: long

--

[float]
=== sync

kubeproxy proxy sync metrics



*`kubernetes.proxy.sync.rules.duration.us.sum`*::
+
--
SyncProxyRules duration, sum of durations in microseconds

type: long

--

*`kubernetes.proxy.sync.rules.duration.us.count`*::
+
--
SyncProxyRules duration, number of operations

type: long

--

*`kubernetes.proxy.sync.rules.duration.us.bucket.*`*::
+
--
SyncProxyRules duration, histogram buckets

type: object

--

*`kubernetes.proxy.sync.networkprogramming.duration.us.sum`*::
+
--
Network programming duration, sum in microseconds

type: long

--

*`kubernetes.proxy.sync.networkprogramming.duration.us.count`*::
+
--
Network programming duration, number of operations

type: long

--

*`kubernetes.proxy.sync.networkprogramming.duration.us.bucket.*`*::
+
--
Network programming duration, histogram buckets

type: object

--

[float]
=== scheduler

Kubernetes scheduler metrics



*`kubernetes.scheduler.handler`*::
+
--
Request handler


type: keyword

--

*`kubernetes.scheduler.code`*::
+
--
HTTP code


type: keyword

--

*`kubernetes.scheduler.method`*::
+
--
HTTP method


type: keyword

--

*`kubernetes.scheduler.host`*::
+
--
Request host


type: keyword

--

*`kubernetes.scheduler.name`*::
+
--
Name for the resource


type: keyword

--

*`kubernetes.scheduler.result`*::
+
--
Schedule attempt result


type: keyword

--

*`kubernetes.scheduler.operation`*::
+
--
Scheduling operation


type: keyword

--


*`kubernetes.scheduler.process.cpu.sec`*::
+
--
CPU seconds

type: double

--

*`kubernetes.scheduler.process.memory.resident.bytes`*::
+
--
Bytes in resident memory

type: long

format: bytes

--

*`kubernetes.scheduler.process.memory.virtual.bytes`*::
+
--
Bytes in virtual memory

type: long

format: bytes

--

*`kubernetes.scheduler.process.fds.open.count`*::
+
--
Number of open file descriptors

type: long

--

*`kubernetes.scheduler.process.started.sec`*::
+
--
Seconds since the process started

type: double

--


*`kubernetes.scheduler.http.request.duration.us.percentile.*`*::
+
--
Request duration microseconds percentiles

type: object

--

*`kubernetes.scheduler.http.request.duration.us.sum`*::
+
--
Request duration microseconds cumulative sum

type: double

--

*`kubernetes.scheduler.http.request.duration.us.count`*::
+
--
Request count for duration

type: long

--

*`kubernetes.scheduler.http.request.size.bytes.percentile.*`*::
+
--
Request size percentiles

type: object

--

*`kubernetes.scheduler.http.request.size.bytes.sum`*::
+
--
Request size cumulative sum

type: long

format: bytes

--

*`kubernetes.scheduler.http.request.size.bytes.count`*::
+
--
Request count for size

type: long

--

*`kubernetes.scheduler.http.response.size.bytes.percentile.*`*::
+
--
Response size percentiles

type: object

--

*`kubernetes.scheduler.http.response.size.bytes.sum`*::
+
--
Response size cumulative sum

type: long

format: bytes

--

*`kubernetes.scheduler.http.response.size.bytes.count`*::
+
--
Response count

type: long

--

*`kubernetes.scheduler.http.request.count`*::
+
--
Request count

type: long

--

*`kubernetes.scheduler.client.request.count`*::
+
--
Number of requests as client


type: long

--

*`kubernetes.scheduler.leader.is_master`*::
+
--
Whether the node is master


type: boolean

--


*`kubernetes.scheduler.scheduling.e2e.duration.us.bucket.*`*::
+
--
End to end scheduling duration microseconds

type: object

--

*`kubernetes.scheduler.scheduling.e2e.duration.us.sum`*::
+
--
End to end scheduling duration microseconds sum

type: long

--

*`kubernetes.scheduler.scheduling.e2e.duration.us.count`*::
+
--
End to end scheduling count

type: long

--

*`kubernetes.scheduler.scheduling.pod.preemption.victims.count`*::
+
--
Pod preemption victims

type: long

--

*`kubernetes.scheduler.scheduling.pod.attempts.count`*::
+
--
Pod attempts count

type: long

--

*`kubernetes.scheduler.scheduling.duration.seconds.percentile.*`*::
+
--
Scheduling duration percentiles

type: object

--

*`kubernetes.scheduler.scheduling.duration.seconds.sum`*::
+
--
Scheduling duration cumulative sum

type: double

--

*`kubernetes.scheduler.scheduling.duration.seconds.count`*::
+
--
Scheduling count

type: long

--

[float]
=== container

kubernetes container metrics



*`kubernetes.container.id`*::
+
--
Container id

type: keyword

--


*`kubernetes.container.status.phase`*::
+
--
Container phase (running, waiting, terminated)


type: keyword

--

*`kubernetes.container.status.ready`*::
+
--
Container ready status


type: boolean

--

*`kubernetes.container.status.restarts`*::
+
--
Container restarts count


type: integer

--

*`kubernetes.container.status.reason`*::
+
--
Waiting (ContainerCreating, CrashLoopBackoff, ErrImagePull, ImagePullBackoff) or termination (Completed, ContainerCannotRun, Error, OOMKilled) reason.


type: keyword

--


*`kubernetes.container.cpu.limit.cores`*::
+
--
Container CPU cores limit


type: float

--

*`kubernetes.container.cpu.request.cores`*::
+
--
Container CPU requested cores


type: float

--

*`kubernetes.container.cpu.limit.nanocores`*::
+
--

deprecated:[6.4]

Container CPU nanocores limit


type: long

--

*`kubernetes.container.cpu.request.nanocores`*::
+
--

deprecated:[6.4]

Container CPU requested nanocores


type: long

--


*`kubernetes.container.memory.limit.bytes`*::
+
--
Container memory limit in bytes


type: long

format: bytes

--

*`kubernetes.container.memory.request.bytes`*::
+
--
Container requested memory in bytes


type: long

format: bytes

--

[float]
=== cronjob

kubernetes cronjob metrics



*`kubernetes.cronjob.name`*::
+
--
Cronjob name

type: keyword

--

*`kubernetes.cronjob.schedule`*::
+
--
Cronjob schedule

type: keyword

--

*`kubernetes.cronjob.concurrency`*::
+
--
Concurrency policy

type: keyword

--

*`kubernetes.cronjob.active.count`*::
+
--
Number of active pods for the cronjob

type: long

--

*`kubernetes.cronjob.is_suspended`*::
+
--
Whether the cronjob is suspended

type: boolean

--

*`kubernetes.cronjob.created.sec`*::
+
--
Epoch seconds since the cronjob was created

type: double

--

*`kubernetes.cronjob.last_schedule.sec`*::
+
--
Epoch seconds for last cronjob run

type: double

--

*`kubernetes.cronjob.next_schedule.sec`*::
+
--
Epoch seconds for next cronjob run

type: double

--

*`kubernetes.cronjob.deadline.sec`*::
+
--
Deadline seconds after schedule for considering failed

type: long

--

[float]
=== deployment

kubernetes deployment metrics



*`kubernetes.deployment.paused`*::
+
--
Kubernetes deployment paused status


type: boolean

--

[float]
=== replicas

Kubernetes deployment replicas info



*`kubernetes.deployment.replicas.desired`*::
+
--
Deployment number of desired replicas (spec)


type: integer

--

*`kubernetes.deployment.replicas.available`*::
+
--
Deployment available replicas


type: integer

--

*`kubernetes.deployment.replicas.unavailable`*::
+
--
Deployment unavailable replicas


type: integer

--

*`kubernetes.deployment.replicas.updated`*::
+
--
Deployment updated replicas


type: integer

--

[float]
=== node

kubernetes node metrics




*`kubernetes.node.status.ready`*::
+
--
Node ready status (true, false or unknown)


type: keyword

--

*`kubernetes.node.status.unschedulable`*::
+
--
Node unschedulable status


type: boolean

--


*`kubernetes.node.cpu.allocatable.cores`*::
+
--
Node CPU allocatable cores


type: float

--

*`kubernetes.node.cpu.capacity.cores`*::
+
--
Node CPU capacity cores


type: long

--


*`kubernetes.node.memory.allocatable.bytes`*::
+
--
Node allocatable memory in bytes


type: long

format: bytes

--

*`kubernetes.node.memory.capacity.bytes`*::
+
--
Node memory capacity in bytes


type: long

format: bytes

--


*`kubernetes.node.pod.allocatable.total`*::
+
--
Node allocatable pods


type: long

--

*`kubernetes.node.pod.capacity.total`*::
+
--
Node pod capacity


type: long

--

[float]
=== persistentvolume

kubernetes persistent volume metrics from kube-state-metrics



*`kubernetes.persistentvolume.name`*::
+
--
Volume name.

type: keyword

--

*`kubernetes.persistentvolume.capacity.bytes`*::
+
--
Volume capacity

type: long

--

*`kubernetes.persistentvolume.phase`*::
+
--
Volume phase according to kubernetes

type: keyword

--

*`kubernetes.persistentvolume.storage_class`*::
+
--
Storage class for the volume

type: keyword

--

[float]
=== persistentvolumeclaim

kubernetes persistent volume clame metrics from kube-state-metrics



*`kubernetes.persistentvolumeclaim.name`*::
+
--
PVC name.

type: keyword

--

*`kubernetes.persistentvolumeclaim.volume_name`*::
+
--
Binded volume name.

type: keyword

--

*`kubernetes.persistentvolumeclaim.request_storage.bytes`*::
+
--
Requested capacity.

type: long

--

*`kubernetes.persistentvolumeclaim.phase`*::
+
--
PVC phase.

type: keyword

--

*`kubernetes.persistentvolumeclaim.access_mode`*::
+
--
Access mode.

type: keyword

--

*`kubernetes.persistentvolumeclaim.storage_class`*::
+
--
Storage class for the PVC.

type: keyword

--

[float]
=== pod

kubernetes pod metrics



*`kubernetes.pod.ip`*::
+
--
Kubernetes pod IP


type: ip

--

*`kubernetes.pod.host_ip`*::
+
--
Kubernetes pod host IP


type: ip

--

[float]
=== status

Kubernetes pod status metrics



*`kubernetes.pod.status.phase`*::
+
--
Kubernetes pod phase (Running, Pending...)


type: keyword

--

*`kubernetes.pod.status.ready`*::
+
--
Kubernetes pod ready status (true, false or unknown)


type: keyword

--

*`kubernetes.pod.status.scheduled`*::
+
--
Kubernetes pod scheduled status (true, false, unknown)


type: keyword

--

[float]
=== replicaset

kubernetes replica set metrics



[float]
=== replicas

Kubernetes replica set paused status



*`kubernetes.replicaset.replicas.available`*::
+
--
The number of replicas per ReplicaSet


type: long

--

*`kubernetes.replicaset.replicas.desired`*::
+
--
The number of replicas per ReplicaSet


type: long

--

*`kubernetes.replicaset.replicas.ready`*::
+
--
The number of ready replicas per ReplicaSet


type: long

--

*`kubernetes.replicaset.replicas.observed`*::
+
--
The generation observed by the ReplicaSet controller


type: long

--

*`kubernetes.replicaset.replicas.labeled`*::
+
--
The number of fully labeled replicas per ReplicaSet


type: long

--

[float]
=== resourcequota

kubernetes resourcequota metrics



*`kubernetes.resourcequota.created.sec`*::
+
--
Epoch seconds since the ResourceQuota was created

type: double

--

*`kubernetes.resourcequota.quota`*::
+
--
Quota informed (hard or used) for the resource

type: double

--

*`kubernetes.resourcequota.name`*::
+
--
ResourceQuota name

type: keyword

--

*`kubernetes.resourcequota.type`*::
+
--
Quota information type, `hard` or `used`

type: keyword

--

*`kubernetes.resourcequota.resource`*::
+
--
Resource name the quota applies to

type: keyword

--

[float]
=== service

kubernetes service metrics



*`kubernetes.service.name`*::
+
--
Service name.

type: keyword

--

*`kubernetes.service.cluster_ip`*::
+
--
Internal IP for the service.

type: ip

--

*`kubernetes.service.external_name`*::
+
--
Service external DNS name

type: keyword

--

*`kubernetes.service.external_ip`*::
+
--
Service external IP

type: keyword

--

*`kubernetes.service.load_balancer_ip`*::
+
--
Load Balancer service IP

type: keyword

--

*`kubernetes.service.type`*::
+
--
Service type

type: keyword

--

*`kubernetes.service.ingress_ip`*::
+
--
Ingress IP

type: keyword

--

*`kubernetes.service.ingress_hostname`*::
+
--
Ingress Hostname

type: ip

--

*`kubernetes.service.created`*::
+
--
Service creation date

type: date

--

[float]
=== statefulset

kubernetes stateful set metrics



*`kubernetes.statefulset.created`*::
+
--
The creation timestamp (epoch) for StatefulSet


type: long

--

[float]
=== replicas

Kubernetes stateful set replicas status



*`kubernetes.statefulset.replicas.observed`*::
+
--
The number of observed replicas per StatefulSet


type: long

--

*`kubernetes.statefulset.replicas.desired`*::
+
--
The number of desired replicas per StatefulSet


type: long

--

[float]
=== generation

Kubernetes stateful set generation information



*`kubernetes.statefulset.generation.observed`*::
+
--
The observed generation per StatefulSet


type: long

--

*`kubernetes.statefulset.generation.desired`*::
+
--
The desired generation per StatefulSet


type: long

--

[float]
=== system

kubernetes system containers metrics



*`kubernetes.system.container`*::
+
--
Container name


type: keyword

--

*`kubernetes.system.start_time`*::
+
--
Start time


type: date

--

[float]
=== cpu

CPU usage metrics





*`kubernetes.system.cpu.usage.core.ns`*::
+
--
CPU Core usage nanoseconds


type: long

--

*`kubernetes.system.cpu.usage.nanocores`*::
+
--
CPU used nanocores


type: long

--



*`kubernetes.system.memory.usage.bytes`*::
+
--
Total memory usage


type: long

format: bytes

--


*`kubernetes.system.memory.rss.bytes`*::
+
--
RSS memory usage


type: long

format: bytes

--


*`kubernetes.system.memory.workingset.bytes`*::
+
--
Working set memory usage


type: long

format: bytes

--

*`kubernetes.system.memory.pagefaults`*::
+
--
Number of page faults


type: long

--

*`kubernetes.system.memory.majorpagefaults`*::
+
--
Number of major page faults


type: long

--

[float]
=== volume

kubernetes volume metrics



*`kubernetes.volume.name`*::
+
--
Volume name


type: keyword

--



*`kubernetes.volume.fs.capacity.bytes`*::
+
--
Filesystem total capacity in bytes


type: long

format: bytes

--


*`kubernetes.volume.fs.available.bytes`*::
+
--
Filesystem total available in bytes


type: long

format: bytes

--


*`kubernetes.volume.fs.used.bytes`*::
+
--
Filesystem total used in bytes


type: long

format: bytes

--


*`kubernetes.volume.fs.inodes.used`*::
+
--
Used inodes


type: long

--

*`kubernetes.volume.fs.inodes.free`*::
+
--
Free inodes


type: long

--

*`kubernetes.volume.fs.inodes.count`*::
+
--
Total inodes


type: long

--

[[exported-fields-kvm]]
== kvm fields

kvm module



[float]
=== kvm




[float]
=== dommemstat

dommemstat



[float]
=== stat

Memory stat



*`kvm.dommemstat.stat.name`*::
+
--
Memory stat name


type: keyword

--

*`kvm.dommemstat.stat.value`*::
+
--
Memory stat value


type: long

--

*`kvm.dommemstat.id`*::
+
--
Domain id


type: long

--

*`kvm.dommemstat.name`*::
+
--
Domain name


type: keyword

--

[[exported-fields-logstash]]
== Logstash fields

Logstash module



[float]
=== logstash




[float]
=== node

node



*`logstash.node.host`*::
+
--
Host name


type: alias

alias to: host.hostname

--

*`logstash.node.version`*::
+
--
Logstash Version


type: alias

alias to: service.version

--

[float]
=== jvm

JVM Info



*`logstash.node.jvm.version`*::
+
--
Version


type: keyword

--

*`logstash.node.jvm.pid`*::
+
--
Process ID


type: alias

alias to: process.pid

--

[float]
=== node.stats

node_stats metrics.



[float]
=== events

Events stats



*`logstash.node.stats.events.in`*::
+
--
Incoming events counter.


type: long

--

*`logstash.node.stats.events.out`*::
+
--
Outgoing events counter.


type: long

--

*`logstash.node.stats.events.filtered`*::
+
--
Filtered events counter.


type: long

--

[[exported-fields-memcached]]
== Memcached fields

Memcached module



[float]
=== memcached




[float]
=== stats

stats



*`memcached.stats.pid`*::
+
--
Current process ID of the Memcached task.


type: long

--

*`memcached.stats.uptime.sec`*::
+
--
Memcached server uptime.


type: long

--

*`memcached.stats.threads`*::
+
--
Number of threads used by the current Memcached server process.


type: long

--

*`memcached.stats.connections.current`*::
+
--
Number of open connections to this Memcached server, should be the same value on all servers during normal operation.


type: long

--

*`memcached.stats.connections.total`*::
+
--
Numer of successful connect attempts to this server since it has been started.


type: long

--

*`memcached.stats.get.hits`*::
+
--
Number of successful "get" commands (cache hits) since startup, divide them by the "cmd_get" value to get the cache hitrate.


type: long

--

*`memcached.stats.get.misses`*::
+
--
Number of failed "get" requests because nothing was cached for this key or the cached value was too old.


type: long

--

*`memcached.stats.cmd.get`*::
+
--
Number of "get" commands received since server startup not counting if they were successful or not.


type: long

--

*`memcached.stats.cmd.set`*::
+
--
Number of "set" commands serviced since startup.


type: long

--

*`memcached.stats.read.bytes`*::
+
--
Total number of bytes received from the network by this server.


type: long

--

*`memcached.stats.written.bytes`*::
+
--
Total number of bytes send to the network by this server.


type: long

--

*`memcached.stats.items.current`*::
+
--
Number of items currently in this server's cache.


type: long

--

*`memcached.stats.items.total`*::
+
--
Number of items stored ever stored on this server. This is no "maximum item count" value but a counted increased by every new item stored in the cache.


type: long

--

*`memcached.stats.evictions`*::
+
--
Number of objects removed from the cache to free up memory for new items because Memcached reached it's maximum memory setting (limit_maxbytes).


type: long

--

*`memcached.stats.bytes.current`*::
+
--
Number of bytes currently used for caching items.


type: long

--

*`memcached.stats.bytes.limit`*::
+
--
Number of bytes this server is allowed to use for storage.


type: long

--

[[exported-fields-mongodb]]
== MongoDB fields

Metrics collected from MongoDB servers.



[float]
=== mongodb

MongoDB metrics.



[float]
=== collstats

MongoDB collection statistics metrics.



*`mongodb.collstats.db`*::
+
--
Database name.


type: keyword

--

*`mongodb.collstats.collection`*::
+
--
Collection name.


type: keyword

--

*`mongodb.collstats.name`*::
+
--
Combination of database and collection name.


type: keyword

--

*`mongodb.collstats.total.time.us`*::
+
--
Total waiting time for locks in microseconds.


type: long

--

*`mongodb.collstats.total.count`*::
+
--
Total number of lock wait events.


type: long

--


*`mongodb.collstats.lock.read.time.us`*::
+
--
Time waiting for read locks in microseconds.


type: long

--

*`mongodb.collstats.lock.read.count`*::
+
--
Number of read lock wait events.


type: long

--

*`mongodb.collstats.lock.write.time.us`*::
+
--
Time waiting for write locks in microseconds.


type: long

--

*`mongodb.collstats.lock.write.count`*::
+
--
Number of write lock wait events.


type: long

--

*`mongodb.collstats.queries.time.us`*::
+
--
Time running queries in microseconds.


type: long

--

*`mongodb.collstats.queries.count`*::
+
--
Number of queries executed.


type: long

--

*`mongodb.collstats.getmore.time.us`*::
+
--
Time asking for more cursor rows in microseconds.


type: long

--

*`mongodb.collstats.getmore.count`*::
+
--
Number of times a cursor asked for more data.


type: long

--

*`mongodb.collstats.insert.time.us`*::
+
--
Time inserting new documents in microseconds.


type: long

--

*`mongodb.collstats.insert.count`*::
+
--
Number of document insert events.


type: long

--

*`mongodb.collstats.update.time.us`*::
+
--
Time updating documents in microseconds.


type: long

--

*`mongodb.collstats.update.count`*::
+
--
Number of document update events.


type: long

--

*`mongodb.collstats.remove.time.us`*::
+
--
Time deleting documents in microseconds.


type: long

--

*`mongodb.collstats.remove.count`*::
+
--
Number of document delete events.


type: long

--

*`mongodb.collstats.commands.time.us`*::
+
--
Time executing database commands in microseconds.


type: long

--

*`mongodb.collstats.commands.count`*::
+
--
Number of database commands executed.


type: long

--

[float]
=== dbstats

dbstats provides an overview of a particular mongo database. This document is most concerned with data volumes of a database.



*`mongodb.dbstats.avg_obj_size.bytes`*::
+
--
type: long

format: bytes

--

*`mongodb.dbstats.collections`*::
+
--
type: integer

--

*`mongodb.dbstats.data_size.bytes`*::
+
--
type: long

format: bytes

--

*`mongodb.dbstats.db`*::
+
--
type: keyword

--

*`mongodb.dbstats.file_size.bytes`*::
+
--
type: long

format: bytes

--

*`mongodb.dbstats.index_size.bytes`*::
+
--
type: long

format: bytes

--

*`mongodb.dbstats.indexes`*::
+
--
type: long

--

*`mongodb.dbstats.num_extents`*::
+
--
type: long

--

*`mongodb.dbstats.objects`*::
+
--
type: long

--

*`mongodb.dbstats.storage_size.bytes`*::
+
--
type: long

format: bytes

--

*`mongodb.dbstats.ns_size_mb.mb`*::
+
--
type: long

--


*`mongodb.dbstats.data_file_version.major`*::
+
--
type: long

--

*`mongodb.dbstats.data_file_version.minor`*::
+
--
type: long

--


*`mongodb.dbstats.extent_free_list.num`*::
+
--
type: long

--

*`mongodb.dbstats.extent_free_list.size.bytes`*::
+
--
type: long

format: bytes

--

[float]
=== metrics

Statistics that reflect the current use and state of a running `mongod` instance for more information, take a look at https://docs.mongodb.com/manual/reference/command/serverStatus/#serverstatus.metrics



[float]
=== commands

Reports on the use of database commands. The fields in metrics.commands are the names of database commands and each value is a document that reports the total number of commands executed as well as the number of failed executions.
metrics.commands.<command>.failed shows the number of times <command> failed on this mongod. metrics.commands.<command>.total shows the number of times <command> executed on this mongod.




*`mongodb.metrics.commands.is_self.failed`*::
+
--
type: long

--

*`mongodb.metrics.commands.is_self.total`*::
+
--
type: long

--


*`mongodb.metrics.commands.aggregate.failed`*::
+
--
type: long

--

*`mongodb.metrics.commands.aggregate.total`*::
+
--
type: long

--


*`mongodb.metrics.commands.build_info.failed`*::
+
--
type: long

--

*`mongodb.metrics.commands.build_info.total`*::
+
--
type: long

--


*`mongodb.metrics.commands.coll_stats.failed`*::
+
--
type: long

--

*`mongodb.metrics.commands.coll_stats.total`*::
+
--
type: long

--


*`mongodb.metrics.commands.connection_pool_stats.failed`*::
+
--
type: long

--

*`mongodb.metrics.commands.connection_pool_stats.total`*::
+
--
type: long

--


*`mongodb.metrics.commands.count.failed`*::
+
--
type: long

--

*`mongodb.metrics.commands.count.total`*::
+
--
type: long

--


*`mongodb.metrics.commands.db_stats.failed`*::
+
--
type: long

--

*`mongodb.metrics.commands.db_stats.total`*::
+
--
type: long

--


*`mongodb.metrics.commands.distinct.failed`*::
+
--
type: long

--

*`mongodb.metrics.commands.distinct.total`*::
+
--
type: long

--


*`mongodb.metrics.commands.find.failed`*::
+
--
type: long

--

*`mongodb.metrics.commands.find.total`*::
+
--
type: long

--


*`mongodb.metrics.commands.get_cmd_line_opts.failed`*::
+
--
type: long

--

*`mongodb.metrics.commands.get_cmd_line_opts.total`*::
+
--
type: long

--


*`mongodb.metrics.commands.get_last_error.failed`*::
+
--
type: long

--

*`mongodb.metrics.commands.get_last_error.total`*::
+
--
type: long

--


*`mongodb.metrics.commands.get_log.failed`*::
+
--
type: long

--

*`mongodb.metrics.commands.get_log.total`*::
+
--
type: long

--


*`mongodb.metrics.commands.get_more.failed`*::
+
--
type: long

--

*`mongodb.metrics.commands.get_more.total`*::
+
--
type: long

--


*`mongodb.metrics.commands.get_parameter.failed`*::
+
--
type: long

--

*`mongodb.metrics.commands.get_parameter.total`*::
+
--
type: long

--


*`mongodb.metrics.commands.host_info.failed`*::
+
--
type: long

--

*`mongodb.metrics.commands.host_info.total`*::
+
--
type: long

--


*`mongodb.metrics.commands.insert.failed`*::
+
--
type: long

--

*`mongodb.metrics.commands.insert.total`*::
+
--
type: long

--


*`mongodb.metrics.commands.is_master.failed`*::
+
--
type: long

--

*`mongodb.metrics.commands.is_master.total`*::
+
--
type: long

--


*`mongodb.metrics.commands.last_collections.failed`*::
+
--
type: long

--

*`mongodb.metrics.commands.last_collections.total`*::
+
--
type: long

--


*`mongodb.metrics.commands.last_commands.failed`*::
+
--
type: long

--

*`mongodb.metrics.commands.last_commands.total`*::
+
--
type: long

--


*`mongodb.metrics.commands.list_databased.failed`*::
+
--
type: long

--

*`mongodb.metrics.commands.list_databased.total`*::
+
--
type: long

--


*`mongodb.metrics.commands.list_indexes.failed`*::
+
--
type: long

--

*`mongodb.metrics.commands.list_indexes.total`*::
+
--
type: long

--


*`mongodb.metrics.commands.ping.failed`*::
+
--
type: long

--

*`mongodb.metrics.commands.ping.total`*::
+
--
type: long

--


*`mongodb.metrics.commands.profile.failed`*::
+
--
type: long

--

*`mongodb.metrics.commands.profile.total`*::
+
--
type: long

--


*`mongodb.metrics.commands.replset_get_rbid.failed`*::
+
--
type: long

--

*`mongodb.metrics.commands.replset_get_rbid.total`*::
+
--
type: long

--


*`mongodb.metrics.commands.replset_get_status.failed`*::
+
--
type: long

--

*`mongodb.metrics.commands.replset_get_status.total`*::
+
--
type: long

--


*`mongodb.metrics.commands.replset_heartbeat.failed`*::
+
--
type: long

--

*`mongodb.metrics.commands.replset_heartbeat.total`*::
+
--
type: long

--


*`mongodb.metrics.commands.replset_update_position.failed`*::
+
--
type: long

--

*`mongodb.metrics.commands.replset_update_position.total`*::
+
--
type: long

--


*`mongodb.metrics.commands.server_status.failed`*::
+
--
type: long

--

*`mongodb.metrics.commands.server_status.total`*::
+
--
type: long

--


*`mongodb.metrics.commands.update.failed`*::
+
--
type: long

--

*`mongodb.metrics.commands.update.total`*::
+
--
type: long

--


*`mongodb.metrics.commands.whatsmyuri.failed`*::
+
--
type: long

--

*`mongodb.metrics.commands.whatsmyuri.total`*::
+
--
type: long

--

[float]
=== cursor

Contains data regarding cursor state and use.



*`mongodb.metrics.cursor.timed_out`*::
+
--
The total number of cursors that have timed out since the server process started.


type: long

--

[float]
=== open

Contains data regarding open cursors.



*`mongodb.metrics.cursor.open.no_timeout`*::
+
--
The number of open cursors with the option DBQuery.Option.noTimeout set to prevent timeout.


type: long

--

*`mongodb.metrics.cursor.open.pinned`*::
+
--
The number of `pinned` open cursors.


type: long

--

*`mongodb.metrics.cursor.open.total`*::
+
--
The number of cursors that MongoDB is maintaining for clients.


type: long

--

[float]
=== document

Reflects document access and modification patterns.



*`mongodb.metrics.document.deleted`*::
+
--
The total number of documents deleted.


type: long

--

*`mongodb.metrics.document.inserted`*::
+
--
The total number of documents inserted.


type: long

--

*`mongodb.metrics.document.returned`*::
+
--
The total number of documents returned by queries.


type: long

--

*`mongodb.metrics.document.updated`*::
+
--
The total number of documents updated.


type: long

--

[float]
=== get_last_error

Returns the error status of the preceding write operation on the current connection.



*`mongodb.metrics.get_last_error.write_wait.ms`*::
+
--
The total amount of time in milliseconds that the mongod has spent performing getLastError operations with write concern (i.e. w) greater than 1.


type: long

--

*`mongodb.metrics.get_last_error.write_wait.count`*::
+
--
The total number of getLastError operations with a specified write concern (i.e. w) greater than 1.


type: long

--

*`mongodb.metrics.get_last_error.write_timeouts`*::
+
--
The number of times that write concern operations have timed out as a result of the wtimeout threshold to getLastError.


type: long

--

[float]
=== operation

Holds counters for several types of update and query operations that MongoDB handles using special operation types.



*`mongodb.metrics.operation.scan_and_order`*::
+
--
The total number of queries that return sorted numbers that cannot perform the sort operation using an index.


type: long

--

*`mongodb.metrics.operation.write_conflicts`*::
+
--
The total number of queries that encountered write conflicts.


type: long

--

[float]
=== query_executor

Reports data from the query execution system.



*`mongodb.metrics.query_executor.scanned_indexes.count`*::
+
--
The total number of index items scanned during queries and query-plan evaluation.


type: long

--

*`mongodb.metrics.query_executor.scanned_documents.count`*::
+
--
The total number of documents scanned during queries and query-plan evaluation.


type: long

--

[float]
=== replication

Reports metrics related to the replication process. metrics.replication appears on all mongod instances, even those that aren't members of replica sets.



[float]
=== executor

Reports on various statistics for the replication executor.




*`mongodb.metrics.replication.executor.counters.event_created`*::
+
--
type: long

--

*`mongodb.metrics.replication.executor.counters.event_wait`*::
+
--
type: long

--

*`mongodb.metrics.replication.executor.counters.cancels`*::
+
--
type: long

--

*`mongodb.metrics.replication.executor.counters.waits`*::
+
--
type: long

--


*`mongodb.metrics.replication.executor.counters.scheduled.netcmd`*::
+
--
type: long

--

*`mongodb.metrics.replication.executor.counters.scheduled.dbwork`*::
+
--
type: long

--

*`mongodb.metrics.replication.executor.counters.scheduled.exclusive`*::
+
--
type: long

--

*`mongodb.metrics.replication.executor.counters.scheduled.work_at`*::
+
--
type: long

--

*`mongodb.metrics.replication.executor.counters.scheduled.work`*::
+
--
type: long

--

*`mongodb.metrics.replication.executor.counters.scheduled.failures`*::
+
--
type: long

--



*`mongodb.metrics.replication.executor.queues.in_progress.network`*::
+
--
type: long

--

*`mongodb.metrics.replication.executor.queues.in_progress.dbwork`*::
+
--
type: long

--

*`mongodb.metrics.replication.executor.queues.in_progress.exclusive`*::
+
--
type: long

--

*`mongodb.metrics.replication.executor.queues.sleepers`*::
+
--
type: long

--

*`mongodb.metrics.replication.executor.queues.ready`*::
+
--
type: long

--

*`mongodb.metrics.replication.executor.queues.free`*::
+
--
type: long

--

*`mongodb.metrics.replication.executor.unsignaled_events`*::
+
--
type: long

--

*`mongodb.metrics.replication.executor.event_waiters`*::
+
--
type: long

--

*`mongodb.metrics.replication.executor.shutting_down`*::
+
--
type: boolean

--

*`mongodb.metrics.replication.executor.network_interface`*::
+
--
type: keyword

--

[float]
=== apply

Reports on the application of operations from the replication oplog.



*`mongodb.metrics.replication.apply.attempts_to_become_secondary`*::
+
--
type: long

--

[float]
=== batches

Reports on the oplog application process on secondaries members of replica sets.



*`mongodb.metrics.replication.apply.batches.count`*::
+
--
The total number of batches applied across all databases.


type: long

--

*`mongodb.metrics.replication.apply.batches.time.ms`*::
+
--
The total amount of time in milliseconds the mongod has spent applying operations from the oplog.


type: long

--

*`mongodb.metrics.replication.apply.ops`*::
+
--
The total number of oplog operations applied.


type: long

--

[float]
=== buffer

MongoDB buffers oplog operations from the replication sync source buffer before applying oplog entries in a batch. metrics.replication.buffer provides a way to track the oplog buffer.



*`mongodb.metrics.replication.buffer.count`*::
+
--
The current number of operations in the oplog buffer.


type: long

--

*`mongodb.metrics.replication.buffer.max_size.bytes`*::
+
--
The maximum size of the buffer. This value is a constant setting in the mongod, and is not configurable.


type: long

--

*`mongodb.metrics.replication.buffer.size.bytes`*::
+
--
The current size of the contents of the oplog buffer.


type: long

--

[float]
=== initial_sync

Report initial sync status



*`mongodb.metrics.replication.initial_sync.completed`*::
+
--
type: long

--

*`mongodb.metrics.replication.initial_sync.failed_attempts`*::
+
--
type: long

--

*`mongodb.metrics.replication.initial_sync.failures`*::
+
--
type: long

--

[float]
=== network

Reports network use by the replication process.



*`mongodb.metrics.replication.network.bytes`*::
+
--
The total amount of data read from the replication sync source.


type: long

--

[float]
=== getmores

Reports on the getmore operations, which are requests for additional results from the oplog cursor as part of the oplog replication process.



*`mongodb.metrics.replication.network.getmores.count`*::
+
--
The total number of getmore operations


type: long

--

*`mongodb.metrics.replication.network.getmores.time.ms`*::
+
--
The total amount of time required to collect data from getmore operations.


type: long

--

*`mongodb.metrics.replication.network.ops`*::
+
--
The total number of operations read from the replication source.


type: long

--

*`mongodb.metrics.replication.network.reders_created`*::
+
--
The total number of oplog query processes created.


type: long

--

[float]
=== preload

Reports on the `pre-fetch` stage, where MongoDB loads documents and indexes into RAM to improve replication throughput.



[float]
=== docs

Reports on the documents loaded into memory during the pre-fetch stage.



*`mongodb.metrics.replication.preload.docs.count`*::
+
--
The total number of documents loaded during the pre-fetch stage of replication.


type: long

--

*`mongodb.metrics.replication.preload.docs.time.ms`*::
+
--
type: long

--

[float]
=== indexes

Reports on the index items loaded into memory during the pre-fetch stage of replication.



*`mongodb.metrics.replication.preload.indexes.count`*::
+
--
The total number of index entries loaded by members before updating documents as part of the pre-fetch stage of replication.


type: long

--

*`mongodb.metrics.replication.preload.indexes.time.ms`*::
+
--
The total amount of time, in milliseconds, spent loading index entries as part of the pre-fetch stage of replication.


type: long

--


*`mongodb.metrics.storage.free_list.search.bucket_exhausted`*::
+
--
The number of times that mongod has checked the free list without finding a suitably large record allocation.


type: long

--

*`mongodb.metrics.storage.free_list.search.requests`*::
+
--
The number of times mongod has searched for available record allocations.


type: long

--

*`mongodb.metrics.storage.free_list.search.scanned`*::
+
--
The number of available record allocations mongod has searched.


type: long

--

[float]
=== ttl

Reports on the operation of the resource use of the ttl index process.



*`mongodb.metrics.ttl.deleted_documents.count`*::
+
--
The total number of documents deleted from collections with a ttl index.


type: long

--

*`mongodb.metrics.ttl.passes.count`*::
+
--
The number of times the background process removes documents from collections with a ttl index.


type: long

--

[float]
=== replstatus

replstatus provides an overview of replica set status.



[float]
=== oplog

oplog provides an overview of replication oplog status, which is retrieved from db.getReplicationInfo().



*`mongodb.replstatus.oplog.size.allocated`*::
+
--
The total amount of space used by the replstatus in bytes.


type: long

format: bytes

--

*`mongodb.replstatus.oplog.size.used`*::
+
--
total amount of space allocated to the replstatus in bytes.


type: long

format: bytes

--

*`mongodb.replstatus.oplog.first.timestamp`*::
+
--
Timestamp of the first (i.e. earliest) operation in the replstatus


type: long

--

*`mongodb.replstatus.oplog.last.timestamp`*::
+
--
Timestamp of the last (i.e. latest) operation in the replstatus


type: long

--

*`mongodb.replstatus.oplog.window`*::
+
--
The difference between the first and last operation in the replstatus.


type: long

--

*`mongodb.replstatus.set_name`*::
+
--
The name of the replica set.


type: keyword

--

*`mongodb.replstatus.server_date`*::
+
--
Reflects the current time according to the server that processed the replSetGetStatus command.


type: date

--


*`mongodb.replstatus.optimes.last_committed`*::
+
--
Information, from the viewpoint of this member, regarding the most recent operation that has been written to a majority of replica set members.


type: long

--

*`mongodb.replstatus.optimes.applied`*::
+
--
Information, from the viewpoint of this member, regarding the most recent operation that has been applied to this member of the replica set.


type: long

--

*`mongodb.replstatus.optimes.durable`*::
+
--
Information, from the viewpoint of this member, regarding the most recent operation that has been written to the journal of this member of the replica set.


type: long

--

[float]
=== lag

Delay between a write operation on the primary and its copy to a secondary



*`mongodb.replstatus.lag.max`*::
+
--
Difference between optime of primary and slowest secondary


type: long

format: duration

--

*`mongodb.replstatus.lag.min`*::
+
--
Difference between optime of primary and fastest secondary


type: long

format: duration

--

[float]
=== headroom

Difference between the primary's oplog window and the replication lag of the secondary



*`mongodb.replstatus.headroom.max`*::
+
--
Difference between primary's oplog window and the replication lag of the fastest secondary


type: long

format: duration

--

*`mongodb.replstatus.headroom.min`*::
+
--
Difference between primary's oplog window and the replication lag of the slowest secondary


type: long

format: duration

--

[float]
=== members

Provides information about members of replica set grouped by their state



*`mongodb.replstatus.members.primary.host`*::
+
--
Host address of the primary


type: keyword

--

*`mongodb.replstatus.members.primary.optime`*::
+
--
Optime of primary


type: keyword

--

*`mongodb.replstatus.members.secondary.hosts`*::
+
--
List of secondary hosts


type: keyword

--

*`mongodb.replstatus.members.secondary.optimes`*::
+
--
Optimes of secondaries


type: keyword

--

*`mongodb.replstatus.members.secondary.count`*::
+
--
type: long

--

*`mongodb.replstatus.members.recovering.hosts`*::
+
--
List of recovering members hosts


type: keyword

--

*`mongodb.replstatus.members.recovering.count`*::
+
--
Count of members in the `recovering` state


type: long

--

*`mongodb.replstatus.members.unknown.hosts`*::
+
--
List of members' hosts in the `unknown` state


type: keyword

--

*`mongodb.replstatus.members.unknown.count`*::
+
--
Count of members with `unknown` state


type: long

--

*`mongodb.replstatus.members.startup2.hosts`*::
+
--
List of initializing members hosts


type: keyword

--

*`mongodb.replstatus.members.startup2.count`*::
+
--
Count of members in the `startup2` state


type: long

--

*`mongodb.replstatus.members.arbiter.hosts`*::
+
--
List of arbiters hosts


type: keyword

--

*`mongodb.replstatus.members.arbiter.count`*::
+
--
Count of arbiters


type: long

--

*`mongodb.replstatus.members.down.hosts`*::
+
--
List of `down` members hosts


type: keyword

--

*`mongodb.replstatus.members.down.count`*::
+
--
Count of `down` members


type: long

--

*`mongodb.replstatus.members.rollback.hosts`*::
+
--
List of members in the `rollback` state


type: keyword

--

*`mongodb.replstatus.members.rollback.count`*::
+
--
Count of members in the `rollback` state


type: long

--

*`mongodb.replstatus.members.unhealthy.hosts`*::
+
--
List of members' hosts with healthy = false


type: keyword

--

*`mongodb.replstatus.members.unhealthy.count`*::
+
--
Count of unhealthy members


type: long

--

[float]
=== status

MongoDB server status metrics.



*`mongodb.status.version`*::
+
--
Instance version.


type: alias

alias to: service.version

--

*`mongodb.status.process`*::
+
--
The current MongoDB process. Possible values are mongos or mongod.


type: alias

alias to: process.name

--

*`mongodb.status.uptime.ms`*::
+
--
Instance uptime in milliseconds.


type: long

--

*`mongodb.status.local_time`*::
+
--
Local time as reported by the MongoDB instance.


type: date

--

*`mongodb.status.asserts.regular`*::
+
--
Number of regular assertions produced by the server.


type: long

--

*`mongodb.status.asserts.warning`*::
+
--
Number of warning assertions produced by the server.


type: long

--

*`mongodb.status.asserts.msg`*::
+
--
Number of msg assertions produced by the server.


type: long

--

*`mongodb.status.asserts.user`*::
+
--
Number of user assertions produced by the server.


type: long

--

*`mongodb.status.asserts.rollovers`*::
+
--
Number of rollovers assertions produced by the server.


type: long

--

[float]
=== connections

Data regarding the current status of incoming connections and availability of the database server.



*`mongodb.status.connections.current`*::
+
--
The number of connections to the database server from clients. This number includes the current shell session. Consider the value of `available` to add more context to this datum.


type: long

--

*`mongodb.status.connections.available`*::
+
--
The number of unused available incoming connections the database can provide.


type: long

--

*`mongodb.status.connections.total_created`*::
+
--
A count of all incoming connections created to the server. This number includes connections that have since closed.


type: long

--

[float]
=== extra_info

Platform specific data.



*`mongodb.status.extra_info.heap_usage.bytes`*::
+
--
The total size in bytes of heap space used by the database process. Only available on Unix/Linux.


type: long

format: bytes

--

*`mongodb.status.extra_info.page_faults`*::
+
--
The total number of page faults that require disk operations. Page faults refer to operations that require the database server to access data that isn't available in active memory.


type: long

--

[float]
=== global_lock

Reports on lock state of the database.



*`mongodb.status.global_lock.total_time.us`*::
+
--
The time, in microseconds, since the database last started and created the globalLock. This is roughly equivalent to total server uptime.


type: long

--

[float]
=== current_queue

The number of operations queued because of a lock.



*`mongodb.status.global_lock.current_queue.total`*::
+
--
The total number of operations queued waiting for the lock (i.e., the sum of current_queue.readers and current_queue.writers).


type: long

--

*`mongodb.status.global_lock.current_queue.readers`*::
+
--
The number of operations that are currently queued and waiting for the read lock.


type: long

--

*`mongodb.status.global_lock.current_queue.writers`*::
+
--
The number of operations that are currently queued and waiting for the write lock.


type: long

--

[float]
=== active_clients

The number of connected clients and the read and write operations performed by these clients.



*`mongodb.status.global_lock.active_clients.total`*::
+
--
Total number of the active client connections performing read or write operations.


type: long

--

*`mongodb.status.global_lock.active_clients.readers`*::
+
--
The number of the active client connections performing read operations.


type: long

--

*`mongodb.status.global_lock.active_clients.writers`*::
+
--
The number of the active client connections performing write operations.


type: long

--

[float]
=== locks

A document that reports for each lock <type>, data on lock <mode>s. The possible lock <type>s are global, database, collection, metadata and oplog. The possible <mode>s are r, w, R and W which respresent shared, exclusive, intent shared and intent exclusive.
locks.<type>.acquire.count.<mode> shows the number of times the lock was acquired in the specified mode. locks.<type>.wait.count.<mode> shows the number of times the locks.acquireCount lock acquisitions encountered waits because the locks were held in a conflicting mode. locks.<type>.wait.us.<mode> shows the cumulative wait time in microseconds for the lock acquisitions. locks.<type>.deadlock.count.<mode> shows the number of times the lock acquisitions encountered deadlocks.




*`mongodb.status.locks.global.acquire.count.r`*::
+
--
type: long

--

*`mongodb.status.locks.global.acquire.count.w`*::
+
--
type: long

--

*`mongodb.status.locks.global.acquire.count.R`*::
+
--
type: long

--

*`mongodb.status.locks.global.acquire.count.W`*::
+
--
type: long

--

*`mongodb.status.locks.global.wait.count.r`*::
+
--
type: long

--

*`mongodb.status.locks.global.wait.count.w`*::
+
--
type: long

--

*`mongodb.status.locks.global.wait.count.R`*::
+
--
type: long

--

*`mongodb.status.locks.global.wait.count.W`*::
+
--
type: long

--

*`mongodb.status.locks.global.wait.us.r`*::
+
--
type: long

--

*`mongodb.status.locks.global.wait.us.w`*::
+
--
type: long

--

*`mongodb.status.locks.global.wait.us.R`*::
+
--
type: long

--

*`mongodb.status.locks.global.wait.us.W`*::
+
--
type: long

--

*`mongodb.status.locks.global.deadlock.count.r`*::
+
--
type: long

--

*`mongodb.status.locks.global.deadlock.count.w`*::
+
--
type: long

--

*`mongodb.status.locks.global.deadlock.count.R`*::
+
--
type: long

--

*`mongodb.status.locks.global.deadlock.count.W`*::
+
--
type: long

--


*`mongodb.status.locks.database.acquire.count.r`*::
+
--
type: long

--

*`mongodb.status.locks.database.acquire.count.w`*::
+
--
type: long

--

*`mongodb.status.locks.database.acquire.count.R`*::
+
--
type: long

--

*`mongodb.status.locks.database.acquire.count.W`*::
+
--
type: long

--

*`mongodb.status.locks.database.wait.count.r`*::
+
--
type: long

--

*`mongodb.status.locks.database.wait.count.w`*::
+
--
type: long

--

*`mongodb.status.locks.database.wait.count.R`*::
+
--
type: long

--

*`mongodb.status.locks.database.wait.count.W`*::
+
--
type: long

--

*`mongodb.status.locks.database.wait.us.r`*::
+
--
type: long

--

*`mongodb.status.locks.database.wait.us.w`*::
+
--
type: long

--

*`mongodb.status.locks.database.wait.us.R`*::
+
--
type: long

--

*`mongodb.status.locks.database.wait.us.W`*::
+
--
type: long

--

*`mongodb.status.locks.database.deadlock.count.r`*::
+
--
type: long

--

*`mongodb.status.locks.database.deadlock.count.w`*::
+
--
type: long

--

*`mongodb.status.locks.database.deadlock.count.R`*::
+
--
type: long

--

*`mongodb.status.locks.database.deadlock.count.W`*::
+
--
type: long

--


*`mongodb.status.locks.collection.acquire.count.r`*::
+
--
type: long

--

*`mongodb.status.locks.collection.acquire.count.w`*::
+
--
type: long

--

*`mongodb.status.locks.collection.acquire.count.R`*::
+
--
type: long

--

*`mongodb.status.locks.collection.acquire.count.W`*::
+
--
type: long

--

*`mongodb.status.locks.collection.wait.count.r`*::
+
--
type: long

--

*`mongodb.status.locks.collection.wait.count.w`*::
+
--
type: long

--

*`mongodb.status.locks.collection.wait.count.R`*::
+
--
type: long

--

*`mongodb.status.locks.collection.wait.count.W`*::
+
--
type: long

--

*`mongodb.status.locks.collection.wait.us.r`*::
+
--
type: long

--

*`mongodb.status.locks.collection.wait.us.w`*::
+
--
type: long

--

*`mongodb.status.locks.collection.wait.us.R`*::
+
--
type: long

--

*`mongodb.status.locks.collection.wait.us.W`*::
+
--
type: long

--

*`mongodb.status.locks.collection.deadlock.count.r`*::
+
--
type: long

--

*`mongodb.status.locks.collection.deadlock.count.w`*::
+
--
type: long

--

*`mongodb.status.locks.collection.deadlock.count.R`*::
+
--
type: long

--

*`mongodb.status.locks.collection.deadlock.count.W`*::
+
--
type: long

--


*`mongodb.status.locks.meta_data.acquire.count.r`*::
+
--
type: long

--

*`mongodb.status.locks.meta_data.acquire.count.w`*::
+
--
type: long

--

*`mongodb.status.locks.meta_data.acquire.count.R`*::
+
--
type: long

--

*`mongodb.status.locks.meta_data.acquire.count.W`*::
+
--
type: long

--

*`mongodb.status.locks.meta_data.wait.count.r`*::
+
--
type: long

--

*`mongodb.status.locks.meta_data.wait.count.w`*::
+
--
type: long

--

*`mongodb.status.locks.meta_data.wait.count.R`*::
+
--
type: long

--

*`mongodb.status.locks.meta_data.wait.count.W`*::
+
--
type: long

--

*`mongodb.status.locks.meta_data.wait.us.r`*::
+
--
type: long

--

*`mongodb.status.locks.meta_data.wait.us.w`*::
+
--
type: long

--

*`mongodb.status.locks.meta_data.wait.us.R`*::
+
--
type: long

--

*`mongodb.status.locks.meta_data.wait.us.W`*::
+
--
type: long

--

*`mongodb.status.locks.meta_data.deadlock.count.r`*::
+
--
type: long

--

*`mongodb.status.locks.meta_data.deadlock.count.w`*::
+
--
type: long

--

*`mongodb.status.locks.meta_data.deadlock.count.R`*::
+
--
type: long

--

*`mongodb.status.locks.meta_data.deadlock.count.W`*::
+
--
type: long

--


*`mongodb.status.locks.oplog.acquire.count.r`*::
+
--
type: long

--

*`mongodb.status.locks.oplog.acquire.count.w`*::
+
--
type: long

--

*`mongodb.status.locks.oplog.acquire.count.R`*::
+
--
type: long

--

*`mongodb.status.locks.oplog.acquire.count.W`*::
+
--
type: long

--

*`mongodb.status.locks.oplog.wait.count.r`*::
+
--
type: long

--

*`mongodb.status.locks.oplog.wait.count.w`*::
+
--
type: long

--

*`mongodb.status.locks.oplog.wait.count.R`*::
+
--
type: long

--

*`mongodb.status.locks.oplog.wait.count.W`*::
+
--
type: long

--

*`mongodb.status.locks.oplog.wait.us.r`*::
+
--
type: long

--

*`mongodb.status.locks.oplog.wait.us.w`*::
+
--
type: long

--

*`mongodb.status.locks.oplog.wait.us.R`*::
+
--
type: long

--

*`mongodb.status.locks.oplog.wait.us.W`*::
+
--
type: long

--

*`mongodb.status.locks.oplog.deadlock.count.r`*::
+
--
type: long

--

*`mongodb.status.locks.oplog.deadlock.count.w`*::
+
--
type: long

--

*`mongodb.status.locks.oplog.deadlock.count.R`*::
+
--
type: long

--

*`mongodb.status.locks.oplog.deadlock.count.W`*::
+
--
type: long

--

[float]
=== network

Platform specific data.



*`mongodb.status.network.in.bytes`*::
+
--
The amount of network traffic, in bytes, received by this database.


type: long

format: bytes

--

*`mongodb.status.network.out.bytes`*::
+
--
The amount of network traffic, in bytes, sent from this database.


type: long

format: bytes

--

*`mongodb.status.network.requests`*::
+
--
The total number of requests received by the server.


type: long

--

[float]
=== ops.latencies

Operation latencies for the database as a whole. Only mongod instances report this metric.



*`mongodb.status.ops.latencies.reads.latency`*::
+
--
Total combined latency in microseconds.


type: long

--

*`mongodb.status.ops.latencies.reads.count`*::
+
--
Total number of read operations performed on the collection since startup.


type: long

--

*`mongodb.status.ops.latencies.writes.latency`*::
+
--
Total combined latency in microseconds.


type: long

--

*`mongodb.status.ops.latencies.writes.count`*::
+
--
Total number of write operations performed on the collection since startup.


type: long

--

*`mongodb.status.ops.latencies.commands.latency`*::
+
--
Total combined latency in microseconds.


type: long

--

*`mongodb.status.ops.latencies.commands.count`*::
+
--
Total number of commands performed on the collection since startup.


type: long

--

[float]
=== ops.counters

An overview of database operations by type.



*`mongodb.status.ops.counters.insert`*::
+
--
The total number of insert operations received since the mongod instance last started.


type: long

--

*`mongodb.status.ops.counters.query`*::
+
--
The total number of queries received since the mongod instance last started.


type: long

--

*`mongodb.status.ops.counters.update`*::
+
--
The total number of update operations received since the mongod instance last started.


type: long

--

*`mongodb.status.ops.counters.delete`*::
+
--
The total number of delete operations received since the mongod instance last started.


type: long

--

*`mongodb.status.ops.counters.getmore`*::
+
--
The total number of getmore operations received since the mongod instance last started.


type: long

--

*`mongodb.status.ops.counters.command`*::
+
--
The total number of commands issued to the database since the mongod instance last started.


type: long

--

[float]
=== ops.replicated

An overview of database replication operations by type.



*`mongodb.status.ops.replicated.insert`*::
+
--
The total number of replicated insert operations received since the mongod instance last started.


type: long

--

*`mongodb.status.ops.replicated.query`*::
+
--
The total number of replicated queries received since the mongod instance last started.


type: long

--

*`mongodb.status.ops.replicated.update`*::
+
--
The total number of replicated update operations received since the mongod instance last started.


type: long

--

*`mongodb.status.ops.replicated.delete`*::
+
--
The total number of replicated delete operations received since the mongod instance last started.


type: long

--

*`mongodb.status.ops.replicated.getmore`*::
+
--
The total number of replicated getmore operations received since the mongod instance last started.


type: long

--

*`mongodb.status.ops.replicated.command`*::
+
--
The total number of replicated commands issued to the database since the mongod instance last started.


type: long

--

[float]
=== memory

Data about the current memory usage of the mongod server.



*`mongodb.status.memory.bits`*::
+
--
Either 64 or 32, depending on which target architecture was specified during the mongod compilation process.


type: long

--

*`mongodb.status.memory.resident.mb`*::
+
--
The amount of RAM, in megabytes (MB), currently used by the database process.


type: long

--

*`mongodb.status.memory.virtual.mb`*::
+
--
The amount, in megabytes (MB), of virtual memory used by the mongod process.


type: long

--

*`mongodb.status.memory.mapped.mb`*::
+
--
The amount of mapped memory, in megabytes (MB), used by the database. Because MongoDB uses memory-mapped files, this value is likely to be to be roughly equivalent to the total size of your database or databases.


type: long

--

*`mongodb.status.memory.mapped_with_journal.mb`*::
+
--
The amount of mapped memory, in megabytes (MB), including the memory used for journaling.


type: long

--

*`mongodb.status.write_backs_queued`*::
+
--
True when there are operations from a mongos instance queued for retrying.


type: boolean

--

*`mongodb.status.storage_engine.name`*::
+
--
A string that represents the name of the current storage engine.


type: keyword

--

[float]
=== wired_tiger

Statistics about the WiredTiger storage engine.



[float]
=== concurrent_transactions

Statistics about the transactions currently in progress.



*`mongodb.status.wired_tiger.concurrent_transactions.write.out`*::
+
--
Number of concurrent write transaction in progress.


type: long

--

*`mongodb.status.wired_tiger.concurrent_transactions.write.available`*::
+
--
Number of concurrent write tickets available.


type: long

--

*`mongodb.status.wired_tiger.concurrent_transactions.write.total_tickets`*::
+
--
Number of total write tickets.


type: long

--

*`mongodb.status.wired_tiger.concurrent_transactions.read.out`*::
+
--
Number of concurrent read transaction in progress.


type: long

--

*`mongodb.status.wired_tiger.concurrent_transactions.read.available`*::
+
--
Number of concurrent read tickets available.


type: long

--

*`mongodb.status.wired_tiger.concurrent_transactions.read.total_tickets`*::
+
--
Number of total read tickets.


type: long

--

[float]
=== cache

Statistics about the cache and page evictions from the cache.



*`mongodb.status.wired_tiger.cache.maximum.bytes`*::
+
--
Maximum cache size.


type: long

format: bytes

--

*`mongodb.status.wired_tiger.cache.used.bytes`*::
+
--
Size in byte of the data currently in cache.


type: long

format: bytes

--

*`mongodb.status.wired_tiger.cache.dirty.bytes`*::
+
--
Size in bytes of the dirty data in the cache.


type: long

format: bytes

--

*`mongodb.status.wired_tiger.cache.pages.read`*::
+
--
Number of pages read into the cache.


type: long

--

*`mongodb.status.wired_tiger.cache.pages.write`*::
+
--
Number of pages written from the cache.


type: long

--

*`mongodb.status.wired_tiger.cache.pages.evicted`*::
+
--
Number of pages evicted from the cache.


type: long

--

[float]
=== log

Statistics about the write ahead log used by WiredTiger.



*`mongodb.status.wired_tiger.log.size.bytes`*::
+
--
Total log size in bytes.


type: long

format: bytes

--

*`mongodb.status.wired_tiger.log.write.bytes`*::
+
--
Number of bytes written into the log.


type: long

format: bytes

--

*`mongodb.status.wired_tiger.log.max_file_size.bytes`*::
+
--
Maximum file size.


type: long

format: bytes

--

*`mongodb.status.wired_tiger.log.flushes`*::
+
--
Number of flush operations.


type: long

--

*`mongodb.status.wired_tiger.log.writes`*::
+
--
Number of write operations.


type: long

--

*`mongodb.status.wired_tiger.log.scans`*::
+
--
Number of scan operations.


type: long

--

*`mongodb.status.wired_tiger.log.syncs`*::
+
--
Number of sync operations.


type: long

--

[float]
=== background_flushing

Data about the process MongoDB uses to write data to disk. This data is only available for instances that use the MMAPv1 storage engine.



*`mongodb.status.background_flushing.flushes`*::
+
--
A counter that collects the number of times the database has flushed all writes to disk.


type: long

--

*`mongodb.status.background_flushing.total.ms`*::
+
--
The total number of milliseconds (ms) that the mongod processes have spent writing (i.e. flushing) data to disk. Because this is an absolute value, consider the value of `flushes` and `average_ms` to provide better context for this datum.


type: long

--

*`mongodb.status.background_flushing.average.ms`*::
+
--
The average time spent flushing to disk per flush event.


type: long

--

*`mongodb.status.background_flushing.last.ms`*::
+
--
The amount of time, in milliseconds, that the last flush operation took to complete.


type: long

--

*`mongodb.status.background_flushing.last_finished`*::
+
--
A timestamp of the last completed flush operation.


type: date

--

[float]
=== journaling

Data about the journaling-related operations and performance. Journaling information only appears for mongod instances that use the MMAPv1 storage engine and have journaling enabled.



*`mongodb.status.journaling.commits`*::
+
--
The number of transactions written to the journal during the last journal group commit interval.


type: long

--

*`mongodb.status.journaling.journaled.mb`*::
+
--
The amount of data in megabytes (MB) written to journal during the last journal group commit interval.


type: long

--

*`mongodb.status.journaling.write_to_data_files.mb`*::
+
--
The amount of data in megabytes (MB) written from journal to the data files during the last journal group commit interval.


type: long

--

*`mongodb.status.journaling.compression`*::
+
--
The compression ratio of the data written to the journal.


type: long

--

*`mongodb.status.journaling.commits_in_write_lock`*::
+
--
Count of the commits that occurred while a write lock was held. Commits in a write lock indicate a MongoDB node under a heavy write load and call for further diagnosis.


type: long

--

*`mongodb.status.journaling.early_commits`*::
+
--
The number of times MongoDB requested a commit before the scheduled journal group commit interval.


type: long

--

[float]
=== times

Information about the performance of the mongod instance during the various phases of journaling in the last journal group commit interval.



*`mongodb.status.journaling.times.dt.ms`*::
+
--
The amount of time over which MongoDB collected the times data. Use this field to provide context to the other times field values.


type: long

--

*`mongodb.status.journaling.times.prep_log_buffer.ms`*::
+
--
The amount of time spent preparing to write to the journal. Smaller values indicate better journal performance.


type: long

--

*`mongodb.status.journaling.times.write_to_journal.ms`*::
+
--
The amount of time spent actually writing to the journal. File system speeds and device interfaces can affect performance.


type: long

--

*`mongodb.status.journaling.times.write_to_data_files.ms`*::
+
--
The amount of time spent writing to data files after journaling. File system speeds and device interfaces can affect performance.


type: long

--

*`mongodb.status.journaling.times.remap_private_view.ms`*::
+
--
The amount of time spent remapping copy-on-write memory mapped views. Smaller values indicate better journal performance.


type: long

--

*`mongodb.status.journaling.times.commits.ms`*::
+
--
The amount of time spent for commits.


type: long

--

*`mongodb.status.journaling.times.commits_in_write_lock.ms`*::
+
--
The amount of time spent for commits that occurred while a write lock was held.


type: long

--

[[exported-fields-mssql]]
== MSSQL fields

MS SQL module


[float]
=== mssql

The root field containing all MSSQL fields


[float]
=== database

The database that the metrics is being referred to


*`mssql.database.id`*::
+
--
Unique ID of the database inside MSSQL

type: long

--

*`mssql.database.name`*::
+
--
Name of the database

type: keyword

--

[float]
=== performance

performance metricset fetches information about the Performance Counters


*`mssql.performance.page_splits_per_sec`*::
+
--
Number of page splits per second that occur as the result of overflowing index pages.

type: long

--

*`mssql.performance.lock_waits_per_sec`*::
+
--
Number of lock requests per second that required the caller to wait.

type: long

--

*`mssql.performance.user_connections`*::
+
--
Total number of user connections

type: long

--

*`mssql.performance.transactions`*::
+
--
Total number of transactions

type: long

--

*`mssql.performance.active_temp_tables`*::
+
--
Number of temporary tables/table variables in use.

type: long

--

*`mssql.performance.connections_reset_per_sec`*::
+
--
Total number of logins started from the connection pool.

type: long

--

*`mssql.performance.logins_per_sec`*::
+
--
Total number of logins started per second. This does not include pooled connections.

type: long

--

*`mssql.performance.logouts_per_sec`*::
+
--
Total number of logout operations started per second.

type: long

--

*`mssql.performance.recompilations_per_sec`*::
+
--
Number of statement recompiles per second. Counts the number of times statement recompiles are triggered. Generally, you want the recompiles to be low.

type: long

--

*`mssql.performance.compilations_per_sec`*::
+
--
Number of SQL compilations per second. Indicates the number of times the compile code path is entered. Includes compiles caused by statement-level recompilations in SQL Server. After SQL Server user activity is stable, this value reaches a steady state.

type: long

--

*`mssql.performance.batch_requests_per_sec`*::
+
--
Number of Transact-SQL command batches received per second. This statistic is affected by all constraints (such as I/O, number of users, cache size, complexity of requests, and so on). High batch requests mean good throughput.

type: long

--


[float]
=== cache_hit

Indicates the percentage of pages found in the buffer cache without having to read from disk.


*`mssql.performance.buffer.cache_hit.pct`*::
+
--
The ratio is the total number of cache hits divided by the total number of cache lookups over the last few thousand page accesses. After a long period of time, the ratio moves very little. Because reading from the cache is much less expensive than reading from disk, you want this ratio to be high

type: double

--

[float]
=== page_life_expectancy

Indicates the number of seconds a page will stay in the buffer pool without references.


*`mssql.performance.buffer.page_life_expectancy.sec`*::
+
--
Indicates the number of seconds a page will stay in the buffer pool without references (in seconds).

type: long

--

*`mssql.performance.buffer.checkpoint_pages_per_sec`*::
+
--
Indicates the number of pages flushed to disk per second by a checkpoint or other operation that require all dirty pages to be flushed.

type: long

--

*`mssql.performance.buffer.database_pages`*::
+
--
Indicates the number of pages in the buffer pool with database content.

type: long

--

*`mssql.performance.buffer.target_pages`*::
+
--
Ideal number of pages in the buffer pool.

type: long

--

[float]
=== transaction_log

transaction_log metricset will fetch information about the operation and transaction log of each database from a MSSQL instance


[float]
=== space_usage

Space usage information for the transaction log


[float]
=== since_last_backup

The amount of space used since the last log backup


*`mssql.transaction_log.space_usage.since_last_backup.bytes`*::
+
--
The amount of space used since the last log backup in bytes

type: long

--

[float]
=== total

The size of the log


*`mssql.transaction_log.space_usage.total.bytes`*::
+
--
The size of the log in bytes

type: long

--

[float]
=== used

The occupied size of the log


*`mssql.transaction_log.space_usage.used.bytes`*::
+
--
The occupied size of the log in bytes

type: long

--

*`mssql.transaction_log.space_usage.used.pct`*::
+
--
A percentage of the occupied size of the log as a percent of the total log size

type: float

--

[float]
=== stats

Returns summary level attributes and information on transaction log files of databases. Use this information for monitoring and diagnostics of transaction log health.


[float]
=== active_size

Total active transaction log size.


*`mssql.transaction_log.stats.active_size.bytes`*::
+
--
Total active transaction log size in bytes

type: long

--

*`mssql.transaction_log.stats.backup_time`*::
+
--
Last transaction log backup time.

type: date

--

[float]
=== recovery_size

Log size since log recovery log sequence number (LSN).


*`mssql.transaction_log.stats.recovery_size.bytes`*::
+
--
Log size in bytes since log recovery log sequence number (LSN).

type: long

--

[float]
=== since_last_checkpoint

Log size since last checkpoint log sequence number (LSN).


*`mssql.transaction_log.stats.since_last_checkpoint.bytes`*::
+
--
Log size in bytes since last checkpoint log sequence number (LSN).

type: long

--

[float]
=== total_size

Total transaction log size.


*`mssql.transaction_log.stats.total_size.bytes`*::
+
--
Total transaction log size in bytes.

type: long

--

[[exported-fields-munin]]
== Munin fields

Munin node metrics exporter



*`munin.metrics.*`*::
+
--
Metrics exposed by a plugin of a munin node agent.


type: object

--

*`munin.plugin.name`*::
+
--
Name of the plugin collecting these metrics.


type: keyword

--


[[exported-fields-mysql]]
== MySQL fields

MySQL server status metrics collected from MySQL.



[float]
=== mysql

`mysql` contains the metrics that were obtained from MySQL query.



[float]
=== galera_status

`galera_status` contains the metrics that were obtained by the status SQL query on Galera.



[float]
=== apply

Apply status fields.



*`mysql.galera_status.apply.oooe`*::
+
--
How often applier started write-set applying out-of-order (parallelization efficiency).


type: double

--

*`mysql.galera_status.apply.oool`*::
+
--
How often write-set was so slow to apply that write-set with higher seqno's were applied earlier. Values closer to 0 refer to a greater gap between slow and fast write-sets.


type: double

--

*`mysql.galera_status.apply.window`*::
+
--
Average distance between highest and lowest concurrently applied seqno.


type: double

--

[float]
=== cert

Certification status fields.



*`mysql.galera_status.cert.deps_distance`*::
+
--
Average distance between highest and lowest seqno value that can be possibly applied in parallel (potential degree of parallelization).


type: double

--

*`mysql.galera_status.cert.index_size`*::
+
--
The number of entries in the certification index.


type: long

--

*`mysql.galera_status.cert.interval`*::
+
--
Average number of transactions received while a transaction replicates.


type: double

--

[float]
=== cluster

Cluster status fields.



*`mysql.galera_status.cluster.conf_id`*::
+
--
Total number of cluster membership changes happened.


type: long

--

*`mysql.galera_status.cluster.size`*::
+
--
Current number of members in the cluster.


type: long

--

*`mysql.galera_status.cluster.status`*::
+
--
Status of this cluster component. That is, whether the node is part of a PRIMARY or NON_PRIMARY component.


type: keyword

--

[float]
=== commit

Commit status fields.



*`mysql.galera_status.commit.oooe`*::
+
--
How often a transaction was committed out of order.


type: double

--

*`mysql.galera_status.commit.window`*::
+
--
Average distance between highest and lowest concurrently committed seqno.


type: long

--

*`mysql.galera_status.connected`*::
+
--
If the value is OFF, the node has not yet connected to any of the cluster components. This may be due to misconfiguration. Check the error log for proper diagnostics.


type: keyword

--

[float]
=== evs

Evs Fields.



*`mysql.galera_status.evs.evict`*::
+
--
Lists the UUID's of all nodes evicted from the cluster. Evicted nodes cannot rejoin the cluster until you restart their mysqld processes.


type: keyword

--

*`mysql.galera_status.evs.state`*::
+
--
Shows the internal state of the EVS Protocol.


type: keyword

--

[float]
=== flow_ctl

Flow Control fields.



*`mysql.galera_status.flow_ctl.paused`*::
+
--
The fraction of time since the last FLUSH STATUS command that replication was paused due to flow control. In other words, how much the slave lag is slowing down the cluster.


type: double

--

*`mysql.galera_status.flow_ctl.paused_ns`*::
+
--
The total time spent in a paused state measured in nanoseconds.


type: long

--

*`mysql.galera_status.flow_ctl.recv`*::
+
--
Returns the number of FC_PAUSE events the node has received, including those the node has sent. Unlike most status variables, the counter for this one does not reset every time you run the query.


type: long

--

*`mysql.galera_status.flow_ctl.sent`*::
+
--
Returns the number of FC_PAUSE events the node has sent. Unlike most status variables, the counter for this one does not reset every time you run the query.


type: long

--

*`mysql.galera_status.last_committed`*::
+
--
The sequence number, or seqno, of the last committed transaction.


type: long

--

[float]
=== local

Node specific Cluster status fields.



*`mysql.galera_status.local.bf_aborts`*::
+
--
Total number of local transactions that were aborted by slave transactions while in execution.


type: long

--

*`mysql.galera_status.local.cert_failures`*::
+
--
Total number of local transactions that failed certification test.


type: long

--

*`mysql.galera_status.local.commits`*::
+
--
Total number of local transactions committed.


type: long

--

[float]
=== recv

Node specific recv fields.



*`mysql.galera_status.local.recv.queue`*::
+
--
Current (instantaneous) length of the recv queue.


type: long

--

*`mysql.galera_status.local.recv.queue_avg`*::
+
--
Recv queue length averaged over interval since the last FLUSH STATUS command. Values considerably larger than 0.0 mean that the node cannot apply write-sets as fast as they are received and will generate a lot of replication throttling.


type: double

--

*`mysql.galera_status.local.recv.queue_max`*::
+
--
The maximum length of the recv queue since the last FLUSH STATUS command.


type: long

--

*`mysql.galera_status.local.recv.queue_min`*::
+
--
The minimum length of the recv queue since the last FLUSH STATUS command.


type: long

--

*`mysql.galera_status.local.replays`*::
+
--
Total number of transaction replays due to asymmetric lock granularity.


type: long

--

[float]
=== send

Node specific sent fields.



*`mysql.galera_status.local.send.queue`*::
+
--
Current (instantaneous) length of the send queue.


type: long

--

*`mysql.galera_status.local.send.queue_avg`*::
+
--
Send queue length averaged over time since the last FLUSH STATUS command. Values considerably larger than 0.0 indicate replication throttling or network throughput issue.


type: double

--

*`mysql.galera_status.local.send.queue_max`*::
+
--
The maximum length of the send queue since the last FLUSH STATUS command.


type: long

--

*`mysql.galera_status.local.send.queue_min`*::
+
--
The minimum length of the send queue since the last FLUSH STATUS command.


type: long

--

*`mysql.galera_status.local.state`*::
+
--
Internal Galera Cluster FSM state number.


type: keyword

--

*`mysql.galera_status.ready`*::
+
--
Whether the server is ready to accept queries.


type: keyword

--

[float]
=== received

Write-Set receive status fields.



*`mysql.galera_status.received.count`*::
+
--
Total number of write-sets received from other nodes.


type: long

--

*`mysql.galera_status.received.bytes`*::
+
--
Total size of write-sets received from other nodes.


type: long

--

[float]
=== repl

Replication status fields.



*`mysql.galera_status.repl.data_bytes`*::
+
--
Total size of data replicated.


type: long

--

*`mysql.galera_status.repl.keys`*::
+
--
Total number of keys replicated.


type: long

--

*`mysql.galera_status.repl.keys_bytes`*::
+
--
Total size of keys replicated.


type: long

--

*`mysql.galera_status.repl.other_bytes`*::
+
--
Total size of other bits replicated.


type: long

--

*`mysql.galera_status.repl.count`*::
+
--
Total number of write-sets replicated (sent to other nodes).


type: long

--

*`mysql.galera_status.repl.bytes`*::
+
--
Total size of write-sets replicated.


type: long

--

[float]
=== status

`status` contains the metrics that were obtained by the status SQL query.



[float]
=== aborted

Aborted status fields.



*`mysql.status.aborted.clients`*::
+
--
The number of connections that were aborted because the client died without closing the connection properly.


type: long

--

*`mysql.status.aborted.connects`*::
+
--
The number of failed attempts to connect to the MySQL server.


type: long

--

[float]
=== binlog




*`mysql.status.binlog.cache.disk_use`*::
+
--


type: long

--

*`mysql.status.binlog.cache.use`*::
+
--


type: long

--

[float]
=== bytes

Bytes stats.



*`mysql.status.bytes.received`*::
+
--
The number of bytes received from all clients.


type: long

format: bytes

--

*`mysql.status.bytes.sent`*::
+
--
The number of bytes sent to all clients.


type: long

format: bytes

--

[float]
=== threads

Threads stats.



*`mysql.status.threads.cached`*::
+
--
The number of cached threads.


type: long

--

*`mysql.status.threads.created`*::
+
--
The number of created threads.


type: long

--

*`mysql.status.threads.connected`*::
+
--
The number of connected threads.


type: long

--

*`mysql.status.threads.running`*::
+
--
The number of running threads.


type: long

--

*`mysql.status.connections`*::
+
--


type: long

--

[float]
=== created




*`mysql.status.created.tmp.disk_tables`*::
+
--


type: long

--

*`mysql.status.created.tmp.files`*::
+
--


type: long

--

*`mysql.status.created.tmp.tables`*::
+
--


type: long

--

[float]
=== delayed




*`mysql.status.delayed.errors`*::
+
--


type: long

--

*`mysql.status.delayed.insert_threads`*::
+
--


type: long

--

*`mysql.status.delayed.writes`*::
+
--


type: long

--

*`mysql.status.flush_commands`*::
+
--


type: long

--

*`mysql.status.max_used_connections`*::
+
--


type: long

--

[float]
=== open




*`mysql.status.open.files`*::
+
--


type: long

--

*`mysql.status.open.streams`*::
+
--


type: long

--

*`mysql.status.open.tables`*::
+
--


type: long

--

*`mysql.status.opened_tables`*::
+
--


type: long

--

[float]
=== command




*`mysql.status.command.delete`*::
+
--
The number of DELETE queries since startup.


type: long

--

*`mysql.status.command.insert`*::
+
--
The number of INSERT queries since startup.


type: long

--

*`mysql.status.command.select`*::
+
--
The number of SELECT queries since startup.


type: long

--

*`mysql.status.command.update`*::
+
--
The number of UPDATE queries since startup.


type: long

--

*`mysql.status.queries`*::
+
--
The number of statements executed by the server. This variable includes statements executed within stored programs, unlike the Questions variable. It does not count COM_PING or COM_STATISTICS commands.


type: long

--

*`mysql.status.questions`*::
+
--
The number of statements executed by the server. This includes only statements sent to the server by clients and not statements executed within stored programs, unlike the Queries variable. This variable does not count COM_PING, COM_STATISTICS, COM_STMT_PREPARE, COM_STMT_CLOSE, or COM_STMT_RESET commands.


type: long

--

[float]
=== handler




*`mysql.status.handler.commit`*::
+
--
The number of internal COMMIT statements.


type: long

--

*`mysql.status.handler.delete`*::
+
--
The number of times that rows have been deleted from tables.


type: long

--

*`mysql.status.handler.external_lock`*::
+
--
The server increments this variable for each call to its external_lock() function, which generally occurs at the beginning and end of access to a table instance.


type: long

--

*`mysql.status.handler.mrr_init`*::
+
--
The number of times the server uses a storage engine's own Multi-Range Read implementation for table access.


type: long

--

*`mysql.status.handler.prepare`*::
+
--
A counter for the prepare phase of two-phase commit operations.


type: long

--

[float]
=== read




*`mysql.status.handler.read.first`*::
+
--
The number of times the first entry in an index was read.


type: long

--

*`mysql.status.handler.read.key`*::
+
--
The number of requests to read a row based on a key.


type: long

--

*`mysql.status.handler.read.last`*::
+
--
The number of requests to read the last key in an index. 


type: long

--

*`mysql.status.handler.read.next`*::
+
--
The number of requests to read the next row in key order.


type: long

--

*`mysql.status.handler.read.prev`*::
+
--
The number of requests to read the previous row in key order.


type: long

--

*`mysql.status.handler.read.rnd`*::
+
--
The number of requests to read a row based on a fixed position. 


type: long

--

*`mysql.status.handler.read.rnd_next`*::
+
--
The number of requests to read the next row in the data file. 


type: long

--

*`mysql.status.handler.rollback`*::
+
--
The number of requests for a storage engine to perform a rollback operation.


type: long

--

*`mysql.status.handler.savepoint`*::
+
--
The number of requests for a storage engine to place a savepoint.


type: long

--

*`mysql.status.handler.savepoint_rollback`*::
+
--
The number of requests for a storage engine to roll back to a savepoint.


type: long

--

*`mysql.status.handler.update`*::
+
--
The number of requests to update a row in a table.


type: long

--

*`mysql.status.handler.write`*::
+
--
The number of requests to insert a row in a table.


type: long

--

[float]
=== innodb




[float]
=== buffer_pool




*`mysql.status.innodb.buffer_pool.dump_status`*::
+
--
The progress of an operation to record the pages held in the InnoDB buffer pool, triggered by the setting of innodb_buffer_pool_dump_at_shutdown or innodb_buffer_pool_dump_now.


type: long

--

*`mysql.status.innodb.buffer_pool.load_status`*::
+
--
The progress of an operation to warm up the InnoDB buffer pool by reading in a set of pages corresponding to an earlier point in time, triggered by the setting of innodb_buffer_pool_load_at_startup or innodb_buffer_pool_load_now.


type: long

--

[float]
=== bytes




*`mysql.status.innodb.buffer_pool.bytes.data`*::
+
--
The total number of bytes in the InnoDB buffer pool containing data. 


type: long

--

*`mysql.status.innodb.buffer_pool.bytes.dirty`*::
+
--
The total current number of bytes held in dirty pages in the InnoDB buffer pool.


type: long

--

[float]
=== pages




*`mysql.status.innodb.buffer_pool.pages.data`*::
+
--
he number of pages in the InnoDB buffer pool containing data.


type: long

--

*`mysql.status.innodb.buffer_pool.pages.dirty`*::
+
--
The current number of dirty pages in the InnoDB buffer pool.


type: long

--

*`mysql.status.innodb.buffer_pool.pages.flushed`*::
+
--
The number of requests to flush pages from the InnoDB buffer pool.


type: long

--

*`mysql.status.innodb.buffer_pool.pages.free`*::
+
--
The number of free pages in the InnoDB buffer pool.


type: long

--

*`mysql.status.innodb.buffer_pool.pages.latched`*::
+
--
The number of latched pages in the InnoDB buffer pool.


type: long

--

*`mysql.status.innodb.buffer_pool.pages.misc`*::
+
--
The number of pages in the InnoDB buffer pool that are busy because they have been allocated for administrative overhead, such as row locks or the adaptive hash index.


type: long

--

*`mysql.status.innodb.buffer_pool.pages.total`*::
+
--
The total size of the InnoDB buffer pool, in pages.


type: long

--

[float]
=== read




*`mysql.status.innodb.buffer_pool.read.ahead`*::
+
--
The number of pages read into the InnoDB buffer pool by the read-ahead background thread.


type: long

--

*`mysql.status.innodb.buffer_pool.read.ahead_evicted`*::
+
--
The number of pages read into the InnoDB buffer pool by the read-ahead background thread that were subsequently evicted without having been accessed by queries.


type: long

--

*`mysql.status.innodb.buffer_pool.read.ahead_rnd`*::
+
--
The number of "random" read-aheads initiated by InnoDB.


type: long

--

*`mysql.status.innodb.buffer_pool.read.requests`*::
+
--
The number of logical read requests.


type: long

--

[float]
=== pool




*`mysql.status.innodb.buffer_pool.pool.reads`*::
+
--
The number of logical reads that InnoDB could not satisfy from the buffer pool, and had to read directly from disk.


type: long

--

*`mysql.status.innodb.buffer_pool.pool.resize_status`*::
+
--
The status of an operation to resize the InnoDB buffer pool dynamically, triggered by setting the innodb_buffer_pool_size parameter dynamically.


type: long

--

*`mysql.status.innodb.buffer_pool.pool.wait_free`*::
+
--
Normally, writes to the InnoDB buffer pool happen in the background. When InnoDB needs to read or create a page and no clean pages are available, InnoDB flushes some dirty pages first and waits for that operation to finish. This counter counts instances of these waits.


type: long

--

*`mysql.status.innodb.buffer_pool.write_requests`*::
+
--
The number of writes done to the InnoDB buffer pool.


type: long

--

[[exported-fields-nats]]
== Nats fields

nats Module



[float]
=== nats

`nats` contains statistics that were read from Nats



*`nats.server.id`*::
+
--
The server ID


type: keyword

--

*`nats.server.time`*::
+
--
Server time of metric creation


type: date

--

[float]
=== connections

Contains nats connection related metrics



*`nats.connections.total`*::
+
--
The number of currently active clients


type: integer

--

[float]
=== routes

Contains nats route related metrics



*`nats.routes.total`*::
+
--
The number of registered routes


type: integer

--

[float]
=== stats

Contains nats var related metrics



*`nats.stats.uptime`*::
+
--
The period the server is up (sec)


type: long

format: duration

--

*`nats.stats.mem.bytes`*::
+
--
The current memory usage of NATS process


type: long

format: bytes

--

*`nats.stats.cores`*::
+
--
The number of logical cores the NATS process runs on


type: integer

--

*`nats.stats.cpu`*::
+
--
The current cpu usage of NATs process


type: scaled_float

format: percent

--

*`nats.stats.total_connections`*::
+
--
The number of totally created clients


type: long

--

*`nats.stats.remotes`*::
+
--
The number of registered remotes


type: integer

--

[float]
=== in

The amount of incoming data



*`nats.stats.in.messages`*::
+
--
The amount of incoming messages


type: long

--

*`nats.stats.in.bytes`*::
+
--
The amount of incoming bytes


type: long

format: bytes

--

[float]
=== out

The amount of outgoing data



*`nats.stats.out.messages`*::
+
--
The amount of outgoing messages


type: long

--

*`nats.stats.out.bytes`*::
+
--
The amount of outgoing bytes


type: long

format: bytes

--

*`nats.stats.slow_consumers`*::
+
--
The number of slow consumers currently on NATS


type: long

--

[float]
=== http

The http metrics of NATS server



[float]
=== req_stats

The requests statistics



[float]
=== uri

The request distribution on monitoring URIS



*`nats.stats.http.req_stats.uri.routez`*::
+
--
The number of hits on routez monitoring uri


type: long

--

*`nats.stats.http.req_stats.uri.connz`*::
+
--
The number of hits on connz monitoring uri


type: long

--

*`nats.stats.http.req_stats.uri.varz`*::
+
--
The number of hits on varz monitoring uri


type: long

--

*`nats.stats.http.req_stats.uri.subsz`*::
+
--
The number of hits on subsz monitoring uri


type: long

--

*`nats.stats.http.req_stats.uri.root`*::
+
--
The number of hits on root monitoring uri


type: long

--

[float]
=== subscriptions

Contains nats subscriptions related metrics



*`nats.subscriptions.total`*::
+
--
The number of active subscriptions


type: integer

--

*`nats.subscriptions.inserts`*::
+
--
The number of insert operations in subscriptions list


type: long

--

*`nats.subscriptions.removes`*::
+
--
The number of remove operations in subscriptions list


type: long

--

*`nats.subscriptions.matches`*::
+
--
The number of times a match is found for a subscription


type: long

--

*`nats.subscriptions.cache.size`*::
+
--
The number of result sets in the cache


type: integer

--

*`nats.subscriptions.cache.hit_rate`*::
+
--
The rate matches are being retrieved from cache


type: scaled_float

format: percent

--

*`nats.subscriptions.cache.fanout.max`*::
+
--
The maximum fanout served by cache


type: integer

--

*`nats.subscriptions.cache.fanout.avg`*::
+
--
The average fanout served by cache


type: double

--

[[exported-fields-nginx]]
== Nginx fields

Nginx server status metrics collected from various modules.



[float]
=== nginx

`nginx` contains the metrics that were scraped from nginx.



[float]
=== stubstatus

`stubstatus` contains the metrics that were scraped from the ngx_http_stub_status_module status page.



*`nginx.stubstatus.hostname`*::
+
--
Nginx hostname.


type: keyword

--

*`nginx.stubstatus.active`*::
+
--
The current number of active client connections including Waiting connections.


type: long

--

*`nginx.stubstatus.accepts`*::
+
--
The total number of accepted client connections.


type: long

--

*`nginx.stubstatus.handled`*::
+
--
The total number of handled client connections.


type: long

--

*`nginx.stubstatus.dropped`*::
+
--
The total number of dropped client connections.


type: long

--

*`nginx.stubstatus.requests`*::
+
--
The total number of client requests.


type: long

--

*`nginx.stubstatus.current`*::
+
--
The current number of client requests.


type: long

--

*`nginx.stubstatus.reading`*::
+
--
The current number of connections where Nginx is reading the request header.


type: long

--

*`nginx.stubstatus.writing`*::
+
--
The current number of connections where Nginx is writing the response back to the client.


type: long

--

*`nginx.stubstatus.waiting`*::
+
--
The current number of idle client connections waiting for a request.


type: long

--

[[exported-fields-oracle]]
== Oracle fields

Oracle database module


[float]
=== oracle

Oracle module


[float]
=== performance

Performance related metrics on a single database instance


*`oracle.performance.machine`*::
+
--
Operating system machine name

type: keyword

--

*`oracle.performance.buffer_pool`*::
+
--
Name of the buffer pool in the instance

type: keyword

--

*`oracle.performance.username`*::
+
--
Oracle username

type: keyword

--

*`oracle.performance.io_reloads`*::
+
--
Reloads / Pins ratio. A Reload is any PIN of an object that is not the first PIN performed since the object handle was created, and which requires loading the object from disk. Pins are the number of times a PIN was requested for objects of this namespace

type: double

--

*`oracle.performance.lock_requests`*::
+
--
Average of the ratio between 'gethits' and 'gets' being 'Gethits' the number of times an object's handle was found in memory and 'gets' the number of times a lock was requested for objects of this namespace.

type: long

--

*`oracle.performance.pin_requests`*::
+
--
Average of all pinhits/pins ratios being 'PinHits' the number of times all of the metadata pieces of the library object were found in memory and 'pins' the number of times a PIN was requested for objects of this namespace

type: double

--

[float]
=== cache

Statistics about all buffer pools available for the instance


*`oracle.performance.cache.buffer.hit.pct`*::
+
--
The cache hit ratio of the specified buffer pool.

type: double

--

*`oracle.performance.cache.physical_reads`*::
+
--
Physical reads

type: long

--

[float]
=== get

Buffer pool 'get' statistics


*`oracle.performance.cache.get.consistent`*::
+
--
Consistent gets statistic

type: long

--

*`oracle.performance.cache.get.db_blocks`*::
+
--
Database blocks gotten

type: long

--

[float]
=== cursors

Cursors information


*`oracle.performance.cursors.avg`*::
+
--
Average cursors opened by username and machine

type: double

--

*`oracle.performance.cursors.max`*::
+
--
Max cursors opened by username and machine

type: double

--

*`oracle.performance.cursors.total`*::
+
--
Total opened cursors by username and machine

type: double

--

[float]
=== opened

Opened cursors statistic


*`oracle.performance.cursors.opened.current`*::
+
--
Total number of current open cursors

type: long

--

*`oracle.performance.cursors.opened.total`*::
+
--
Total number of cursors opened since the instance started

type: long

--

[float]
=== parse

Parses statistic information that occured in the current session


*`oracle.performance.cursors.parse.real`*::
+
--
Real number of parses that occurred: session cursor cache hits - parse count (total)

type: long

--

*`oracle.performance.cursors.parse.total`*::
+
--
Total number of parse calls (hard and soft). A soft parse is a check on an object already in the shared pool, to verify that the permissions on the underlying object have not changed.

type: long

--

*`oracle.performance.cursors.session.cache_hits`*::
+
--
Number of hits in the session cursor cache. A hit means that the SQL statement did not have to be reparsed.

type: long

--

*`oracle.performance.cursors.cache_hit.pct`*::
+
--
Ratio of session cursor cache hits from total number of cursors

type: double

--

[float]
=== tablespace

tablespace


*`oracle.tablespace.name`*::
+
--
Tablespace name

type: keyword

--

[float]
=== data_file

Database files information


*`oracle.tablespace.data_file.id`*::
+
--
Tablespace unique identifier

type: long

--

*`oracle.tablespace.data_file.name`*::
+
--
Filename of the data file

type: keyword

--

[float]
=== size

Size information about the file


*`oracle.tablespace.data_file.size.max.bytes`*::
+
--
Maximum file size in bytes

type: long

format: bytes

--

*`oracle.tablespace.data_file.size.bytes`*::
+
--
Size of the file in bytes

type: long

format: bytes

--

*`oracle.tablespace.data_file.size.free.bytes`*::
+
--
The size of the file available for user data. The actual size of the file minus this value is used to store file related metadata.


type: long

format: bytes

--

*`oracle.tablespace.data_file.status`*::
+
--
'File status: AVAILABLE or INVALID (INVALID means that the file number is not in use, for example, a file in a tablespace that was dropped)'


type: keyword

--

*`oracle.tablespace.data_file.online_status`*::
+
--
Last known online status of the data file. One of SYSOFF, SYSTEM, OFFLINE, ONLINE or RECOVER.

type: keyword

--

[float]
=== space

Tablespace space usage information


*`oracle.tablespace.space.free.bytes`*::
+
--
Tablespace total free space available, in bytes.

type: long

format: bytes

--

*`oracle.tablespace.space.used.bytes`*::
+
--
Tablespace used space, in bytes.

type: long

format: bytes

--

*`oracle.tablespace.space.total.bytes`*::
+
--
Tablespace total size, in bytes.

type: long

format: bytes

--

[[exported-fields-php_fpm]]
== PHP_FPM fields

PHP-FPM server status metrics collected from PHP-FPM.



[float]
=== php_fpm

`php_fpm` contains the metrics that were obtained from PHP-FPM status page call.



[float]
=== pool

`pool` contains the metrics that were obtained from the PHP-FPM process pool.



*`php_fpm.pool.name`*::
+
--
The name of the pool.


type: keyword

--

[float]
=== pool

`pool` contains the metrics that were obtained from the PHP-FPM process pool.



*`php_fpm.pool.process_manager`*::
+
--
Static, dynamic or ondemand.


type: keyword

--

[float]
=== connections

Connection state specific statistics.



*`php_fpm.pool.connections.accepted`*::
+
--
The number of incoming requests that the PHP-FPM server has accepted; when a connection is accepted it is removed from the listen queue.


type: long

--

*`php_fpm.pool.connections.queued`*::
+
--
The current number of connections that have been initiated, but not yet accepted. If this value is non-zero it typically means that all the available server processes are currently busy, and there are no processes available to serve the next request. Raising `pm.max_children` (provided the server can handle it) should help keep this number low. This property follows from the fact that PHP-FPM listens via a socket (TCP or file based), and thus inherits some of the characteristics of sockets.


type: long

--

*`php_fpm.pool.connections.max_listen_queue`*::
+
--
The maximum number of requests in the queue of pending connections since FPM has started.


type: long

--

*`php_fpm.pool.connections.listen_queue_len`*::
+
--
The size of the socket queue of pending connections.


type: long

--

[float]
=== processes

Process state specific statistics.



*`php_fpm.pool.processes.idle`*::
+
--
The number of servers in the `waiting to process` state (i.e. not currently serving a page). This value should fall between the `pm.min_spare_servers` and `pm.max_spare_servers` values when the process manager is `dynamic`.


type: long

--

*`php_fpm.pool.processes.active`*::
+
--
The number of servers current processing a page - the minimum is `1` (so even on a fully idle server, the result will be not read `0`).


type: long

--

*`php_fpm.pool.processes.total`*::
+
--
The number of idle + active processes.


type: long

--

*`php_fpm.pool.processes.max_active`*::
+
--
The maximum number of active processes since FPM has started.


type: long

--

*`php_fpm.pool.processes.max_children_reached`*::
+
--
Number of times, the process limit has been reached, when pm tries to start more children (works only for pm 'dynamic' and 'ondemand').


type: long

--

*`php_fpm.pool.slow_requests`*::
+
--
The number of times a request execution time has exceeded `request_slowlog_timeout`.


type: long

--

*`php_fpm.pool.start_since`*::
+
--
Number of seconds since FPM has started.


type: long

--

*`php_fpm.pool.start_time`*::
+
--
The date and time FPM has started.


type: date

--

[float]
=== process

process contains the metrics that were obtained from the PHP-FPM process.



*`php_fpm.process.pid`*::
+
--
The PID of the process


type: alias

alias to: process.pid

--

*`php_fpm.process.state`*::
+
--
The state of the process (Idle, Running, etc)


type: keyword

--

*`php_fpm.process.start_time`*::
+
--
The date and time the process has started


type: date

--

*`php_fpm.process.start_since`*::
+
--
The number of seconds since the process has started


type: integer

--

*`php_fpm.process.requests`*::
+
--
The number of requests the process has served


type: integer

--

*`php_fpm.process.request_duration`*::
+
--
The duration in microseconds (1 million in a second) of the current request (my own definition)


type: integer

--

*`php_fpm.process.request_method`*::
+
--
The request method (GET, POST, etc) (of the current request)


type: alias

alias to: http.request.method

--

*`php_fpm.process.request_uri`*::
+
--
The request URI with the query string (of the current request)


type: alias

alias to: url.original

--

*`php_fpm.process.content_length`*::
+
--
The content length of the request (only with POST) (of the current request)


type: alias

alias to: http.response.body.bytes

--

*`php_fpm.process.user`*::
+
--
The user (PHP_AUTH_USER) (or - if not set) (for the current request)


type: alias

alias to: user.name

--

*`php_fpm.process.script`*::
+
--
The main script called (or - if not set) (for the current request)


type: keyword

--

*`php_fpm.process.last_request_cpu`*::
+
--
The max amount of memory the last request consumed (it is always 0 if the process is not in Idle state because memory calculation is done when the request processing has terminated)


type: long

--

*`php_fpm.process.last_request_memory`*::
+
--
The content length of the request (only with POST) (of the current request)


type: integer

--

[[exported-fields-postgresql]]
== PostgreSQL fields

Metrics collected from PostgreSQL servers.



[float]
=== postgresql

PostgreSQL metrics.



[float]
=== activity

One document per server process, showing information related to the current activity of that process, such as state and current query. Collected by querying pg_stat_activity.



*`postgresql.activity.database.oid`*::
+
--
OID of the database this backend is connected to.


type: long

--

*`postgresql.activity.database.name`*::
+
--
Name of the database this backend is connected to.


type: keyword

--

*`postgresql.activity.pid`*::
+
--
Process ID of this backend.


type: long

--

*`postgresql.activity.user.id`*::
+
--
OID of the user logged into this backend.


type: long

--

*`postgresql.activity.user.name`*::
+
--
Name of the user logged into this backend.


--

*`postgresql.activity.application_name`*::
+
--
Name of the application that is connected to this backend.


--

*`postgresql.activity.client.address`*::
+
--
IP address of the client connected to this backend.


--

*`postgresql.activity.client.hostname`*::
+
--
Host name of the connected client, as reported by a reverse DNS lookup of client_addr.


--

*`postgresql.activity.client.port`*::
+
--
TCP port number that the client is using for communication with this backend, or -1 if a Unix socket is used.


type: long

--

*`postgresql.activity.backend_start`*::
+
--
Time when this process was started, i.e., when the client connected to the server.


type: date

--

*`postgresql.activity.transaction_start`*::
+
--
Time when this process' current transaction was started.


type: date

--

*`postgresql.activity.query_start`*::
+
--
Time when the currently active query was started, or if state is not active, when the last query was started.


type: date

--

*`postgresql.activity.state_change`*::
+
--
Time when the state was last changed.


type: date

--

*`postgresql.activity.waiting`*::
+
--
True if this backend is currently waiting on a lock.


type: boolean

--

*`postgresql.activity.state`*::
+
--
Current overall state of this backend. Possible values are:

  * active: The backend is executing a query.
  * idle: The backend is waiting for a new client command.
  * idle in transaction: The backend is in a transaction, but is not
    currently executing a query.
  * idle in transaction (aborted): This state is similar to idle in
    transaction, except one of the statements in the transaction caused
    an error.
  * fastpath function call: The backend is executing a fast-path function.
  * disabled: This state is reported if track_activities is disabled in this backend.


--

*`postgresql.activity.query`*::
+
--
Text of this backend's most recent query. If state is active this field shows the currently executing query. In all other states, it shows the last query that was executed.


--

[float]
=== bgwriter

Statistics about the background writer process's activity. Collected using the pg_stat_bgwriter query.



*`postgresql.bgwriter.checkpoints.scheduled`*::
+
--
Number of scheduled checkpoints that have been performed.


type: long

--

*`postgresql.bgwriter.checkpoints.requested`*::
+
--
Number of requested checkpoints that have been performed.


type: long

--

*`postgresql.bgwriter.checkpoints.times.write.ms`*::
+
--
Total amount of time that has been spent in the portion of checkpoint processing where files are written to disk, in milliseconds.


type: float

--

*`postgresql.bgwriter.checkpoints.times.sync.ms`*::
+
--
Total amount of time that has been spent in the portion of checkpoint processing where files are synchronized to disk, in milliseconds.


type: float

--

*`postgresql.bgwriter.buffers.checkpoints`*::
+
--
Number of buffers written during checkpoints.


type: long

--

*`postgresql.bgwriter.buffers.clean`*::
+
--
Number of buffers written by the background writer.


type: long

--

*`postgresql.bgwriter.buffers.clean_full`*::
+
--
Number of times the background writer stopped a cleaning scan because it had written too many buffers.


type: long

--

*`postgresql.bgwriter.buffers.backend`*::
+
--
Number of buffers written directly by a backend.


type: long

--

*`postgresql.bgwriter.buffers.backend_fsync`*::
+
--
Number of times a backend had to execute its own fsync call (normally the background writer handles those even when the backend does its own write)


type: long

--

*`postgresql.bgwriter.buffers.allocated`*::
+
--
Number of buffers allocated.


type: long

--

*`postgresql.bgwriter.stats_reset`*::
+
--
Time at which these statistics were last reset.


type: date

--

[float]
=== database

One row per database, showing database-wide statistics. Collected by querying pg_stat_database



*`postgresql.database.oid`*::
+
--
OID of the database this backend is connected to.


type: long

--

*`postgresql.database.name`*::
+
--
Name of the database this backend is connected to.


type: keyword

--

*`postgresql.database.number_of_backends`*::
+
--
Number of backends currently connected to this database.


type: long

--

*`postgresql.database.transactions.commit`*::
+
--
Number of transactions in this database that have been committed.


type: long

--

*`postgresql.database.transactions.rollback`*::
+
--
Number of transactions in this database that have been rolled back.


type: long

--

*`postgresql.database.blocks.read`*::
+
--
Number of disk blocks read in this database.


type: long

--

*`postgresql.database.blocks.hit`*::
+
--
Number of times disk blocks were found already in the buffer cache, so that a read was not necessary (this only includes hits in the PostgreSQL buffer cache, not the operating system's file system cache).


type: long

--

*`postgresql.database.blocks.time.read.ms`*::
+
--
Time spent reading data file blocks by backends in this database, in milliseconds.


type: long

--

*`postgresql.database.blocks.time.write.ms`*::
+
--
Time spent writing data file blocks by backends in this database, in milliseconds.


type: long

--

*`postgresql.database.rows.returned`*::
+
--
Number of rows returned by queries in this database.


type: long

--

*`postgresql.database.rows.fetched`*::
+
--
Number of rows fetched by queries in this database.


type: long

--

*`postgresql.database.rows.inserted`*::
+
--
Number of rows inserted by queries in this database.


type: long

--

*`postgresql.database.rows.updated`*::
+
--
Number of rows updated by queries in this database.


type: long

--

*`postgresql.database.rows.deleted`*::
+
--
Number of rows deleted by queries in this database.


type: long

--

*`postgresql.database.conflicts`*::
+
--
Number of queries canceled due to conflicts with recovery in this database.


type: long

--

*`postgresql.database.temporary.files`*::
+
--
Number of temporary files created by queries in this database. All temporary files are counted, regardless of why the temporary file was created (e.g., sorting or hashing), and regardless of the log_temp_files setting.


type: long

--

*`postgresql.database.temporary.bytes`*::
+
--
Total amount of data written to temporary files by queries in this database. All temporary files are counted, regardless of why the temporary file was created, and regardless of the log_temp_files setting.


type: long

--

*`postgresql.database.deadlocks`*::
+
--
Number of deadlocks detected in this database.


type: long

--

*`postgresql.database.stats_reset`*::
+
--
Time at which these statistics were last reset.


type: date

--

[float]
=== statement

One document per query per user per database, showing information related invocation of that query, such as cpu usage and total time. Collected by querying pg_stat_statements.



*`postgresql.statement.user.id`*::
+
--
OID of the user logged into the backend that ran the query.


type: long

--

*`postgresql.statement.database.oid`*::
+
--
OID of the database the query was run on.


type: long

--

*`postgresql.statement.query.id`*::
+
--
ID of the statement.


type: long

--

*`postgresql.statement.query.text`*::
+
--
Query text


--

*`postgresql.statement.query.calls`*::
+
--
Number of times the query has been run.


type: long

--

*`postgresql.statement.query.rows`*::
+
--
Total number of rows returned by query.


type: long

--

*`postgresql.statement.query.time.total.ms`*::
+
--
Total number of milliseconds spent running query.


type: float

--

*`postgresql.statement.query.time.min.ms`*::
+
--
Minimum number of milliseconds spent running query.


type: float

--

*`postgresql.statement.query.time.max.ms`*::
+
--
Maximum number of milliseconds spent running query.


type: float

--

*`postgresql.statement.query.time.mean.ms`*::
+
--
Mean number of milliseconds spent running query.


type: long

--

*`postgresql.statement.query.time.stddev.ms`*::
+
--
Population standard deviation of time spent running query, in milliseconds.


type: long

--

*`postgresql.statement.query.memory.shared.hit`*::
+
--
Total number of shared block cache hits by the query.


type: long

--

*`postgresql.statement.query.memory.shared.read`*::
+
--
Total number of shared block cache read by the query.


type: long

--

*`postgresql.statement.query.memory.shared.dirtied`*::
+
--
Total number of shared block cache dirtied by the query.


type: long

--

*`postgresql.statement.query.memory.shared.written`*::
+
--
Total number of shared block cache written by the query.


type: long

--

*`postgresql.statement.query.memory.local.hit`*::
+
--
Total number of local block cache hits by the query.


type: long

--

*`postgresql.statement.query.memory.local.read`*::
+
--
Total number of local block cache read by the query.


type: long

--

*`postgresql.statement.query.memory.local.dirtied`*::
+
--
Total number of local block cache dirtied by the query.


type: long

--

*`postgresql.statement.query.memory.local.written`*::
+
--
Total number of local block cache written by the query.


type: long

--

*`postgresql.statement.query.memory.temp.read`*::
+
--
Total number of temp block cache read by the query.


type: long

--

*`postgresql.statement.query.memory.temp.written`*::
+
--
Total number of temp block cache written by the query.


type: long

--

[[exported-fields-process]]
== Process fields

Process metadata fields




*`process.exe`*::
+
--
type: alias

alias to: process.executable

--

[[exported-fields-prometheus]]
== Prometheus fields

Stats scraped from a Prometheus endpoint.




*`prometheus.labels.*`*::
+
--
Prometheus metric labels


type: object

--

*`prometheus.metrics.*`*::
+
--
Prometheus metric


type: object

--

[[exported-fields-rabbitmq]]
== RabbitMQ fields

RabbitMQ module



[float]
=== rabbitmq




*`rabbitmq.vhost`*::
+
--
Virtual host name with non-ASCII characters escaped as in C.


type: keyword

--

[float]
=== connection

connection



*`rabbitmq.connection.name`*::
+
--
The name of the connection with non-ASCII characters escaped as in C.


type: keyword

--

*`rabbitmq.connection.vhost`*::
+
--
Virtual host name with non-ASCII characters escaped as in C.


type: alias

alias to: rabbitmq.vhost

--

*`rabbitmq.connection.user`*::
+
--
User name.


type: alias

alias to: user.name

--

*`rabbitmq.connection.node`*::
+
--
Node name.


type: alias

alias to: rabbitmq.node.name

--

*`rabbitmq.connection.state`*::
+
--
Connection state.


type: keyword

--

*`rabbitmq.connection.channels`*::
+
--
The number of channels on the connection.


type: long

--

*`rabbitmq.connection.channel_max`*::
+
--
The maximum number of channels allowed on the connection.


type: long

--

*`rabbitmq.connection.frame_max`*::
+
--
Maximum permissible size of a frame (in bytes) to negotiate with clients.


type: long

format: bytes

--

*`rabbitmq.connection.type`*::
+
--
Type of the connection.


type: keyword

--

*`rabbitmq.connection.host`*::
+
--
Server hostname obtained via reverse DNS, or its IP address if reverse DNS failed or was disabled.


type: keyword

--

*`rabbitmq.connection.peer.host`*::
+
--
Peer hostname obtained via reverse DNS, or its IP address if reverse DNS failed or was not enabled.


type: keyword

--

*`rabbitmq.connection.port`*::
+
--
Server port.


type: long

--

*`rabbitmq.connection.peer.port`*::
+
--
Peer port.


type: long

--

*`rabbitmq.connection.packet_count.sent`*::
+
--
Number of packets sent on the connection.


type: long

--

*`rabbitmq.connection.packet_count.received`*::
+
--
Number of packets received on the connection.


type: long

--

*`rabbitmq.connection.packet_count.pending`*::
+
--
Number of packets pending on the connection.


type: long

--

*`rabbitmq.connection.octet_count.sent`*::
+
--
Number of octets sent on the connection.


type: long

--

*`rabbitmq.connection.octet_count.received`*::
+
--
Number of octets received on the connection.


type: long

--

*`rabbitmq.connection.client_provided.name`*::
+
--
User specified connection name.


type: keyword

--

[float]
=== exchange

exchange



*`rabbitmq.exchange.name`*::
+
--
The name of the queue with non-ASCII characters escaped as in C.


type: keyword

--

*`rabbitmq.exchange.vhost`*::
+
--
Virtual host name with non-ASCII characters escaped as in C.


type: alias

alias to: rabbitmq.vhost

--

*`rabbitmq.exchange.durable`*::
+
--
Whether or not the queue survives server restarts.


type: boolean

--

*`rabbitmq.exchange.auto_delete`*::
+
--
Whether the queue will be deleted automatically when no longer used.


type: boolean

--

*`rabbitmq.exchange.internal`*::
+
--
Whether the exchange is internal, i.e. cannot be directly published to by a client.


type: boolean

--

*`rabbitmq.exchange.user`*::
+
--
User who created the exchange.


type: alias

alias to: user.name

--

*`rabbitmq.exchange.messages.publish_in.count`*::
+
--
Count of messages published "in" to an exchange, i.e. not taking account of routing.


type: long

--

*`rabbitmq.exchange.messages.publish_in.details.rate`*::
+
--
How much the exchange publish-in count has changed per second in the most recent sampling interval.


type: float

--

*`rabbitmq.exchange.messages.publish_out.count`*::
+
--
Count of messages published "out" of an exchange, i.e. taking account of routing.


type: long

--

*`rabbitmq.exchange.messages.publish_out.details.rate`*::
+
--
How much the exchange publish-out count has changed per second in the most recent sampling interval.


type: float

--

[float]
=== node

node



*`rabbitmq.node.disk.free.bytes`*::
+
--
Disk free space in bytes.


type: long

format: bytes

--

*`rabbitmq.node.disk.free.limit.bytes`*::
+
--
Point at which the disk alarm will go off.


type: long

format: bytes

--

*`rabbitmq.node.fd.total`*::
+
--
File descriptors available.


type: long

--

*`rabbitmq.node.fd.used`*::
+
--
Used file descriptors.


type: long

--

*`rabbitmq.node.gc.num.count`*::
+
--
Number of GC operations.


type: long

--

*`rabbitmq.node.gc.reclaimed.bytes`*::
+
--
GC bytes reclaimed.


type: long

format: bytes

--

*`rabbitmq.node.io.file_handle.open_attempt.avg.ms`*::
+
--
File handle open avg time


type: long

--

*`rabbitmq.node.io.file_handle.open_attempt.count`*::
+
--
File handle open attempts


type: long

--

*`rabbitmq.node.io.read.avg.ms`*::
+
--
File handle read avg time


type: long

--

*`rabbitmq.node.io.read.bytes`*::
+
--
Data read in bytes


type: long

format: bytes

--

*`rabbitmq.node.io.read.count`*::
+
--
Data read operations


type: long

--

*`rabbitmq.node.io.reopen.count`*::
+
--
Data reopen operations


type: long

--

*`rabbitmq.node.io.seek.avg.ms`*::
+
--
Data seek avg time


type: long

--

*`rabbitmq.node.io.seek.count`*::
+
--
Data seek operations


type: long

--

*`rabbitmq.node.io.sync.avg.ms`*::
+
--
Data sync avg time


type: long

--

*`rabbitmq.node.io.sync.count`*::
+
--
Data sync operations


type: long

--

*`rabbitmq.node.io.write.avg.ms`*::
+
--
Data write avg time


type: long

--

*`rabbitmq.node.io.write.bytes`*::
+
--
Data write in bytes


type: long

format: bytes

--

*`rabbitmq.node.io.write.count`*::
+
--
Data write operations


type: long

--

*`rabbitmq.node.mem.limit.bytes`*::
+
--
Point at which the memory alarm will go off.


type: long

format: bytes

--

*`rabbitmq.node.mem.used.bytes`*::
+
--
Memory used in bytes.


type: long

--

*`rabbitmq.node.mnesia.disk.tx.count`*::
+
--
Number of Mnesia transactions which have been performed that required writes to disk.


type: long

--

*`rabbitmq.node.mnesia.ram.tx.count`*::
+
--
Number of Mnesia transactions which have been performed that did not require writes to disk.


type: long

--

*`rabbitmq.node.msg.store_read.count`*::
+
--
Number of messages which have been read from the message store.


type: long

--

*`rabbitmq.node.msg.store_write.count`*::
+
--
Number of messages which have been written to the message store.


type: long

--

*`rabbitmq.node.name`*::
+
--
Node name

type: keyword

--

*`rabbitmq.node.proc.total`*::
+
--
Maximum number of Erlang processes.


type: long

--

*`rabbitmq.node.proc.used`*::
+
--
Number of Erlang processes in use.


type: long

--

*`rabbitmq.node.processors`*::
+
--
Number of cores detected and usable by Erlang.


type: long

--

*`rabbitmq.node.queue.index.journal_write.count`*::
+
--
Number of records written to the queue index journal.


type: long

--

*`rabbitmq.node.queue.index.read.count`*::
+
--
Number of records read from the queue index.


type: long

--

*`rabbitmq.node.queue.index.write.count`*::
+
--
Number of records written to the queue index.


type: long

--

*`rabbitmq.node.run.queue`*::
+
--
Average number of Erlang processes waiting to run.


type: long

--

*`rabbitmq.node.socket.total`*::
+
--
File descriptors available for use as sockets.


type: long

--

*`rabbitmq.node.socket.used`*::
+
--
File descriptors used as sockets.


type: long

--

*`rabbitmq.node.type`*::
+
--
Node type.


type: keyword

--

*`rabbitmq.node.uptime`*::
+
--
Node uptime.


type: long

--

[float]
=== queue

queue



*`rabbitmq.queue.name`*::
+
--
The name of the queue with non-ASCII characters escaped as in C.


type: keyword

--

*`rabbitmq.queue.vhost`*::
+
--
Virtual host name with non-ASCII characters escaped as in C.


type: alias

alias to: rabbitmq.vhost

--

*`rabbitmq.queue.durable`*::
+
--
Whether or not the queue survives server restarts.


type: boolean

--

*`rabbitmq.queue.auto_delete`*::
+
--
Whether the queue will be deleted automatically when no longer used.


type: boolean

--

*`rabbitmq.queue.exclusive`*::
+
--
Whether the queue is exclusive (i.e. has owner_pid).


type: boolean

--

*`rabbitmq.queue.node`*::
+
--
Node name.


type: alias

alias to: rabbitmq.node.name

--

*`rabbitmq.queue.state`*::
+
--
The state of the queue. Normally 'running', but may be "{syncing, MsgCount}" if the queue is synchronising. Queues which are located on cluster nodes that are currently down will be shown with a status of 'down'.


type: keyword

--

*`rabbitmq.queue.arguments.max_priority`*::
+
--
Maximum number of priority levels for the queue to support.


type: long

--

*`rabbitmq.queue.consumers.count`*::
+
--
Number of consumers.


type: long

--

*`rabbitmq.queue.consumers.utilisation.pct`*::
+
--
Fraction of the time (between 0.0 and 1.0) that the queue is able to immediately deliver messages to consumers. This can be less than 1.0 if consumers are limited by network congestion or prefetch count.


type: long

format: percent

--

*`rabbitmq.queue.messages.total.count`*::
+
--
Sum of ready and unacknowledged messages (queue depth).


type: long

--

*`rabbitmq.queue.messages.total.details.rate`*::
+
--
How much the queue depth has changed per second in the most recent sampling interval.


type: float

--

*`rabbitmq.queue.messages.ready.count`*::
+
--
Number of messages ready to be delivered to clients.


type: long

--

*`rabbitmq.queue.messages.ready.details.rate`*::
+
--
How much the count of messages ready has changed per second in the most recent sampling interval.


type: float

--

*`rabbitmq.queue.messages.unacknowledged.count`*::
+
--
Number of messages delivered to clients but not yet acknowledged.


type: long

--

*`rabbitmq.queue.messages.unacknowledged.details.rate`*::
+
--
How much the count of unacknowledged messages has changed per second in the most recent sampling interval.


type: float

--

*`rabbitmq.queue.messages.persistent.count`*::
+
--
Total number of persistent messages in the queue (will always be 0 for transient queues).


type: long

--

*`rabbitmq.queue.memory.bytes`*::
+
--
Bytes of memory consumed by the Erlang process associated with the queue, including stack, heap and internal structures.


type: long

format: bytes

--

*`rabbitmq.queue.disk.reads.count`*::
+
--
Total number of times messages have been read from disk by this queue since it started.


type: long

--

*`rabbitmq.queue.disk.writes.count`*::
+
--
Total number of times messages have been written to disk by this queue since it started.


type: long

--

[[exported-fields-redis]]
== Redis fields

Redis metrics collected from Redis.



[float]
=== redis

`redis` contains the information and statistics from Redis.



[float]
=== info

`info` contains the information and statistics returned by the `INFO` command.



[float]
=== clients

Redis client stats.



*`redis.info.clients.connected`*::
+
--
Number of client connections (excluding connections from slaves).


type: long

--

*`redis.info.clients.longest_output_list`*::
+
--

deprecated:[6.5.0]

Longest output list among current client connections (replaced by max_output_buffer).


type: long

--

*`redis.info.clients.max_output_buffer`*::
+
--
Longest output list among current client connections.


type: long

--

*`redis.info.clients.biggest_input_buf`*::
+
--

deprecated:[6.5.0]

Biggest input buffer among current client connections (replaced by max_input_buffer).


type: long

--

*`redis.info.clients.max_input_buffer`*::
+
--
Biggest input buffer among current client connections (on redis 5.0).


type: long

--

*`redis.info.clients.blocked`*::
+
--
Number of clients pending on a blocking call (BLPOP, BRPOP, BRPOPLPUSH).


type: long

--

[float]
=== cluster

Redis cluster information.



*`redis.info.cluster.enabled`*::
+
--
Indicates that the Redis cluster is enabled.


type: boolean

--

[float]
=== cpu

Redis CPU stats



*`redis.info.cpu.used.sys`*::
+
--
System CPU consumed by the Redis server.


type: scaled_float

--

*`redis.info.cpu.used.sys_children`*::
+
--
User CPU consumed by the Redis server.


type: scaled_float

--

*`redis.info.cpu.used.user`*::
+
--
System CPU consumed by the background processes.


type: scaled_float

--

*`redis.info.cpu.used.user_children`*::
+
--
User CPU consumed by the background processes.


type: scaled_float

--

[float]
=== memory

Redis memory stats.



*`redis.info.memory.used.value`*::
+
--
Total number of bytes allocated by Redis.


type: long

format: bytes

--

*`redis.info.memory.used.rss`*::
+
--
Number of bytes that Redis allocated as seen by the operating system (a.k.a resident set size).


type: long

format: bytes

--

*`redis.info.memory.used.peak`*::
+
--
Peak memory consumed by Redis.


type: long

format: bytes

--

*`redis.info.memory.used.lua`*::
+
--
Used memory by the Lua engine.        


type: long

format: bytes

--

*`redis.info.memory.used.dataset`*::
+
--
The size in bytes of the dataset 


type: long

format: bytes

--

*`redis.info.memory.max.value`*::
+
--
Memory limit.


type: long

format: bytes

--

*`redis.info.memory.max.policy`*::
+
--
Eviction policy to use when memory limit is reached.


type: keyword

--

*`redis.info.memory.fragmentation.ratio`*::
+
--
Ratio between used_memory_rss and used_memory


type: float

--

*`redis.info.memory.fragmentation.bytes`*::
+
--
Bytes between used_memory_rss and used_memory


type: long

format: bytes

--

*`redis.info.memory.active_defrag.is_running`*::
+
--
Flag indicating if active defragmentation is active


type: boolean

--

*`redis.info.memory.allocator`*::
+
--
Memory allocator.


type: keyword

--


*`redis.info.memory.allocator_stats.allocated`*::
+
--
Allocated memory


type: long

format: bytes

--

*`redis.info.memory.allocator_stats.active`*::
+
--
Active memeory


type: long

format: bytes

--

*`redis.info.memory.allocator_stats.resident`*::
+
--
Resident memory


type: long

format: bytes

--

*`redis.info.memory.allocator_stats.fragmentation.ratio`*::
+
--
Fragmentation ratio


type: float

--

*`redis.info.memory.allocator_stats.fragmentation.bytes`*::
+
--
Fragmented bytes


type: long

format: bytes

--

*`redis.info.memory.allocator_stats.rss.ratio`*::
+
--
Resident ratio


type: float

--

*`redis.info.memory.allocator_stats.rss.bytes`*::
+
--
Resident bytes


type: long

format: bytes

--

[float]
=== persistence

Redis CPU stats.



*`redis.info.persistence.loading`*::
+
--
Flag indicating if the load of a dump file is on-going


type: boolean

--

[float]
=== rdb

Provides information about RDB persistence



*`redis.info.persistence.rdb.last_save.changes_since`*::
+
--
Number of changes since the last dump


type: long

--

*`redis.info.persistence.rdb.last_save.time`*::
+
--
Epoch-based timestamp of last successful RDB save


type: long

--

*`redis.info.persistence.rdb.bgsave.in_progress`*::
+
--
Flag indicating a RDB save is on-going


type: boolean

--

*`redis.info.persistence.rdb.bgsave.last_status`*::
+
--
Status of the last RDB save operation


type: keyword

--

*`redis.info.persistence.rdb.bgsave.last_time.sec`*::
+
--
Duration of the last RDB save operation in seconds


type: long

format: duration

--

*`redis.info.persistence.rdb.bgsave.current_time.sec`*::
+
--
Duration of the on-going RDB save operation if any


type: long

format: duration

--

*`redis.info.persistence.rdb.copy_on_write.last_size`*::
+
--
The size in bytes of copy-on-write allocations during the last RBD save operation                


type: long

format: bytes

--

[float]
=== aof

Provides information about AOF persitence



*`redis.info.persistence.aof.enabled`*::
+
--
Flag indicating AOF logging is activated


type: boolean

--

*`redis.info.persistence.aof.rewrite.in_progress`*::
+
--
Flag indicating a AOF rewrite operation is on-going


type: boolean

--

*`redis.info.persistence.aof.rewrite.scheduled`*::
+
--
Flag indicating an AOF rewrite operation will be scheduled once the on-going RDB save is complete.


type: boolean

--

*`redis.info.persistence.aof.rewrite.last_time.sec`*::
+
--
Duration of the last AOF rewrite operation in seconds


type: long

format: duration

--

*`redis.info.persistence.aof.rewrite.current_time.sec`*::
+
--
Duration of the on-going AOF rewrite operation if any


type: long

format: duration

--

*`redis.info.persistence.aof.rewrite.buffer.size`*::
+
--
Size of the AOF rewrite buffer


type: long

format: bytes

--

*`redis.info.persistence.aof.bgrewrite.last_status`*::
+
--
Status of the last AOF rewrite operatio


type: keyword

--

*`redis.info.persistence.aof.write.last_status`*::
+
--
Status of the last write operation to the AOF


type: keyword

--

*`redis.info.persistence.aof.copy_on_write.last_size`*::
+
--
The size in bytes of copy-on-write allocations during the last RBD save operation


type: long

format: bytes

--

*`redis.info.persistence.aof.buffer.size`*::
+
--
Size of the AOF buffer


type: long

format: bytes

--

*`redis.info.persistence.aof.size.current`*::
+
--
AOF current file size             


type: long

format: bytes

--

*`redis.info.persistence.aof.size.base`*::
+
--
AOF file size on latest startup or rewrite


type: long

format: bytes

--

*`redis.info.persistence.aof.fsync.pending`*::
+
--
Number of fsync pending jobs in background I/O queue


type: long

--

*`redis.info.persistence.aof.fsync.delayed`*::
+
--
Delayed fsync counter


type: long

--

[float]
=== replication

Replication



*`redis.info.replication.role`*::
+
--
Role of the instance (can be "master", or "slave").


type: keyword

--

*`redis.info.replication.connected_slaves`*::
+
--
Number of connected slaves


type: long

--

*`redis.info.replication.master_offset`*::
+
--

deprecated:[6.5]

The server's current replication offset


type: long

--

*`redis.info.replication.backlog.active`*::
+
--
Flag indicating replication backlog is active


type: long

--

*`redis.info.replication.backlog.size`*::
+
--
Total size in bytes of the replication backlog buffer


type: long

format: bytes

--

*`redis.info.replication.backlog.first_byte_offset`*::
+
--
The master offset of the replication backlog buffer          


type: long

--

*`redis.info.replication.backlog.histlen`*::
+
--
Size in bytes of the data in the replication backlog buffer


type: long

--

*`redis.info.replication.master.offset`*::
+
--
The server's current replication offset


type: long

--

*`redis.info.replication.master.second_offset`*::
+
--
The offset up to which replication IDs are accepted


type: long

--

*`redis.info.replication.master.link_status`*::
+
--
Status of the link (up/down)


type: keyword

--

*`redis.info.replication.master.last_io_seconds_ago`*::
+
--
Number of seconds since the last interaction with master


type: long

format: duration

--

*`redis.info.replication.master.sync.in_progress`*::
+
--
Indicate the master is syncing to the slave


type: boolean

--

*`redis.info.replication.master.sync.left_bytes`*::
+
--
Number of bytes left before syncing is complete


type: long

format: bytes

--

*`redis.info.replication.master.sync.last_io_seconds_ago`*::
+
--
Number of seconds since last transfer I/O during a SYNC operation


type: long

format: duration

--

*`redis.info.replication.slave.offset`*::
+
--
The replication offset of the slave instance


type: long

--

*`redis.info.replication.slave.priority`*::
+
--
The priority of the instance as a candidate for failover


type: long

--

*`redis.info.replication.slave.is_readonly`*::
+
--
Flag indicating if the slave is read-only


type: boolean

--

[float]
=== server

Server info



*`redis.info.server.version`*::
+
--
None

type: alias

alias to: service.version

--

*`redis.info.server.git_sha1`*::
+
--
None

type: keyword

--

*`redis.info.server.git_dirty`*::
+
--
None

type: keyword

--

*`redis.info.server.build_id`*::
+
--
None

type: keyword

--

*`redis.info.server.mode`*::
+
--
None

type: keyword

--

*`redis.info.server.os`*::
+
--
None

type: alias

alias to: os.full

--

*`redis.info.server.arch_bits`*::
+
--
None

type: keyword

--

*`redis.info.server.multiplexing_api`*::
+
--
None

type: keyword

--

*`redis.info.server.gcc_version`*::
+
--
None

type: keyword

--

*`redis.info.server.process_id`*::
+
--
None

type: alias

alias to: process.pid

--

*`redis.info.server.run_id`*::
+
--
None

type: keyword

--

*`redis.info.server.tcp_port`*::
+
--
None

type: long

--

*`redis.info.server.uptime`*::
+
--
None

type: long

--

*`redis.info.server.hz`*::
+
--
None

type: long

--

*`redis.info.server.lru_clock`*::
+
--
None

type: long

--

*`redis.info.server.config_file`*::
+
--
None

type: keyword

--

[float]
=== stats

Redis stats.



*`redis.info.stats.connections.received`*::
+
--
Total number of connections received.

type: long

--

*`redis.info.stats.connections.rejected`*::
+
--
Total number of connections rejected.

type: long

--

*`redis.info.stats.commands_processed`*::
+
--
Total number of commands processed.

type: long

--

*`redis.info.stats.net.input.bytes`*::
+
--
Total network input in bytes.

type: long

--

*`redis.info.stats.net.output.bytes`*::
+
--
Total network output in bytes.

type: long

--

*`redis.info.stats.instantaneous.ops_per_sec`*::
+
--
Number of commands processed per second


type: long

--

*`redis.info.stats.instantaneous.input_kbps`*::
+
--
The network's read rate per second in KB/sec


type: scaled_float

--

*`redis.info.stats.instantaneous.output_kbps`*::
+
--
The network's write rate per second in KB/sec


type: scaled_float

--

*`redis.info.stats.sync.full`*::
+
--
The number of full resyncs with slaves


type: long

--

*`redis.info.stats.sync.partial.ok`*::
+
--
The number of accepted partial resync requests


type: long

--

*`redis.info.stats.sync.partial.err`*::
+
--
The number of denied partial resync requests


type: long

--

*`redis.info.stats.keys.expired`*::
+
--
Total number of key expiration events


type: long

--

*`redis.info.stats.keys.evicted`*::
+
--
Number of evicted keys due to maxmemory limit


type: long

--

*`redis.info.stats.keyspace.hits`*::
+
--
Number of successful lookup of keys in the main dictionary


type: long

--

*`redis.info.stats.keyspace.misses`*::
+
--
Number of failed lookup of keys in the main dictionary


type: long

--

*`redis.info.stats.pubsub.channels`*::
+
--
Global number of pub/sub channels with client subscriptions


type: long

--

*`redis.info.stats.pubsub.patterns`*::
+
--
Global number of pub/sub pattern with client subscriptions


type: long

--

*`redis.info.stats.latest_fork_usec`*::
+
--
Duration of the latest fork operation in microseconds


type: long

--

*`redis.info.stats.migrate_cached_sockets`*::
+
--
The number of sockets open for MIGRATE purposes


type: long

--

*`redis.info.stats.slave_expires_tracked_keys`*::
+
--
The number of keys tracked for expiry purposes (applicable only to writable slaves)


type: long

--

*`redis.info.stats.active_defrag.hits`*::
+
--
Number of value reallocations performed by active the defragmentation process


type: long

--

*`redis.info.stats.active_defrag.misses`*::
+
--
Number of aborted value reallocations started by the active defragmentation process


type: long

--

*`redis.info.stats.active_defrag.key_hits`*::
+
--
Number of keys that were actively defragmented


type: long

--

*`redis.info.stats.active_defrag.key_misses`*::
+
--
Number of keys that were skipped by the active defragmentation process


type: long

--

*`redis.info.slowlog.count`*::
+
--
Count of slow operations


type: long

--

[float]
=== key

`key` contains information about keys.



*`redis.key.name`*::
+
--
Key name.


type: keyword

--

*`redis.key.id`*::
+
--
Unique id for this key (With the form <keyspace>:<name>).


type: keyword

--

*`redis.key.type`*::
+
--
Key type as shown by `TYPE` command.


type: keyword

--

*`redis.key.length`*::
+
--
Length of the key (Number of elements for lists, length for strings, cardinality for sets).


type: long

--

*`redis.key.expire.ttl`*::
+
--
Seconds to expire.


type: long

--

[float]
=== keyspace

`keyspace` contains the information about the keyspaces returned by the `INFO` command.



*`redis.keyspace.id`*::
+
--
Keyspace identifier.


type: keyword

--

*`redis.keyspace.avg_ttl`*::
+
--
Average ttl.


type: long

--

*`redis.keyspace.keys`*::
+
--
Number of keys in the keyspace.


type: long

--

*`redis.keyspace.expires`*::
+
--


type: long

--

[[exported-fields-sql]]
== sql fields

SQL module fetches metrics from a SQL database




*`sql.driver`*::
+
--
Driver used to execute the query.


type: keyword

--

*`sql.query`*::
+
--
Query executed to collect metrics.


type: keyword

--

*`sql.metrics.numeric.*`*::
+
--
Numeric metrics collected.


type: object

--

*`sql.metrics.string.*`*::
+
--
Non-numeric values collected.


type: object

--

[[exported-fields-stan]]
== Stan fields

stan Module



[float]
=== stan

`stan` contains statistics that were read from Nats Streaming server (STAN)



*`stan.server.id`*::
+
--
The server ID


type: keyword

--

*`stan.cluster.id`*::
+
--
The cluster ID


type: keyword

--

[float]
=== channels

Contains stan / nats streaming/serverz endpoint metrics



*`stan.channels.name`*::
+
--
The name of the STAN streaming channel


type: keyword

--

*`stan.channels.messages`*::
+
--
The number of STAN streaming messages


type: long

--

*`stan.channels.bytes`*::
+
--
The number of STAN bytes in the channel


type: long

--

*`stan.channels.first_seq`*::
+
--
First sequence number stored in the channel. If first_seq > min([seq in subscriptions]) data loss has possibly occurred


type: long

--

*`stan.channels.last_seq`*::
+
--
Last sequence number stored in the channel


type: long

--

*`stan.channels.depth`*::
+
--
Queue depth based upon current sequence number and highest reported subscriber sequence number


type: long

--

[float]
=== stats

Contains only high-level stan / nats streaming server related metrics



*`stan.stats.state`*::
+
--
The cluster / streaming configuration state (STANDALONE, CLUSTERED)


type: keyword

--

*`stan.stats.role`*::
+
--
If clustered, role of this node in the cluster (Leader, Follower, Candidate)


type: keyword

--

*`stan.stats.clients`*::
+
--
The number of STAN clients


type: integer

--

*`stan.stats.subscriptions`*::
+
--
The number of STAN streaming subscriptions


type: integer

--

*`stan.stats.channels`*::
+
--
The number of STAN channels


type: integer

--

*`stan.stats.messages`*::
+
--
Number of messages across all STAN queues


type: long

--

*`stan.stats.bytes`*::
+
--
Number of bytes consumed across all STAN queues


type: long

--

[float]
=== subscriptions

Contains stan / nats streaming/serverz endpoint subscription metrics



*`stan.subscriptions.id`*::
+
--
The name of the STAN channel subscription (client_id)


type: keyword

--

*`stan.subscriptions.channel`*::
+
--
The name of the STAN channel the subscription is associated with


type: keyword

--

*`stan.subscriptions.queue`*::
+
--
The name of the NATS queue that the STAN channel subscription is associated with, if any


type: keyword

--

*`stan.subscriptions.last_sent`*::
+
--
Last known sequence number of the subscription that was acked


type: long

--

*`stan.subscriptions.pending`*::
+
--
Number of pending messages from / to the subscriber


type: long

--

*`stan.subscriptions.offline`*::
+
--
Is the subscriber marked as offline?


type: boolean

--

*`stan.subscriptions.stalled`*::
+
--
Is the subscriber known to be stalled?


type: boolean

--

[[exported-fields-statsd]]
== Statsd fields

Statsd module




*`statsd.*.count`*::
+
--
Statsd counters


type: object

--

*`statsd.*.*`*::
+
--
Statsd metrics


type: object

--

[[exported-fields-system]]
== System fields

System status metrics, like CPU and memory usage, that are collected from the operating system.



[float]
=== system

`system` contains local system metrics.



[float]
=== core

`system-core` contains CPU metrics for a single core of a multi-core system.



*`system.core.id`*::
+
--
CPU Core number.


type: long

--

*`system.core.user.pct`*::
+
--
The percentage of CPU time spent in user space.


type: scaled_float

format: percent

--

*`system.core.user.ticks`*::
+
--
The amount of CPU time spent in user space.


type: long

--

*`system.core.system.pct`*::
+
--
The percentage of CPU time spent in kernel space.


type: scaled_float

format: percent

--

*`system.core.system.ticks`*::
+
--
The amount of CPU time spent in kernel space.


type: long

--

*`system.core.nice.pct`*::
+
--
The percentage of CPU time spent on low-priority processes.


type: scaled_float

format: percent

--

*`system.core.nice.ticks`*::
+
--
The amount of CPU time spent on low-priority processes.


type: long

--

*`system.core.idle.pct`*::
+
--
The percentage of CPU time spent idle.


type: scaled_float

format: percent

--

*`system.core.idle.ticks`*::
+
--
The amount of CPU time spent idle.


type: long

--

*`system.core.iowait.pct`*::
+
--
The percentage of CPU time spent in wait (on disk).


type: scaled_float

format: percent

--

*`system.core.iowait.ticks`*::
+
--
The amount of CPU time spent in wait (on disk).


type: long

--

*`system.core.irq.pct`*::
+
--
The percentage of CPU time spent servicing and handling hardware interrupts.


type: scaled_float

format: percent

--

*`system.core.irq.ticks`*::
+
--
The amount of CPU time spent servicing and handling hardware interrupts.


type: long

--

*`system.core.softirq.pct`*::
+
--
The percentage of CPU time spent servicing and handling software interrupts.


type: scaled_float

format: percent

--

*`system.core.softirq.ticks`*::
+
--
The amount of CPU time spent servicing and handling software interrupts.


type: long

--

*`system.core.steal.pct`*::
+
--
The percentage of CPU time spent in involuntary wait by the virtual CPU while the hypervisor was servicing another processor. Available only on Unix.


type: scaled_float

format: percent

--

*`system.core.steal.ticks`*::
+
--
The amount of CPU time spent in involuntary wait by the virtual CPU while the hypervisor was servicing another processor. Available only on Unix.


type: long

--

[float]
=== cpu

`cpu` contains local CPU stats.



*`system.cpu.cores`*::
+
--
The number of CPU cores present on the host. The non-normalized percentages will have a maximum value of `100% * cores`. The normalized percentages already take this value into account and have a maximum value of 100%.


type: long

--

*`system.cpu.user.pct`*::
+
--
The percentage of CPU time spent in user space. On multi-core systems, you can have percentages that are greater than 100%. For example, if 3 cores are at 60% use, then the `system.cpu.user.pct` will be 180%.


type: scaled_float

format: percent

--

*`system.cpu.system.pct`*::
+
--
The percentage of CPU time spent in kernel space.


type: scaled_float

format: percent

--

*`system.cpu.nice.pct`*::
+
--
The percentage of CPU time spent on low-priority processes.


type: scaled_float

format: percent

--

*`system.cpu.idle.pct`*::
+
--
The percentage of CPU time spent idle.


type: scaled_float

format: percent

--

*`system.cpu.iowait.pct`*::
+
--
The percentage of CPU time spent in wait (on disk).


type: scaled_float

format: percent

--

*`system.cpu.irq.pct`*::
+
--
The percentage of CPU time spent servicing and handling hardware interrupts.


type: scaled_float

format: percent

--

*`system.cpu.softirq.pct`*::
+
--
The percentage of CPU time spent servicing and handling software interrupts.


type: scaled_float

format: percent

--

*`system.cpu.steal.pct`*::
+
--
The percentage of CPU time spent in involuntary wait by the virtual CPU while the hypervisor was servicing another processor. Available only on Unix.


type: scaled_float

format: percent

--

*`system.cpu.total.pct`*::
+
--
The percentage of CPU time spent in states other than Idle and IOWait.


type: scaled_float

format: percent

--

*`system.cpu.user.norm.pct`*::
+
--
The percentage of CPU time spent in user space.


type: scaled_float

format: percent

--

*`system.cpu.system.norm.pct`*::
+
--
The percentage of CPU time spent in kernel space.


type: scaled_float

format: percent

--

*`system.cpu.nice.norm.pct`*::
+
--
The percentage of CPU time spent on low-priority processes.


type: scaled_float

format: percent

--

*`system.cpu.idle.norm.pct`*::
+
--
The percentage of CPU time spent idle.


type: scaled_float

format: percent

--

*`system.cpu.iowait.norm.pct`*::
+
--
The percentage of CPU time spent in wait (on disk).


type: scaled_float

format: percent

--

*`system.cpu.irq.norm.pct`*::
+
--
The percentage of CPU time spent servicing and handling hardware interrupts.


type: scaled_float

format: percent

--

*`system.cpu.softirq.norm.pct`*::
+
--
The percentage of CPU time spent servicing and handling software interrupts.


type: scaled_float

format: percent

--

*`system.cpu.steal.norm.pct`*::
+
--
The percentage of CPU time spent in involuntary wait by the virtual CPU while the hypervisor was servicing another processor. Available only on Unix.


type: scaled_float

format: percent

--

*`system.cpu.total.norm.pct`*::
+
--
The percentage of CPU time in states other than Idle and IOWait, normalised by the number of cores.


type: scaled_float

format: percent

--

*`system.cpu.user.ticks`*::
+
--
The amount of CPU time spent in user space.


type: long

--

*`system.cpu.system.ticks`*::
+
--
The amount of CPU time spent in kernel space.


type: long

--

*`system.cpu.nice.ticks`*::
+
--
The amount of CPU time spent on low-priority processes.


type: long

--

*`system.cpu.idle.ticks`*::
+
--
The amount of CPU time spent idle.


type: long

--

*`system.cpu.iowait.ticks`*::
+
--
The amount of CPU time spent in wait (on disk).


type: long

--

*`system.cpu.irq.ticks`*::
+
--
The amount of CPU time spent servicing and handling hardware interrupts.


type: long

--

*`system.cpu.softirq.ticks`*::
+
--
The amount of CPU time spent servicing and handling software interrupts.


type: long

--

*`system.cpu.steal.ticks`*::
+
--
The amount of CPU time spent in involuntary wait by the virtual CPU while the hypervisor was servicing another processor. Available only on Unix.


type: long

--

[float]
=== diskio

`disk` contains disk IO metrics collected from the operating system.



*`system.diskio.name`*::
+
--
The disk name.


type: keyword

example: sda1

--

*`system.diskio.serial_number`*::
+
--
The disk's serial number. This may not be provided by all operating systems.


type: keyword

--

*`system.diskio.read.count`*::
+
--
The total number of reads completed successfully.


type: long

--

*`system.diskio.write.count`*::
+
--
The total number of writes completed successfully.


type: long

--

*`system.diskio.read.bytes`*::
+
--
The total number of bytes read successfully. On Linux this is the number of sectors read multiplied by an assumed sector size of 512.


type: long

format: bytes

--

*`system.diskio.write.bytes`*::
+
--
The total number of bytes written successfully. On Linux this is the number of sectors written multiplied by an assumed sector size of 512.


type: long

format: bytes

--

*`system.diskio.read.time`*::
+
--
The total number of milliseconds spent by all reads.


type: long

--

*`system.diskio.write.time`*::
+
--
The total number of milliseconds spent by all writes.


type: long

--

*`system.diskio.io.time`*::
+
--
The total number of of milliseconds spent doing I/Os.


type: long

--

*`system.diskio.iostat.read.request.merges_per_sec`*::
+
--
The number of read requests merged per second that were queued to the device.


type: float

--

*`system.diskio.iostat.write.request.merges_per_sec`*::
+
--
The number of write requests merged per second that were queued to the device.


type: float

--

*`system.diskio.iostat.read.request.per_sec`*::
+
--
The number of read requests that were issued to the device per second


type: float

--

*`system.diskio.iostat.write.request.per_sec`*::
+
--
The number of write requests that were issued to the device per second


type: float

--

*`system.diskio.iostat.read.per_sec.bytes`*::
+
--
The number of Bytes read from the device per second.


type: float

format: bytes

--

*`system.diskio.iostat.read.await`*::
+
--
The average time spent for read requests issued to the device to be served.


type: float

--

*`system.diskio.iostat.write.per_sec.bytes`*::
+
--
The number of Bytes write from the device per second.


type: float

format: bytes

--

*`system.diskio.iostat.write.await`*::
+
--
The average time spent for write requests issued to the device to be served.


type: float

--

*`system.diskio.iostat.request.avg_size`*::
+
--
The average size (in bytes) of the requests that were issued to the device.


type: float

--

*`system.diskio.iostat.queue.avg_size`*::
+
--
The average queue length of the requests that were issued to the device.


type: float

--

*`system.diskio.iostat.await`*::
+
--
The average time spent for requests issued to the device to be served.


type: float

--

*`system.diskio.iostat.service_time`*::
+
--
The average service time (in milliseconds) for I/O requests that were issued to the device.


type: float

--

*`system.diskio.iostat.busy`*::
+
--
Percentage of CPU time during which I/O requests were issued to the device (bandwidth utilization for the device). Device saturation occurs when this value is close to 100%.


type: float

--

[float]
=== entropy

Available system entropy



*`system.entropy.available_bits`*::
+
--
The available bits of entropy


type: long

--

*`system.entropy.pct`*::
+
--
The percentage of available entropy, relative to the pool size of 4096


type: scaled_float

format: percent

--

[float]
=== filesystem

`filesystem` contains local filesystem stats.



*`system.filesystem.available`*::
+
--
The disk space available to an unprivileged user in bytes.


type: long

format: bytes

--

*`system.filesystem.device_name`*::
+
--
The disk name. For example: `/dev/disk1`


type: keyword

--

*`system.filesystem.type`*::
+
--
The disk type. For example: `ext4`


type: keyword

--

*`system.filesystem.mount_point`*::
+
--
The mounting point. For example: `/`


type: keyword

--

*`system.filesystem.files`*::
+
--
The total number of file nodes in the file system.


type: long

--

*`system.filesystem.free`*::
+
--
The disk space available in bytes.


type: long

format: bytes

--

*`system.filesystem.free_files`*::
+
--
The number of free file nodes in the file system.


type: long

--

*`system.filesystem.total`*::
+
--
The total disk space in bytes.


type: long

format: bytes

--

*`system.filesystem.used.bytes`*::
+
--
The used disk space in bytes.


type: long

format: bytes

--

*`system.filesystem.used.pct`*::
+
--
The percentage of used disk space.


type: scaled_float

format: percent

--

[float]
=== fsstat

`system.fsstat` contains filesystem metrics aggregated from all mounted filesystems.



*`system.fsstat.count`*::
+
--
Number of file systems found.

type: long

--

*`system.fsstat.total_files`*::
+
--
Total number of files.

type: long

--

[float]
=== total_size

Nested file system docs.


*`system.fsstat.total_size.free`*::
+
--
Total free space.


type: long

format: bytes

--

*`system.fsstat.total_size.used`*::
+
--
Total used space.


type: long

format: bytes

--

*`system.fsstat.total_size.total`*::
+
--
Total space (used plus free).


type: long

format: bytes

--

[float]
=== load

CPU load averages.



*`system.load.1`*::
+
--
Load average for the last minute.


type: scaled_float

--

*`system.load.5`*::
+
--
Load average for the last 5 minutes.


type: scaled_float

--

*`system.load.15`*::
+
--
Load average for the last 15 minutes.


type: scaled_float

--

*`system.load.norm.1`*::
+
--
Load for the last minute divided by the number of cores.


type: scaled_float

--

*`system.load.norm.5`*::
+
--
Load for the last 5 minutes divided by the number of cores.


type: scaled_float

--

*`system.load.norm.15`*::
+
--
Load for the last 15 minutes divided by the number of cores.


type: scaled_float

--

*`system.load.cores`*::
+
--
The number of CPU cores present on the host.


type: long

--

[float]
=== memory

`memory` contains local memory stats.



*`system.memory.total`*::
+
--
Total memory.


type: long

format: bytes

--

*`system.memory.used.bytes`*::
+
--
Used memory.


type: long

format: bytes

--

*`system.memory.free`*::
+
--
The total amount of free memory in bytes. This value does not include memory consumed by system caches and buffers (see system.memory.actual.free).


type: long

format: bytes

--

*`system.memory.used.pct`*::
+
--
The percentage of used memory.


type: scaled_float

format: percent

--

[float]
=== actual

Actual memory used and free.



*`system.memory.actual.used.bytes`*::
+
--
Actual used memory in bytes. It represents the difference between the total and the available memory. The available memory depends on the OS. For more details, please check `system.actual.free`.


type: long

format: bytes

--

*`system.memory.actual.free`*::
+
--
Actual free memory in bytes. It is calculated based on the OS. On Linux this value will be MemAvailable from /proc/meminfo,  or calculated from free memory plus caches and buffers if /proc/meminfo is not available. On OSX it is a sum of free memory and the inactive memory. On Windows, it is equal to `system.memory.free`.


type: long

format: bytes

--

*`system.memory.actual.used.pct`*::
+
--
The percentage of actual used memory.


type: scaled_float

format: percent

--

[float]
=== swap

This group contains statistics related to the swap memory usage on the system.


*`system.memory.swap.total`*::
+
--
Total swap memory.


type: long

format: bytes

--

*`system.memory.swap.used.bytes`*::
+
--
Used swap memory.


type: long

format: bytes

--

*`system.memory.swap.free`*::
+
--
Available swap memory.


type: long

format: bytes

--

*`system.memory.swap.out.pages`*::
+
--
count of pages swapped out

type: long

--

*`system.memory.swap.in.pages`*::
+
--
count of pages swapped in

type: long

--

*`system.memory.swap.readahead.pages`*::
+
--
swap readahead pages

type: long

--

*`system.memory.swap.readahead.cached`*::
+
--
swap readahead cache hits

type: long

--

*`system.memory.swap.used.pct`*::
+
--
The percentage of used swap memory.


type: scaled_float

format: percent

--

[float]
=== page_stats

memory page statistics


*`system.memory.page_stats.pgscan_kswapd.pages`*::
+
--
pages scanned by kswapd

type: long

format: number

--

*`system.memory.page_stats.pgscan_direct.pages`*::
+
--
pages scanned directly

type: long

format: number

--

*`system.memory.page_stats.pgfree.pages`*::
+
--
pages freed by the system

type: long

format: number

--

*`system.memory.page_stats.pgsteal_kswapd.pages`*::
+
--
number of pages reclaimed by kswapd

type: long

format: number

--

*`system.memory.page_stats.pgsteal_direct.pages`*::
+
--
number of pages reclaimed directly

type: long

format: number

--

*`system.memory.page_stats.direct_efficiency.pct`*::
+
--
direct reclaim efficiency percentage. A lower percentage indicates the system is struggling to reclaim memory.

type: scaled_float

format: percent

--

*`system.memory.page_stats.kswapd_efficiency.pct`*::
+
--
kswapd reclaim efficiency percentage. A lower percentage indicates the system is struggling to reclaim memory.

type: scaled_float

format: percent

--

[float]
=== hugepages

This group contains statistics related to huge pages usage on the system.


*`system.memory.hugepages.total`*::
+
--
Number of huge pages in the pool.


type: long

format: number

--

*`system.memory.hugepages.used.bytes`*::
+
--
Memory used in allocated huge pages.


type: long

format: bytes

--

*`system.memory.hugepages.used.pct`*::
+
--
Percentage of huge pages used.


type: long

format: percent

--

*`system.memory.hugepages.free`*::
+
--
Number of available huge pages in the pool.


type: long

format: number

--

*`system.memory.hugepages.reserved`*::
+
--
Number of reserved but not allocated huge pages in the pool.


type: long

format: number

--

*`system.memory.hugepages.surplus`*::
+
--
Number of overcommited huge pages.


type: long

format: number

--

*`system.memory.hugepages.default_size`*::
+
--
Default size for huge pages.


type: long

format: bytes

--

[float]
=== swap.out

huge pages swapped out


*`system.memory.hugepages.swap.out.pages`*::
+
--
pages swapped out

type: long

--

*`system.memory.hugepages.swap.out.fallback`*::
+
--
Count of huge pages that must be split before swapout

type: long

--

[float]
=== network

`network` contains network IO metrics for a single network interface.



*`system.network.name`*::
+
--
The network interface name.


type: keyword

example: eth0

--

*`system.network.out.bytes`*::
+
--
The number of bytes sent.


type: long

format: bytes

--

*`system.network.in.bytes`*::
+
--
The number of bytes received.


type: long

format: bytes

--

*`system.network.out.packets`*::
+
--
The number of packets sent.


type: long

--

*`system.network.in.packets`*::
+
--
The number or packets received.


type: long

--

*`system.network.in.errors`*::
+
--
The number of errors while receiving.


type: long

--

*`system.network.out.errors`*::
+
--
The number of errors while sending.


type: long

--

*`system.network.in.dropped`*::
+
--
The number of incoming packets that were dropped.


type: long

--

*`system.network.out.dropped`*::
+
--
The number of outgoing packets that were dropped. This value is always 0 on Darwin and BSD because it is not reported by the operating system.


type: long

--

[float]
=== network_summary

Metrics relating to global network activity



*`system.network_summary.ip.*`*::
+
--
IP counters


type: object

--

*`system.network_summary.tcp.*`*::
+
--
TCP counters


type: object

--

*`system.network_summary.udp.*`*::
+
--
UDP counters


type: object

--

*`system.network_summary.udp_lite.*`*::
+
--
UDP Lite counters


type: object

--

*`system.network_summary.icmp.*`*::
+
--
ICMP counters


type: object

--

[float]
=== process

`process` contains process metadata, CPU metrics, and memory metrics.



*`system.process.name`*::
+
--
type: alias

alias to: process.name

--

*`system.process.state`*::
+
--
The process state. For example: "running".


type: keyword

--

*`system.process.pid`*::
+
--
type: alias

alias to: process.pid

--

*`system.process.ppid`*::
+
--
type: alias

alias to: process.ppid

--

*`system.process.pgid`*::
+
--
type: alias

alias to: process.pgid

--

*`system.process.cmdline`*::
+
--
The full command-line used to start the process, including the arguments separated by space.


type: keyword

--

*`system.process.username`*::
+
--
type: alias

alias to: user.name

--

*`system.process.cwd`*::
+
--
type: alias

alias to: process.working_directory

--

*`system.process.env`*::
+
--
The environment variables used to start the process. The data is available on FreeBSD, Linux, and OS X.


type: object

--

[float]
=== cpu

CPU-specific statistics per process.


*`system.process.cpu.user.ticks`*::
+
--
The amount of CPU time the process spent in user space.


type: long

--

*`system.process.cpu.total.value`*::
+
--
The value of CPU usage since starting the process.


type: long

--

*`system.process.cpu.total.pct`*::
+
--
The percentage of CPU time spent by the process since the last update. Its value is similar to the %CPU value of the process displayed by the top command on Unix systems.


type: scaled_float

format: percent

--

*`system.process.cpu.total.norm.pct`*::
+
--
The percentage of CPU time spent by the process since the last event. This value is normalized by the number of CPU cores and it ranges from 0 to 100%.


type: scaled_float

format: percent

--

*`system.process.cpu.system.ticks`*::
+
--
The amount of CPU time the process spent in kernel space.


type: long

--

*`system.process.cpu.total.ticks`*::
+
--
The total CPU time spent by the process.


type: long

--

*`system.process.cpu.start_time`*::
+
--
The time when the process was started.


type: date

--

[float]
=== memory

Memory-specific statistics per process.


*`system.process.memory.size`*::
+
--
The total virtual memory the process has.


type: long

format: bytes

--

*`system.process.memory.rss.bytes`*::
+
--
The Resident Set Size. The amount of memory the process occupied in main memory (RAM).


type: long

format: bytes

--

*`system.process.memory.rss.pct`*::
+
--
The percentage of memory the process occupied in main memory (RAM).


type: scaled_float

format: percent

--

*`system.process.memory.share`*::
+
--
The shared memory the process uses.


type: long

format: bytes

--

[float]
=== fd

File descriptor usage metrics. This set of metrics is available for Linux and FreeBSD.



*`system.process.fd.open`*::
+
--
The number of file descriptors open by the process.

type: long

--

*`system.process.fd.limit.soft`*::
+
--
The soft limit on the number of file descriptors opened by the process. The soft limit can be changed by the process at any time.


type: long

--

*`system.process.fd.limit.hard`*::
+
--
The hard limit on the number of file descriptors opened by the process. The hard limit can only be raised by root.


type: long

--

[float]
=== cgroup

Metrics and limits from the cgroup of which the task is a member. cgroup metrics are reported when the process has membership in a non-root cgroup. These metrics are only available on Linux.



*`system.process.cgroup.id`*::
+
--
The ID common to all cgroups associated with this task. If there isn't a common ID used by all cgroups this field will be absent.


type: keyword

--

*`system.process.cgroup.path`*::
+
--
The path to the cgroup relative to the cgroup subsystem's mountpoint. If there isn't a common path used by all cgroups this field will be absent.


type: keyword

--

[float]
=== cpu

The cpu subsystem schedules CPU access for tasks in the cgroup. Access can be controlled by two separate schedulers, CFS and RT. CFS stands for completely fair scheduler which proportionally divides the CPU time between cgroups based on weight. RT stands for real time scheduler which sets a maximum amount of CPU time that processes in the cgroup can consume during a given period.



*`system.process.cgroup.cpu.id`*::
+
--
ID of the cgroup.

type: keyword

--

*`system.process.cgroup.cpu.path`*::
+
--
Path to the cgroup relative to the cgroup subsystem's mountpoint.


type: keyword

--

*`system.process.cgroup.cpu.cfs.period.us`*::
+
--
Period of time in microseconds for how regularly a cgroup's access to CPU resources should be reallocated.


type: long

--

*`system.process.cgroup.cpu.cfs.quota.us`*::
+
--
Total amount of time in microseconds for which all tasks in a cgroup can run during one period (as defined by cfs.period.us).


type: long

--

*`system.process.cgroup.cpu.cfs.shares`*::
+
--
An integer value that specifies a relative share of CPU time available to the tasks in a cgroup. The value specified in the cpu.shares file must be 2 or higher.


type: long

--

*`system.process.cgroup.cpu.rt.period.us`*::
+
--
Period of time in microseconds for how regularly a cgroup's access to CPU resources is reallocated.


type: long

--

*`system.process.cgroup.cpu.rt.runtime.us`*::
+
--
Period of time in microseconds for the longest continuous period in which the tasks in a cgroup have access to CPU resources.


type: long

--

*`system.process.cgroup.cpu.stats.periods`*::
+
--
Number of period intervals (as specified in cpu.cfs.period.us) that have elapsed.


type: long

--

*`system.process.cgroup.cpu.stats.throttled.periods`*::
+
--
Number of times tasks in a cgroup have been throttled (that is, not allowed to run because they have exhausted all of the available time as specified by their quota).


type: long

--

*`system.process.cgroup.cpu.stats.throttled.ns`*::
+
--
The total time duration (in nanoseconds) for which tasks in a cgroup have been throttled.


type: long

--

[float]
=== cpuacct

CPU accounting metrics.


*`system.process.cgroup.cpuacct.id`*::
+
--
ID of the cgroup.

type: keyword

--

*`system.process.cgroup.cpuacct.path`*::
+
--
Path to the cgroup relative to the cgroup subsystem's mountpoint.


type: keyword

--

*`system.process.cgroup.cpuacct.total.ns`*::
+
--
Total CPU time in nanoseconds consumed by all tasks in the cgroup.


type: long

--

*`system.process.cgroup.cpuacct.stats.user.ns`*::
+
--
CPU time consumed by tasks in user mode.

type: long

--

*`system.process.cgroup.cpuacct.stats.system.ns`*::
+
--
CPU time consumed by tasks in user (kernel) mode.

type: long

--

*`system.process.cgroup.cpuacct.percpu`*::
+
--
CPU time (in nanoseconds) consumed on each CPU by all tasks in this cgroup.


type: object

--

[float]
=== memory

Memory limits and metrics.


*`system.process.cgroup.memory.id`*::
+
--
ID of the cgroup.

type: keyword

--

*`system.process.cgroup.memory.path`*::
+
--
Path to the cgroup relative to the cgroup subsystem's mountpoint.


type: keyword

--

*`system.process.cgroup.memory.mem.usage.bytes`*::
+
--
Total memory usage by processes in the cgroup (in bytes).


type: long

format: bytes

--

*`system.process.cgroup.memory.mem.usage.max.bytes`*::
+
--
The maximum memory used by processes in the cgroup (in bytes).


type: long

format: bytes

--

*`system.process.cgroup.memory.mem.limit.bytes`*::
+
--
The maximum amount of user memory in bytes (including file cache) that tasks in the cgroup are allowed to use.


type: long

format: bytes

--

*`system.process.cgroup.memory.mem.failures`*::
+
--
The number of times that the memory limit (mem.limit.bytes) was reached.


type: long

--

*`system.process.cgroup.memory.memsw.usage.bytes`*::
+
--
The sum of current memory usage plus swap space used by processes in the cgroup (in bytes).


type: long

format: bytes

--

*`system.process.cgroup.memory.memsw.usage.max.bytes`*::
+
--
The maximum amount of memory and swap space used by processes in the cgroup (in bytes).


type: long

format: bytes

--

*`system.process.cgroup.memory.memsw.limit.bytes`*::
+
--
The maximum amount for the sum of memory and swap usage that tasks in the cgroup are allowed to use.


type: long

format: bytes

--

*`system.process.cgroup.memory.memsw.failures`*::
+
--
The number of times that the memory plus swap space limit (memsw.limit.bytes) was reached.


type: long

--

*`system.process.cgroup.memory.kmem.usage.bytes`*::
+
--
Total kernel memory usage by processes in the cgroup (in bytes).


type: long

format: bytes

--

*`system.process.cgroup.memory.kmem.usage.max.bytes`*::
+
--
The maximum kernel memory used by processes in the cgroup (in bytes).


type: long

format: bytes

--

*`system.process.cgroup.memory.kmem.limit.bytes`*::
+
--
The maximum amount of kernel memory that tasks in the cgroup are allowed to use.


type: long

format: bytes

--

*`system.process.cgroup.memory.kmem.failures`*::
+
--
The number of times that the memory limit (kmem.limit.bytes) was reached.


type: long

--

*`system.process.cgroup.memory.kmem_tcp.usage.bytes`*::
+
--
Total memory usage for TCP buffers in bytes.


type: long

format: bytes

--

*`system.process.cgroup.memory.kmem_tcp.usage.max.bytes`*::
+
--
The maximum memory used for TCP buffers by processes in the cgroup (in bytes).


type: long

format: bytes

--

*`system.process.cgroup.memory.kmem_tcp.limit.bytes`*::
+
--
The maximum amount of memory for TCP buffers that tasks in the cgroup are allowed to use.


type: long

format: bytes

--

*`system.process.cgroup.memory.kmem_tcp.failures`*::
+
--
The number of times that the memory limit (kmem_tcp.limit.bytes) was reached.


type: long

--

*`system.process.cgroup.memory.stats.active_anon.bytes`*::
+
--
Anonymous and swap cache on active least-recently-used (LRU) list, including tmpfs (shmem), in bytes.


type: long

format: bytes

--

*`system.process.cgroup.memory.stats.active_file.bytes`*::
+
--
File-backed memory on active LRU list, in bytes.

type: long

format: bytes

--

*`system.process.cgroup.memory.stats.cache.bytes`*::
+
--
Page cache, including tmpfs (shmem), in bytes.

type: long

format: bytes

--

*`system.process.cgroup.memory.stats.hierarchical_memory_limit.bytes`*::
+
--
Memory limit for the hierarchy that contains the memory cgroup, in bytes.


type: long

format: bytes

--

*`system.process.cgroup.memory.stats.hierarchical_memsw_limit.bytes`*::
+
--
Memory plus swap limit for the hierarchy that contains the memory cgroup, in bytes.


type: long

format: bytes

--

*`system.process.cgroup.memory.stats.inactive_anon.bytes`*::
+
--
Anonymous and swap cache on inactive LRU list, including tmpfs (shmem), in bytes


type: long

format: bytes

--

*`system.process.cgroup.memory.stats.inactive_file.bytes`*::
+
--
File-backed memory on inactive LRU list, in bytes.


type: long

format: bytes

--

*`system.process.cgroup.memory.stats.mapped_file.bytes`*::
+
--
Size of memory-mapped mapped files, including tmpfs (shmem), in bytes.


type: long

format: bytes

--

*`system.process.cgroup.memory.stats.page_faults`*::
+
--
Number of times that a process in the cgroup triggered a page fault.


type: long

--

*`system.process.cgroup.memory.stats.major_page_faults`*::
+
--
Number of times that a process in the cgroup triggered a major fault. "Major" faults happen when the kernel actually has to read the data from disk.


type: long

--

*`system.process.cgroup.memory.stats.pages_in`*::
+
--
Number of pages paged into memory. This is a counter.


type: long

--

*`system.process.cgroup.memory.stats.pages_out`*::
+
--
Number of pages paged out of memory. This is a counter.


type: long

--

*`system.process.cgroup.memory.stats.rss.bytes`*::
+
--
Anonymous and swap cache (includes transparent hugepages), not including tmpfs (shmem), in bytes.


type: long

format: bytes

--

*`system.process.cgroup.memory.stats.rss_huge.bytes`*::
+
--
Number of bytes of anonymous transparent hugepages.


type: long

format: bytes

--

*`system.process.cgroup.memory.stats.swap.bytes`*::
+
--
Swap usage, in bytes.


type: long

format: bytes

--

*`system.process.cgroup.memory.stats.unevictable.bytes`*::
+
--
Memory that cannot be reclaimed, in bytes.


type: long

format: bytes

--

[float]
=== blkio

Block IO metrics.


*`system.process.cgroup.blkio.id`*::
+
--
ID of the cgroup.

type: keyword

--

*`system.process.cgroup.blkio.path`*::
+
--
Path to the cgroup relative to the cgroup subsystems mountpoint.


type: keyword

--

*`system.process.cgroup.blkio.total.bytes`*::
+
--
Total number of bytes transferred to and from all block devices by processes in the cgroup.


type: long

format: bytes

--

*`system.process.cgroup.blkio.total.ios`*::
+
--
Total number of I/O operations performed on all devices by processes in the cgroup as seen by the throttling policy.


type: long

--

[float]
=== process.summary

Summary metrics for the processes running on the host.



*`system.process.summary.total`*::
+
--
Total number of processes on this host.


type: long

--

*`system.process.summary.running`*::
+
--
Number of running processes on this host.


type: long

--

*`system.process.summary.idle`*::
+
--
Number of idle processes on this host.


type: long

--

*`system.process.summary.sleeping`*::
+
--
Number of sleeping processes on this host.


type: long

--

*`system.process.summary.stopped`*::
+
--
Number of stopped processes on this host.


type: long

--

*`system.process.summary.zombie`*::
+
--
Number of zombie processes on this host.


type: long

--

*`system.process.summary.dead`*::
+
--
Number of dead processes on this host. It's very unlikely that it will appear but in some special situations it may happen.


type: long

--

*`system.process.summary.unknown`*::
+
--
Number of processes for which the state couldn't be retrieved or is unknown.


type: long

--

[float]
=== raid

raid



*`system.raid.name`*::
+
--
Name of the device.


type: keyword

--

*`system.raid.status`*::
+
--
activity-state of the device.


type: keyword

--

*`system.raid.level`*::
+
--
The raid level of the device


type: keyword

--

*`system.raid.sync_action`*::
+
--
Current sync action, if the RAID array is redundant 


type: keyword

--

*`system.raid.disks.active`*::
+
--
Number of active disks.


type: long

--

*`system.raid.disks.total`*::
+
--
Total number of disks the device consists of.


type: long

--

*`system.raid.disks.spare`*::
+
--
Number of spared disks.


type: long

--

*`system.raid.disks.failed`*::
+
--
Number of failed disks.


type: long

--

*`system.raid.disks.states.*`*::
+
--
map of raw disk states


type: object

--

*`system.raid.blocks.total`*::
+
--
Number of blocks the device holds, in 1024-byte blocks.


type: long

--

*`system.raid.blocks.synced`*::
+
--
Number of blocks on the device that are in sync, in 1024-byte blocks.


type: long

--

[float]
=== service

metrics for system services



*`system.service.name`*::
+
--
The name of the service

type: keyword

--

*`system.service.load_state`*::
+
--
The load state of the service

type: keyword

--

*`system.service.state`*::
+
--
The activity state of the service

type: keyword

--

*`system.service.sub_state`*::
+
--
The sub-state of the service

type: keyword

--

*`system.service.state_since`*::
+
--
The timestamp of the last state change. If the service is active and running, this is its uptime.

type: date

--

*`system.service.exec_code`*::
+
--
The SIGCHLD code from the service's main process

type: keyword

--

[float]
=== resources

system metrics associated with the service


*`system.service.resources.cpu.usage.ns`*::
+
--
CPU usage in nanoseconds

type: long

--

*`system.service.resources.memory.usage.bytes`*::
+
--
memory usage in bytes

type: long

--

*`system.service.resources.tasks.count`*::
+
--
number of tasks associated with the service

type: long

--

[float]
=== network

network resource usage


*`system.service.resources.network.in.bytes`*::
+
--
bytes in

type: long

format: bytes

--

*`system.service.resources.network.in.packets`*::
+
--
packets in

type: long

format: bytes

--

*`system.service.resources.network.out.packets`*::
+
--
packets out

type: long

--

*`system.service.resources.network.out.bytes`*::
+
--
bytes out

type: long

--

[float]
=== socket

TCP sockets that are active.



*`system.socket.direction`*::
+
--
type: alias

alias to: network.direction

--

*`system.socket.family`*::
+
--
type: alias

alias to: network.type

--

*`system.socket.local.ip`*::
+
--
Local IP address. This can be an IPv4 or IPv6 address.


type: ip

example: 192.0.2.1 or 2001:0DB8:ABED:8536::1

--

*`system.socket.local.port`*::
+
--
Local port.


type: long

example: 22

--

*`system.socket.remote.ip`*::
+
--
Remote IP address. This can be an IPv4 or IPv6 address.


type: ip

example: 192.0.2.1 or 2001:0DB8:ABED:8536::1

--

*`system.socket.remote.port`*::
+
--
Remote port.


type: long

example: 22

--

*`system.socket.remote.host`*::
+
--
PTR record associated with the remote IP. It is obtained via reverse IP lookup.


type: keyword

example: 76-211-117-36.nw.example.com.

--

*`system.socket.remote.etld_plus_one`*::
+
--
The effective top-level domain (eTLD) of the remote host plus one more label. For example, the eTLD+1 for "foo.bar.golang.org." is "golang.org.". The data for determining the eTLD comes from an embedded copy of the data from http://publicsuffix.org.


type: keyword

example: example.com.

--

*`system.socket.remote.host_error`*::
+
--
Error describing the cause of the reverse lookup failure.


type: keyword

--

*`system.socket.process.pid`*::
+
--
type: alias

alias to: process.pid

--

*`system.socket.process.command`*::
+
--
type: alias

alias to: process.name

--

*`system.socket.process.cmdline`*::
+
--
Full command line


type: keyword

--

*`system.socket.process.exe`*::
+
--
type: alias

alias to: process.executable

--

*`system.socket.user.id`*::
+
--
type: alias

alias to: user.id

--

*`system.socket.user.name`*::
+
--
type: alias

alias to: user.full_name

--

[float]
=== socket.summary

Summary metrics of open sockets in the host system



[float]
=== all

All connections



*`system.socket.summary.all.count`*::
+
--
All open connections


type: integer

--

*`system.socket.summary.all.listening`*::
+
--
All listening ports


type: integer

--

[float]
=== tcp

All TCP connections



*`system.socket.summary.tcp.memory`*::
+
--
Memory used by TCP sockets in bytes, based on number of allocated pages and system page size. Corresponds to limits set in /proc/sys/net/ipv4/tcp_mem. Only available on Linux. 


type: integer

format: bytes

--

[float]
=== all

All TCP connections



*`system.socket.summary.tcp.all.orphan`*::
+
--
A count of all orphaned tcp sockets. Only available on Linux.


type: integer

--

*`system.socket.summary.tcp.all.count`*::
+
--
All open TCP connections


type: integer

--

*`system.socket.summary.tcp.all.listening`*::
+
--
All TCP listening ports


type: integer

--

*`system.socket.summary.tcp.all.established`*::
+
--
Number of established TCP connections


type: integer

--

*`system.socket.summary.tcp.all.close_wait`*::
+
--
Number of TCP connections in _close_wait_ state


type: integer

--

*`system.socket.summary.tcp.all.time_wait`*::
+
--
Number of TCP connections in _time_wait_ state


type: integer

--

*`system.socket.summary.tcp.all.syn_sent`*::
+
--
Number of TCP connections in _syn_sent_ state


type: integer

--

*`system.socket.summary.tcp.all.syn_recv`*::
+
--
Number of TCP connections in _syn_recv_ state


type: integer

--

*`system.socket.summary.tcp.all.fin_wait1`*::
+
--
Number of TCP connections in _fin_wait1_ state


type: integer

--

*`system.socket.summary.tcp.all.fin_wait2`*::
+
--
Number of TCP connections in _fin_wait2_ state


type: integer

--

*`system.socket.summary.tcp.all.last_ack`*::
+
--
Number of TCP connections in _last_ack_ state


type: integer

--

*`system.socket.summary.tcp.all.closing`*::
+
--
Number of TCP connections in _closing_ state


type: integer

--

[float]
=== udp

All UDP connections



*`system.socket.summary.udp.memory`*::
+
--
Memory used by UDP sockets in bytes, based on number of allocated pages and system page size. Corresponds to limits set in /proc/sys/net/ipv4/udp_mem. Only available on Linux. 


type: integer

format: bytes

--

[float]
=== all

All UDP connections



*`system.socket.summary.udp.all.count`*::
+
--
All open UDP connections


type: integer

--

[float]
=== uptime

`uptime` contains the operating system uptime metric.



*`system.uptime.duration.ms`*::
+
--
The OS uptime in milliseconds.


type: long

format: duration

--

[[exported-fields-tomcat]]
== Tomcat fields

Tomcat module




[float]
=== cache

Catalina Cache metrics from the WebResourceRoot


*`tomcat.cache.mbean`*::
+
--
Mbean that this event is related to

type: keyword

--

*`tomcat.cache.hit.total`*::
+
--
The number of requests for resources that were served from the cache

type: long

--

*`tomcat.cache.size.total.kb`*::
+
--
The current estimate of the cache size in kilobytes

type: long

--

*`tomcat.cache.size.max.kb`*::
+
--
The maximum permitted size of the cache in kilobytes

type: long

--

*`tomcat.cache.lookup.total`*::
+
--
The number of requests for resources

type: long

--

*`tomcat.cache.ttl.ms`*::
+
--
The time-to-live for cache entries in milliseconds

type: long

--

[float]
=== memory

Memory metrics from java.lang JMX


*`tomcat.memory.mbean`*::
+
--
Mbean that this event is related to

type: keyword

--

*`tomcat.memory.heap.usage.committed`*::
+
--
Committed heap memory usage

type: long

--

*`tomcat.memory.heap.usage.max`*::
+
--
Max heap memory usage

type: long

--

*`tomcat.memory.heap.usage.used`*::
+
--
Used heap memory usage

type: long

--

*`tomcat.memory.heap.usage.init`*::
+
--
Initial heap memory usage

type: long

--

*`tomcat.memory.other.usage.committed`*::
+
--
Committed non-heap memory usage

type: long

--

*`tomcat.memory.other.usage.max`*::
+
--
Max non-heap memory usage

type: long

--

*`tomcat.memory.other.usage.used`*::
+
--
Used non-heap memory usage

type: long

--

*`tomcat.memory.other.usage.init`*::
+
--
Initial non-heap memory usage

type: long

--

[float]
=== requests

Requests processor metrics from GlobalRequestProcessor JMX


*`tomcat.requests.mbean`*::
+
--
Mbean that this event is related to

type: keyword

--

*`tomcat.requests.total`*::
+
--
Number of requests processed

type: long

--

*`tomcat.requests.bytes.received`*::
+
--
Amount of data received, in bytes

type: long

--

*`tomcat.requests.bytes.sent`*::
+
--
Amount of data sent, in bytes

type: long

--

*`tomcat.requests.processing.ms`*::
+
--
Total time to process the requests

type: long

--

*`tomcat.requests.errors.total`*::
+
--
Number of errors

type: long

--

[float]
=== threading

Threading metrics from the Catalina's ThreadPool JMX


*`tomcat.threading.busy`*::
+
--
Current busy threads from the ThreadPool

type: long

--

*`tomcat.threading.max`*::
+
--
Max threads from the ThreadPool

type: long

--

*`tomcat.threading.current`*::
+
--
Current number of threads, taken from the ThreadPool

type: long

--

*`tomcat.threading.keep_alive.total`*::
+
--
Total keep alive on the ThreadPool

type: long

--

*`tomcat.threading.keep_alive.timeout.ms`*::
+
--
Keep alive timeout on the ThreadPool

type: long

--

*`tomcat.threading.started.total`*::
+
--
Current started threads at JVM level (from java.lang:type=Threading)

type: long

--

*`tomcat.threading.user.time.ms`*::
+
--
User time in milliseconds (from java.lang:type=Threading)

type: long

--

*`tomcat.threading.cpu.time.ms`*::
+
--
CPU time in milliseconds (from java.lang:type=Threading)

type: long

--

*`tomcat.threading.total`*::
+
--
Total threads at the JVM level (from java.lang:type=Threading)

type: long

--

*`tomcat.threading.peak`*::
+
--
Peak number of threads at JVM level (from java.lang:type=Threading)

type: long

--

[[exported-fields-traefik]]
== traefik fields

Traefik reverse proxy / load balancer metrics



[float]
=== traefik

Traefik reverse proxy / load balancer metrics



[float]
=== health

Metrics obtained from Traefik's health API endpoint



*`traefik.health.uptime.sec`*::
+
--
Uptime of Traefik instance in seconds


type: long

--

[float]
=== response

Response metrics



*`traefik.health.response.count`*::
+
--
Number of responses


type: long

--

*`traefik.health.response.avg_time.us`*::
+
--
Average response time in microseconds


type: long

--

*`traefik.health.response.status_codes.*`*::
+
--
Number of responses per status code


type: object

--

[[exported-fields-uwsgi]]
== uwsgi fields

uwsgi module



[float]
=== uwsgi




[float]
=== status

uwsgi.status metricset fields



*`uwsgi.status.total.requests`*::
+
--
Total requests handled


type: long

--

*`uwsgi.status.total.exceptions`*::
+
--
Total exceptions


type: long

--

*`uwsgi.status.total.write_errors`*::
+
--
Total requests write errors


type: long

--

*`uwsgi.status.total.read_errors`*::
+
--
Total read errors


type: long

--

*`uwsgi.status.total.pid`*::
+
--
Process id


type: long

--

*`uwsgi.status.worker.id`*::
+
--
Worker id


type: long

--

*`uwsgi.status.worker.pid`*::
+
--
Worker process id


type: long

--

*`uwsgi.status.worker.accepting`*::
+
--
State of worker, 1 if still accepting new requests otherwise 0


type: long

--

*`uwsgi.status.worker.requests`*::
+
--
Number of requests served by this worker


type: long

--

*`uwsgi.status.worker.delta_requests`*::
+
--
Number of requests served by this worker after worker is reloaded when reached MAX_REQUESTS


type: long

--

*`uwsgi.status.worker.exceptions`*::
+
--
Exceptions raised


type: long

--

*`uwsgi.status.worker.harakiri_count`*::
+
--
Dropped requests by timeout


type: long

--

*`uwsgi.status.worker.signals`*::
+
--
Emitted signals count


type: long

--

*`uwsgi.status.worker.signal_queue`*::
+
--
Number of signals waiting to be handled


type: long

--

*`uwsgi.status.worker.status`*::
+
--
Worker status (cheap, pause, sig, busy, idle)


type: keyword

--

*`uwsgi.status.worker.rss`*::
+
--
Resident Set Size. memory currently used by a process. if always zero try `--memory-report` option of uwsgi


type: keyword

--

*`uwsgi.status.worker.vsz`*::
+
--
Virtual Set Size. memory size assigned to a process. if always zero try `--memory-report` option of uwsgi


type: long

--

*`uwsgi.status.worker.running_time`*::
+
--
Process running time


type: long

--

*`uwsgi.status.worker.respawn_count`*::
+
--
Respawn count


type: long

--

*`uwsgi.status.worker.tx`*::
+
--
Transmitted size


type: long

--

*`uwsgi.status.worker.avg_rt`*::
+
--
Average response time


type: long

--

*`uwsgi.status.core.id`*::
+
--
worker ID


type: long

--

*`uwsgi.status.core.worker_pid`*::
+
--
Parent worker PID


type: long

--

*`uwsgi.status.core.requests.total`*::
+
--
Number of total requests served


type: long

--

*`uwsgi.status.core.requests.static`*::
+
--
Number of static file serves


type: long

--

*`uwsgi.status.core.requests.routed`*::
+
--
Routed requests


type: long

--

*`uwsgi.status.core.requests.offloaded`*::
+
--
Offloaded requests


type: long

--

*`uwsgi.status.core.write_errors`*::
+
--
Number of failed writes


type: long

--

*`uwsgi.status.core.read_errors`*::
+
--
Number of failed reads


type: long

--

[[exported-fields-vsphere]]
== vSphere fields

vSphere module



[float]
=== vsphere




[float]
=== datastore

datastore



*`vsphere.datastore.name`*::
+
--
Datastore name


type: keyword

--

*`vsphere.datastore.fstype`*::
+
--
Filesystem type


type: keyword

--

*`vsphere.datastore.capacity.total.bytes`*::
+
--
Total bytes of the datastore


type: long

format: bytes

--

*`vsphere.datastore.capacity.free.bytes`*::
+
--
Free bytes of the datastore


type: long

format: bytes

--

*`vsphere.datastore.capacity.used.bytes`*::
+
--
Used bytes of the datastore


type: long

format: bytes

--

*`vsphere.datastore.capacity.used.pct`*::
+
--
Used percent of the datastore


type: long

format: percent

--

[float]
=== host

host



*`vsphere.host.name`*::
+
--
Host name


type: keyword

--

*`vsphere.host.cpu.used.mhz`*::
+
--
Used CPU in Mhz


type: long

--

*`vsphere.host.cpu.total.mhz`*::
+
--
Total CPU in Mhz


type: long

--

*`vsphere.host.cpu.free.mhz`*::
+
--
Free CPU in Mhz


type: long

--

*`vsphere.host.memory.used.bytes`*::
+
--
Used Memory in bytes


type: long

format: bytes

--

*`vsphere.host.memory.total.bytes`*::
+
--
Total Memory in bytes


type: long

format: bytes

--

*`vsphere.host.memory.free.bytes`*::
+
--
Free Memory in bytes


type: long

format: bytes

--

*`vsphere.host.network_names`*::
+
--
Network names


type: keyword

--

[float]
=== virtualmachine

virtualmachine



*`vsphere.virtualmachine.host.id`*::
+
--
Host id


type: keyword

--

*`vsphere.virtualmachine.host.hostname`*::
+
--
Host name of the host


type: keyword

--

*`vsphere.virtualmachine.name`*::
+
--
Virtual Machine name


type: keyword

--

*`vsphere.virtualmachine.os`*::
+
--
Virtual Machine Operating System name


type: keyword

--

*`vsphere.virtualmachine.cpu.used.mhz`*::
+
--
Used CPU in Mhz


type: long

--

*`vsphere.virtualmachine.memory.used.guest.bytes`*::
+
--
Used Memory of Guest in bytes


type: long

format: bytes

--

*`vsphere.virtualmachine.memory.used.host.bytes`*::
+
--
Used Memory of Host in bytes


type: long

format: bytes

--

*`vsphere.virtualmachine.memory.total.guest.bytes`*::
+
--
Total Memory of Guest in bytes


type: long

format: bytes

--

*`vsphere.virtualmachine.memory.free.guest.bytes`*::
+
--
Free Memory of Guest in bytes


type: long

format: bytes

--

*`vsphere.virtualmachine.custom_fields`*::
+
--
Custom fields


type: object

--

*`vsphere.virtualmachine.network_names`*::
+
--
Network names


type: keyword

--

[[exported-fields-windows]]
== Windows fields

Module for Windows



[float]
=== windows




[float]
=== service

`service` contains the status for Windows services.



*`windows.service.id`*::
+
--
A unique ID for the service. It is a hash of the machine's GUID and the service name.


type: keyword

example: hW3NJFc1Ap

--

*`windows.service.name`*::
+
--
The service name.


type: keyword

example: Wecsvc

--

*`windows.service.display_name`*::
+
--
The display name of the service.


type: keyword

example: Windows Event Collector

--

*`windows.service.start_type`*::
+
--
The startup type of the service. The possible values are `Automatic`, `Boot`, `Disabled`, `Manual`, and `System`.


type: keyword

--

*`windows.service.start_name`*::
+
--
Account name under which a service runs.


type: keyword

example: NT AUTHORITY\LocalService

--

*`windows.service.path_name`*::
+
--
Fully qualified path to the file that implements the service, including arguments.


type: keyword

example: C:\WINDOWS\system32\svchost.exe -k LocalService -p

--

*`windows.service.state`*::
+
--
The actual state of the service. The possible values are `Continuing`, `Pausing`, `Paused`, `Running`, `Starting`, `Stopping`, and `Stopped`.


type: keyword

--

*`windows.service.exit_code`*::
+
--
For `Stopped` services this is the error code that service reports when starting to stopping. This will be the generic Windows service error code unless the service provides a service-specific error code.


type: keyword

--

*`windows.service.pid`*::
+
--
For `Running` services this is the associated process PID.


type: long

example: 1092

--

*`windows.service.uptime.ms`*::
+
--
The service's uptime specified in milliseconds.


type: long

format: duration

--

[[exported-fields-zookeeper]]
== ZooKeeper fields

ZooKeeper metrics collected by the four-letter monitoring commands.



[float]
=== zookeeper

`zookeeper` contains the metrics reported by ZooKeeper commands.



[float]
=== connection

connections



*`zookeeper.connection.interest_ops`*::
+
--
Interest ops


type: long

--

*`zookeeper.connection.queued`*::
+
--
Queued connections


type: long

--

*`zookeeper.connection.received`*::
+
--
Received connections


type: long

--

*`zookeeper.connection.sent`*::
+
--
Connections sent


type: long

--

[float]
=== mntr

`mntr` contains the metrics reported by the four-letter `mntr` command.



*`zookeeper.mntr.hostname`*::
+
--
ZooKeeper hostname.


type: keyword

--

*`zookeeper.mntr.approximate_data_size`*::
+
--
Approximate size of ZooKeeper data.


type: long

--

*`zookeeper.mntr.latency.avg`*::
+
--
Average latency between ensemble hosts in milliseconds.


type: long

--

*`zookeeper.mntr.ephemerals_count`*::
+
--
Number of ephemeral znodes.


type: long

--

*`zookeeper.mntr.followers`*::
+
--
Number of followers seen by the current host.


type: long

--

*`zookeeper.mntr.max_file_descriptor_count`*::
+
--
Maximum number of file descriptors allowed for the ZooKeeper process.


type: long

--

*`zookeeper.mntr.latency.max`*::
+
--
Maximum latency in milliseconds.


type: long

--

*`zookeeper.mntr.latency.min`*::
+
--
Minimum latency in milliseconds.


type: long

--

*`zookeeper.mntr.num_alive_connections`*::
+
--
Number of connections to ZooKeeper that are currently alive.


type: long

--

*`zookeeper.mntr.open_file_descriptor_count`*::
+
--
Number of file descriptors open by the ZooKeeper process.


type: long

--

*`zookeeper.mntr.outstanding_requests`*::
+
--
Number of outstanding requests that need to be processed by the cluster.


type: long

--

*`zookeeper.mntr.packets.received`*::
+
--
Number of ZooKeeper network packets received.


type: long

--

*`zookeeper.mntr.packets.sent`*::
+
--
Number of ZooKeeper network packets sent.


type: long

--

*`zookeeper.mntr.pending_syncs`*::
+
--
Number of pending syncs to carry out to ZooKeeper ensemble followers.


type: long

--

*`zookeeper.mntr.server_state`*::
+
--
Role in the ZooKeeper ensemble.


type: keyword

--

*`zookeeper.mntr.synced_followers`*::
+
--
Number of synced followers reported when a node server_state is leader.


type: long

--

*`zookeeper.mntr.version`*::
+
--
ZooKeeper version and build string reported.


type: alias

alias to: service.version

--

*`zookeeper.mntr.watch_count`*::
+
--
Number of watches currently set on the local ZooKeeper process.


type: long

--

*`zookeeper.mntr.znode_count`*::
+
--
Number of znodes reported by the local ZooKeeper process.


type: long

--

[float]
=== server

server contains the metrics reported by the four-letter `srvr` command.


*`zookeeper.server.connections`*::
+
--
Number of clients currently connected to the server

type: long

--


*`zookeeper.server.latency.avg`*::
+
--
Average amount of time taken for the server to respond to a client request

type: long

--

*`zookeeper.server.latency.max`*::
+
--
Maximum amount of time taken for the server to respond to a client request

type: long

--

*`zookeeper.server.latency.min`*::
+
--
Minimum amount of time taken for the server to respond to a client request

type: long

--

*`zookeeper.server.mode`*::
+
--
Mode of the server. In an ensemble, this may either be leader or follower. Otherwise, it is standalone

type: keyword

--

*`zookeeper.server.node_count`*::
+
--
Total number of nodes

type: long

--

*`zookeeper.server.outstanding`*::
+
--
Number of requests queued at the server. This exceeds zero when the server receives more requests than it is able to process

type: long

--

*`zookeeper.server.received`*::
+
--
Number of requests received by the server

type: long

--

*`zookeeper.server.sent`*::
+
--
Number of requests sent by the server

type: long

--

*`zookeeper.server.version_date`*::
+
--
Date of the Zookeeper release currently in use

type: date

--

*`zookeeper.server.zxid`*::
+
--
Unique value of the Zookeeper transaction ID. The zxid consists of an epoch and a counter. It is established by the leader and is used to determine the temporal ordering of changes

type: keyword

--

*`zookeeper.server.count`*::
+
--
Total transactions of the leader in epoch

type: long

--

*`zookeeper.server.epoch`*::
+
--
Epoch value of the Zookeeper transaction ID. An epoch signifies the period in which a server is a leader

type: long

--
<|MERGE_RESOLUTION|>--- conflicted
+++ resolved
@@ -16902,7 +16902,243 @@
 --
 
 [float]
-<<<<<<< HEAD
+=== mixer
+
+Contains statistics related to the Istio mixer service
+
+
+
+*`istio.mixer.istio.mcp.request.acks`*::
++
+--
+The number of request acks received by the source.
+
+
+type: long
+
+--
+
+*`istio.mixer.config.adapter.info.errors.config`*::
++
+--
+The number of errors encountered during processing of the adapter info configuration.
+
+
+type: long
+
+--
+
+*`istio.mixer.config.adapter.info.configs`*::
++
+--
+The number of known adapters in the current config.
+
+
+type: long
+
+--
+
+*`istio.mixer.config.attributes`*::
++
+--
+The number of known attributes in the current config.
+
+
+type: long
+
+--
+
+*`istio.mixer.config.handler.configs`*::
++
+--
+The number of known handlers in the current config.
+
+
+type: long
+
+--
+
+*`istio.mixer.config.handler.errors.validation`*::
++
+--
+The number of errors encountered because handler validation returned error.
+
+
+type: long
+
+--
+
+*`istio.mixer.config.instance.errors.config`*::
++
+--
+The number of errors encountered during processing of the instance configuration.
+
+
+type: long
+
+--
+
+*`istio.mixer.config.instance.configs`*::
++
+--
+The number of known instances in the current config.
+
+
+type: long
+
+--
+
+*`istio.mixer.config.rule.errors.config`*::
++
+--
+The number of errors encountered during processing of the rule configuration.
+
+
+type: long
+
+--
+
+*`istio.mixer.config.rule.errors.match`*::
++
+--
+The number of rule conditions that was not parseable.
+
+
+type: long
+
+--
+
+*`istio.mixer.config.rule.configs`*::
++
+--
+The number of known rules in the current config.
+
+
+type: long
+
+--
+
+*`istio.mixer.config.template.errors.config`*::
++
+--
+The number of errors encountered during processing of the template configuration.
+
+
+type: long
+
+--
+
+*`istio.mixer.config.template.configs`*::
++
+--
+The number of known templates in the current config.
+
+
+type: long
+
+--
+
+*`istio.mixer.config.unsatisfied.action_handler`*::
++
+--
+The number of actions that failed due to handlers being unavailable.
+
+
+type: long
+
+--
+
+*`istio.mixer.dispatcher_destinations_per_variety_total`*::
++
+--
+The number of Mixer adapter destinations by template variety type.
+
+
+type: long
+
+--
+
+*`istio.mixer.handler.handlers.closed`*::
++
+--
+The number of handlers that were closed during config transition.
+
+
+type: long
+
+--
+
+*`istio.mixer.handler.daemons`*::
++
+--
+The current number of active daemon routines in a given adapter environment.
+
+
+type: long
+
+--
+
+*`istio.mixer.handler.failures.build`*::
++
+--
+The number of handlers that failed creation during config transition.
+
+
+type: long
+
+--
+
+*`istio.mixer.handler.failures.close`*::
++
+--
+The number of errors encountered while closing handlers during config transition.
+
+
+type: long
+
+--
+
+*`istio.mixer.handler.handlers.new`*::
++
+--
+The number of handlers that were newly created during config transition.
+
+
+type: long
+
+--
+
+*`istio.mixer.handler.handlers.reused`*::
++
+--
+The number of handlers that were re-used during config transition.
+
+
+type: long
+
+--
+
+*`istio.mixer.handler`*::
++
+--
+The name of the daemon  handler
+
+
+type: long
+
+--
+
+*`istio.mixer.variety`*::
++
+--
+The name of the variety
+
+
+type: long
+
+--
+
+[float]
 === pilot
 
 Contains statistics related to the Istio pilot service
@@ -16933,85 +17169,12 @@
 +
 --
 Total time in seconds Pilot takes to push lds, rds, cds and eds.
-=======
-=== mixer
-
-Contains statistics related to the Istio mixer service
-
-
-
-*`istio.mixer.istio.mcp.request.acks`*::
-+
---
-The number of request acks received by the source.
-
-
-type: long
-
---
-
-*`istio.mixer.config.adapter.info.errors.config`*::
-+
---
-The number of errors encountered during processing of the adapter info configuration.
-
-
-type: long
-
---
-
-*`istio.mixer.config.adapter.info.configs`*::
-+
---
-The number of known adapters in the current config.
-
-
-type: long
-
---
-
-*`istio.mixer.config.attributes`*::
-+
---
-The number of known attributes in the current config.
-
-
-type: long
-
---
-
-*`istio.mixer.config.handler.configs`*::
-+
---
-The number of known handlers in the current config.
-
-
-type: long
-
---
-
-*`istio.mixer.config.handler.errors.validation`*::
-+
---
-The number of errors encountered because handler validation returned error.
-
-
-type: long
-
---
-
-*`istio.mixer.config.instance.errors.config`*::
-+
---
-The number of errors encountered during processing of the instance configuration.
->>>>>>> 5193ce98
-
-
-type: long
-
---
-
-<<<<<<< HEAD
+
+
+type: long
+
+--
+
 *`istio.pilot.xds.eds.instances`*::
 +
 --
@@ -17106,109 +17269,12 @@
 +
 --
 Time needed by Pilot to push Envoy configurations, histogram sum of times in milliseconds.
-=======
-*`istio.mixer.config.instance.configs`*::
-+
---
-The number of known instances in the current config.
-
-
-type: long
-
---
-
-*`istio.mixer.config.rule.errors.config`*::
-+
---
-The number of errors encountered during processing of the rule configuration.
-
-
-type: long
-
---
-
-*`istio.mixer.config.rule.errors.match`*::
-+
---
-The number of rule conditions that was not parseable.
-
-
-type: long
-
---
-
-*`istio.mixer.config.rule.configs`*::
-+
---
-The number of known rules in the current config.
-
-
-type: long
-
---
-
-*`istio.mixer.config.template.errors.config`*::
-+
---
-The number of errors encountered during processing of the template configuration.
-
-
-type: long
-
---
-
-*`istio.mixer.config.template.configs`*::
-+
---
-The number of known templates in the current config.
-
-
-type: long
-
---
-
-*`istio.mixer.config.unsatisfied.action_handler`*::
-+
---
-The number of actions that failed due to handlers being unavailable.
-
-
-type: long
-
---
-
-*`istio.mixer.dispatcher_destinations_per_variety_total`*::
-+
---
-The number of Mixer adapter destinations by template variety type.
-
-
-type: long
-
---
-
-*`istio.mixer.handler.handlers.closed`*::
-+
---
-The number of handlers that were closed during config transition.
-
-
-type: long
-
---
-
-*`istio.mixer.handler.daemons`*::
-+
---
-The current number of active daemon routines in a given adapter environment.
->>>>>>> 5193ce98
-
-
-type: long
-
---
-
-<<<<<<< HEAD
+
+
+type: long
+
+--
+
 *`istio.pilot.services`*::
 +
 --
@@ -17233,39 +17299,12 @@
 +
 --
 Time needed by Pilot to push Envoy configurations, histogram count of times.
-=======
-*`istio.mixer.handler.failures.build`*::
-+
---
-The number of handlers that failed creation during config transition.
-
-
-type: long
-
---
-
-*`istio.mixer.handler.failures.close`*::
-+
---
-The number of errors encountered while closing handlers during config transition.
-
-
-type: long
-
---
-
-*`istio.mixer.handler.handlers.new`*::
-+
---
-The number of handlers that were newly created during config transition.
->>>>>>> 5193ce98
-
-
-type: long
-
---
-
-<<<<<<< HEAD
+
+
+type: long
+
+--
+
 *`istio.pilot.no.ip`*::
 +
 --
@@ -17293,35 +17332,6 @@
 
 
 type: text
-=======
-*`istio.mixer.handler.handlers.reused`*::
-+
---
-The number of handlers that were re-used during config transition.
-
-
-type: long
-
---
-
-*`istio.mixer.handler`*::
-+
---
-The name of the daemon  handler
-
-
-type: long
-
---
-
-*`istio.mixer.variety`*::
-+
---
-The name of the variety
-
-
-type: long
->>>>>>> 5193ce98
 
 --
 
