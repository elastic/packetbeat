
////
This file is generated! See _meta/fields.yml and scripts/generate_field_docs.py
////

[[exported-fields]]
= Exported fields

[partintro]

--
This document describes the fields that are exported by Metricbeat. They are
grouped in the following categories:

* <<exported-fields-aerospike>>
* <<exported-fields-apache>>
* <<exported-fields-aws>>
* <<exported-fields-beat-common>>
* <<exported-fields-beat>>
* <<exported-fields-ceph>>
* <<exported-fields-cloud>>
* <<exported-fields-common>>
* <<exported-fields-consul>>
* <<exported-fields-coredns>>
* <<exported-fields-couchbase>>
* <<exported-fields-couchdb>>
* <<exported-fields-docker-processor>>
* <<exported-fields-docker>>
* <<exported-fields-dropwizard>>
* <<exported-fields-ecs>>
* <<exported-fields-elasticsearch>>
* <<exported-fields-envoyproxy>>
* <<exported-fields-etcd>>
* <<exported-fields-golang>>
* <<exported-fields-graphite>>
* <<exported-fields-haproxy>>
* <<exported-fields-host-processor>>
* <<exported-fields-http>>
* <<exported-fields-jolokia>>
* <<exported-fields-jolokia-autodiscover>>
* <<exported-fields-kafka>>
* <<exported-fields-kibana>>
* <<exported-fields-kubernetes-processor>>
* <<exported-fields-kubernetes>>
* <<exported-fields-kvm>>
* <<exported-fields-logstash>>
* <<exported-fields-memcached>>
* <<exported-fields-mongodb>>
* <<exported-fields-mssql>>
* <<exported-fields-munin>>
* <<exported-fields-mysql>>
* <<exported-fields-nats>>
* <<exported-fields-nginx>>
* <<exported-fields-php_fpm>>
* <<exported-fields-postgresql>>
* <<exported-fields-process>>
* <<exported-fields-prometheus>>
* <<exported-fields-rabbitmq>>
* <<exported-fields-redis>>
* <<exported-fields-system>>
* <<exported-fields-traefik>>
* <<exported-fields-uwsgi>>
* <<exported-fields-vsphere>>
* <<exported-fields-windows>>
* <<exported-fields-zookeeper>>

--
[[exported-fields-aerospike]]
== Aerospike fields

Aerospike module



[float]
=== aerospike




[float]
=== namespace

namespace



[float]
=== client

Client stats.



[float]
=== delete

Client delete transactions stats.



*`aerospike.namespace.client.delete.error`*::
+
--
Number of client delete transactions that failed with an error.


type: long

--

*`aerospike.namespace.client.delete.not_found`*::
+
--
Number of client delete transactions that resulted in a not found.


type: long

--

*`aerospike.namespace.client.delete.success`*::
+
--
Number of successful client delete transactions.


type: long

--

*`aerospike.namespace.client.delete.timeout`*::
+
--
Number of client delete transactions that timed out.


type: long

--

[float]
=== read

Client read transactions stats.



*`aerospike.namespace.client.read.error`*::
+
--
Number of client read transaction errors.


type: long

--

*`aerospike.namespace.client.read.not_found`*::
+
--
Number of client read transaction that resulted in not found.


type: long

--

*`aerospike.namespace.client.read.success`*::
+
--
Number of successful client read transactions.


type: long

--

*`aerospike.namespace.client.read.timeout`*::
+
--
Number of client read transaction that timed out.


type: long

--

[float]
=== write

Client write transactions stats.



*`aerospike.namespace.client.write.error`*::
+
--
Number of client write transactions that failed with an error.


type: long

--

*`aerospike.namespace.client.write.success`*::
+
--
Number of successful client write transactions.


type: long

--

*`aerospike.namespace.client.write.timeout`*::
+
--
Number of client write transactions that timed out.


type: long

--

[float]
=== device

Disk storage stats



*`aerospike.namespace.device.available.pct`*::
+
--
Measures the minimum contiguous disk space across all disks in a namespace.


type: scaled_float

format: percent

--

*`aerospike.namespace.device.free.pct`*::
+
--
Percentage of disk capacity free for this namespace.


type: scaled_float

format: percent

--

*`aerospike.namespace.device.total.bytes`*::
+
--
Total bytes of disk space allocated to this namespace on this node.


type: long

format: bytes

--

*`aerospike.namespace.device.used.bytes`*::
+
--
Total bytes of disk space used by this namespace on this node.


type: long

format: bytes

--

*`aerospike.namespace.hwm_breached`*::
+
--
If true, Aerospike has breached 'high-water-[disk|memory]-pct' for this namespace.


type: boolean

--

[float]
=== memory

Memory storage stats.



*`aerospike.namespace.memory.free.pct`*::
+
--
Percentage of memory capacity free for this namespace on this node.


type: scaled_float

format: percent

--

*`aerospike.namespace.memory.used.data.bytes`*::
+
--
Amount of memory occupied by data for this namespace on this node.


type: long

format: bytes

--

*`aerospike.namespace.memory.used.index.bytes`*::
+
--
Amount of memory occupied by the index for this namespace on this node.


type: long

format: bytes

--

*`aerospike.namespace.memory.used.sindex.bytes`*::
+
--
Amount of memory occupied by secondary indexes for this namespace on this node.


type: long

format: bytes

--

*`aerospike.namespace.memory.used.total.bytes`*::
+
--
Total bytes of memory used by this namespace on this node.


type: long

format: bytes

--

*`aerospike.namespace.name`*::
+
--
Namespace name


type: keyword

--

*`aerospike.namespace.node.host`*::
+
--
Node host


type: keyword

--

*`aerospike.namespace.node.name`*::
+
--
Node name


type: keyword

--

[float]
=== objects

Records stats.



*`aerospike.namespace.objects.master`*::
+
--
Number of records on this node which are active masters.


type: long

--

*`aerospike.namespace.objects.total`*::
+
--
Number of records in this namespace for this node.


type: long

--

*`aerospike.namespace.stop_writes`*::
+
--
If true this namespace is currently not allowing writes.


type: boolean

--

[[exported-fields-apache]]
== Apache fields

Apache HTTPD server metricsets collected from the Apache web server.



[float]
=== apache

`apache` contains the metrics that were scraped from Apache.



[float]
=== status

`status` contains the metrics that were scraped from the Apache status page.



*`apache.status.hostname`*::
+
--
Apache hostname.


type: keyword

--

*`apache.status.total_accesses`*::
+
--
Total number of access requests.


type: long

--

*`apache.status.total_kbytes`*::
+
--
Total number of kilobytes served.


type: long

--

*`apache.status.requests_per_sec`*::
+
--
Requests per second.


type: scaled_float

--

*`apache.status.bytes_per_sec`*::
+
--
Bytes per second.


type: scaled_float

--

*`apache.status.bytes_per_request`*::
+
--
Bytes per request.


type: scaled_float

--

*`apache.status.workers.busy`*::
+
--
Number of busy workers.


type: long

--

*`apache.status.workers.idle`*::
+
--
Number of idle workers.


type: long

--

[float]
=== uptime

Uptime stats.



*`apache.status.uptime.server_uptime`*::
+
--
Server uptime in seconds.


type: long

--

*`apache.status.uptime.uptime`*::
+
--
Server uptime.


type: long

--

[float]
=== cpu

CPU stats.



*`apache.status.cpu.load`*::
+
--
CPU Load.


type: scaled_float

--

*`apache.status.cpu.user`*::
+
--
CPU user load.


type: scaled_float

--

*`apache.status.cpu.system`*::
+
--
System cpu.


type: scaled_float

--

*`apache.status.cpu.children_user`*::
+
--
CPU of children user.


type: scaled_float

--

*`apache.status.cpu.children_system`*::
+
--
CPU of children system.


type: scaled_float

--

[float]
=== connections

Connection stats.



*`apache.status.connections.total`*::
+
--
Total connections.


type: long

--

*`apache.status.connections.async.writing`*::
+
--
Async connection writing.


type: long

--

*`apache.status.connections.async.keep_alive`*::
+
--
Async keeped alive connections.


type: long

--

*`apache.status.connections.async.closing`*::
+
--
Async closed connections.


type: long

--

[float]
=== load

Load averages.



*`apache.status.load.1`*::
+
--
Load average for the last minute.


type: scaled_float

--

*`apache.status.load.5`*::
+
--
Load average for the last 5 minutes.


type: scaled_float

--

*`apache.status.load.15`*::
+
--
Load average for the last 15 minutes.


type: scaled_float

--

[float]
=== scoreboard

Scoreboard metrics.



*`apache.status.scoreboard.starting_up`*::
+
--
Starting up.


type: long

--

*`apache.status.scoreboard.reading_request`*::
+
--
Reading requests.


type: long

--

*`apache.status.scoreboard.sending_reply`*::
+
--
Sending Reply.


type: long

--

*`apache.status.scoreboard.keepalive`*::
+
--
Keep alive.


type: long

--

*`apache.status.scoreboard.dns_lookup`*::
+
--
Dns Lookups.


type: long

--

*`apache.status.scoreboard.closing_connection`*::
+
--
Closing connections.


type: long

--

*`apache.status.scoreboard.logging`*::
+
--
Logging


type: long

--

*`apache.status.scoreboard.gracefully_finishing`*::
+
--
Gracefully finishing.


type: long

--

*`apache.status.scoreboard.idle_cleanup`*::
+
--
Idle cleanups.


type: long

--

*`apache.status.scoreboard.open_slot`*::
+
--
Open slots.


type: long

--

*`apache.status.scoreboard.waiting_for_connection`*::
+
--
Waiting for connections.


type: long

--

*`apache.status.scoreboard.total`*::
+
--
Total.


type: long

--

[[exported-fields-aws]]
== aws fields

`aws` module collects AWS monitoring metrics from AWS Cloudwatch.



[float]
=== aws




*`aws.tags.*`*::
+
--
Tag key value pairs from aws resources.


type: object

--

[float]
=== cloudwatch

`cloudwatch` contains the metrics that were scraped from AWS CloudWatch which contains monitoring metrics sent by different namespaces.



*`aws.cloudwatch.namespace`*::
+
--
The namespace specified when query cloudwatch api.


type: keyword

--

*`aws.cloudwatch.metrics.*`*::
+
--
Metrics that returned from Cloudwatch api query.


type: object

--

*`aws.cloudwatch.dimensions.*`*::
+
--
Cloudwatch metric dimensions.


type: object

--

[float]
=== ec2

`ec2` contains the metrics that were scraped from AWS CloudWatch which contains monitoring metrics sent by AWS EC2.



*`aws.ec2.cpu.total.pct`*::
+
--
The percentage of allocated EC2 compute units that are currently in use on the instance.


type: scaled_float

--

*`aws.ec2.cpu.credit_usage`*::
+
--
The number of CPU credits spent by the instance for CPU utilization.


type: long

--

*`aws.ec2.cpu.credit_balance`*::
+
--
The number of earned CPU credits that an instance has accrued since it was launched or started.


type: long

--

*`aws.ec2.cpu.surplus_credit_balance`*::
+
--
The number of surplus credits that have been spent by an unlimited instance when its CPUCreditBalance value is zero.


type: long

--

*`aws.ec2.cpu.surplus_credits_charged`*::
+
--
The number of spent surplus credits that are not paid down by earned CPU credits, and which thus incur an additional charge.


type: long

--

*`aws.ec2.network.in.packets`*::
+
--
The number of packets received on all network interfaces by the instance.


type: long

--

*`aws.ec2.network.out.packets`*::
+
--
The number of packets sent out on all network interfaces by the instance.


type: long

--

*`aws.ec2.network.in.bytes`*::
+
--
The number of bytes received on all network interfaces by the instance.


type: long

format: bytes

--

*`aws.ec2.network.out.bytes`*::
+
--
The number of bytes sent out on all network interfaces by the instance.


type: long

format: bytes

--

*`aws.ec2.diskio.read.bytes`*::
+
--
Bytes read from all instance store volumes available to the instance.


type: long

format: bytes

--

*`aws.ec2.diskio.write.bytes`*::
+
--
Bytes written to all instance store volumes available to the instance.


type: long

format: bytes

--

*`aws.ec2.diskio.read.ops`*::
+
--
Completed read operations from all instance store volumes available to the instance in a specified period of time.


type: long

--

*`aws.ec2.diskio.write.ops`*::
+
--
Completed write operations to all instance store volumes available to the instance in a specified period of time.


type: long

--

*`aws.ec2.status.check_failed`*::
+
--
Reports whether the instance has passed both the instance status check and the system status check in the last minute.


type: long

--

*`aws.ec2.status.check_failed_system`*::
+
--
Reports whether the instance has passed the system status check in the last minute.


type: long

--

*`aws.ec2.status.check_failed_instance`*::
+
--
Reports whether the instance has passed the instance status check in the last minute.


type: long

--

*`aws.ec2.instance.core.count`*::
+
--
The number of CPU cores for the instance.


type: integer

--

*`aws.ec2.instance.image.id`*::
+
--
The ID of the image used to launch the instance.


type: keyword

--

*`aws.ec2.instance.monitoring.state`*::
+
--
Indicates whether detailed monitoring is enabled.


type: keyword

--

*`aws.ec2.instance.private.dns_name`*::
+
--
The private DNS name of the network interface.


type: keyword

--

*`aws.ec2.instance.private.ip`*::
+
--
The private IPv4 address associated with the network interface.


type: ip

--

*`aws.ec2.instance.public.dns_name`*::
+
--
The public DNS name of the instance.


type: keyword

--

*`aws.ec2.instance.public.ip`*::
+
--
The address of the Elastic IP address (IPv4) bound to the network interface.


type: ip

--

*`aws.ec2.instance.state.code`*::
+
--
The state of the instance, as a 16-bit unsigned integer.


type: integer

--

*`aws.ec2.instance.state.name`*::
+
--
The state of the instance (pending | running | shutting-down | terminated | stopping | stopped).


type: keyword

--

*`aws.ec2.instance.threads_per_core`*::
+
--
The number of threads per CPU core.


type: integer

--

[float]
=== s3_daily_storage

`s3_daily_storage` contains the daily storage metrics that were scraped from AWS CloudWatch which contains monitoring metrics sent by AWS S3.



*`aws.s3_daily_storage.bucket.name`*::
+
--
Name of a S3 bucket.


type: keyword

--

*`aws.s3_daily_storage.bucket.size.bytes`*::
+
--
The amount of data in bytes stored in a bucket.


type: long

format: bytes

--

*`aws.s3_daily_storage.number_of_objects`*::
+
--
The total number of objects stored in a bucket for all storage classes.


type: long

--

[float]
=== s3_request

`s3_request` contains request metrics that were scraped from AWS CloudWatch which contains monitoring metrics sent by AWS S3.



*`aws.s3_request.bucket.name`*::
+
--
Name of a S3 bucket.


type: keyword

--

*`aws.s3_request.requests.total`*::
+
--
The total number of HTTP requests made to an Amazon S3 bucket, regardless of type.


type: long

--

*`aws.s3_request.requests.get`*::
+
--
The number of HTTP GET requests made for objects in an Amazon S3 bucket.


type: long

--

*`aws.s3_request.requests.put`*::
+
--
The number of HTTP PUT requests made for objects in an Amazon S3 bucket.


type: long

--

*`aws.s3_request.requests.delete`*::
+
--
The number of HTTP DELETE requests made for objects in an Amazon S3 bucket.


type: long

--

*`aws.s3_request.requests.head`*::
+
--
The number of HTTP HEAD requests made to an Amazon S3 bucket.


type: long

--

*`aws.s3_request.requests.post`*::
+
--
The number of HTTP POST requests made to an Amazon S3 bucket.


type: long

--

*`aws.s3_request.requests.select`*::
+
--
The number of Amazon S3 SELECT Object Content requests made for objects in an Amazon S3 bucket.


type: long

--

*`aws.s3_request.requests.select_scanned.bytes`*::
+
--
The number of bytes of data scanned with Amazon S3 SELECT Object Content requests in an Amazon S3 bucket.


type: long

format: bytes

--

*`aws.s3_request.requests.select_returned.bytes`*::
+
--
The number of bytes of data returned with Amazon S3 SELECT Object Content requests in an Amazon S3 bucket.


type: long

format: bytes

--

*`aws.s3_request.requests.list`*::
+
--
The number of HTTP requests that list the contents of a bucket.


type: long

--

*`aws.s3_request.downloaded.bytes`*::
+
--
The number bytes downloaded for requests made to an Amazon S3 bucket, where the response includes a body.


type: long

format: bytes

--

*`aws.s3_request.uploaded.bytes`*::
+
--
The number bytes uploaded that contain a request body, made to an Amazon S3 bucket.


type: long

format: bytes

--

*`aws.s3_request.errors.4xx`*::
+
--
The number of HTTP 4xx client error status code requests made to an Amazon S3 bucket with a value of either 0 or 1.


type: long

--

*`aws.s3_request.errors.5xx`*::
+
--
The number of HTTP 5xx server error status code requests made to an Amazon S3 bucket with a value of either 0 or 1.


type: long

--

*`aws.s3_request.latency.first_byte.ms`*::
+
--
The per-request time from the complete request being received by an Amazon S3 bucket to when the response starts to be returned.


type: long

format: duration

--

*`aws.s3_request.latency.total_request.ms`*::
+
--
The elapsed per-request time from the first byte received to the last byte sent to an Amazon S3 bucket.


type: long

format: duration

--

[float]
=== sqs

`sqs` contains the metrics that were scraped from AWS CloudWatch which contains monitoring metrics sent by AWS SQS.



*`aws.sqs.oldest_message_age.sec`*::
+
--
The approximate age of the oldest non-deleted message in the queue.


type: long

format: duration

--

*`aws.sqs.messages.delayed`*::
+
--
TThe number of messages in the queue that are delayed and not available for reading immediately.


type: long

--

*`aws.sqs.messages.not_visible`*::
+
--
The number of messages that are in flight.


type: long

--

*`aws.sqs.messages.visible`*::
+
--
The number of messages available for retrieval from the queue.


type: long

--

*`aws.sqs.messages.deleted`*::
+
--
The number of messages deleted from the queue.


type: long

--

*`aws.sqs.messages.received`*::
+
--
The number of messages returned by calls to the ReceiveMessage action.


type: long

--

*`aws.sqs.messages.sent`*::
+
--
The number of messages added to a queue.


type: long

--

*`aws.sqs.empty_receives`*::
+
--
The number of ReceiveMessage API calls that did not return a message.


type: long

--

*`aws.sqs.sent_message_size.bytes`*::
+
--
The size of messages added to a queue.


type: long

format: bytes

--

*`aws.sqs.queue.name`*::
+
--
SQS queue name


type: keyword

--

[[exported-fields-beat-common]]
== Beat fields

Contains common beat fields available in all event types.



*`agent.hostname`*::
+
--
Hostname of the agent.

type: keyword

--

*`beat.timezone`*::
+
--
type: alias

alias to: event.timezone

--

*`fields`*::
+
--
Contains user configurable fields.


type: object

--

[float]
=== error

Error fields containing additional info in case of errors.



*`error.type`*::
+
--
Error type.


type: keyword

--

*`beat.name`*::
+
--
type: alias

alias to: host.name

--

*`beat.hostname`*::
+
--
type: alias

alias to: agent.hostname

--

*`timeseries.instance`*::
+
--
Time series instance id

type: keyword

--

[[exported-fields-beat]]
== Beat fields

Beat module



[float]
=== beat




*`beat.id`*::
+
--
Beat ID.


type: keyword

--

*`beat.type`*::
+
--
Beat type.


type: keyword

--

[float]
=== stats

Beat stats



*`beat.stats.uptime.ms`*::
+
--
Beat uptime


type: long

--

*`beat.stats.runtime.goroutines`*::
+
--
Number of goroutines running in Beat


type: long

--

[float]
=== libbeat

Fields common to all Beats



[float]
=== output

Output stats



*`beat.stats.libbeat.output.type`*::
+
--
Type of output


type: keyword

--

[float]
=== events

Event counters



*`beat.stats.libbeat.output.events.acked`*::
+
--
Number of events acknowledged


type: long

--

*`beat.stats.libbeat.output.events.active`*::
+
--
Number of active events


type: long

--

*`beat.stats.libbeat.output.events.batches`*::
+
--
Number of event batches


type: long

--

*`beat.stats.libbeat.output.events.dropped`*::
+
--
Number of events dropped


type: long

--

*`beat.stats.libbeat.output.events.duplicates`*::
+
--
Number of events duplicated


type: long

--

*`beat.stats.libbeat.output.events.failed`*::
+
--
Number of events failed


type: long

--

*`beat.stats.libbeat.output.events.toomany`*::
+
--
Number of too many events


type: long

--

*`beat.stats.libbeat.output.events.total`*::
+
--
Total number of events


type: long

--

[float]
=== read

Read stats



*`beat.stats.libbeat.output.read.bytes`*::
+
--
Number of bytes read


type: long

--

*`beat.stats.libbeat.output.read.errors`*::
+
--
Number of read errors


type: long

--

[float]
=== write

Write stats



*`beat.stats.libbeat.output.write.bytes`*::
+
--
Number of bytes written


type: long

--

*`beat.stats.libbeat.output.write.errors`*::
+
--
Number of write errors


type: long

--

[[exported-fields-ceph]]
== Ceph fields

Ceph module



[float]
=== ceph

`ceph` contains the metrics that were scraped from CEPH.



[float]
=== cluster_disk

cluster_disk



*`ceph.cluster_disk.available.bytes`*::
+
--
Available bytes of the cluster


type: long

format: bytes

--

*`ceph.cluster_disk.total.bytes`*::
+
--
Total bytes of the cluster


type: long

format: bytes

--

*`ceph.cluster_disk.used.bytes`*::
+
--
Used bytes of the cluster


type: long

format: bytes

--

[float]
=== cluster_health

cluster_health



*`ceph.cluster_health.overall_status`*::
+
--
Overall status of the cluster


type: keyword

--

*`ceph.cluster_health.timechecks.epoch`*::
+
--
Map version


type: long

--

*`ceph.cluster_health.timechecks.round.value`*::
+
--
timecheck round


type: long

--

*`ceph.cluster_health.timechecks.round.status`*::
+
--
Status of the round


type: keyword

--

[float]
=== cluster_status

cluster_status



*`ceph.cluster_status.version`*::
+
--
Ceph Status version


type: long

--

*`ceph.cluster_status.traffic.read_bytes`*::
+
--
Cluster read throughput per second


type: long

format: bytes

--

*`ceph.cluster_status.traffic.write_bytes`*::
+
--
Cluster write throughput per second


type: long

format: bytes

--

*`ceph.cluster_status.traffic.read_op_per_sec`*::
+
--
Cluster read iops per second


type: long

--

*`ceph.cluster_status.traffic.write_op_per_sec`*::
+
--
Cluster write iops per second


type: long

--

*`ceph.cluster_status.misplace.total`*::
+
--
Cluster misplace pg number


type: long

--

*`ceph.cluster_status.misplace.objects`*::
+
--
Cluster misplace objects number


type: long

--

*`ceph.cluster_status.misplace.ratio`*::
+
--
Cluster misplace ratio


type: scaled_float

format: percent

--

*`ceph.cluster_status.degraded.total`*::
+
--
Cluster degraded pg number


type: long

--

*`ceph.cluster_status.degraded.objects`*::
+
--
Cluster degraded objects number


type: long

--

*`ceph.cluster_status.degraded.ratio`*::
+
--
Cluster degraded ratio


type: scaled_float

format: percent

--

*`ceph.cluster_status.pg.data_bytes`*::
+
--
Cluster pg data bytes


type: long

format: bytes

--

*`ceph.cluster_status.pg.avail_bytes`*::
+
--
Cluster available bytes


type: long

format: bytes

--

*`ceph.cluster_status.pg.total_bytes`*::
+
--
Cluster total bytes


type: long

format: bytes

--

*`ceph.cluster_status.pg.used_bytes`*::
+
--
Cluster used bytes


type: long

format: bytes

--

*`ceph.cluster_status.pg_state.state_name`*::
+
--
Pg state description


type: long

--

*`ceph.cluster_status.pg_state.count`*::
+
--
Shows how many pgs are in state of pg_state.state_name


type: long

--

*`ceph.cluster_status.pg_state.version`*::
+
--
Cluster status version


type: long

--

*`ceph.cluster_status.osd.full`*::
+
--
Is osd full


type: boolean

--

*`ceph.cluster_status.osd.nearfull`*::
+
--
Is osd near full


type: boolean

--

*`ceph.cluster_status.osd.num_osds`*::
+
--
Shows how many osds in the cluster


type: long

--

*`ceph.cluster_status.osd.num_up_osds`*::
+
--
Shows how many osds are on the state of UP


type: long

--

*`ceph.cluster_status.osd.num_in_osds`*::
+
--
Shows how many osds are on the state of IN


type: long

--

*`ceph.cluster_status.osd.num_remapped_pgs`*::
+
--
Shows how many osds are on the state of REMAPPED


type: long

--

*`ceph.cluster_status.osd.epoch`*::
+
--
epoch number


type: long

--

[float]
=== monitor_health

monitor_health stats data



*`ceph.monitor_health.available.pct`*::
+
--
Available percent of the MON


type: long

--

*`ceph.monitor_health.health`*::
+
--
Health of the MON


type: keyword

--

*`ceph.monitor_health.available.kb`*::
+
--
Available KB of the MON


type: long

--

*`ceph.monitor_health.total.kb`*::
+
--
Total KB of the MON


type: long

--

*`ceph.monitor_health.used.kb`*::
+
--
Used KB of the MON


type: long

--

*`ceph.monitor_health.last_updated`*::
+
--
Time when was updated


type: date

--

*`ceph.monitor_health.name`*::
+
--
Name of the MON


type: keyword

--

*`ceph.monitor_health.store_stats.log.bytes`*::
+
--
Log bytes of MON


type: long

format: bytes

--

*`ceph.monitor_health.store_stats.misc.bytes`*::
+
--
Misc bytes of MON


type: long

format: bytes

--

*`ceph.monitor_health.store_stats.sst.bytes`*::
+
--
SST bytes of MON


type: long

format: bytes

--

*`ceph.monitor_health.store_stats.total.bytes`*::
+
--
Total bytes of MON


type: long

format: bytes

--

*`ceph.monitor_health.store_stats.last_updated`*::
+
--
Last updated


type: long

--

[float]
=== osd_df

ceph osd disk usage information



*`ceph.osd_df.id`*::
+
--
osd node id


type: long

--

*`ceph.osd_df.name`*::
+
--
osd node name


type: keyword

--

*`ceph.osd_df.device_class`*::
+
--
osd node type, illegal type include hdd, ssd etc.


type: keyword

--

*`ceph.osd_df.total.byte`*::
+
--
osd disk total volume


type: long

format: bytes

--

*`ceph.osd_df.used.byte`*::
+
--
osd disk usage volume


type: long

format: bytes

--

*`ceph.osd_df.available.bytes`*::
+
--
osd disk available volume


type: long

format: bytes

--

*`ceph.osd_df.pg_num`*::
+
--
shows how many pg located on this osd


type: long

--

*`ceph.osd_df.used.pct`*::
+
--
osd disk usage percentage


type: scaled_float

format: percent

--

[float]
=== osd_tree

ceph osd tree info



*`ceph.osd_tree.id`*::
+
--
osd or bucket node id


type: long

--

*`ceph.osd_tree.name`*::
+
--
osd or bucket node name


type: keyword

--

*`ceph.osd_tree.type`*::
+
--
osd or bucket node type, illegal type include osd, host, root etc.


type: keyword

--

*`ceph.osd_tree.type_id`*::
+
--
osd or bucket node typeID


type: long

--

*`ceph.osd_tree.children`*::
+
--
bucket children list, separated by comma.


type: keyword

--

*`ceph.osd_tree.crush_weight`*::
+
--
osd node crush weight


type: float

--

*`ceph.osd_tree.depth`*::
+
--
node depth


type: long

--

*`ceph.osd_tree.exists`*::
+
--
is node still exist or not(1-yes, 0-no)


type: boolean

--

*`ceph.osd_tree.primary_affinity`*::
+
--
the weight of reading data from primary osd


type: float

--

*`ceph.osd_tree.reweight`*::
+
--
the reweight of osd


type: long

--

*`ceph.osd_tree.status`*::
+
--
status of osd, it should be up or down


type: keyword

--

*`ceph.osd_tree.device_class`*::
+
--
the device class of osd, like hdd, ssd etc.


type: keyword

--

*`ceph.osd_tree.father`*::
+
--
the parent node of this osd or bucket node


type: keyword

--

[float]
=== pool_disk

pool_disk



*`ceph.pool_disk.id`*::
+
--
Id of the pool


type: long

--

*`ceph.pool_disk.name`*::
+
--
Name of the pool


type: keyword

--

*`ceph.pool_disk.stats.available.bytes`*::
+
--
Available bytes of the pool


type: long

format: bytes

--

*`ceph.pool_disk.stats.objects`*::
+
--
Number of objects of the pool


type: long

--

*`ceph.pool_disk.stats.used.bytes`*::
+
--
Used bytes of the pool


type: long

format: bytes

--

*`ceph.pool_disk.stats.used.kb`*::
+
--
Used kb of the pool


type: long

--

[[exported-fields-cloud]]
== Cloud provider metadata fields

Metadata from cloud providers added by the add_cloud_metadata processor.



*`cloud.project.id`*::
+
--
Name of the project in Google Cloud.


example: project-x

--

*`cloud.image.id`*::
+
--
Image ID for the cloud instance.


example: ami-abcd1234

--

*`meta.cloud.provider`*::
+
--
type: alias

alias to: cloud.provider

--

*`meta.cloud.instance_id`*::
+
--
type: alias

alias to: cloud.instance.id

--

*`meta.cloud.instance_name`*::
+
--
type: alias

alias to: cloud.instance.name

--

*`meta.cloud.machine_type`*::
+
--
type: alias

alias to: cloud.machine.type

--

*`meta.cloud.availability_zone`*::
+
--
type: alias

alias to: cloud.availability_zone

--

*`meta.cloud.project_id`*::
+
--
type: alias

alias to: cloud.project.id

--

*`meta.cloud.region`*::
+
--
type: alias

alias to: cloud.region

--

[[exported-fields-common]]
== Common fields

Contains common fields available in all event types.



*`metricset.module`*::
+
--
The name of the module that generated the event.


type: alias

alias to: event.module

--

*`metricset.name`*::
+
--
The name of the metricset that generated the event.


--

*`process.pgid`*::
+
--
Process group id.


type: long

--

*`service.address`*::
+
--
Address of the machine where the service is running. This field may not be present when the data was collected locally.


--

*`service.hostname`*::
+
--
Host name of the machine where the service is running.


--

*`type`*::
+
--
The document type. Always set to "doc".


example: metricsets

required: True

--

[[exported-fields-consul]]
== consul fields

Consul module




[float]
=== agent

Agent Metricset fetches metrics information from a Consul instance running as Agent




*`consul.agent.autopilot.healthy`*::
+
--
Overall health of the local server cluster

type: boolean

--

[float]
=== runtime

Runtime related metrics



*`consul.agent.runtime.sys.bytes`*::
+
--
Number of bytes of memory obtained from the OS.

type: long

--

*`consul.agent.runtime.malloc_count`*::
+
--
Heap objects allocated

type: long

--

*`consul.agent.runtime.heap_objects`*::
+
--
Objects allocated on the heap and is a general memory pressure indicator. This may burst from time to time but should return to a steady state value.

type: long

--

*`consul.agent.runtime.goroutines`*::
+
--
Running goroutines and is a general load pressure indicator. This may burst from time to time but should return to a steady state value.

type: long

--


*`consul.agent.runtime.alloc.bytes`*::
+
--
Bytes allocated by the Consul process.

type: long

--

[float]
=== garbage_collector

Garbage collector metrics


*`consul.agent.runtime.garbage_collector.runs`*::
+
--
Garbage collector total executions

type: long

--

[float]
=== pause

Time that the garbage collector has paused the app



*`consul.agent.runtime.garbage_collector.pause.current.ns`*::
+
--
Garbage collector pause time in nanoseconds

type: long

--


*`consul.agent.runtime.garbage_collector.pause.total.ns`*::
+
--
Nanoseconds consumed by stop-the-world garbage collection pauses since Consul started.

type: long

--

[[exported-fields-coredns]]
== coredns fields

coredns Module



[float]
=== coredns

`coredns` contains statistics that were read from coreDNS



[float]
=== stats

Contains statistics related to the coreDNS service



*`coredns.stats.panic.count`*::
+
--
Total number of panics


type: long

--

*`coredns.stats.dns.request.count`*::
+
--
Total query count


type: long

--

*`coredns.stats.dns.request.duration.ns.bucket.*`*::
+
--
Request duration histogram buckets in nanoseconds


type: object

--

*`coredns.stats.dns.request.duration.ns.sum`*::
+
--
Requests duration, sum of durations in nanoseconds


type: long

format: duration

--

*`coredns.stats.dns.request.duration.ns.count`*::
+
--
Requests duration, number of requests


type: long

--

*`coredns.stats.dns.request.size.bytes.bucket.*`*::
+
--
Request Size histogram buckets


type: object

--

*`coredns.stats.dns.request.size.bytes.sum`*::
+
--
Request Size histogram sum


type: long

--

*`coredns.stats.dns.request.size.bytes.count`*::
+
--
Request Size histogram count


type: long

--

*`coredns.stats.dns.request.do.count`*::
+
--
Number of queries that have the DO bit set


type: long

--

*`coredns.stats.dns.request.type.count`*::
+
--
Counter of queries per zone and type


type: long

--

*`coredns.stats.type`*::
+
--
Holds the query type of the request


type: keyword

--

*`coredns.stats.dns.response.rcode.count`*::
+
--
Counter of responses per zone and rcode


type: long

--

*`coredns.stats.rcode`*::
+
--
Holds the rcode of the response


type: keyword

--

*`coredns.stats.family`*::
+
--
The address family of the transport (1 = IP (IP version 4), 2 = IP6 (IP version 6))


type: keyword

--

*`coredns.stats.dns.response.size.bytes.bucket.*`*::
+
--
Response Size histogram buckets


type: object

--

*`coredns.stats.dns.response.size.bytes.sum`*::
+
--
Response Size histogram sum


type: long

--

*`coredns.stats.dns.response.size.bytes.count`*::
+
--
Response Size histogram count


type: long

--

*`coredns.stats.server`*::
+
--
The server responsible for the request


type: keyword

--

*`coredns.stats.zone`*::
+
--
The zonename used for the request/response


type: keyword

--

*`coredns.stats.proto`*::
+
--
The transport of the response ("udp" or "tcp")


type: keyword

--

*`coredns.stats.dns.cache.hits.count`*::
+
--
Cache hits count for the cache plugin


type: long

--

*`coredns.stats.dns.cache.misses.count`*::
+
--
Cache misses count for the cache plugin


type: long

--

[[exported-fields-couchbase]]
== Couchbase fields

Metrics collected from Couchbase servers.



[float]
=== couchbase

`couchbase` contains the metrics that were scraped from Couchbase.



[float]
=== bucket

Couchbase bucket metrics.



*`couchbase.bucket.name`*::
+
--
Name of the bucket.


type: keyword

--

*`couchbase.bucket.type`*::
+
--
Type of the bucket.


type: keyword

--

*`couchbase.bucket.data.used.bytes`*::
+
--
Size of user data within buckets of the specified state that are resident in RAM.


type: long

format: bytes

--

*`couchbase.bucket.disk.fetches`*::
+
--
Number of disk fetches.


type: long

--

*`couchbase.bucket.disk.used.bytes`*::
+
--
Amount of disk used (bytes).


type: long

format: bytes

--

*`couchbase.bucket.memory.used.bytes`*::
+
--
Amount of memory used by the bucket (bytes).


type: long

format: bytes

--

*`couchbase.bucket.quota.ram.bytes`*::
+
--
Amount of RAM used by the bucket (bytes).


type: long

format: bytes

--

*`couchbase.bucket.quota.use.pct`*::
+
--
Percentage of RAM used (for active objects) against the configured bucket size (%).


type: scaled_float

format: percent

--

*`couchbase.bucket.ops_per_sec`*::
+
--
Number of operations per second.


type: long

--

*`couchbase.bucket.item_count`*::
+
--
Number of items associated with the bucket.


type: long

--

[float]
=== cluster

Couchbase cluster metrics.



*`couchbase.cluster.hdd.free.bytes`*::
+
--
Free hard drive space in the cluster (bytes).


type: long

format: bytes

--

*`couchbase.cluster.hdd.quota.total.bytes`*::
+
--
Hard drive quota total for the cluster (bytes).


type: long

format: bytes

--

*`couchbase.cluster.hdd.total.bytes`*::
+
--
Total hard drive space available to the cluster (bytes).


type: long

format: bytes

--

*`couchbase.cluster.hdd.used.value.bytes`*::
+
--
Hard drive space used by the cluster (bytes).


type: long

format: bytes

--

*`couchbase.cluster.hdd.used.by_data.bytes`*::
+
--
Hard drive space used by the data in the cluster (bytes).


type: long

format: bytes

--

*`couchbase.cluster.max_bucket_count`*::
+
--
Max bucket count setting.


type: long

--

*`couchbase.cluster.quota.index_memory.mb`*::
+
--
Memory quota setting for the Index service (Mbyte).


type: long

--

*`couchbase.cluster.quota.memory.mb`*::
+
--
Memory quota setting for the cluster (Mbyte).


type: long

--

*`couchbase.cluster.ram.quota.total.value.bytes`*::
+
--
RAM quota total for the cluster (bytes).


type: long

format: bytes

--

*`couchbase.cluster.ram.quota.total.per_node.bytes`*::
+
--
RAM quota used by the current node in the cluster (bytes).


type: long

format: bytes

--

*`couchbase.cluster.ram.quota.used.value.bytes`*::
+
--
RAM quota used by the cluster (bytes).


type: long

format: bytes

--

*`couchbase.cluster.ram.quota.used.per_node.bytes`*::
+
--
Ram quota used by the current node in the cluster (bytes)


type: long

format: bytes

--

*`couchbase.cluster.ram.total.bytes`*::
+
--
Total RAM available to cluster (bytes).


type: long

format: bytes

--

*`couchbase.cluster.ram.used.value.bytes`*::
+
--
RAM used by the cluster (bytes).


type: long

format: bytes

--

*`couchbase.cluster.ram.used.by_data.bytes`*::
+
--
RAM used by the data in the cluster (bytes).


type: long

format: bytes

--

[float]
=== node

Couchbase node metrics.



*`couchbase.node.cmd_get`*::
+
--
Number of get commands


type: long

--

*`couchbase.node.couch.docs.disk_size.bytes`*::
+
--
Amount of disk space used by Couch docs (bytes).


type: long

format: bytes

--

*`couchbase.node.couch.docs.data_size.bytes`*::
+
--
Data size of Couch docs associated with a node (bytes).


type: long

format: bytes

--

*`couchbase.node.couch.spatial.data_size.bytes`*::
+
--
Size of object data for spatial views (bytes).


type: long

--

*`couchbase.node.couch.spatial.disk_size.bytes`*::
+
--
Amount of disk space used by spatial views (bytes).


type: long

--

*`couchbase.node.couch.views.disk_size.bytes`*::
+
--
Amount of disk space used by Couch views (bytes).


type: long

--

*`couchbase.node.couch.views.data_size.bytes`*::
+
--
Size of object data for Couch views (bytes).


type: long

--

*`couchbase.node.cpu_utilization_rate.pct`*::
+
--
The CPU utilization rate (%).


type: scaled_float

--

*`couchbase.node.current_items.value`*::
+
--
Number of current items.


type: long

--

*`couchbase.node.current_items.total`*::
+
--
Total number of items associated with the node.


type: long

--

*`couchbase.node.ep_bg_fetched`*::
+
--
Number of disk fetches performed since the server was started.


type: long

--

*`couchbase.node.get_hits`*::
+
--
Number of get hits.


type: long

--

*`couchbase.node.hostname`*::
+
--
The hostname of the node.


type: keyword

--

*`couchbase.node.mcd_memory.allocated.bytes`*::
+
--
Amount of memcached memory allocated (bytes).


type: long

format: bytes

--

*`couchbase.node.mcd_memory.reserved.bytes`*::
+
--
Amount of memcached memory reserved (bytes).


type: long

--

*`couchbase.node.memory.free.bytes`*::
+
--
Amount of memory free for the node (bytes).


type: long

--

*`couchbase.node.memory.total.bytes`*::
+
--
Total memory available to the node (bytes).


type: long

--

*`couchbase.node.memory.used.bytes`*::
+
--
Memory used by the node (bytes).


type: long

--

*`couchbase.node.ops`*::
+
--
Number of operations performed on Couchbase.


type: long

--

*`couchbase.node.swap.total.bytes`*::
+
--
Total swap size allocated (bytes).


type: long

--

*`couchbase.node.swap.used.bytes`*::
+
--
Amount of swap space used (bytes).


type: long

--

*`couchbase.node.uptime.sec`*::
+
--
Time during which the node was in operation (sec).


type: long

--

*`couchbase.node.vb_replica_curr_items`*::
+
--
Number of items/documents that are replicas.


type: long

--

[[exported-fields-couchdb]]
== couchdb fields

couchdb module



[float]
=== couchdb




[float]
=== server

Contains CouchDB server stats



[float]
=== httpd

HTTP statistics



*`couchdb.server.httpd.view_reads`*::
+
--
Number of view reads


type: long

--

*`couchdb.server.httpd.bulk_requests`*::
+
--
Number of bulk requests


type: long

--

*`couchdb.server.httpd.clients_requesting_changes`*::
+
--
Number of clients for continuous _changes


type: long

--

*`couchdb.server.httpd.temporary_view_reads`*::
+
--
Number of temporary view reads


type: long

--

*`couchdb.server.httpd.requests`*::
+
--
Number of HTTP requests


type: long

--

[float]
=== httpd_request_methods

HTTP request methods



*`couchdb.server.httpd_request_methods.COPY`*::
+
--
Number of HTTP COPY requests


type: long

--

*`couchdb.server.httpd_request_methods.HEAD`*::
+
--
Number of HTTP HEAD requests


type: long

--

*`couchdb.server.httpd_request_methods.POST`*::
+
--
Number of HTTP POST requests


type: long

--

*`couchdb.server.httpd_request_methods.DELETE`*::
+
--
Number of HTTP DELETE requests


type: long

--

*`couchdb.server.httpd_request_methods.GET`*::
+
--
Number of HTTP GET requests


type: long

--

*`couchdb.server.httpd_request_methods.PUT`*::
+
--
Number of HTTP PUT requests


type: long

--

[float]
=== httpd_status_codes

HTTP status codes statistics



*`couchdb.server.httpd_status_codes.200`*::
+
--
Number of HTTP 200 OK responses


type: long

--

*`couchdb.server.httpd_status_codes.201`*::
+
--
Number of HTTP 201 Created responses


type: long

--

*`couchdb.server.httpd_status_codes.202`*::
+
--
Number of HTTP 202 Accepted responses


type: long

--

*`couchdb.server.httpd_status_codes.301`*::
+
--
Number of HTTP 301 Moved Permanently responses


type: long

--

*`couchdb.server.httpd_status_codes.304`*::
+
--
Number of HTTP 304 Not Modified responses


type: long

--

*`couchdb.server.httpd_status_codes.400`*::
+
--
Number of HTTP 400 Bad Request responses


type: long

--

*`couchdb.server.httpd_status_codes.401`*::
+
--
Number of HTTP 401 Unauthorized responses


type: long

--

*`couchdb.server.httpd_status_codes.403`*::
+
--
Number of HTTP 403 Forbidden responses


type: long

--

*`couchdb.server.httpd_status_codes.404`*::
+
--
Number of HTTP 404 Not Found responses


type: long

--

*`couchdb.server.httpd_status_codes.405`*::
+
--
Number of HTTP 405 Method Not Allowed responses


type: long

--

*`couchdb.server.httpd_status_codes.409`*::
+
--
Number of HTTP 409 Conflict responses


type: long

--

*`couchdb.server.httpd_status_codes.412`*::
+
--
Number of HTTP 412 Precondition Failed responses


type: long

--

*`couchdb.server.httpd_status_codes.500`*::
+
--
Number of HTTP 500 Internal Server Error responses


type: long

--

[float]
=== couchdb

couchdb statistics



*`couchdb.server.couchdb.database_writes`*::
+
--
Number of times a database was changed


type: long

--

*`couchdb.server.couchdb.open_databases`*::
+
--
Number of open databases


type: long

--

*`couchdb.server.couchdb.auth_cache_misses`*::
+
--
Number of authentication cache misses


type: long

--

*`couchdb.server.couchdb.request_time`*::
+
--
Length of a request inside CouchDB without MochiWeb


type: long

--

*`couchdb.server.couchdb.database_reads`*::
+
--
Number of times a document was read from a database


type: long

--

*`couchdb.server.couchdb.auth_cache_hits`*::
+
--
Number of authentication cache hits


type: long

--

*`couchdb.server.couchdb.open_os_files`*::
+
--
Number of file descriptors CouchDB has open


type: long

--

[[exported-fields-docker-processor]]
== Docker fields

Docker stats collected from Docker.




*`docker.container.id`*::
+
--
type: alias

alias to: container.id

--

*`docker.container.image`*::
+
--
type: alias

alias to: container.image.name

--

*`docker.container.name`*::
+
--
type: alias

alias to: container.name

--

*`docker.container.labels`*::
+
--
Image labels.


type: object

--

[[exported-fields-docker]]
== Docker fields

Docker stats collected from Docker.



[float]
=== docker

Information and statistics about docker's running containers.



[float]
=== container

Docker container metrics.



*`docker.container.command`*::
+
--
Command that was executed in the Docker container.


type: keyword

--

*`docker.container.created`*::
+
--
Date when the container was created.


type: date

--

*`docker.container.status`*::
+
--
Container status.


type: keyword

--

*`docker.container.ip_addresses`*::
+
--
Container IP addresses.


type: ip

--

[float]
=== size

Container size metrics.



*`docker.container.size.root_fs`*::
+
--
Total size of all the files in the container.


type: long

--

*`docker.container.size.rw`*::
+
--
Size of the files that have been created or changed since creation.


type: long

--

*`docker.container.tags`*::
+
--
Image tags.


type: keyword

--

[float]
=== cpu

Runtime CPU metrics.



*`docker.cpu.kernel.pct`*::
+
--
Percentage of time in kernel space.


type: scaled_float

format: percentage

--

*`docker.cpu.kernel.ticks`*::
+
--
CPU ticks in kernel space.


type: long

--

*`docker.cpu.system.pct`*::
+
--
Percentage of total CPU time in the system.


type: scaled_float

format: percentage

--

*`docker.cpu.system.ticks`*::
+
--
CPU system ticks.


type: long

--

*`docker.cpu.user.pct`*::
+
--
Percentage of time in user space.


type: scaled_float

format: percentage

--

*`docker.cpu.user.ticks`*::
+
--
CPU ticks in user space.


type: long

--

*`docker.cpu.total.pct`*::
+
--
Total CPU usage.


type: scaled_float

format: percentage

--

*`docker.cpu.core.*.pct`*::
+
--
Percentage of CPU time in this core.


type: object

format: percentage

--

*`docker.cpu.core.*.ticks`*::
+
--
Number of CPU ticks in this core.


type: object

--

[float]
=== diskio

Disk I/O metrics.



[float]
=== read

Accumulated reads during the life of the container



*`docker.diskio.read.ops`*::
+
--
Number of reads during the life of the container


type: long

--

*`docker.diskio.read.bytes`*::
+
--
Bytes read during the life of the container


type: long

format: bytes

--

*`docker.diskio.read.rate`*::
+
--
Number of current reads per second


type: long

--

*`docker.diskio.reads`*::
+
--

deprecated[6.4]

Number of current reads per second


type: scaled_float

--

[float]
=== write

Accumulated writes during the life of the container



*`docker.diskio.write.ops`*::
+
--
Number of writes during the life of the container


type: long

--

*`docker.diskio.write.bytes`*::
+
--
Bytes written during the life of the container


type: long

format: bytes

--

*`docker.diskio.write.rate`*::
+
--
Number of current writes per second


type: long

--

*`docker.diskio.writes`*::
+
--

deprecated[6.4]

Number of current writes per second


type: scaled_float

--

[float]
=== summary

Accumulated reads and writes during the life of the container



*`docker.diskio.summary.ops`*::
+
--
Number of I/O operations during the life of the container


type: long

--

*`docker.diskio.summary.bytes`*::
+
--
Bytes read and written during the life of the container


type: long

format: bytes

--

*`docker.diskio.summary.rate`*::
+
--
Number of current operations per second


type: long

--

*`docker.diskio.total`*::
+
--

deprecated[6.4]

Number of reads and writes per second


type: scaled_float

--

[float]
=== event

Docker event



*`docker.event.status`*::
+
--
Event status


type: keyword

--

*`docker.event.id`*::
+
--
Event id when available


type: keyword

--

*`docker.event.from`*::
+
--
Event source


type: keyword

--

*`docker.event.type`*::
+
--
The type of object emitting the event


type: keyword

--

*`docker.event.action`*::
+
--
The type of event


type: keyword

--

[float]
=== actor

Actor



*`docker.event.actor.id`*::
+
--
The ID of the object emitting the event


type: keyword

--

*`docker.event.actor.attributes`*::
+
--
Various key/value attributes of the object, depending on its type


type: object

--

[float]
=== healthcheck

Docker healthcheck metrics.
Healthcheck data will only be available from docker containers where the docker `HEALTHCHECK` instruction has been used to build the docker image.



*`docker.healthcheck.failingstreak`*::
+
--
concurent failed check


type: integer

--

*`docker.healthcheck.status`*::
+
--
Healthcheck status code


type: keyword

--

[float]
=== event

event fields.



*`docker.healthcheck.event.end_date`*::
+
--
Healthcheck end date


type: date

--

*`docker.healthcheck.event.start_date`*::
+
--
Healthcheck start date


type: date

--

*`docker.healthcheck.event.output`*::
+
--
Healthcheck output


type: keyword

--

*`docker.healthcheck.event.exit_code`*::
+
--
Healthcheck status code


type: integer

--

[float]
=== image

Docker image metrics.



[float]
=== id

The image layers identifier.



*`docker.image.id.current`*::
+
--
Unique image identifier given upon its creation.


type: keyword

--

*`docker.image.id.parent`*::
+
--
Identifier of the image, if it exists, from which the current image directly descends.


type: keyword

--

*`docker.image.created`*::
+
--
Date and time when the image was created.


type: date

--

[float]
=== size

Image size layers.



*`docker.image.size.virtual`*::
+
--
Size of the image.


type: long

--

*`docker.image.size.regular`*::
+
--
Total size of the all cached images associated to the current image.


type: long

--

*`docker.image.labels`*::
+
--
Image labels.


type: object

--

*`docker.image.tags`*::
+
--
Image tags.


type: keyword

--

[float]
=== info

Info metrics based on https://docs.docker.com/engine/reference/api/docker_remote_api_v1.24/#/display-system-wide-information.



[float]
=== containers

Overall container stats.



*`docker.info.containers.paused`*::
+
--
Total number of paused containers.


type: long

--

*`docker.info.containers.running`*::
+
--
Total number of running containers.


type: long

--

*`docker.info.containers.stopped`*::
+
--
Total number of stopped containers.


type: long

--

*`docker.info.containers.total`*::
+
--
Total number of existing containers.


type: long

--

*`docker.info.id`*::
+
--
Unique Docker host identifier.


type: keyword

--

*`docker.info.images`*::
+
--
Total number of existing images.


type: long

--

[float]
=== memory

Memory metrics.



[float]
=== commit

Committed bytes on Windows



*`docker.memory.commit.total`*::
+
--
Total bytes


type: long

format: bytes

--

*`docker.memory.commit.peak`*::
+
--
Peak committed bytes on Windows


type: long

format: bytes

--

*`docker.memory.private_working_set.total`*::
+
--
private working sets on Windows


type: long

format: bytes

--

*`docker.memory.fail.count`*::
+
--
Fail counter.


type: scaled_float

--

*`docker.memory.limit`*::
+
--
Memory limit.


type: long

format: bytes

--

[float]
=== rss

RSS memory stats.



*`docker.memory.rss.total`*::
+
--
Total memory resident set size.


type: long

format: bytes

--

*`docker.memory.rss.pct`*::
+
--
Memory resident set size percentage.


type: scaled_float

format: percentage

--

[float]
=== usage

Usage memory stats.



*`docker.memory.usage.max`*::
+
--
Max memory usage.


type: long

format: bytes

--

*`docker.memory.usage.pct`*::
+
--
Memory usage percentage.


type: scaled_float

format: percentage

--

*`docker.memory.usage.total`*::
+
--
Total memory usage.


type: long

format: bytes

--

[float]
=== network

Network metrics.



*`docker.network.interface`*::
+
--
Network interface name.


type: keyword

--

[float]
=== in

Incoming network stats per second.



*`docker.network.in.bytes`*::
+
--
Total number of incoming bytes.


type: long

format: bytes

--

*`docker.network.in.dropped`*::
+
--
Total number of dropped incoming packets.


type: scaled_float

--

*`docker.network.in.errors`*::
+
--
Total errors on incoming packets.


type: long

--

*`docker.network.in.packets`*::
+
--
Total number of incoming packets.


type: long

--

[float]
=== out

Outgoing network stats per second.



*`docker.network.out.bytes`*::
+
--
Total number of outgoing bytes.


type: long

format: bytes

--

*`docker.network.out.dropped`*::
+
--
Total number of dropped outgoing packets.


type: scaled_float

--

*`docker.network.out.errors`*::
+
--
Total errors on outgoing packets.


type: long

--

*`docker.network.out.packets`*::
+
--
Total number of outgoing packets.


type: long

--

[float]
=== inbound

Incoming network stats since the container started.



*`docker.network.inbound.bytes`*::
+
--
Total number of incoming bytes.


type: long

format: bytes

--

*`docker.network.inbound.dropped`*::
+
--
Total number of dropped incoming packets.


type: long

--

*`docker.network.inbound.errors`*::
+
--
Total errors on incoming packets.


type: long

--

*`docker.network.inbound.packets`*::
+
--
Total number of incoming packets.


type: long

--

[float]
=== outbound

Outgoing network stats since the container started.



*`docker.network.outbound.bytes`*::
+
--
Total number of outgoing bytes.


type: long

format: bytes

--

*`docker.network.outbound.dropped`*::
+
--
Total number of dropped outgoing packets.


type: long

--

*`docker.network.outbound.errors`*::
+
--
Total errors on outgoing packets.


type: long

--

*`docker.network.outbound.packets`*::
+
--
Total number of outgoing packets.


type: long

--

[[exported-fields-dropwizard]]
== Dropwizard fields

Stats collected from Dropwizard.



[float]
=== dropwizard




[[exported-fields-ecs]]
== ECS fields

ECS Fields.


*`@timestamp`*::
+
--
Date/time when the event originated.
This is the date/time extracted from the event, typically representing when the event was generated by the source.
If the event source has no original timestamp, this value is typically populated by the first time the event was received by the pipeline.
Required field for all events.

type: date

example: 2016-05-23T08:05:34.853Z

required: True

--

*`labels`*::
+
--
Custom key/value pairs.
Can be used to add meta information to events. Should not contain nested objects. All values are stored as keyword.
Example: `docker` and `k8s` labels.

type: object

example: {'application': 'foo-bar', 'env': 'production'}

--

*`message`*::
+
--
For log events the message field contains the log message, optimized for viewing in a log viewer.
For structured logs without an original message field, other fields can be concatenated to form a human-readable summary of the event.
If multiple messages exist, they can be combined into one message.

type: text

example: Hello World

--

*`tags`*::
+
--
List of keywords used to tag each event.

type: keyword

example: ["production", "env2"]

--

[float]
=== agent

The agent fields contain the data about the software entity, if any, that collects, detects, or observes events on a host, or takes measurements on a host.
Examples include Beats. Agents may also run on observers. ECS agent.* fields shall be populated with details of the agent running on the host or observer where the event happened or the measurement was taken.


*`agent.ephemeral_id`*::
+
--
Ephemeral identifier of this agent (if one exists).
This id normally changes across restarts, but `agent.id` does not.

type: keyword

example: 8a4f500f

--

*`agent.id`*::
+
--
Unique identifier of this agent (if one exists).
Example: For Beats this would be beat.id.

type: keyword

example: 8a4f500d

--

*`agent.name`*::
+
--
Custom name of the agent.
This is a name that can be given to an agent. This can be helpful if for example two Filebeat instances are running on the same host but a human readable separation is needed on which Filebeat instance data is coming from.
If no name is given, the name is often left empty.

type: keyword

example: foo

--

*`agent.type`*::
+
--
Type of the agent.
The agent type stays always the same and should be given by the agent used. In case of Filebeat the agent would always be Filebeat also if two Filebeat instances are run on the same machine.

type: keyword

example: filebeat

--

*`agent.version`*::
+
--
Version of the agent.

type: keyword

example: 6.0.0-rc2

--

[float]
=== client

A client is defined as the initiator of a network connection for events regarding sessions, connections, or bidirectional flow records.
For TCP events, the client is the initiator of the TCP connection that sends the SYN packet(s). For other protocols, the client is generally the initiator or requestor in the network transaction. Some systems use the term "originator" to refer the client in TCP connections. The client fields describe details about the system acting as the client in the network event. Client fields are usually populated in conjunction with server fields. Client fields are generally not populated for packet-level events.
Client / server representations can add semantic context to an exchange, which is helpful to visualize the data in certain situations. If your context falls in that category, you should still ensure that source and destination are filled appropriately.


*`client.address`*::
+
--
Some event client addresses are defined ambiguously. The event will sometimes list an IP, a domain or a unix socket.  You should always store the raw address in the `.address` field.
Then it should be duplicated to `.ip` or `.domain`, depending on which one it is.

type: keyword

--

*`client.bytes`*::
+
--
Bytes sent from the client to the server.

type: long

example: 184

format: bytes

--

*`client.domain`*::
+
--
Client domain.

type: keyword

--

*`client.geo.city_name`*::
+
--
City name.

type: keyword

example: Montreal

--

*`client.geo.continent_name`*::
+
--
Name of the continent.

type: keyword

example: North America

--

*`client.geo.country_iso_code`*::
+
--
Country ISO code.

type: keyword

example: CA

--

*`client.geo.country_name`*::
+
--
Country name.

type: keyword

example: Canada

--

*`client.geo.location`*::
+
--
Longitude and latitude.

type: geo_point

example: { "lon": -73.614830, "lat": 45.505918 }

--

*`client.geo.name`*::
+
--
User-defined description of a location, at the level of granularity they care about.
Could be the name of their data centers, the floor number, if this describes a local physical entity, city names.
Not typically used in automated geolocation.

type: keyword

example: boston-dc

--

*`client.geo.region_iso_code`*::
+
--
Region ISO code.

type: keyword

example: CA-QC

--

*`client.geo.region_name`*::
+
--
Region name.

type: keyword

example: Quebec

--

*`client.ip`*::
+
--
IP address of the client.
Can be one or multiple IPv4 or IPv6 addresses.

type: ip

--

*`client.mac`*::
+
--
MAC address of the client.

type: keyword

--

*`client.packets`*::
+
--
Packets sent from the client to the server.

type: long

example: 12

--

*`client.port`*::
+
--
Port of the client.

type: long

format: string

--

*`client.user.email`*::
+
--
User email address.

type: keyword

--

*`client.user.full_name`*::
+
--
User's full name, if available.

type: keyword

example: Albert Einstein

--

*`client.user.group.id`*::
+
--
Unique identifier for the group on the system/platform.

type: keyword

--

*`client.user.group.name`*::
+
--
Name of the group.

type: keyword

--

*`client.user.hash`*::
+
--
Unique user hash to correlate information for a user in anonymized form.
Useful if `user.id` or `user.name` contain confidential information and cannot be used.

type: keyword

--

*`client.user.id`*::
+
--
One or multiple unique identifiers of the user.

type: keyword

--

*`client.user.name`*::
+
--
Short name or login of the user.

type: keyword

example: albert

--

[float]
=== cloud

Fields related to the cloud or infrastructure the events are coming from.


*`cloud.account.id`*::
+
--
The cloud account or organization id used to identify different entities in a multi-tenant environment.
Examples: AWS account id, Google Cloud ORG Id, or other unique identifier.

type: keyword

example: 666777888999

--

*`cloud.availability_zone`*::
+
--
Availability zone in which this host is running.

type: keyword

example: us-east-1c

--

*`cloud.instance.id`*::
+
--
Instance ID of the host machine.

type: keyword

example: i-1234567890abcdef0

--

*`cloud.instance.name`*::
+
--
Instance name of the host machine.

type: keyword

--

*`cloud.machine.type`*::
+
--
Machine type of the host machine.

type: keyword

example: t2.medium

--

*`cloud.provider`*::
+
--
Name of the cloud provider. Example values are aws, azure, gcp, or digitalocean.

type: keyword

example: aws

--

*`cloud.region`*::
+
--
Region in which this host is running.

type: keyword

example: us-east-1

--

[float]
=== container

Container fields are used for meta information about the specific container that is the source of information.
These fields help correlate data based containers from any runtime.


*`container.id`*::
+
--
Unique container id.

type: keyword

--

*`container.image.name`*::
+
--
Name of the image the container was built on.

type: keyword

--

*`container.image.tag`*::
+
--
Container image tag.

type: keyword

--

*`container.labels`*::
+
--
Image labels.

type: object

--

*`container.name`*::
+
--
Container name.

type: keyword

--

*`container.runtime`*::
+
--
Runtime managing this container.

type: keyword

example: docker

--

[float]
=== destination

Destination fields describe details about the destination of a packet/event.
Destination fields are usually populated in conjunction with source fields.


*`destination.address`*::
+
--
Some event destination addresses are defined ambiguously. The event will sometimes list an IP, a domain or a unix socket.  You should always store the raw address in the `.address` field.
Then it should be duplicated to `.ip` or `.domain`, depending on which one it is.

type: keyword

--

*`destination.bytes`*::
+
--
Bytes sent from the destination to the source.

type: long

example: 184

format: bytes

--

*`destination.domain`*::
+
--
Destination domain.

type: keyword

--

*`destination.geo.city_name`*::
+
--
City name.

type: keyword

example: Montreal

--

*`destination.geo.continent_name`*::
+
--
Name of the continent.

type: keyword

example: North America

--

*`destination.geo.country_iso_code`*::
+
--
Country ISO code.

type: keyword

example: CA

--

*`destination.geo.country_name`*::
+
--
Country name.

type: keyword

example: Canada

--

*`destination.geo.location`*::
+
--
Longitude and latitude.

type: geo_point

example: { "lon": -73.614830, "lat": 45.505918 }

--

*`destination.geo.name`*::
+
--
User-defined description of a location, at the level of granularity they care about.
Could be the name of their data centers, the floor number, if this describes a local physical entity, city names.
Not typically used in automated geolocation.

type: keyword

example: boston-dc

--

*`destination.geo.region_iso_code`*::
+
--
Region ISO code.

type: keyword

example: CA-QC

--

*`destination.geo.region_name`*::
+
--
Region name.

type: keyword

example: Quebec

--

*`destination.ip`*::
+
--
IP address of the destination.
Can be one or multiple IPv4 or IPv6 addresses.

type: ip

--

*`destination.mac`*::
+
--
MAC address of the destination.

type: keyword

--

*`destination.packets`*::
+
--
Packets sent from the destination to the source.

type: long

example: 12

--

*`destination.port`*::
+
--
Port of the destination.

type: long

format: string

--

*`destination.user.email`*::
+
--
User email address.

type: keyword

--

*`destination.user.full_name`*::
+
--
User's full name, if available.

type: keyword

example: Albert Einstein

--

*`destination.user.group.id`*::
+
--
Unique identifier for the group on the system/platform.

type: keyword

--

*`destination.user.group.name`*::
+
--
Name of the group.

type: keyword

--

*`destination.user.hash`*::
+
--
Unique user hash to correlate information for a user in anonymized form.
Useful if `user.id` or `user.name` contain confidential information and cannot be used.

type: keyword

--

*`destination.user.id`*::
+
--
One or multiple unique identifiers of the user.

type: keyword

--

*`destination.user.name`*::
+
--
Short name or login of the user.

type: keyword

example: albert

--

[float]
=== ecs

Meta-information specific to ECS.


*`ecs.version`*::
+
--
ECS version this event conforms to. `ecs.version` is a required field and must exist in all events.
When querying across multiple indices -- which may conform to slightly different ECS versions -- this field lets integrations adjust to the schema version of the events.

type: keyword

example: 1.0.0

required: True

--

[float]
=== error

These fields can represent errors of any kind.
Use them for errors that happen while fetching events or in cases where the event itself contains an error.


*`error.code`*::
+
--
Error code describing the error.

type: keyword

--

*`error.id`*::
+
--
Unique identifier for the error.

type: keyword

--

*`error.message`*::
+
--
Error message.

type: text

--

[float]
=== event

The event fields are used for context information about the log or metric event itself.
A log is defined as an event containing details of something that happened. Log events must include the time at which the thing happened. Examples of log events include a process starting on a host, a network packet being sent from a source to a destination, or a network connection between a client and a server being initiated or closed. A metric is defined as an event containing one or more numerical or categorical measurements and the time at which the measurement was taken. Examples of metric events include memory pressure measured on a host, or vulnerabilities measured on a scanned host.


*`event.action`*::
+
--
The action captured by the event.
This describes the information in the event. It is more specific than `event.category`. Examples are `group-add`, `process-started`, `file-created`. The value is normally defined by the implementer.

type: keyword

example: user-password-change

--

*`event.category`*::
+
--
Event category.
This contains high-level information about the contents of the event. It is more generic than `event.action`, in the sense that typically a category contains multiple actions. Warning: In future versions of ECS, we plan to provide a list of acceptable values for this field, please use with caution.

type: keyword

example: user-management

--

*`event.created`*::
+
--
event.created contains the date/time when the event was first read by an agent, or by your pipeline.
This field is distinct from @timestamp in that @timestamp typically contain the time extracted from the original event.
In most situations, these two timestamps will be slightly different. The difference can be used to calculate the delay between your source generating an event, and the time when your agent first processed it. This can be used to monitor your agent's or pipeline's ability to keep up with your event source.
In case the two timestamps are identical, @timestamp should be used.

type: date

--

*`event.dataset`*::
+
--
Name of the dataset.
The concept of a `dataset` (fileset / metricset) is used in Beats as a subset of modules. It contains the information which is currently stored in metricset.name and metricset.module or fileset.name.

type: keyword

example: stats

--

*`event.duration`*::
+
--
Duration of the event in nanoseconds.
If event.start and event.end are known this value should be the difference between the end and start time.

type: long

format: duration

--

*`event.end`*::
+
--
event.end contains the date when the event ended or when the activity was last observed.

type: date

--

*`event.hash`*::
+
--
Hash (perhaps logstash fingerprint) of raw field to be able to demonstrate log integrity.

type: keyword

example: 123456789012345678901234567890ABCD

--

*`event.id`*::
+
--
Unique ID to describe the event.

type: keyword

example: 8a4f500d

--

*`event.kind`*::
+
--
The kind of the event.
This gives information about what type of information the event contains, without being specific to the contents of the event.  Examples are `event`, `state`, `alarm`. Warning: In future versions of ECS, we plan to provide a list of acceptable values for this field, please use with caution.

type: keyword

example: state

--

*`event.module`*::
+
--
Name of the module this data is coming from.
This information is coming from the modules used in Beats or Logstash.

type: keyword

example: mysql

--

*`event.original`*::
+
--
Raw text message of entire event. Used to demonstrate log integrity.
This field is not indexed and doc_values are disabled. It cannot be searched, but it can be retrieved from `_source`.

type: keyword

example: Sep 19 08:26:10 host CEF:0&#124;Security&#124; threatmanager&#124;1.0&#124;100&#124; worm successfully stopped&#124;10&#124;src=10.0.0.1 dst=2.1.2.2spt=1232

--

*`event.outcome`*::
+
--
The outcome of the event.
If the event describes an action, this fields contains the outcome of that action. Examples outcomes are `success` and `failure`. Warning: In future versions of ECS, we plan to provide a list of acceptable values for this field, please use with caution.

type: keyword

example: success

--

*`event.risk_score`*::
+
--
Risk score or priority of the event (e.g. security solutions). Use your system's original value here.

type: float

--

*`event.risk_score_norm`*::
+
--
Normalized risk score or priority of the event, on a scale of 0 to 100.
This is mainly useful if you use more than one system that assigns risk scores, and you want to see a normalized value across all systems.

type: float

--

*`event.severity`*::
+
--
Severity describes the original severity of the event. What the different severity values mean can very different between use cases. It's up to the implementer to make sure severities are consistent across events.

type: long

example: 7

format: string

--

*`event.start`*::
+
--
event.start contains the date when the event started or when the activity was first observed.

type: date

--

*`event.timezone`*::
+
--
This field should be populated when the event's timestamp does not include timezone information already (e.g. default Syslog timestamps). It's optional otherwise.
Acceptable timezone formats are: a canonical ID (e.g. "Europe/Amsterdam"), abbreviated (e.g. "EST") or an HH:mm differential (e.g. "-05:00").

type: keyword

--

*`event.type`*::
+
--
Reserved for future usage.
Please avoid using this field for user data.

type: keyword

--

[float]
=== file

A file is defined as a set of information that has been created on, or has existed on a filesystem.
File objects can be associated with host events, network events, and/or file events (e.g., those produced by File Integrity Monitoring [FIM] products or services). File fields provide details about the affected file associated with the event or metric.


*`file.ctime`*::
+
--
Last time file metadata changed.

type: date

--

*`file.device`*::
+
--
Device that is the source of the file.

type: keyword

--

*`file.extension`*::
+
--
File extension.
This should allow easy filtering by file extensions.

type: keyword

example: png

--

*`file.gid`*::
+
--
Primary group ID (GID) of the file.

type: keyword

--

*`file.group`*::
+
--
Primary group name of the file.

type: keyword

--

*`file.inode`*::
+
--
Inode representing the file in the filesystem.

type: keyword

--

*`file.mode`*::
+
--
Mode of the file in octal representation.

type: keyword

example: 416

--

*`file.mtime`*::
+
--
Last time file content was modified.

type: date

--

*`file.owner`*::
+
--
File owner's username.

type: keyword

--

*`file.path`*::
+
--
Path to the file.

type: keyword

--

*`file.size`*::
+
--
File size in bytes (field is only added when `type` is `file`).

type: long

--

*`file.target_path`*::
+
--
Target path for symlinks.

type: keyword

--

*`file.type`*::
+
--
File type (file, dir, or symlink).

type: keyword

--

*`file.uid`*::
+
--
The user ID (UID) or security identifier (SID) of the file owner.

type: keyword

--

[float]
=== geo

Geo fields can carry data about a specific location related to an event.
This geolocation information can be derived from techniques such as Geo IP, or be user-supplied.


*`geo.city_name`*::
+
--
City name.

type: keyword

example: Montreal

--

*`geo.continent_name`*::
+
--
Name of the continent.

type: keyword

example: North America

--

*`geo.country_iso_code`*::
+
--
Country ISO code.

type: keyword

example: CA

--

*`geo.country_name`*::
+
--
Country name.

type: keyword

example: Canada

--

*`geo.location`*::
+
--
Longitude and latitude.

type: geo_point

example: { "lon": -73.614830, "lat": 45.505918 }

--

*`geo.name`*::
+
--
User-defined description of a location, at the level of granularity they care about.
Could be the name of their data centers, the floor number, if this describes a local physical entity, city names.
Not typically used in automated geolocation.

type: keyword

example: boston-dc

--

*`geo.region_iso_code`*::
+
--
Region ISO code.

type: keyword

example: CA-QC

--

*`geo.region_name`*::
+
--
Region name.

type: keyword

example: Quebec

--

[float]
=== group

The group fields are meant to represent groups that are relevant to the event.


*`group.id`*::
+
--
Unique identifier for the group on the system/platform.

type: keyword

--

*`group.name`*::
+
--
Name of the group.

type: keyword

--

[float]
=== host

A host is defined as a general computing instance.
ECS host.* fields should be populated with details about the host on which the event happened, or from which the measurement was taken. Host types include hardware, virtual machines, Docker containers, and Kubernetes nodes.


*`host.architecture`*::
+
--
Operating system architecture.

type: keyword

example: x86_64

--

*`host.geo.city_name`*::
+
--
City name.

type: keyword

example: Montreal

--

*`host.geo.continent_name`*::
+
--
Name of the continent.

type: keyword

example: North America

--

*`host.geo.country_iso_code`*::
+
--
Country ISO code.

type: keyword

example: CA

--

*`host.geo.country_name`*::
+
--
Country name.

type: keyword

example: Canada

--

*`host.geo.location`*::
+
--
Longitude and latitude.

type: geo_point

example: { "lon": -73.614830, "lat": 45.505918 }

--

*`host.geo.name`*::
+
--
User-defined description of a location, at the level of granularity they care about.
Could be the name of their data centers, the floor number, if this describes a local physical entity, city names.
Not typically used in automated geolocation.

type: keyword

example: boston-dc

--

*`host.geo.region_iso_code`*::
+
--
Region ISO code.

type: keyword

example: CA-QC

--

*`host.geo.region_name`*::
+
--
Region name.

type: keyword

example: Quebec

--

*`host.hostname`*::
+
--
Hostname of the host.
It normally contains what the `hostname` command returns on the host machine.

type: keyword

--

*`host.id`*::
+
--
Unique host id.
As hostname is not always unique, use values that are meaningful in your environment.
Example: The current usage of `beat.name`.

type: keyword

--

*`host.ip`*::
+
--
Host ip address.

type: ip

--

*`host.mac`*::
+
--
Host mac address.

type: keyword

--

*`host.name`*::
+
--
Name of the host.
It can contain what `hostname` returns on Unix systems, the fully qualified domain name, or a name specified by the user. The sender decides which value to use.

type: keyword

--

*`host.os.family`*::
+
--
OS family (such as redhat, debian, freebsd, windows).

type: keyword

example: debian

--

*`host.os.full`*::
+
--
Operating system name, including the version or code name.

type: keyword

example: Mac OS Mojave

--

*`host.os.kernel`*::
+
--
Operating system kernel version as a raw string.

type: keyword

example: 4.4.0-112-generic

--

*`host.os.name`*::
+
--
Operating system name, without the version.

type: keyword

example: Mac OS X

--

*`host.os.platform`*::
+
--
Operating system platform (such centos, ubuntu, windows).

type: keyword

example: darwin

--

*`host.os.version`*::
+
--
Operating system version as a raw string.

type: keyword

example: 10.14.1

--

*`host.type`*::
+
--
Type of host.
For Cloud providers this can be the machine type like `t2.medium`. If vm, this could be the container, for example, or other information meaningful in your environment.

type: keyword

--

*`host.user.email`*::
+
--
User email address.

type: keyword

--

*`host.user.full_name`*::
+
--
User's full name, if available.

type: keyword

example: Albert Einstein

--

*`host.user.group.id`*::
+
--
Unique identifier for the group on the system/platform.

type: keyword

--

*`host.user.group.name`*::
+
--
Name of the group.

type: keyword

--

*`host.user.hash`*::
+
--
Unique user hash to correlate information for a user in anonymized form.
Useful if `user.id` or `user.name` contain confidential information and cannot be used.

type: keyword

--

*`host.user.id`*::
+
--
One or multiple unique identifiers of the user.

type: keyword

--

*`host.user.name`*::
+
--
Short name or login of the user.

type: keyword

example: albert

--

[float]
=== http

Fields related to HTTP activity. Use the `url` field set to store the url of the request.


*`http.request.body.bytes`*::
+
--
Size in bytes of the request body.

type: long

example: 887

format: bytes

--

*`http.request.body.content`*::
+
--
The full HTTP request body.

type: keyword

example: Hello world

--

*`http.request.bytes`*::
+
--
Total size in bytes of the request (body and headers).

type: long

example: 1437

format: bytes

--

*`http.request.method`*::
+
--
HTTP request method.
The field value must be normalized to lowercase for querying. See the documentation section "Implementing ECS".

type: keyword

example: get, post, put

--

*`http.request.referrer`*::
+
--
Referrer for this HTTP request.

type: keyword

example: https://blog.example.com/

--

*`http.response.body.bytes`*::
+
--
Size in bytes of the response body.

type: long

example: 887

format: bytes

--

*`http.response.body.content`*::
+
--
The full HTTP response body.

type: keyword

example: Hello world

--

*`http.response.bytes`*::
+
--
Total size in bytes of the response (body and headers).

type: long

example: 1437

format: bytes

--

*`http.response.status_code`*::
+
--
HTTP response status code.

type: long

example: 404

format: string

--

*`http.version`*::
+
--
HTTP version.

type: keyword

example: 1.1

--

[float]
=== log

Fields which are specific to log events.


*`log.level`*::
+
--
Original log level of the log event.
Some examples are `warn`, `error`, `i`.

type: keyword

example: err

--

*`log.original`*::
+
--
This is the original log message and contains the full log message before splitting it up in multiple parts.
In contrast to the `message` field which can contain an extracted part of the log message, this field contains the original, full log message. It can have already some modifications applied like encoding or new lines removed to clean up the log message.
This field is not indexed and doc_values are disabled so it can't be queried but the value can be retrieved from `_source`.

type: keyword

example: Sep 19 08:26:10 localhost My log

--

[float]
=== network

The network is defined as the communication path over which a host or network event happens.
The network.* fields should be populated with details about the network activity associated with an event.


*`network.application`*::
+
--
A name given to an application level protocol. This can be arbitrarily assigned for things like microservices, but also apply to things like skype, icq, facebook, twitter. This would be used in situations where the vendor or service can be decoded such as from the source/dest IP owners, ports, or wire format.
The field value must be normalized to lowercase for querying. See the documentation section "Implementing ECS".

type: keyword

example: aim

--

*`network.bytes`*::
+
--
Total bytes transferred in both directions.
If `source.bytes` and `destination.bytes` are known, `network.bytes` is their sum.

type: long

example: 368

format: bytes

--

*`network.community_id`*::
+
--
A hash of source and destination IPs and ports, as well as the protocol used in a communication. This is a tool-agnostic standard to identify flows.
Learn more at https://github.com/corelight/community-id-spec.

type: keyword

example: 1:hO+sN4H+MG5MY/8hIrXPqc4ZQz0=

--

*`network.direction`*::
+
--
Direction of the network traffic.
Recommended values are:
  * inbound
  * outbound
  * internal
  * external
  * unknown

When mapping events from a host-based monitoring context, populate this field from the host's point of view.
When mapping events from a network or perimeter-based monitoring context, populate this field from the point of view of your network perimeter.

type: keyword

example: inbound

--

*`network.forwarded_ip`*::
+
--
Host IP address when the source IP address is the proxy.

type: ip

example: 192.1.1.2

--

*`network.iana_number`*::
+
--
IANA Protocol Number (https://www.iana.org/assignments/protocol-numbers/protocol-numbers.xhtml). Standardized list of protocols. This aligns well with NetFlow and sFlow related logs which use the IANA Protocol Number.

type: keyword

example: 6

--

*`network.name`*::
+
--
Name given by operators to sections of their network.

type: keyword

example: Guest Wifi

--

*`network.packets`*::
+
--
Total packets transferred in both directions.
If `source.packets` and `destination.packets` are known, `network.packets` is their sum.

type: long

example: 24

--

*`network.protocol`*::
+
--
L7 Network protocol name. ex. http, lumberjack, transport protocol.
The field value must be normalized to lowercase for querying. See the documentation section "Implementing ECS".

type: keyword

example: http

--

*`network.transport`*::
+
--
Same as network.iana_number, but instead using the Keyword name of the transport layer (udp, tcp, ipv6-icmp, etc.)
The field value must be normalized to lowercase for querying. See the documentation section "Implementing ECS".

type: keyword

example: tcp

--

*`network.type`*::
+
--
In the OSI Model this would be the Network Layer. ipv4, ipv6, ipsec, pim, etc
The field value must be normalized to lowercase for querying. See the documentation section "Implementing ECS".

type: keyword

example: ipv4

--

[float]
=== observer

An observer is defined as a special network, security, or application device used to detect, observe, or create network, security, or application-related events and metrics.
This could be a custom hardware appliance or a server that has been configured to run special network, security, or application software. Examples include firewalls, intrusion detection/prevention systems, network monitoring sensors, web application firewalls, data loss prevention systems, and APM servers. The observer.* fields shall be populated with details of the system, if any, that detects, observes and/or creates a network, security, or application event or metric. Message queues and ETL components used in processing events or metrics are not considered observers in ECS.


*`observer.geo.city_name`*::
+
--
City name.

type: keyword

example: Montreal

--

*`observer.geo.continent_name`*::
+
--
Name of the continent.

type: keyword

example: North America

--

*`observer.geo.country_iso_code`*::
+
--
Country ISO code.

type: keyword

example: CA

--

*`observer.geo.country_name`*::
+
--
Country name.

type: keyword

example: Canada

--

*`observer.geo.location`*::
+
--
Longitude and latitude.

type: geo_point

example: { "lon": -73.614830, "lat": 45.505918 }

--

*`observer.geo.name`*::
+
--
User-defined description of a location, at the level of granularity they care about.
Could be the name of their data centers, the floor number, if this describes a local physical entity, city names.
Not typically used in automated geolocation.

type: keyword

example: boston-dc

--

*`observer.geo.region_iso_code`*::
+
--
Region ISO code.

type: keyword

example: CA-QC

--

*`observer.geo.region_name`*::
+
--
Region name.

type: keyword

example: Quebec

--

*`observer.hostname`*::
+
--
Hostname of the observer.

type: keyword

--

*`observer.ip`*::
+
--
IP address of the observer.

type: ip

--

*`observer.mac`*::
+
--
MAC address of the observer

type: keyword

--

*`observer.os.family`*::
+
--
OS family (such as redhat, debian, freebsd, windows).

type: keyword

example: debian

--

*`observer.os.full`*::
+
--
Operating system name, including the version or code name.

type: keyword

example: Mac OS Mojave

--

*`observer.os.kernel`*::
+
--
Operating system kernel version as a raw string.

type: keyword

example: 4.4.0-112-generic

--

*`observer.os.name`*::
+
--
Operating system name, without the version.

type: keyword

example: Mac OS X

--

*`observer.os.platform`*::
+
--
Operating system platform (such centos, ubuntu, windows).

type: keyword

example: darwin

--

*`observer.os.version`*::
+
--
Operating system version as a raw string.

type: keyword

example: 10.14.1

--

*`observer.serial_number`*::
+
--
Observer serial number.

type: keyword

--

*`observer.type`*::
+
--
The type of the observer the data is coming from.
There is no predefined list of observer types. Some examples are `forwarder`, `firewall`, `ids`, `ips`, `proxy`, `poller`, `sensor`, `APM server`.

type: keyword

example: firewall

--

*`observer.vendor`*::
+
--
observer vendor information.

type: keyword

--

*`observer.version`*::
+
--
Observer version.

type: keyword

--

[float]
=== organization

The organization fields enrich data with information about the company or entity the data is associated with.
These fields help you arrange or filter data stored in an index by one or multiple organizations.


*`organization.id`*::
+
--
Unique identifier for the organization.

type: keyword

--

*`organization.name`*::
+
--
Organization name.

type: keyword

--

[float]
=== os

The OS fields contain information about the operating system.


*`os.family`*::
+
--
OS family (such as redhat, debian, freebsd, windows).

type: keyword

example: debian

--

*`os.full`*::
+
--
Operating system name, including the version or code name.

type: keyword

example: Mac OS Mojave

--

*`os.kernel`*::
+
--
Operating system kernel version as a raw string.

type: keyword

example: 4.4.0-112-generic

--

*`os.name`*::
+
--
Operating system name, without the version.

type: keyword

example: Mac OS X

--

*`os.platform`*::
+
--
Operating system platform (such centos, ubuntu, windows).

type: keyword

example: darwin

--

*`os.version`*::
+
--
Operating system version as a raw string.

type: keyword

example: 10.14.1

--

[float]
=== process

These fields contain information about a process.
These fields can help you correlate metrics information with a process id/name from a log message.  The `process.pid` often stays in the metric itself and is copied to the global field for correlation.


*`process.args`*::
+
--
Array of process arguments.
May be filtered to protect sensitive information.

type: keyword

example: ['ssh', '-l', 'user', '10.0.0.16']

--

*`process.executable`*::
+
--
Absolute path to the process executable.

type: keyword

example: /usr/bin/ssh

--

*`process.name`*::
+
--
Process name.
Sometimes called program name or similar.

type: keyword

example: ssh

--

*`process.pid`*::
+
--
Process id.

type: long

example: 4242

format: string

--

*`process.ppid`*::
+
--
Parent process' pid.

type: long

example: 4241

format: string

--

*`process.start`*::
+
--
The time the process started.

type: date

example: 2016-05-23T08:05:34.853Z

--

*`process.thread.id`*::
+
--
Thread ID.

type: long

example: 4242

format: string

--

*`process.title`*::
+
--
Process title.
The proctitle, some times the same as process name. Can also be different: for example a browser setting its title to the web page currently opened.

type: keyword

--

*`process.working_directory`*::
+
--
The working directory of the process.

type: keyword

example: /home/alice

--

[float]
=== related

This field set is meant to facilitate pivoting around a piece of data.
Some pieces of information can be seen in many places in an ECS event. To facilitate searching for them, store an array of all seen values to their corresponding field in `related.`.
A concrete example is IP addresses, which can be under host, observer, source, destination, client, server, and network.forwarded_ip. If you append all IPs to `related.ip`, you can then search for a given IP trivially, no matter where it appeared, by querying `related.ip:a.b.c.d`.


*`related.ip`*::
+
--
All of the IPs seen on your event.

type: ip

--

[float]
=== server

A Server is defined as the responder in a network connection for events regarding sessions, connections, or bidirectional flow records.
For TCP events, the server is the receiver of the initial SYN packet(s) of the TCP connection. For other protocols, the server is generally the responder in the network transaction. Some systems actually use the term "responder" to refer the server in TCP connections. The server fields describe details about the system acting as the server in the network event. Server fields are usually populated in conjunction with client fields. Server fields are generally not populated for packet-level events.
Client / server representations can add semantic context to an exchange, which is helpful to visualize the data in certain situations. If your context falls in that category, you should still ensure that source and destination are filled appropriately.


*`server.address`*::
+
--
Some event server addresses are defined ambiguously. The event will sometimes list an IP, a domain or a unix socket.  You should always store the raw address in the `.address` field.
Then it should be duplicated to `.ip` or `.domain`, depending on which one it is.

type: keyword

--

*`server.bytes`*::
+
--
Bytes sent from the server to the client.

type: long

example: 184

format: bytes

--

*`server.domain`*::
+
--
Server domain.

type: keyword

--

*`server.geo.city_name`*::
+
--
City name.

type: keyword

example: Montreal

--

*`server.geo.continent_name`*::
+
--
Name of the continent.

type: keyword

example: North America

--

*`server.geo.country_iso_code`*::
+
--
Country ISO code.

type: keyword

example: CA

--

*`server.geo.country_name`*::
+
--
Country name.

type: keyword

example: Canada

--

*`server.geo.location`*::
+
--
Longitude and latitude.

type: geo_point

example: { "lon": -73.614830, "lat": 45.505918 }

--

*`server.geo.name`*::
+
--
User-defined description of a location, at the level of granularity they care about.
Could be the name of their data centers, the floor number, if this describes a local physical entity, city names.
Not typically used in automated geolocation.

type: keyword

example: boston-dc

--

*`server.geo.region_iso_code`*::
+
--
Region ISO code.

type: keyword

example: CA-QC

--

*`server.geo.region_name`*::
+
--
Region name.

type: keyword

example: Quebec

--

*`server.ip`*::
+
--
IP address of the server.
Can be one or multiple IPv4 or IPv6 addresses.

type: ip

--

*`server.mac`*::
+
--
MAC address of the server.

type: keyword

--

*`server.packets`*::
+
--
Packets sent from the server to the client.

type: long

example: 12

--

*`server.port`*::
+
--
Port of the server.

type: long

format: string

--

*`server.user.email`*::
+
--
User email address.

type: keyword

--

*`server.user.full_name`*::
+
--
User's full name, if available.

type: keyword

example: Albert Einstein

--

*`server.user.group.id`*::
+
--
Unique identifier for the group on the system/platform.

type: keyword

--

*`server.user.group.name`*::
+
--
Name of the group.

type: keyword

--

*`server.user.hash`*::
+
--
Unique user hash to correlate information for a user in anonymized form.
Useful if `user.id` or `user.name` contain confidential information and cannot be used.

type: keyword

--

*`server.user.id`*::
+
--
One or multiple unique identifiers of the user.

type: keyword

--

*`server.user.name`*::
+
--
Short name or login of the user.

type: keyword

example: albert

--

[float]
=== service

The service fields describe the service for or from which the data was collected.
These fields help you find and correlate logs for a specific service and version.


*`service.ephemeral_id`*::
+
--
Ephemeral identifier of this service (if one exists).
This id normally changes across restarts, but `service.id` does not.

type: keyword

example: 8a4f500f

--

*`service.id`*::
+
--
Unique identifier of the running service.
This id should uniquely identify this service. This makes it possible to correlate logs and metrics for one specific service.
Example: If you are experiencing issues with one redis instance, you can filter on that id to see metrics and logs for that single instance.

type: keyword

example: d37e5ebfe0ae6c4972dbe9f0174a1637bb8247f6

--

*`service.name`*::
+
--
Name of the service data is collected from.
The name of the service is normally user given. This allows if two instances of the same service are running on the same machine they can be differentiated by the `service.name`.
Also it allows for distributed services that run on multiple hosts to correlate the related instances based on the name.
In the case of Elasticsearch the service.name could contain the cluster name. For Beats the service.name is by default a copy of the `service.type` field if no name is specified.

type: keyword

example: elasticsearch-metrics

--

*`service.state`*::
+
--
Current state of the service.

type: keyword

--

*`service.type`*::
+
--
The type of the service data is collected from.
The type can be used to group and correlate logs and metrics from one service type.
Example: If logs or metrics are collected from Elasticsearch, `service.type` would be `elasticsearch`.

type: keyword

example: elasticsearch

--

*`service.version`*::
+
--
Version of the service the data was collected from.
This allows to look at a data set only for a specific version of a service.

type: keyword

example: 3.2.4

--

[float]
=== source

Source fields describe details about the source of a packet/event.
Source fields are usually populated in conjunction with destination fields.


*`source.address`*::
+
--
Some event source addresses are defined ambiguously. The event will sometimes list an IP, a domain or a unix socket.  You should always store the raw address in the `.address` field.
Then it should be duplicated to `.ip` or `.domain`, depending on which one it is.

type: keyword

--

*`source.bytes`*::
+
--
Bytes sent from the source to the destination.

type: long

example: 184

format: bytes

--

*`source.domain`*::
+
--
Source domain.

type: keyword

--

*`source.geo.city_name`*::
+
--
City name.

type: keyword

example: Montreal

--

*`source.geo.continent_name`*::
+
--
Name of the continent.

type: keyword

example: North America

--

*`source.geo.country_iso_code`*::
+
--
Country ISO code.

type: keyword

example: CA

--

*`source.geo.country_name`*::
+
--
Country name.

type: keyword

example: Canada

--

*`source.geo.location`*::
+
--
Longitude and latitude.

type: geo_point

example: { "lon": -73.614830, "lat": 45.505918 }

--

*`source.geo.name`*::
+
--
User-defined description of a location, at the level of granularity they care about.
Could be the name of their data centers, the floor number, if this describes a local physical entity, city names.
Not typically used in automated geolocation.

type: keyword

example: boston-dc

--

*`source.geo.region_iso_code`*::
+
--
Region ISO code.

type: keyword

example: CA-QC

--

*`source.geo.region_name`*::
+
--
Region name.

type: keyword

example: Quebec

--

*`source.ip`*::
+
--
IP address of the source.
Can be one or multiple IPv4 or IPv6 addresses.

type: ip

--

*`source.mac`*::
+
--
MAC address of the source.

type: keyword

--

*`source.packets`*::
+
--
Packets sent from the source to the destination.

type: long

example: 12

--

*`source.port`*::
+
--
Port of the source.

type: long

format: string

--

*`source.user.email`*::
+
--
User email address.

type: keyword

--

*`source.user.full_name`*::
+
--
User's full name, if available.

type: keyword

example: Albert Einstein

--

*`source.user.group.id`*::
+
--
Unique identifier for the group on the system/platform.

type: keyword

--

*`source.user.group.name`*::
+
--
Name of the group.

type: keyword

--

*`source.user.hash`*::
+
--
Unique user hash to correlate information for a user in anonymized form.
Useful if `user.id` or `user.name` contain confidential information and cannot be used.

type: keyword

--

*`source.user.id`*::
+
--
One or multiple unique identifiers of the user.

type: keyword

--

*`source.user.name`*::
+
--
Short name or login of the user.

type: keyword

example: albert

--

[float]
=== url

URL fields provide support for complete or partial URLs, and supports the breaking down into scheme, domain, path, and so on.


*`url.domain`*::
+
--
Domain of the url, such as "www.elastic.co".
In some cases a URL may refer to an IP and/or port directly, without a domain name. In this case, the IP address would go to the `domain` field.

type: keyword

example: www.elastic.co

--

*`url.fragment`*::
+
--
Portion of the url after the `#`, such as "top".
The `#` is not part of the fragment.

type: keyword

--

*`url.full`*::
+
--
If full URLs are important to your use case, they should be stored in `url.full`, whether this field is reconstructed or present in the event source.

type: keyword

example: https://www.elastic.co:443/search?q=elasticsearch#top

--

*`url.original`*::
+
--
Unmodified original url as seen in the event source.
Note that in network monitoring, the observed URL may be a full URL, whereas in access logs, the URL is often just represented as a path.
This field is meant to represent the URL as it was observed, complete or not.

type: keyword

example: https://www.elastic.co:443/search?q=elasticsearch#top or /search?q=elasticsearch

--

*`url.password`*::
+
--
Password of the request.

type: keyword

--

*`url.path`*::
+
--
Path of the request, such as "/search".

type: keyword

--

*`url.port`*::
+
--
Port of the request, such as 443.

type: long

example: 443

format: string

--

*`url.query`*::
+
--
The query field describes the query string of the request, such as "q=elasticsearch".
The `?` is excluded from the query string. If a URL contains no `?`, there is no query field. If there is a `?` but no query, the query field exists with an empty string. The `exists` query can be used to differentiate between the two cases.

type: keyword

--

*`url.scheme`*::
+
--
Scheme of the request, such as "https".
Note: The `:` is not part of the scheme.

type: keyword

example: https

--

*`url.username`*::
+
--
Username of the request.

type: keyword

--

[float]
=== user

The user fields describe information about the user that is relevant to the event.
Fields can have one entry or multiple entries. If a user has more than one id, provide an array that includes all of them.


*`user.email`*::
+
--
User email address.

type: keyword

--

*`user.full_name`*::
+
--
User's full name, if available.

type: keyword

example: Albert Einstein

--

*`user.group.id`*::
+
--
Unique identifier for the group on the system/platform.

type: keyword

--

*`user.group.name`*::
+
--
Name of the group.

type: keyword

--

*`user.hash`*::
+
--
Unique user hash to correlate information for a user in anonymized form.
Useful if `user.id` or `user.name` contain confidential information and cannot be used.

type: keyword

--

*`user.id`*::
+
--
One or multiple unique identifiers of the user.

type: keyword

--

*`user.name`*::
+
--
Short name or login of the user.

type: keyword

example: albert

--

[float]
=== user_agent

The user_agent fields normally come from a browser request.
They often show up in web service logs coming from the parsed user agent string.


*`user_agent.device.name`*::
+
--
Name of the device.

type: keyword

example: iPhone

--

*`user_agent.name`*::
+
--
Name of the user agent.

type: keyword

example: Safari

--

*`user_agent.original`*::
+
--
Unparsed version of the user_agent.

type: keyword

example: Mozilla/5.0 (iPhone; CPU iPhone OS 12_1 like Mac OS X) AppleWebKit/605.1.15 (KHTML, like Gecko) Version/12.0 Mobile/15E148 Safari/604.1

--

*`user_agent.os.family`*::
+
--
OS family (such as redhat, debian, freebsd, windows).

type: keyword

example: debian

--

*`user_agent.os.full`*::
+
--
Operating system name, including the version or code name.

type: keyword

example: Mac OS Mojave

--

*`user_agent.os.kernel`*::
+
--
Operating system kernel version as a raw string.

type: keyword

example: 4.4.0-112-generic

--

*`user_agent.os.name`*::
+
--
Operating system name, without the version.

type: keyword

example: Mac OS X

--

*`user_agent.os.platform`*::
+
--
Operating system platform (such centos, ubuntu, windows).

type: keyword

example: darwin

--

*`user_agent.os.version`*::
+
--
Operating system version as a raw string.

type: keyword

example: 10.14.1

--

*`user_agent.version`*::
+
--
Version of the user agent.

type: keyword

example: 12.0

--

[[exported-fields-elasticsearch]]
== Elasticsearch fields

Elasticsearch module



[float]
=== elasticsearch




*`elasticsearch.cluster.name`*::
+
--
Elasticsearch cluster name.


type: keyword

--

*`elasticsearch.cluster.id`*::
+
--
Elasticsearch cluster id.


type: keyword

--

*`elasticsearch.cluster.state.id`*::
+
--
Elasticsearch state id.


type: keyword

--

*`elasticsearch.node.id`*::
+
--
Node ID


type: keyword

--

*`elasticsearch.node.name`*::
+
--
Node name.


type: keyword

--

[float]
=== ccr

Cross-cluster replication stats




*`elasticsearch.ccr.leader.index`*::
+
--
Name of leader index


type: keyword

--

*`elasticsearch.ccr.leader.max_seq_no`*::
+
--
Maximum sequence number of operation on the leader shard


type: long

--


*`elasticsearch.ccr.follower.index`*::
+
--
Name of follower index


type: keyword

--

*`elasticsearch.ccr.follower.shard.number`*::
+
--
Number of the shard within the index


type: long

--

*`elasticsearch.ccr.follower.operations_written`*::
+
--
Number of operations indexed (replicated) into the follower shard from the leader shard


type: long

--

*`elasticsearch.ccr.follower.time_since_last_read.ms`*::
+
--
Time, in ms, since the follower last fetched from the leader


type: long

--

*`elasticsearch.ccr.follower.global_checkpoint`*::
+
--
Global checkpoint value on follower shard


type: long

--

[float]
=== cluster.stats

Cluster stats



*`elasticsearch.cluster.stats.status`*::
+
--
Cluster status (green, yellow, red).


type: keyword

--

[float]
=== nodes

Nodes statistics.



*`elasticsearch.cluster.stats.nodes.count`*::
+
--
Total number of nodes in cluster.


type: long

--

*`elasticsearch.cluster.stats.nodes.master`*::
+
--
Number of master-eligible nodes in cluster.


type: long

--

*`elasticsearch.cluster.stats.nodes.data`*::
+
--
Number of data nodes in cluster.


type: long

--

[float]
=== indices

Indices statistics.



*`elasticsearch.cluster.stats.indices.count`*::
+
--
Total number of indices in cluster.


type: long

--

[float]
=== shards

Shard statistics.



*`elasticsearch.cluster.stats.indices.shards.count`*::
+
--
Total number of shards in cluster.


type: long

--

*`elasticsearch.cluster.stats.indices.shards.primaries`*::
+
--
Total number of primary shards in cluster.


type: long

--

*`elasticsearch.cluster.stats.indices.fielddata.memory.bytes`*::
+
--
Memory used for fielddata.


type: long

--

[float]
=== index

index



*`elasticsearch.index.name`*::
+
--
Index name.


type: keyword

--


*`elasticsearch.index.total.docs.count`*::
+
--
Total number of documents in the index.


type: long

--

*`elasticsearch.index.total.docs.deleted`*::
+
--
Total number of deleted documents in the index.


type: long

--

*`elasticsearch.index.total.store.size.bytes`*::
+
--
Total size of the index in bytes.


type: long

format: bytes

--

*`elasticsearch.index.total.segments.count`*::
+
--
Total number of index segments.


type: long

--

*`elasticsearch.index.total.segments.memory.bytes`*::
+
--
Total number of memory used by the segments in bytes.


type: long

format: bytes

--

[float]
=== index.recovery

index



*`elasticsearch.index.recovery.id`*::
+
--
Shard recovery id.


type: long

--

*`elasticsearch.index.recovery.type`*::
+
--
Shard recovery type.


type: keyword

--

*`elasticsearch.index.recovery.primary`*::
+
--
True if primary shard.


type: boolean

--

*`elasticsearch.index.recovery.stage`*::
+
--
Recovery stage.


type: keyword

--

*`elasticsearch.index.recovery.target.id`*::
+
--
Target node id.


type: keyword

--

*`elasticsearch.index.recovery.target.host`*::
+
--
Target node host address (could be IP address or hostname).


type: keyword

--

*`elasticsearch.index.recovery.target.name`*::
+
--
Target node name.


type: keyword

--

*`elasticsearch.index.recovery.source.id`*::
+
--
Source node id.


type: keyword

--

*`elasticsearch.index.recovery.source.host`*::
+
--
Source node host address (could be IP address or hostname).


type: keyword

--

*`elasticsearch.index.recovery.source.name`*::
+
--
Source node name.


type: keyword

--

[float]
=== index.summary

index




*`elasticsearch.index.summary.primaries.docs.count`*::
+
--
Total number of documents in the index.


type: long

--

*`elasticsearch.index.summary.primaries.docs.deleted`*::
+
--
Total number of deleted documents in the index.


type: long

--

*`elasticsearch.index.summary.primaries.store.size.bytes`*::
+
--
Total size of the index in bytes.


type: long

format: bytes

--

*`elasticsearch.index.summary.primaries.segments.count`*::
+
--
Total number of index segments.


type: long

--

*`elasticsearch.index.summary.primaries.segments.memory.bytes`*::
+
--
Total number of memory used by the segments in bytes.


type: long

format: bytes

--


*`elasticsearch.index.summary.total.docs.count`*::
+
--
Total number of documents in the index.


type: long

--

*`elasticsearch.index.summary.total.docs.deleted`*::
+
--
Total number of deleted documents in the index.


type: long

--

*`elasticsearch.index.summary.total.store.size.bytes`*::
+
--
Total size of the index in bytes.


type: long

format: bytes

--

*`elasticsearch.index.summary.total.segments.count`*::
+
--
Total number of index segments.


type: long

--

*`elasticsearch.index.summary.total.segments.memory.bytes`*::
+
--
Total number of memory used by the segments in bytes.


type: long

format: bytes

--

[float]
=== ml.job

ml



*`elasticsearch.ml.job.id`*::
+
--
Unique ml job id.


type: keyword

--

*`elasticsearch.ml.job.state`*::
+
--
Job state.


type: keyword

--

*`elasticsearch.ml.job.data_counts.processed_record_count`*::
+
--
Processed data events.


type: long

--

*`elasticsearch.ml.job.data_counts.invalid_date_count`*::
+
--
The number of records with either a missing date field or a date that could not be parsed.


type: long

--

[float]
=== node

node



*`elasticsearch.node.version`*::
+
--
Node version.


type: keyword

--

[float]
=== jvm

JVM Info.



*`elasticsearch.node.jvm.version`*::
+
--
JVM version.


type: keyword

--

*`elasticsearch.node.jvm.memory.heap.init.bytes`*::
+
--
Heap init used by the JVM in bytes.


type: long

format: bytes

--

*`elasticsearch.node.jvm.memory.heap.max.bytes`*::
+
--
Heap max used by the JVM in bytes.


type: long

format: bytes

--

*`elasticsearch.node.jvm.memory.nonheap.init.bytes`*::
+
--
Non-Heap init used by the JVM in bytes.


type: long

format: bytes

--

*`elasticsearch.node.jvm.memory.nonheap.max.bytes`*::
+
--
Non-Heap max used by the JVM in bytes.


type: long

format: bytes

--

*`elasticsearch.node.process.mlockall`*::
+
--
If process locked in memory.


type: boolean

--

[float]
=== node.stats

node_stats



[float]
=== indices

Node indices stats



*`elasticsearch.node.stats.indices.docs.count`*::
+
--
Total number of existing documents.


type: long

--

*`elasticsearch.node.stats.indices.docs.deleted`*::
+
--
Total number of deleted documents.


type: long

--

*`elasticsearch.node.stats.indices.segments.count`*::
+
--
Total number of segments.


type: long

--

*`elasticsearch.node.stats.indices.segments.memory.bytes`*::
+
--
Total size of segments in bytes.


type: long

format: bytes

--

*`elasticsearch.node.stats.indices.store.size.bytes`*::
+
--
Total size of the store in bytes.


type: long

--

[float]
=== jvm.mem.pools

JVM memory pool stats



[float]
=== old

Old memory pool stats.



*`elasticsearch.node.stats.jvm.mem.pools.old.max.bytes`*::
+
--
Max bytes.

type: long

format: bytes

--

*`elasticsearch.node.stats.jvm.mem.pools.old.peak.bytes`*::
+
--
Peak bytes.

type: long

format: bytes

--

*`elasticsearch.node.stats.jvm.mem.pools.old.peak_max.bytes`*::
+
--
Peak max bytes.

type: long

format: bytes

--

*`elasticsearch.node.stats.jvm.mem.pools.old.used.bytes`*::
+
--
Used bytes.

type: long

format: bytes

--

[float]
=== young

Young memory pool stats.



*`elasticsearch.node.stats.jvm.mem.pools.young.max.bytes`*::
+
--
Max bytes.

type: long

format: bytes

--

*`elasticsearch.node.stats.jvm.mem.pools.young.peak.bytes`*::
+
--
Peak bytes.

type: long

format: bytes

--

*`elasticsearch.node.stats.jvm.mem.pools.young.peak_max.bytes`*::
+
--
Peak max bytes.

type: long

format: bytes

--

*`elasticsearch.node.stats.jvm.mem.pools.young.used.bytes`*::
+
--
Used bytes.

type: long

format: bytes

--

[float]
=== survivor

Survivor memory pool stats.



*`elasticsearch.node.stats.jvm.mem.pools.survivor.max.bytes`*::
+
--
Max bytes.

type: long

format: bytes

--

*`elasticsearch.node.stats.jvm.mem.pools.survivor.peak.bytes`*::
+
--
Peak bytes.

type: long

format: bytes

--

*`elasticsearch.node.stats.jvm.mem.pools.survivor.peak_max.bytes`*::
+
--
Peak max bytes.

type: long

format: bytes

--

*`elasticsearch.node.stats.jvm.mem.pools.survivor.used.bytes`*::
+
--
Used bytes.

type: long

format: bytes

--

[float]
=== jvm.gc.collectors

GC collector stats.



[float]
=== old.collection

Old collection gc.



*`elasticsearch.node.stats.jvm.gc.collectors.old.collection.count`*::
+
--


type: long

--

*`elasticsearch.node.stats.jvm.gc.collectors.old.collection.ms`*::
+
--


type: long

--

[float]
=== young.collection

Young collection gc.



*`elasticsearch.node.stats.jvm.gc.collectors.young.collection.count`*::
+
--


type: long

--

*`elasticsearch.node.stats.jvm.gc.collectors.young.collection.ms`*::
+
--


type: long

--

[float]
=== fs.summary

File system summary



*`elasticsearch.node.stats.fs.summary.total.bytes`*::
+
--


type: long

format: bytes

--

*`elasticsearch.node.stats.fs.summary.free.bytes`*::
+
--


type: long

format: bytes

--

*`elasticsearch.node.stats.fs.summary.available.bytes`*::
+
--


type: long

format: bytes

--

[float]
=== cluster.pending_task

`cluster.pending_task` contains a pending task description.



*`elasticsearch.cluster.pending_task.insert_order`*::
+
--
Insert order


type: long

--

*`elasticsearch.cluster.pending_task.priority`*::
+
--
Priority


type: long

--

*`elasticsearch.cluster.pending_task.source`*::
+
--
Source. For example: put-mapping


type: keyword

--

*`elasticsearch.cluster.pending_task.time_in_queue.ms`*::
+
--
Time in queue


type: long

--

[float]
=== shard

shard fields



*`elasticsearch.shard.primary`*::
+
--
True if this is the primary shard.


type: boolean

--

*`elasticsearch.shard.number`*::
+
--
The number of this shard.


type: long

--

*`elasticsearch.shard.state`*::
+
--
The state of this shard.


type: keyword

--

*`elasticsearch.shard.relocating_node.name`*::
+
--
The node the shard was relocated from.


type: keyword

--

[[exported-fields-envoyproxy]]
== envoyproxy fields

envoyproxy module



[float]
=== envoyproxy




[float]
=== server

Contains envoy proxy server stats




*`envoyproxy.server.cluster_manager.active_clusters`*::
+
--
Number of currently active (warmed) clusters


type: integer

--

*`envoyproxy.server.cluster_manager.cluster_added`*::
+
--
Total clusters added (either via static config or CDS)


type: integer

--

*`envoyproxy.server.cluster_manager.cluster_modified`*::
+
--
Total clusters modified (via CDS)


type: integer

--

*`envoyproxy.server.cluster_manager.cluster_removed`*::
+
--
Total clusters removed (via CDS)


type: integer

--

*`envoyproxy.server.cluster_manager.warming_clusters`*::
+
--
Number of currently warming (not active) clusters


type: integer

--


*`envoyproxy.server.filesystem.flushed_by_timer`*::
+
--
Total number of times internal flush buffers are written to a file due to flush timeout


type: integer

--

*`envoyproxy.server.filesystem.reopen_failed`*::
+
--
Total number of times a file was failed to be opened


type: integer

--

*`envoyproxy.server.filesystem.write_buffered`*::
+
--
Total number of times file data is moved to Envoys internal flush buffer


type: integer

--

*`envoyproxy.server.filesystem.write_completed`*::
+
--
Total number of times a file was written


type: integer

--

*`envoyproxy.server.filesystem.write_total_buffered`*::
+
--
Current total size of internal flush buffer in bytes


type: integer

--


*`envoyproxy.server.runtime.load_error`*::
+
--
Total number of load attempts that resulted in an error


type: integer

--

*`envoyproxy.server.runtime.load_success`*::
+
--
Total number of load attempts that were successful


type: integer

--

*`envoyproxy.server.runtime.num_keys`*::
+
--
Number of keys currently loaded


type: integer

--

*`envoyproxy.server.runtime.override_dir_exists`*::
+
--
Total number of loads that did use an override directory


type: integer

--

*`envoyproxy.server.runtime.override_dir_not_exists`*::
+
--
Total number of loads that did not use an override directory


type: integer

--

*`envoyproxy.server.runtime.admin_overrides_active`*::
+
--
type: integer

--


*`envoyproxy.server.listener_manager.listener_added`*::
+
--
Total listeners added (either via static config or LDS)


type: integer

--

*`envoyproxy.server.listener_manager.listener_create_failure`*::
+
--
Total failed listener object additions to workers


type: integer

--

*`envoyproxy.server.listener_manager.listener_create_success`*::
+
--
Total listener objects successfully added to workers


type: integer

--

*`envoyproxy.server.listener_manager.listener_modified`*::
+
--
Total listeners modified (via LDS)


type: integer

--

*`envoyproxy.server.listener_manager.listener_removed`*::
+
--
Total listeners removed (via LDS)


type: integer

--

*`envoyproxy.server.listener_manager.total_listeners_active`*::
+
--
Number of currently active listeners


type: integer

--

*`envoyproxy.server.listener_manager.total_listeners_draining`*::
+
--
Number of currently draining listeners


type: integer

--

*`envoyproxy.server.listener_manager.total_listeners_warming`*::
+
--
Number of currently warming listeners


type: integer

--


*`envoyproxy.server.stats.overflow`*::
+
--
Total number of times Envoy cannot allocate a statistic due to a shortage of shared memory


type: integer

--


*`envoyproxy.server.server.days_until_first_cert_expiring`*::
+
--
Number of days until the next certificate being managed will expire


type: integer

--

*`envoyproxy.server.server.live`*::
+
--
1 if the server is not currently draining, 0 otherwise


type: integer

--

*`envoyproxy.server.server.memory_allocated`*::
+
--
Current amount of allocated memory in bytes


type: integer

--

*`envoyproxy.server.server.memory_heap_size`*::
+
--
Current reserved heap size in bytes


type: integer

--

*`envoyproxy.server.server.parent_connections`*::
+
--
Total connections of the old Envoy process on hot restart


type: integer

--

*`envoyproxy.server.server.total_connections`*::
+
--
Total connections of both new and old Envoy processes


type: integer

--

*`envoyproxy.server.server.uptime`*::
+
--
Current server uptime in seconds


type: integer

--

*`envoyproxy.server.server.version`*::
+
--
Integer represented version number based on SCM revision


type: integer

--

*`envoyproxy.server.server.watchdog_mega_miss`*::
+
--
type: integer

--

*`envoyproxy.server.server.watchdog_miss`*::
+
--
type: integer

--

*`envoyproxy.server.server.hot_restart_epoch`*::
+
--
Current hot restart epoch


type: integer

--


*`envoyproxy.server.http2.header_overflow`*::
+
--
Total number of connections reset due to the headers being larger than Envoy::Http::Http2::ConnectionImpl::StreamImpl::MAX_HEADER_SIZE (63k)


type: integer

--

*`envoyproxy.server.http2.headers_cb_no_stream`*::
+
--
Total number of errors where a header callback is called without an associated stream. This tracks an unexpected occurrence due to an as yet undiagnosed bug


type: integer

--

*`envoyproxy.server.http2.rx_messaging_error`*::
+
--
Total number of invalid received frames that violated section 8 of the HTTP/2 spec. This will result in a tx_reset


type: integer

--

*`envoyproxy.server.http2.rx_reset`*::
+
--
Total number of reset stream frames received by Envoy


type: integer

--

*`envoyproxy.server.http2.too_many_header_frames`*::
+
--
Total number of times an HTTP2 connection is reset due to receiving too many headers frames. Envoy currently supports proxying at most one header frame for 100-Continue one non-100 response code header frame and one frame with trailers


type: integer

--

*`envoyproxy.server.http2.trailers`*::
+
--
Total number of trailers seen on requests coming from downstream


type: integer

--

*`envoyproxy.server.http2.tx_reset`*::
+
--
Total number of reset stream frames transmitted by Envoy


type: integer

--

[[exported-fields-etcd]]
== Etcd fields

etcd Module



[float]
=== etcd

`etcd` contains statistics that were read from Etcd



*`etcd.api_version`*::
+
--
Etcd API version for metrics retrieval


type: keyword

--

[float]
=== leader

Contains etcd leader statistics.



[float]
=== followers.counts

The number of failed and successful Raft RPC requests.



*`etcd.leader.followers.counts.followers.counts.success`*::
+
--
successful Raft RPC requests

type: integer

--

*`etcd.leader.followers.counts.followers.counts.fail`*::
+
--
failed Raft RPC requests

type: integer

--

[float]
=== followers.latency

latency to each peer in the cluster



*`etcd.leader.followers.latency.followers.latency.average`*::
+
--
type: scaled_float

--

*`etcd.leader.followers.latency.followers.latency.current`*::
+
--
type: scaled_float

--

*`etcd.leader.followers.latency.followers.latency.maximum`*::
+
--
type: scaled_float

--

*`etcd.leader.followers.latency.followers.latency.minimum`*::
+
--
type: integer

--

*`etcd.leader.followers.latency.follower.latency.standardDeviation`*::
+
--
type: scaled_float

--

*`etcd.leader.leader`*::
+
--
ID of actual leader

type: keyword

--

[float]
=== server

Server metrics from the Etcd V3 /metrics endpoint



*`etcd.server.has_leader`*::
+
--
Whether a leader exists in the cluster


type: byte

--

*`etcd.server.leader_changes.count`*::
+
--
Number of leader changes seen at the cluster


type: long

--

*`etcd.server.proposals_committed.count`*::
+
--
Number of consensus proposals commited


type: long

--

*`etcd.server.proposals_pending.count`*::
+
--
Number of consensus proposals pending


type: long

--

*`etcd.server.proposals_failed.count`*::
+
--
Number of consensus proposals failed


type: long

--

*`etcd.server.grpc_started.count`*::
+
--
Number of sent gRPC requests


type: long

--

*`etcd.server.grpc_handled.count`*::
+
--
Number of received gRPC requests


type: long

--

[float]
=== disk

Disk metrics from the Etcd V3 /metrics endpoint



*`etcd.disk.mvcc_db_total_size.bytes`*::
+
--
Size of stored data at MVCC


type: long

format: bytes

--

*`etcd.disk.wal_fsync_duration.ns.bucket.*`*::
+
--
Latency for writing ahead logs to disk


type: object

--

*`etcd.disk.wal_fsync_duration.ns.count`*::
+
--
Write ahead logs count


type: long

--

*`etcd.disk.wal_fsync_duration.ns.sum`*::
+
--
Write ahead logs latency sum


type: long

--

*`etcd.disk.backend_commit_duration.ns.bucket.*`*::
+
--
Latency for writing backend changes to disk


type: object

--

*`etcd.disk.backend_commit_duration.ns.count`*::
+
--
Backend commits count


type: long

--

*`etcd.disk.backend_commit_duration.ns.sum`*::
+
--
Backend commits latency sum


type: long

--

[float]
=== memory

Memory metrics from the Etcd V3 /metrics endpoint



*`etcd.memory.go_memstats_alloc.bytes`*::
+
--
Memory allocated bytes as of MemStats Go


type: long

format: bytes

--

[float]
=== network

Network metrics from the Etcd V3 /metrics endpoint



*`etcd.network.client_grpc_sent.bytes`*::
+
--
gRPC sent bytes total


type: long

format: bytes

--

*`etcd.network.client_grpc_received.bytes`*::
+
--
gRPC received bytes total


type: long

format: bytes

--

[float]
=== self

Contains etcd self statistics.



*`etcd.self.id`*::
+
--
the unique identifier for the member


type: keyword

--

*`etcd.self.leaderinfo.leader`*::
+
--
id of the current leader member


type: keyword

--

*`etcd.self.leaderinfo.starttime`*::
+
--
the time when this node was started


type: keyword

--

*`etcd.self.leaderinfo.uptime`*::
+
--
amount of time the leader has been leader


type: keyword

--

*`etcd.self.name`*::
+
--
this member's name


type: keyword

--

*`etcd.self.recv.appendrequest.count`*::
+
--
number of append requests this node has processed


type: integer

--

*`etcd.self.recv.bandwidthrate`*::
+
--
number of bytes per second this node is receiving (follower only)


type: scaled_float

--

*`etcd.self.recv.pkgrate`*::
+
--
number of requests per second this node is receiving (follower only)


type: scaled_float

--

*`etcd.self.send.appendrequest.count`*::
+
--
number of requests that this node has sent


type: integer

--

*`etcd.self.send.bandwidthrate`*::
+
--
number of bytes per second this node is sending (leader only). This value is undefined on single member clusters.


type: scaled_float

--

*`etcd.self.send.pkgrate`*::
+
--
number of requests per second this node is sending (leader only). This value is undefined on single member clusters.


type: scaled_float

--

*`etcd.self.starttime`*::
+
--
the time when this node was started


type: keyword

--

*`etcd.self.state`*::
+
--
either leader or follower


type: keyword

--

[float]
=== store

The store statistics include information about the operations that this node has handled.



*`etcd.store.gets.success`*::
+
--
type: integer

--

*`etcd.store.gets.fail`*::
+
--
type: integer

--

*`etcd.store.sets.success`*::
+
--
type: integer

--

*`etcd.store.sets.fail`*::
+
--
type: integer

--

*`etcd.store.delete.success`*::
+
--
type: integer

--

*`etcd.store.delete.fail`*::
+
--
type: integer

--

*`etcd.store.update.success`*::
+
--
type: integer

--

*`etcd.store.update.fail`*::
+
--
type: integer

--

*`etcd.store.create.success`*::
+
--
type: integer

--

*`etcd.store.create.fail`*::
+
--
type: integer

--

*`etcd.store.compareandswap.success`*::
+
--
type: integer

--

*`etcd.store.compareandswap.fail`*::
+
--
type: integer

--

*`etcd.store.compareanddelete.success`*::
+
--
type: integer

--

*`etcd.store.compareanddelete.fail`*::
+
--
type: integer

--

*`etcd.store.expire.count`*::
+
--
type: integer

--

*`etcd.store.watchers`*::
+
--
type: integer

--

[[exported-fields-golang]]
== Golang fields

Golang module



[float]
=== golang




[float]
=== expvar

expvar



*`golang.expvar.cmdline`*::
+
--
The cmdline of this Go program start with.


type: keyword

--

[float]
=== heap

The Go program heap information exposed by expvar.



*`golang.heap.cmdline`*::
+
--
The cmdline of this Go program start with.


type: keyword

--

[float]
=== gc

Garbage collector summary.



[float]
=== total_pause

Total GC pause duration over lifetime of process.



*`golang.heap.gc.total_pause.ns`*::
+
--
Duration in Ns.


type: long

--

*`golang.heap.gc.total_count`*::
+
--
Total number of GC was happened.


type: long

--

*`golang.heap.gc.next_gc_limit`*::
+
--
Next collection will happen when HeapAlloc > this amount.


type: long

format: bytes

--

*`golang.heap.gc.cpu_fraction`*::
+
--
Fraction of CPU time used by GC.


type: float

--

[float]
=== pause

Last GC pause durations during the monitoring period.



*`golang.heap.gc.pause.count`*::
+
--
Count of GC pause duration during this collect period.


type: long

--

[float]
=== sum

Total GC pause duration during this collect period.



*`golang.heap.gc.pause.sum.ns`*::
+
--
Duration in Ns.


type: long

--

[float]
=== max

Max GC pause duration during this collect period.



*`golang.heap.gc.pause.max.ns`*::
+
--
Duration in Ns.


type: long

--

[float]
=== avg

Average GC pause duration during this collect period.



*`golang.heap.gc.pause.avg.ns`*::
+
--
Duration in Ns.


type: long

--

[float]
=== system

Heap summary,which bytes was obtained from system.



*`golang.heap.system.total`*::
+
--
Total bytes obtained from system (sum of XxxSys below).


type: long

format: bytes

--

*`golang.heap.system.obtained`*::
+
--
Via HeapSys, bytes obtained from system. heap_sys = heap_idle + heap_inuse.


type: long

format: bytes

--

*`golang.heap.system.stack`*::
+
--
Bytes used by stack allocator, and these bytes was obtained from system.


type: long

format: bytes

--

*`golang.heap.system.released`*::
+
--
Bytes released to the OS.


type: long

format: bytes

--

[float]
=== allocations

Heap allocations summary.



*`golang.heap.allocations.mallocs`*::
+
--
Number of mallocs.


type: long

--

*`golang.heap.allocations.frees`*::
+
--
Number of frees.


type: long

--

*`golang.heap.allocations.objects`*::
+
--
Total number of allocated objects.


type: long

--

*`golang.heap.allocations.total`*::
+
--
Bytes allocated (even if freed) throughout the lifetime.


type: long

format: bytes

--

*`golang.heap.allocations.allocated`*::
+
--
Bytes allocated and not yet freed (same as Alloc above).


type: long

format: bytes

--

*`golang.heap.allocations.idle`*::
+
--
Bytes in idle spans.


type: long

format: bytes

--

*`golang.heap.allocations.active`*::
+
--
Bytes in non-idle span.


type: long

format: bytes

--

[[exported-fields-graphite]]
== Graphite fields

graphite Module



[float]
=== graphite




[float]
=== server

server



*`graphite.server.example`*::
+
--
Example field


type: keyword

--

[[exported-fields-haproxy]]
== HAProxy fields

HAProxy Module



[float]
=== haproxy

HAProxy metrics.



[float]
=== info

General information about HAProxy processes.



*`haproxy.info.processes`*::
+
--
Number of processes.


type: long

--

*`haproxy.info.process_num`*::
+
--
Process number.


type: long

--

*`haproxy.info.pid`*::
+
--
Process ID.


type: alias

alias to: process.pid

--

*`haproxy.info.run_queue`*::
+
--


type: long

--

*`haproxy.info.tasks`*::
+
--


type: long

--

*`haproxy.info.uptime.sec`*::
+
--
Current uptime in seconds.


type: long

--

*`haproxy.info.memory.max.bytes`*::
+
--
Maximum amount of memory usage in bytes (the 'Memmax_MB' value converted to bytes).


type: long

format: bytes

--

*`haproxy.info.ulimit_n`*::
+
--
Maximum number of open files for the process.


type: long

--

[float]
=== compress




[float]
=== bps




*`haproxy.info.compress.bps.in`*::
+
--


type: long

--

*`haproxy.info.compress.bps.out`*::
+
--


type: long

--

*`haproxy.info.compress.bps.rate_limit`*::
+
--


type: long

--

[float]
=== connection




[float]
=== rate




*`haproxy.info.connection.rate.value`*::
+
--


type: long

--

*`haproxy.info.connection.rate.limit`*::
+
--


type: long

--

*`haproxy.info.connection.rate.max`*::
+
--


type: long

--

*`haproxy.info.connection.current`*::
+
--
Current connections.


type: long

--

*`haproxy.info.connection.total`*::
+
--
Total connections.


type: long

--

*`haproxy.info.connection.ssl.current`*::
+
--
Current SSL connections.


type: long

--

*`haproxy.info.connection.ssl.total`*::
+
--
Total SSL connections.


type: long

--

*`haproxy.info.connection.ssl.max`*::
+
--
Maximum SSL connections.


type: long

--

*`haproxy.info.connection.max`*::
+
--
Maximum connections.


type: long

--

*`haproxy.info.connection.hard_max`*::
+
--


type: long

--

*`haproxy.info.requests.total`*::
+
--


type: long

--

*`haproxy.info.sockets.max`*::
+
--


type: long

--

*`haproxy.info.requests.max`*::
+
--


type: long

--

[float]
=== pipes




*`haproxy.info.pipes.used`*::
+
--


type: integer

--

*`haproxy.info.pipes.free`*::
+
--


type: integer

--

*`haproxy.info.pipes.max`*::
+
--


type: integer

--

[float]
=== session

None


*`haproxy.info.session.rate.value`*::
+
--


type: integer

--

*`haproxy.info.session.rate.limit`*::
+
--


type: integer

--

*`haproxy.info.session.rate.max`*::
+
--


type: integer

--

[float]
=== ssl

None


*`haproxy.info.ssl.rate.value`*::
+
--
None

type: integer

--

*`haproxy.info.ssl.rate.limit`*::
+
--
None

type: integer

--

*`haproxy.info.ssl.rate.max`*::
+
--
None

type: integer

--

[float]
=== frontend

None


*`haproxy.info.ssl.frontend.key_rate.value`*::
+
--
None

type: integer

--

*`haproxy.info.ssl.frontend.key_rate.max`*::
+
--
None

type: integer

--

*`haproxy.info.ssl.frontend.session_reuse.pct`*::
+
--
None

type: scaled_float

format: percent

--

[float]
=== backend

None


*`haproxy.info.ssl.backend.key_rate.value`*::
+
--
None

type: integer

--

*`haproxy.info.ssl.backend.key_rate.max`*::
+
--
MaxConnRate

type: integer

--

*`haproxy.info.ssl.cached_lookups`*::
+
--
None

type: long

--

*`haproxy.info.ssl.cache_misses`*::
+
--
None

type: long

--

[float]
=== zlib_mem_usage




*`haproxy.info.zlib_mem_usage.value`*::
+
--


type: integer

--

*`haproxy.info.zlib_mem_usage.max`*::
+
--


type: integer

--

*`haproxy.info.idle.pct`*::
+
--


type: scaled_float

format: percent

--

[float]
=== stat

Stats collected from HAProxy processes.



*`haproxy.stat.status`*::
+
--
Status (UP, DOWN, NOLB, MAINT, or MAINT(via)...).


type: keyword

--

*`haproxy.stat.weight`*::
+
--
Total weight (for backends), or server weight (for servers).


type: long

--

*`haproxy.stat.downtime`*::
+
--
Total downtime (in seconds). For backends, this value is the downtime for the whole backend, not the sum of the downtime for the servers.


type: long

--

*`haproxy.stat.component_type`*::
+
--
Component type (0=frontend, 1=backend, 2=server, or 3=socket/listener).


type: integer

--

*`haproxy.stat.process_id`*::
+
--
Process ID (0 for first instance, 1 for second, and so on).


type: alias

alias to: process.pid

--

*`haproxy.stat.service_name`*::
+
--
Service name (FRONTEND for frontend, BACKEND for backend, or any name for server/listener).


type: keyword

--

*`haproxy.stat.in.bytes`*::
+
--
Bytes in.


type: long

format: bytes

--

*`haproxy.stat.out.bytes`*::
+
--
Bytes out.


type: long

format: bytes

--

*`haproxy.stat.last_change`*::
+
--
Number of seconds since the last UP->DOWN or DOWN->UP transition.


type: integer

--

*`haproxy.stat.throttle.pct`*::
+
--
Current throttle percentage for the server when slowstart is active, or no value if slowstart is inactive.


type: scaled_float

format: percentage

--

*`haproxy.stat.selected.total`*::
+
--
Total number of times a server was selected, either for new sessions, or when re-dispatching. For servers, this field reports the the number of times the server was selected.


type: long

--

*`haproxy.stat.tracked.id`*::
+
--
ID of the proxy/server if tracking is enabled.


type: long

--


*`haproxy.stat.connection.total`*::
+
--
Cumulative number of connections.


type: long

--

*`haproxy.stat.connection.retried`*::
+
--
Number of times a connection to a server was retried.


type: long

--

*`haproxy.stat.connection.time.avg`*::
+
--
Average connect time in ms over the last 1024 requests.


type: long

--


*`haproxy.stat.request.denied`*::
+
--
Requests denied because of security concerns.

  * For TCP this is because of a matched tcp-request content rule.
  * For HTTP this is because of a matched http-request or tarpit rule.


type: long

--

*`haproxy.stat.request.queued.current`*::
+
--
Current queued requests. For backends, this field reports the number of requests queued without a server assigned.


type: long

--

*`haproxy.stat.request.queued.max`*::
+
--
Maximum value of queued.current.


type: long

--

*`haproxy.stat.request.errors`*::
+
--
Request errors. Some of the possible causes are:

  * early termination from the client, before the request has been sent
  * read error from the client
  * client timeout
  * client closed connection
  * various bad requests from the client.
  * request was tarpitted.


type: long

--

*`haproxy.stat.request.redispatched`*::
+
--
Number of times a request was redispatched to another server. For servers, this field reports the number of times the server was switched away from.


type: long

--

*`haproxy.stat.request.connection.errors`*::
+
--
Number of requests that encountered an error trying to connect to a server. For backends, this field reports the sum of the stat for all backend servers, plus any connection errors not associated with a particular server (such as the backend having no active servers).


type: long

--

[float]
=== rate




*`haproxy.stat.request.rate.value`*::
+
--
Number of HTTP requests per second over the last elapsed second.


type: long

--

*`haproxy.stat.request.rate.max`*::
+
--
Maximum number of HTTP requests per second.


type: long

--

*`haproxy.stat.request.total`*::
+
--
Total number of HTTP requests received.


type: long

--


*`haproxy.stat.response.errors`*::
+
--
Number of response errors. This value includes the number of data transfers aborted by the server (haproxy.stat.server.aborted). Some other errors are:
* write errors on the client socket (won't be counted for the server stat) * failure applying filters to the response


type: long

--

*`haproxy.stat.response.time.avg`*::
+
--
Average response time in ms over the last 1024 requests (0 for TCP).


type: long

--

*`haproxy.stat.response.denied`*::
+
--
Responses denied because of security concerns. For HTTP this is because of a matched http-request rule, or "option checkcache".


type: integer

--

[float]
=== http




*`haproxy.stat.response.http.1xx`*::
+
--
HTTP responses with 1xx code.


type: long

--

*`haproxy.stat.response.http.2xx`*::
+
--
HTTP responses with 2xx code.


type: long

--

*`haproxy.stat.response.http.3xx`*::
+
--
HTTP responses with 3xx code.


type: long

--

*`haproxy.stat.response.http.4xx`*::
+
--
HTTP responses with 4xx code.


type: long

--

*`haproxy.stat.response.http.5xx`*::
+
--
HTTP responses with 5xx code.


type: long

--

*`haproxy.stat.response.http.other`*::
+
--
HTTP responses with other codes (protocol error).


type: long

--


*`haproxy.stat.session.current`*::
+
--
Number of current sessions.


type: long

--

*`haproxy.stat.session.max`*::
+
--
Maximum number of sessions.


type: long

--

*`haproxy.stat.session.limit`*::
+
--
Configured session limit.


type: long

--


*`haproxy.stat.session.rate.value`*::
+
--
Number of sessions per second over the last elapsed second.


type: integer

--

*`haproxy.stat.session.rate.limit`*::
+
--
Configured limit on new sessions per second.


type: integer

--

*`haproxy.stat.session.rate.max`*::
+
--
Maximum number of new sessions per second.


type: integer

--

[float]
=== check




*`haproxy.stat.check.status`*::
+
--
Status of the last health check. One of:

  UNK     -> unknown
  INI     -> initializing
  SOCKERR -> socket error
  L4OK    -> check passed on layer 4, no upper layers testing enabled
  L4TOUT  -> layer 1-4 timeout
  L4CON   -> layer 1-4 connection problem, for example
            "Connection refused" (tcp rst) or "No route to host" (icmp)
  L6OK    -> check passed on layer 6
  L6TOUT  -> layer 6 (SSL) timeout
  L6RSP   -> layer 6 invalid response - protocol error
  L7OK    -> check passed on layer 7
  L7OKC   -> check conditionally passed on layer 7, for example 404 with
            disable-on-404
  L7TOUT  -> layer 7 (HTTP/SMTP) timeout
  L7RSP   -> layer 7 invalid response - protocol error
  L7STS   -> layer 7 response error, for example HTTP 5xx


type: keyword

--

*`haproxy.stat.check.code`*::
+
--
Layer 5-7 code, if available.


type: long

--

*`haproxy.stat.check.duration`*::
+
--
Time in ms that it took to finish the last health check.


type: long

--

*`haproxy.stat.check.health.last`*::
+
--
The result of the last health check.


type: keyword

--

*`haproxy.stat.check.health.fail`*::
+
--
Number of failed checks.


type: long

--

*`haproxy.stat.check.agent.last`*::
+
--


type: integer

--

*`haproxy.stat.check.failed`*::
+
--
Number of checks that failed while the server was up.


type: long

--

*`haproxy.stat.check.down`*::
+
--
Number of UP->DOWN transitions. For backends, this value is the number of transitions to the whole backend being down, rather than the sum of the transitions for each server.


type: long

--

*`haproxy.stat.client.aborted`*::
+
--
Number of data transfers aborted by the client.


type: integer

--

[float]
=== server




*`haproxy.stat.server.id`*::
+
--
Server ID (unique inside a proxy).


type: integer

--

*`haproxy.stat.server.aborted`*::
+
--
Number of data transfers aborted by the server. This value is included in haproxy.stat.response.errors.


type: integer

--

*`haproxy.stat.server.active`*::
+
--
Number of backend servers that are active, meaning that they are healthy and can receive requests from the load balancer.


type: integer

--

*`haproxy.stat.server.backup`*::
+
--
Number of backend servers that are backup servers.


type: integer

--

[float]
=== compressor




*`haproxy.stat.compressor.in.bytes`*::
+
--
Number of HTTP response bytes fed to the compressor.


type: long

format: bytes

--

*`haproxy.stat.compressor.out.bytes`*::
+
--
Number of HTTP response bytes emitted by the compressor.


type: integer

format: bytes

--

*`haproxy.stat.compressor.bypassed.bytes`*::
+
--
Number of bytes that bypassed the HTTP compressor (CPU/BW limit).


type: long

format: bytes

--

*`haproxy.stat.compressor.response.bytes`*::
+
--
Number of HTTP responses that were compressed.


type: long

format: bytes

--

[float]
=== proxy




*`haproxy.stat.proxy.id`*::
+
--
Unique proxy ID.


type: integer

--

*`haproxy.stat.proxy.name`*::
+
--
Proxy name.


type: keyword

--

[float]
=== queue




*`haproxy.stat.queue.limit`*::
+
--
Configured queue limit (maxqueue) for the server, or nothing if the value of maxqueue is 0 (meaning no limit).


type: integer

--

*`haproxy.stat.queue.time.avg`*::
+
--
The average queue time in ms over the last 1024 requests.


type: integer

--

[[exported-fields-host-processor]]
== Host fields

Info collected for the host machine.




*`host.containerized`*::
+
--
If the host is a container.


type: boolean

--

*`host.os.build`*::
+
--
OS build information.


type: keyword

example: 18D109

--

*`host.os.codename`*::
+
--
OS codename, if any.


type: keyword

example: stretch

--

[[exported-fields-http]]
== HTTP fields

HTTP module



[float]
=== http




[float]
=== request

HTTP request information



*`http.request.headers`*::
+
--
The HTTP headers sent


type: object

--

[float]
=== response

HTTP response information



*`http.response.headers`*::
+
--
The HTTP headers received


type: object

--

*`http.response.code`*::
+
--
The HTTP status code


type: keyword

example: 404

--

*`http.response.phrase`*::
+
--
The HTTP status phrase


type: keyword

example: Not found

--

[float]
=== json

json metricset


[float]
=== server

server


[[exported-fields-jolokia]]
== Jolokia fields

Jolokia module



[float]
=== jolokia

jolokia contains metrics exposed via jolokia agent



[[exported-fields-jolokia-autodiscover]]
== Jolokia Discovery autodiscover provider fields

Metadata from Jolokia Discovery added by the jolokia provider.



*`jolokia.agent.version`*::
+
--
Version number of jolokia agent.


type: keyword

--

*`jolokia.agent.id`*::
+
--
Each agent has a unique id which can be either provided during startup of the agent in form of a configuration parameter or being autodetected. If autodected, the id has several parts: The IP, the process id, hashcode of the agent and its type.


type: keyword

--

*`jolokia.server.product`*::
+
--
The container product if detected.


type: keyword

--

*`jolokia.server.version`*::
+
--
The container's version (if detected).


type: keyword

--

*`jolokia.server.vendor`*::
+
--
The vendor of the container the agent is running in.


type: keyword

--

*`jolokia.url`*::
+
--
The URL how this agent can be contacted.


type: keyword

--

*`jolokia.secured`*::
+
--
Whether the agent was configured for authentication or not.


type: boolean

--

[[exported-fields-kafka]]
== Kafka fields

Kafka module



[float]
=== kafka




[float]
=== broker

Broker Consumer Group Information have been read from (Broker handling the consumer group).



*`kafka.broker.id`*::
+
--
Broker id


type: long

--

*`kafka.broker.address`*::
+
--
Broker advertised address


type: keyword

--

*`kafka.topic.name`*::
+
--
Topic name


type: keyword

--

*`kafka.topic.error.code`*::
+
--
Topic error code.


type: long

--

*`kafka.partition.id`*::
+
--
Partition id.


type: long

--

*`kafka.partition.topic_id`*::
+
--
Unique id of the partition in the topic.

type: keyword

--

*`kafka.partition.topic_broker_id`*::
+
--
Unique id of the partition in the topic and the broker.

type: keyword

--

[float]
=== consumergroup

consumergroup



[float]
=== broker

Broker Consumer Group Information have been read from (Broker handling the consumer group).



*`kafka.consumergroup.broker.id`*::
+
--
Broker id


type: long

--

*`kafka.consumergroup.broker.address`*::
+
--
Broker address


type: keyword

--

*`kafka.consumergroup.id`*::
+
--
Consumer Group ID

type: keyword

--

*`kafka.consumergroup.topic`*::
+
--

deprecated[6.5]

Topic name

type: keyword

--

*`kafka.consumergroup.partition`*::
+
--

deprecated[6.5]

Partition ID

type: long

--

*`kafka.consumergroup.offset`*::
+
--
consumer offset into partition being read

type: long

--

*`kafka.consumergroup.meta`*::
+
--
custom consumer meta data string

type: keyword

--

*`kafka.consumergroup.error.code`*::
+
--
kafka consumer/partition error code.


type: long

--

[float]
=== client

Assigned client reading events from partition



*`kafka.consumergroup.client.id`*::
+
--
Client ID (kafka setting client.id)

type: keyword

--

*`kafka.consumergroup.client.host`*::
+
--
Client host

type: keyword

--

*`kafka.consumergroup.client.member_id`*::
+
--
internal consumer group member ID

type: keyword

--

[float]
=== partition

partition



[float]
=== offset

Available offsets of the given partition.



*`kafka.partition.offset.newest`*::
+
--
Newest offset of the partition.


type: long

--

*`kafka.partition.offset.oldest`*::
+
--
Oldest offset of the partition.


type: long

--

[float]
=== partition

Partition data.



*`kafka.partition.partition.id`*::
+
--

deprecated[6.5]

Partition id.


type: long

--

*`kafka.partition.partition.leader`*::
+
--
Leader id (broker).


type: long

--

*`kafka.partition.partition.isr`*::
+
--
List of isr ids.


type: keyword

--

*`kafka.partition.partition.replica`*::
+
--
Replica id (broker).


type: long

--

*`kafka.partition.partition.insync_replica`*::
+
--
Indicates if replica is included in the in-sync replicate set (ISR).


type: boolean

--

*`kafka.partition.partition.is_leader`*::
+
--
Indicates if replica is the leader


type: boolean

--

*`kafka.partition.partition.error.code`*::
+
--
Error code from fetching partition.


type: long

--

*`kafka.partition.topic.error.code`*::
+
--

deprecated[6.5]

topic error code.


type: long

--

*`kafka.partition.topic.name`*::
+
--

deprecated[6.5]

Topic name


type: keyword

--

*`kafka.partition.broker.id`*::
+
--

deprecated[6.5]

Broker id


type: long

--

*`kafka.partition.broker.address`*::
+
--

deprecated[6.5]

Broker address


type: keyword

--

[[exported-fields-kibana]]
== Kibana fields

Kibana module



[float]
=== kibana




[float]
=== stats

Kibana stats and run-time metrics.



*`kibana.stats.uuid`*::
+
--
Kibana instance UUID


type: alias

alias to: service.id

--

*`kibana.stats.name`*::
+
--
Kibana instance name


type: keyword

--

*`kibana.stats.index`*::
+
--
Name of Kibana's internal index


type: keyword

--

*`kibana.stats.host.name`*::
+
--
Kibana instance hostname


type: keyword

--

*`kibana.stats.transport_address`*::
+
--
Kibana server's hostname and port


type: alias

alias to: service.address

--

*`kibana.stats.version`*::
+
--
Kibana version


type: alias

alias to: service.version

--

*`kibana.stats.snapshot`*::
+
--
Whether the Kibana build is a snapshot build


type: boolean

--

*`kibana.stats.status`*::
+
--
Kibana instance's health status


type: keyword

--

*`kibana.stats.concurrent_connections`*::
+
--
Number of client connections made to the server. Note that browsers can send multiple simultaneous connections to request multiple server assets at once, and they can re-use established connections.


type: long

--

[float]
=== process

Process metrics



*`kibana.stats.process.event_loop_delay.ms`*::
+
--
Event loop delay in milliseconds


type: scaled_float

--

[float]
=== memory.heap

Process heap metrics



*`kibana.stats.process.memory.heap.total.bytes`*::
+
--
Total heap allocated to process in bytes


type: long

format: bytes

--

*`kibana.stats.process.memory.heap.used.bytes`*::
+
--
Heap used by process in bytes


type: long

format: bytes

--

*`kibana.stats.process.memory.heap.size_limit.bytes`*::
+
--
Max. old space size allocated to Node.js process, in bytes


type: long

format: bytes

--

*`kibana.stats.process.memory.heap.uptime.ms`*::
+
--
Uptime of process in milliseconds


type: long

--

[float]
=== request

Request count metrics



*`kibana.stats.request.disconnects`*::
+
--
Number of requests that were disconnected


type: long

--

*`kibana.stats.request.total`*::
+
--
Total number of requests


type: long

--

[float]
=== response_time

Response times metrics



*`kibana.stats.response_time.avg.ms`*::
+
--
Average response time in milliseconds


type: long

--

*`kibana.stats.response_time.max.ms`*::
+
--
Maximum response time in milliseconds


type: long

--

[float]
=== status

Status fields



*`kibana.status.name`*::
+
--
Kibana instance name.


type: keyword

--

*`kibana.status.uuid`*::
+
--
Kibana instance uuid.


type: alias

alias to: service.id

--

*`kibana.status.version.number`*::
+
--
Kibana version number.


type: alias

alias to: service.version

--

*`kibana.status.status.overall.state`*::
+
--
Kibana overall state.


type: keyword

--

[float]
=== metrics

Metrics fields



*`kibana.status.metrics.concurrent_connections`*::
+
--
Current concurrent connections.


type: long

--

[float]
=== requests

Request statistics.



*`kibana.status.metrics.requests.disconnects`*::
+
--
Total number of disconnected connections.


type: long

--

*`kibana.status.metrics.requests.total`*::
+
--
Total number of connections.


type: long

--

[[exported-fields-kubernetes-processor]]
== Kubernetes fields

Kubernetes metadata added by the kubernetes processor




*`kubernetes.pod.name`*::
+
--
Kubernetes pod name


type: keyword

--

*`kubernetes.pod.uid`*::
+
--
Kubernetes Pod UID


type: keyword

--

*`kubernetes.namespace`*::
+
--
Kubernetes namespace


type: keyword

--

*`kubernetes.node.name`*::
+
--
Kubernetes node name


type: keyword

--

*`kubernetes.labels`*::
+
--
Kubernetes labels map


type: object

--

*`kubernetes.annotations`*::
+
--
Kubernetes annotations map


type: object

--

*`kubernetes.replicaset.name`*::
+
--
Kubernetes replicaset name


type: keyword

--

*`kubernetes.deployment.name`*::
+
--
Kubernetes deployment name


type: keyword

--

*`kubernetes.statefulset.name`*::
+
--
Kubernetes statefulset name


type: keyword

--

*`kubernetes.container.name`*::
+
--
Kubernetes container name


type: keyword

--

*`kubernetes.container.image`*::
+
--
Kubernetes container image


type: keyword

--

[[exported-fields-kubernetes]]
== Kubernetes fields

Kubernetes metrics



[float]
=== kubernetes

Information and statistics of pods managed by kubernetes.



[float]
=== apiserver

Kubernetes API server metrics



*`kubernetes.apiserver.request.client`*::
+
--
Client doing the requests


type: keyword

--

*`kubernetes.apiserver.request.resource`*::
+
--
Requested resource


type: keyword

--

*`kubernetes.apiserver.request.subresource`*::
+
--
Requested subresource


type: keyword

--

*`kubernetes.apiserver.request.scope`*::
+
--
Request scope (cluster, namespace, resource)


type: keyword

--

*`kubernetes.apiserver.request.verb`*::
+
--
Request HTTP verb


type: keyword

--

*`kubernetes.apiserver.request.count`*::
+
--
Total number of requests


type: long

--

*`kubernetes.apiserver.request.latency.sum`*::
+
--
Requests latency, sum of latencies in microseconds


type: long

--

*`kubernetes.apiserver.request.latency.count`*::
+
--
Request latency, number of requests


type: long

--

*`kubernetes.apiserver.request.latency.bucket.*`*::
+
--
Request latency histogram buckets


type: object

--

[float]
=== container

kubernetes container metrics



*`kubernetes.container.start_time`*::
+
--
Start time


type: date

--

[float]
=== cpu

CPU usage metrics





*`kubernetes.container.cpu.usage.core.ns`*::
+
--
Container CPU Core usage nanoseconds


type: long

--

*`kubernetes.container.cpu.usage.nanocores`*::
+
--
CPU used nanocores


type: long

--

*`kubernetes.container.cpu.usage.node.pct`*::
+
--
CPU usage as a percentage of the total node allocatable CPU


type: scaled_float

format: percentage

--

*`kubernetes.container.cpu.usage.limit.pct`*::
+
--
CPU usage as a percentage of the defined limit for the container (or total node allocatable CPU if unlimited)


type: scaled_float

format: percentage

--

[float]
=== logs

Logs info




*`kubernetes.container.logs.available.bytes`*::
+
--
Logs available capacity in bytes


type: long

format: bytes

--


*`kubernetes.container.logs.capacity.bytes`*::
+
--
Logs total capacity in bytes


type: long

format: bytes

--


*`kubernetes.container.logs.used.bytes`*::
+
--
Logs used capacity in bytes


type: long

format: bytes

--


*`kubernetes.container.logs.inodes.count`*::
+
--
Total available inodes


type: long

--

*`kubernetes.container.logs.inodes.free`*::
+
--
Total free inodes


type: long

--

*`kubernetes.container.logs.inodes.used`*::
+
--
Total used inodes


type: long

--



*`kubernetes.container.memory.available.bytes`*::
+
--
Total available memory


type: long

format: bytes

--


*`kubernetes.container.memory.usage.bytes`*::
+
--
Total memory usage


type: long

format: bytes

--

*`kubernetes.container.memory.usage.node.pct`*::
+
--
Memory usage as a percentage of the total node allocatable memory


type: scaled_float

format: percentage

--

*`kubernetes.container.memory.usage.limit.pct`*::
+
--
Memory usage as a percentage of the defined limit for the container (or total node allocatable memory if unlimited)


type: scaled_float

format: percentage

--


*`kubernetes.container.memory.rss.bytes`*::
+
--
RSS memory usage


type: long

format: bytes

--


*`kubernetes.container.memory.workingset.bytes`*::
+
--
Working set memory usage


type: long

format: bytes

--

*`kubernetes.container.memory.pagefaults`*::
+
--
Number of page faults


type: long

--

*`kubernetes.container.memory.majorpagefaults`*::
+
--
Number of major page faults


type: long

--



*`kubernetes.container.rootfs.capacity.bytes`*::
+
--
Root filesystem total capacity in bytes


type: long

format: bytes

--


*`kubernetes.container.rootfs.available.bytes`*::
+
--
Root filesystem total available in bytes


type: long

format: bytes

--


*`kubernetes.container.rootfs.used.bytes`*::
+
--
Root filesystem total used in bytes


type: long

format: bytes

--


*`kubernetes.container.rootfs.inodes.used`*::
+
--
Used inodes


type: long

--

[float]
=== event

The Kubernetes events metricset collects events that are generated by objects running inside of Kubernetes



*`kubernetes.event.count`*::
+
--
Count field records the number of times the particular event has occurred


type: long

--


*`kubernetes.event.timestamp.first_occurrence`*::
+
--
Timestamp of first occurrence of event


type: date

--

*`kubernetes.event.timestamp.last_occurrence`*::
+
--
Timestamp of last occurrence of event


type: date

--

*`kubernetes.event.message`*::
+
--
Message recorded for the given event


type: keyword

--

*`kubernetes.event.reason`*::
+
--
Reason recorded for the given event


type: keyword

--

*`kubernetes.event.type`*::
+
--
Type of the given event


type: keyword

--

[float]
=== metadata

Metadata associated with the given event




*`kubernetes.event.metadata.timestamp.created`*::
+
--
Timestamp of creation of the given event


type: date

--

*`kubernetes.event.metadata.name`*::
+
--
Name of the event


type: keyword

--

*`kubernetes.event.metadata.namespace`*::
+
--
Namespace in which event was generated


type: keyword

--

*`kubernetes.event.metadata.resource_version`*::
+
--
Version of the event resource


type: keyword

--

*`kubernetes.event.metadata.uid`*::
+
--
Unique identifier to the event object


type: keyword

--

*`kubernetes.event.metadata.self_link`*::
+
--
URL representing the event


type: keyword

--

[float]
=== involved_object

Metadata associated with the given involved object



*`kubernetes.event.involved_object.api_version`*::
+
--
API version of the object


type: keyword

--

*`kubernetes.event.involved_object.kind`*::
+
--
API kind of the object


type: keyword

--

*`kubernetes.event.involved_object.name`*::
+
--
name of the object


type: keyword

--

*`kubernetes.event.involved_object.resource_version`*::
+
--
resource version of the object


type: keyword

--

*`kubernetes.event.involved_object.uid`*::
+
--
UUID version of the object


type: keyword

--

[float]
=== node

kubernetes node metrics



*`kubernetes.node.start_time`*::
+
--
Start time


type: date

--

[float]
=== cpu

CPU usage metrics





*`kubernetes.node.cpu.usage.core.ns`*::
+
--
Node CPU Core usage nanoseconds


type: long

--

*`kubernetes.node.cpu.usage.nanocores`*::
+
--
CPU used nanocores


type: long

--



*`kubernetes.node.memory.available.bytes`*::
+
--
Total available memory


type: long

format: bytes

--


*`kubernetes.node.memory.usage.bytes`*::
+
--
Total memory usage


type: long

format: bytes

--


*`kubernetes.node.memory.rss.bytes`*::
+
--
RSS memory usage


type: long

format: bytes

--


*`kubernetes.node.memory.workingset.bytes`*::
+
--
Working set memory usage


type: long

format: bytes

--

*`kubernetes.node.memory.pagefaults`*::
+
--
Number of page faults


type: long

--

*`kubernetes.node.memory.majorpagefaults`*::
+
--
Number of major page faults


type: long

--



*`kubernetes.node.network.rx.bytes`*::
+
--
Received bytes


type: long

format: bytes

--

*`kubernetes.node.network.rx.errors`*::
+
--
Rx errors


type: long

--


*`kubernetes.node.network.tx.bytes`*::
+
--
Transmitted bytes


type: long

format: bytes

--

*`kubernetes.node.network.tx.errors`*::
+
--
Tx errors


type: long

--



*`kubernetes.node.fs.capacity.bytes`*::
+
--
Filesystem total capacity in bytes


type: long

format: bytes

--


*`kubernetes.node.fs.available.bytes`*::
+
--
Filesystem total available in bytes


type: long

format: bytes

--


*`kubernetes.node.fs.used.bytes`*::
+
--
Filesystem total used in bytes


type: long

format: bytes

--


*`kubernetes.node.fs.inodes.used`*::
+
--
Number of used inodes


type: long

--

*`kubernetes.node.fs.inodes.count`*::
+
--
Number of inodes


type: long

--

*`kubernetes.node.fs.inodes.free`*::
+
--
Number of free inodes


type: long

--




*`kubernetes.node.runtime.imagefs.capacity.bytes`*::
+
--
Image filesystem total capacity in bytes


type: long

format: bytes

--


*`kubernetes.node.runtime.imagefs.available.bytes`*::
+
--
Image filesystem total available in bytes


type: long

format: bytes

--


*`kubernetes.node.runtime.imagefs.used.bytes`*::
+
--
Image filesystem total used in bytes


type: long

format: bytes

--

[float]
=== pod

kubernetes pod metrics



*`kubernetes.pod.start_time`*::
+
--
Start time


type: date

--



*`kubernetes.pod.network.rx.bytes`*::
+
--
Received bytes


type: long

format: bytes

--

*`kubernetes.pod.network.rx.errors`*::
+
--
Rx errors


type: long

--


*`kubernetes.pod.network.tx.bytes`*::
+
--
Transmitted bytes


type: long

format: bytes

--

*`kubernetes.pod.network.tx.errors`*::
+
--
Tx errors


type: long

--

[float]
=== cpu

CPU usage metrics




*`kubernetes.pod.cpu.usage.nanocores`*::
+
--
CPU used nanocores


type: long

--

*`kubernetes.pod.cpu.usage.node.pct`*::
+
--
CPU usage as a percentage of the total node CPU


type: scaled_float

format: percentage

--

*`kubernetes.pod.cpu.usage.limit.pct`*::
+
--
CPU usage as a percentage of the defined limit for the pod containers (or total node CPU if unlimited)


type: scaled_float

format: percentage

--



*`kubernetes.pod.memory.usage.bytes`*::
+
--
Total memory usage


type: long

format: bytes

--

*`kubernetes.pod.memory.usage.node.pct`*::
+
--
Memory usage as a percentage of the total node allocatable memory


type: scaled_float

format: percentage

--

*`kubernetes.pod.memory.usage.limit.pct`*::
+
--
Memory usage as a percentage of the defined limit for the pod containers (or total node allocatable memory if unlimited)


type: scaled_float

format: percentage

--


*`kubernetes.pod.memory.available.bytes`*::
+
--
Total memory available


type: long

format: bytes

--


*`kubernetes.pod.memory.working_set.bytes`*::
+
--
Total working set memory


type: long

format: bytes

--


*`kubernetes.pod.memory.rss.bytes`*::
+
--
Total resident set size memory


type: long

format: bytes

--

*`kubernetes.pod.memory.page_faults`*::
+
--
Total page faults


type: long

--

*`kubernetes.pod.memory.major_page_faults`*::
+
--
Total major page faults


type: long

--

[float]
<<<<<<< HEAD
== scheduler fields

Kubernetes scheduler metrics



*`kubernetes.scheduler.handler`*::
+
--
type: keyword

Request handler


--

*`kubernetes.scheduler.code`*::
+
--
type: keyword

HTTP code


--

*`kubernetes.scheduler.method`*::
+
--
type: keyword

HTTP method


--

*`kubernetes.scheduler.host`*::
+
--
type: keyword

Request host


--

*`kubernetes.scheduler.name`*::
+
--
type: keyword

Name for the resource


--

*`kubernetes.scheduler.result`*::
+
--
type: keyword

Schedule attmpt result


--

*`kubernetes.scheduler.operation`*::
+
--
type: keyword

Scheduling operation


--


*`kubernetes.scheduler.process.cpu.sec`*::
+
--
type: scaled_float

CPU seconds

--

*`kubernetes.scheduler.process.memory.resident.bytes`*::
+
--
type: long

Bytes in resident memory

--

*`kubernetes.scheduler.process.memory.virtual.bytes`*::
+
--
type: long

Bytes in virtual memory

--

*`kubernetes.scheduler.process.fds.open.count`*::
+
--
type: long

Number of open file descriptors

--

*`kubernetes.scheduler.process.started.sec`*::
+
--
type: scaled_float

Seconds since the process started

--


*`kubernetes.scheduler.http.request.duration.us.percentile.*`*::
+
--
type: scaled_float

Request duration microseconds percentiles

--

*`kubernetes.scheduler.http.request.duration.us.sum`*::
+
--
type: scaled_float

Request duration microseconds cumulative sum

--

*`kubernetes.scheduler.http.request.duration.us.count`*::
+
--
type: long

Request count for duration

--

*`kubernetes.scheduler.http.request.size.bytes.percentile.*`*::
+
--
type: long

Request size percentiles

--

*`kubernetes.scheduler.http.request.size.bytes.sum`*::
+
--
type: long

Request size cumulative sum

--

*`kubernetes.scheduler.http.request.size.bytes.count`*::
+
--
type: long

Request count for size

--

*`kubernetes.scheduler.http.response.size.bytes.percentile.*`*::
+
--
type: object

Response size percentiles

--

*`kubernetes.scheduler.http.response.size.bytes.sum`*::
+
--
type: long

Response size cumulative sum

--

*`kubernetes.scheduler.http.response.size.bytes.count`*::
+
--
type: long

Response count

--

*`kubernetes.scheduler.http.request.count`*::
+
--
type: long

Request count

--

*`kubernetes.scheduler.client.request.count`*::
+
--
type: long

Number of requests as client


--

*`kubernetes.scheduler.leader.is_master`*::
+
--
type: boolean

Whether the node is master


--


*`kubernetes.scheduler.scheduler.e2e.duration.us.bucket.*`*::
+
--
type: object

E2e scheduling duration microseconds

--

*`kubernetes.scheduler.scheduler.e2e.duration.us.sum`*::
+
--
type: long

E2e scheduling duration microseconds sum

--

*`kubernetes.scheduler.scheduler.e2e.duration.us.count`*::
+
--
type: long

E2e scheduling count

--

*`kubernetes.scheduler.scheduler.pod.preemption.victims.count`*::
+
--
type: long

Pod preemption victims

--

*`kubernetes.scheduler.scheduler.pod.attempts.count`*::
+
--
type: long

Pod attempts count

--

*`kubernetes.scheduler.scheduler.duration.seconds.percentile.*`*::
+
--
type: object

Scheduling duration percentiles

--

*`kubernetes.scheduler.scheduler.duration.seconds.sum`*::
+
--
type: double

Scheduling duration cumulative sum

--

*`kubernetes.scheduler.scheduler.duration.seconds.count`*::
+
--
type: double

Scheduling count

--

[float]
== container fields
=======
=== container
>>>>>>> d88f4f4c

kubernetes container metrics



*`kubernetes.container.id`*::
+
--
Container id

type: keyword

--


*`kubernetes.container.status.phase`*::
+
--
Container phase (running, waiting, terminated)


type: keyword

--

*`kubernetes.container.status.ready`*::
+
--
Container ready status


type: boolean

--

*`kubernetes.container.status.restarts`*::
+
--
Container restarts count


type: integer

--

*`kubernetes.container.status.reason`*::
+
--
Waiting (ContainerCreating, CrashLoopBackoff, ErrImagePull, ImagePullBackoff) or termination (Completed, ContainerCannotRun, Error, OOMKilled) reason.


type: keyword

--


*`kubernetes.container.cpu.limit.cores`*::
+
--
Container CPU cores limit


type: float

--

*`kubernetes.container.cpu.request.cores`*::
+
--
Container CPU requested cores


type: float

--

*`kubernetes.container.cpu.limit.nanocores`*::
+
--

deprecated[6.4]

Container CPU nanocores limit


type: long

--

*`kubernetes.container.cpu.request.nanocores`*::
+
--

deprecated[6.4]

Container CPU requested nanocores


type: long

--


*`kubernetes.container.memory.limit.bytes`*::
+
--
Container memory limit in bytes


type: long

format: bytes

--

*`kubernetes.container.memory.request.bytes`*::
+
--
Container requested memory in bytes


type: long

format: bytes

--

[float]
=== deployment

kubernetes deployment metrics



*`kubernetes.deployment.paused`*::
+
--
Kubernetes deployment paused status


type: boolean

--

[float]
=== replicas

Kubernetes deployment replicas info



*`kubernetes.deployment.replicas.desired`*::
+
--
Deployment number of desired replicas (spec)


type: integer

--

*`kubernetes.deployment.replicas.available`*::
+
--
Deployment available replicas


type: integer

--

*`kubernetes.deployment.replicas.unavailable`*::
+
--
Deployment unavailable replicas


type: integer

--

*`kubernetes.deployment.replicas.updated`*::
+
--
Deployment updated replicas


type: integer

--

[float]
=== node

kubernetes node metrics




*`kubernetes.node.status.ready`*::
+
--
Node ready status (true, false or unknown)


type: keyword

--

*`kubernetes.node.status.unschedulable`*::
+
--
Node unschedulable status


type: boolean

--


*`kubernetes.node.cpu.allocatable.cores`*::
+
--
Node CPU allocatable cores


type: float

--

*`kubernetes.node.cpu.capacity.cores`*::
+
--
Node CPU capacity cores


type: long

--


*`kubernetes.node.memory.allocatable.bytes`*::
+
--
Node allocatable memory in bytes


type: long

format: bytes

--

*`kubernetes.node.memory.capacity.bytes`*::
+
--
Node memory capacity in bytes


type: long

format: bytes

--


*`kubernetes.node.pod.allocatable.total`*::
+
--
Node allocatable pods


type: long

--

*`kubernetes.node.pod.capacity.total`*::
+
--
Node pod capacity


type: long

--

[float]
=== pod

kubernetes pod metrics



*`kubernetes.pod.ip`*::
+
--
Kubernetes pod IP


type: ip

--

*`kubernetes.pod.host_ip`*::
+
--
Kubernetes pod host IP


type: ip

--

[float]
=== status

Kubernetes pod status metrics



*`kubernetes.pod.status.phase`*::
+
--
Kubernetes pod phase (Running, Pending...)


type: keyword

--

*`kubernetes.pod.status.ready`*::
+
--
Kubernetes pod ready status (true, false or unknown)


type: keyword

--

*`kubernetes.pod.status.scheduled`*::
+
--
Kubernetes pod scheduled status (true, false, unknown)


type: keyword

--

[float]
=== replicaset

kubernetes replica set metrics



[float]
=== replicas

Kubernetes replica set paused status



*`kubernetes.replicaset.replicas.available`*::
+
--
The number of replicas per ReplicaSet


type: long

--

*`kubernetes.replicaset.replicas.desired`*::
+
--
The number of replicas per ReplicaSet


type: long

--

*`kubernetes.replicaset.replicas.ready`*::
+
--
The number of ready replicas per ReplicaSet


type: long

--

*`kubernetes.replicaset.replicas.observed`*::
+
--
The generation observed by the ReplicaSet controller


type: long

--

*`kubernetes.replicaset.replicas.labeled`*::
+
--
The number of fully labeled replicas per ReplicaSet


type: long

--

[float]
=== statefulset

kubernetes stateful set metrics



*`kubernetes.statefulset.created`*::
+
--
The creation timestamp (epoch) for StatefulSet


type: long

--

[float]
=== replicas

Kubernetes stateful set replicas status



*`kubernetes.statefulset.replicas.observed`*::
+
--
The number of observed replicas per StatefulSet


type: long

--

*`kubernetes.statefulset.replicas.desired`*::
+
--
The number of desired replicas per StatefulSet


type: long

--

[float]
=== generation

Kubernetes stateful set generation information



*`kubernetes.statefulset.generation.observed`*::
+
--
The observed generation per StatefulSet


type: long

--

*`kubernetes.statefulset.generation.desired`*::
+
--
The desired generation per StatefulSet


type: long

--

[float]
=== system

kubernetes system containers metrics



*`kubernetes.system.container`*::
+
--
Container name


type: keyword

--

*`kubernetes.system.start_time`*::
+
--
Start time


type: date

--

[float]
=== cpu

CPU usage metrics





*`kubernetes.system.cpu.usage.core.ns`*::
+
--
CPU Core usage nanoseconds


type: long

--

*`kubernetes.system.cpu.usage.nanocores`*::
+
--
CPU used nanocores


type: long

--



*`kubernetes.system.memory.usage.bytes`*::
+
--
Total memory usage


type: long

format: bytes

--


*`kubernetes.system.memory.rss.bytes`*::
+
--
RSS memory usage


type: long

format: bytes

--


*`kubernetes.system.memory.workingset.bytes`*::
+
--
Working set memory usage


type: long

format: bytes

--

*`kubernetes.system.memory.pagefaults`*::
+
--
Number of page faults


type: long

--

*`kubernetes.system.memory.majorpagefaults`*::
+
--
Number of major page faults


type: long

--

[float]
=== volume

kubernetes volume metrics



*`kubernetes.volume.name`*::
+
--
Volume name


type: keyword

--



*`kubernetes.volume.fs.capacity.bytes`*::
+
--
Filesystem total capacity in bytes


type: long

format: bytes

--


*`kubernetes.volume.fs.available.bytes`*::
+
--
Filesystem total available in bytes


type: long

format: bytes

--


*`kubernetes.volume.fs.used.bytes`*::
+
--
Filesystem total used in bytes


type: long

format: bytes

--


*`kubernetes.volume.fs.inodes.used`*::
+
--
Used inodes


type: long

--

*`kubernetes.volume.fs.inodes.free`*::
+
--
Free inodes


type: long

--

*`kubernetes.volume.fs.inodes.count`*::
+
--
Total inodes


type: long

--

[[exported-fields-kvm]]
== kvm fields

kvm module



[float]
=== kvm




[float]
=== dommemstat

dommemstat



[float]
=== stat

Memory stat



*`kvm.dommemstat.stat.name`*::
+
--
Memory stat name


type: keyword

--

*`kvm.dommemstat.stat.value`*::
+
--
Memory stat value


type: long

--

*`kvm.dommemstat.id`*::
+
--
Domain id


type: long

--

*`kvm.dommemstat.name`*::
+
--
Domain name


type: keyword

--

[[exported-fields-logstash]]
== Logstash fields

Logstash module



[float]
=== logstash




[float]
=== node

node



*`logstash.node.host`*::
+
--
Host name


type: alias

alias to: host.hostname

--

*`logstash.node.version`*::
+
--
Logstash Version


type: alias

alias to: service.version

--

[float]
=== jvm

JVM Info



*`logstash.node.jvm.version`*::
+
--
Version


type: keyword

--

*`logstash.node.jvm.pid`*::
+
--
Process ID


type: alias

alias to: process.pid

--

[float]
=== node.stats

node_stats metrics.



[float]
=== events

Events stats



*`logstash.node.stats.events.in`*::
+
--
Incoming events counter.


type: long

--

*`logstash.node.stats.events.out`*::
+
--
Outgoing events counter.


type: long

--

*`logstash.node.stats.events.filtered`*::
+
--
Filtered events counter.


type: long

--

[[exported-fields-memcached]]
== Memcached fields

Memcached module



[float]
=== memcached




[float]
=== stats

stats



*`memcached.stats.pid`*::
+
--
Current process ID of the Memcached task.


type: long

--

*`memcached.stats.uptime.sec`*::
+
--
Memcached server uptime.


type: long

--

*`memcached.stats.threads`*::
+
--
Number of threads used by the current Memcached server process.


type: long

--

*`memcached.stats.connections.current`*::
+
--
Number of open connections to this Memcached server, should be the same value on all servers during normal operation.


type: long

--

*`memcached.stats.connections.total`*::
+
--
Numer of successful connect attempts to this server since it has been started.


type: long

--

*`memcached.stats.get.hits`*::
+
--
Number of successful "get" commands (cache hits) since startup, divide them by the "cmd_get" value to get the cache hitrate.


type: long

--

*`memcached.stats.get.misses`*::
+
--
Number of failed "get" requests because nothing was cached for this key or the cached value was too old.


type: long

--

*`memcached.stats.cmd.get`*::
+
--
Number of "get" commands received since server startup not counting if they were successful or not.


type: long

--

*`memcached.stats.cmd.set`*::
+
--
Number of "set" commands serviced since startup.


type: long

--

*`memcached.stats.read.bytes`*::
+
--
Total number of bytes received from the network by this server.


type: long

--

*`memcached.stats.written.bytes`*::
+
--
Total number of bytes send to the network by this server.


type: long

--

*`memcached.stats.items.current`*::
+
--
Number of items currently in this server's cache.


type: long

--

*`memcached.stats.items.total`*::
+
--
Number of items stored ever stored on this server. This is no "maximum item count" value but a counted increased by every new item stored in the cache.


type: long

--

*`memcached.stats.evictions`*::
+
--
Number of objects removed from the cache to free up memory for new items because Memcached reached it's maximum memory setting (limit_maxbytes).


type: long

--

*`memcached.stats.bytes.current`*::
+
--
Number of bytes currently used for caching items.


type: long

--

*`memcached.stats.bytes.limit`*::
+
--
Number of bytes this server is allowed to use for storage.


type: long

--

[[exported-fields-mongodb]]
== MongoDB fields

Metrics collected from MongoDB servers.



[float]
=== mongodb

MongoDB metrics.



[float]
=== collstats

MongoDB collection statistics metrics.



*`mongodb.collstats.db`*::
+
--
Database name.


type: keyword

--

*`mongodb.collstats.collection`*::
+
--
Collection name.


type: keyword

--

*`mongodb.collstats.name`*::
+
--
Combination of database and collection name.


type: keyword

--

*`mongodb.collstats.total.time.us`*::
+
--
Total waiting time for locks in microseconds.


type: long

--

*`mongodb.collstats.total.count`*::
+
--
Total number of lock wait events.


type: long

--


*`mongodb.collstats.lock.read.time.us`*::
+
--
Time waiting for read locks in microseconds.


type: long

--

*`mongodb.collstats.lock.read.count`*::
+
--
Number of read lock wait events.


type: long

--

*`mongodb.collstats.lock.write.time.us`*::
+
--
Time waiting for write locks in microseconds.


type: long

--

*`mongodb.collstats.lock.write.count`*::
+
--
Number of write lock wait events.


type: long

--

*`mongodb.collstats.queries.time.us`*::
+
--
Time running queries in microseconds.


type: long

--

*`mongodb.collstats.queries.count`*::
+
--
Number of queries executed.


type: long

--

*`mongodb.collstats.getmore.time.us`*::
+
--
Time asking for more cursor rows in microseconds.


type: long

--

*`mongodb.collstats.getmore.count`*::
+
--
Number of times a cursor asked for more data.


type: long

--

*`mongodb.collstats.insert.time.us`*::
+
--
Time inserting new documents in microseconds.


type: long

--

*`mongodb.collstats.insert.count`*::
+
--
Number of document insert events.


type: long

--

*`mongodb.collstats.update.time.us`*::
+
--
Time updating documents in microseconds.


type: long

--

*`mongodb.collstats.update.count`*::
+
--
Number of document update events.


type: long

--

*`mongodb.collstats.remove.time.us`*::
+
--
Time deleting documents in microseconds.


type: long

--

*`mongodb.collstats.remove.count`*::
+
--
Number of document delete events.


type: long

--

*`mongodb.collstats.commands.time.us`*::
+
--
Time executing database commands in microseconds.


type: long

--

*`mongodb.collstats.commands.count`*::
+
--
Number of database commands executed.


type: long

--

[float]
=== dbstats

dbstats provides an overview of a particular mongo database. This document is most concerned with data volumes of a database.



*`mongodb.dbstats.avg_obj_size.bytes`*::
+
--
type: long

format: bytes

--

*`mongodb.dbstats.collections`*::
+
--
type: integer

--

*`mongodb.dbstats.data_size.bytes`*::
+
--
type: long

format: bytes

--

*`mongodb.dbstats.db`*::
+
--
type: keyword

--

*`mongodb.dbstats.file_size.bytes`*::
+
--
type: long

format: bytes

--

*`mongodb.dbstats.index_size.bytes`*::
+
--
type: long

format: bytes

--

*`mongodb.dbstats.indexes`*::
+
--
type: long

--

*`mongodb.dbstats.num_extents`*::
+
--
type: long

--

*`mongodb.dbstats.objects`*::
+
--
type: long

--

*`mongodb.dbstats.storage_size.bytes`*::
+
--
type: long

format: bytes

--

*`mongodb.dbstats.ns_size_mb.mb`*::
+
--
type: long

--


*`mongodb.dbstats.data_file_version.major`*::
+
--
type: long

--

*`mongodb.dbstats.data_file_version.minor`*::
+
--
type: long

--


*`mongodb.dbstats.extent_free_list.num`*::
+
--
type: long

--

*`mongodb.dbstats.extent_free_list.size.bytes`*::
+
--
type: long

format: bytes

--

[float]
=== metrics

Statistics that reflect the current use and state of a running `mongod` instance for more information, take a look at https://docs.mongodb.com/manual/reference/command/serverStatus/#serverstatus.metrics



[float]
=== commands

Reports on the use of database commands. The fields in metrics.commands are the names of database commands and each value is a document that reports the total number of commands executed as well as the number of failed executions.
metrics.commands.<command>.failed shows the number of times <command> failed on this mongod. metrics.commands.<command>.total shows the number of times <command> executed on this mongod.




*`mongodb.metrics.commands.is_self.failed`*::
+
--
type: long

--

*`mongodb.metrics.commands.is_self.total`*::
+
--
type: long

--


*`mongodb.metrics.commands.aggregate.failed`*::
+
--
type: long

--

*`mongodb.metrics.commands.aggregate.total`*::
+
--
type: long

--


*`mongodb.metrics.commands.build_info.failed`*::
+
--
type: long

--

*`mongodb.metrics.commands.build_info.total`*::
+
--
type: long

--


*`mongodb.metrics.commands.coll_stats.failed`*::
+
--
type: long

--

*`mongodb.metrics.commands.coll_stats.total`*::
+
--
type: long

--


*`mongodb.metrics.commands.connection_pool_stats.failed`*::
+
--
type: long

--

*`mongodb.metrics.commands.connection_pool_stats.total`*::
+
--
type: long

--


*`mongodb.metrics.commands.count.failed`*::
+
--
type: long

--

*`mongodb.metrics.commands.count.total`*::
+
--
type: long

--


*`mongodb.metrics.commands.db_stats.failed`*::
+
--
type: long

--

*`mongodb.metrics.commands.db_stats.total`*::
+
--
type: long

--


*`mongodb.metrics.commands.distinct.failed`*::
+
--
type: long

--

*`mongodb.metrics.commands.distinct.total`*::
+
--
type: long

--


*`mongodb.metrics.commands.find.failed`*::
+
--
type: long

--

*`mongodb.metrics.commands.find.total`*::
+
--
type: long

--


*`mongodb.metrics.commands.get_cmd_line_opts.failed`*::
+
--
type: long

--

*`mongodb.metrics.commands.get_cmd_line_opts.total`*::
+
--
type: long

--


*`mongodb.metrics.commands.get_last_error.failed`*::
+
--
type: long

--

*`mongodb.metrics.commands.get_last_error.total`*::
+
--
type: long

--


*`mongodb.metrics.commands.get_log.failed`*::
+
--
type: long

--

*`mongodb.metrics.commands.get_log.total`*::
+
--
type: long

--


*`mongodb.metrics.commands.get_more.failed`*::
+
--
type: long

--

*`mongodb.metrics.commands.get_more.total`*::
+
--
type: long

--


*`mongodb.metrics.commands.get_parameter.failed`*::
+
--
type: long

--

*`mongodb.metrics.commands.get_parameter.total`*::
+
--
type: long

--


*`mongodb.metrics.commands.host_info.failed`*::
+
--
type: long

--

*`mongodb.metrics.commands.host_info.total`*::
+
--
type: long

--


*`mongodb.metrics.commands.insert.failed`*::
+
--
type: long

--

*`mongodb.metrics.commands.insert.total`*::
+
--
type: long

--


*`mongodb.metrics.commands.is_master.failed`*::
+
--
type: long

--

*`mongodb.metrics.commands.is_master.total`*::
+
--
type: long

--


*`mongodb.metrics.commands.last_collections.failed`*::
+
--
type: long

--

*`mongodb.metrics.commands.last_collections.total`*::
+
--
type: long

--


*`mongodb.metrics.commands.last_commands.failed`*::
+
--
type: long

--

*`mongodb.metrics.commands.last_commands.total`*::
+
--
type: long

--


*`mongodb.metrics.commands.list_databased.failed`*::
+
--
type: long

--

*`mongodb.metrics.commands.list_databased.total`*::
+
--
type: long

--


*`mongodb.metrics.commands.list_indexes.failed`*::
+
--
type: long

--

*`mongodb.metrics.commands.list_indexes.total`*::
+
--
type: long

--


*`mongodb.metrics.commands.ping.failed`*::
+
--
type: long

--

*`mongodb.metrics.commands.ping.total`*::
+
--
type: long

--


*`mongodb.metrics.commands.profile.failed`*::
+
--
type: long

--

*`mongodb.metrics.commands.profile.total`*::
+
--
type: long

--


*`mongodb.metrics.commands.replset_get_rbid.failed`*::
+
--
type: long

--

*`mongodb.metrics.commands.replset_get_rbid.total`*::
+
--
type: long

--


*`mongodb.metrics.commands.replset_get_status.failed`*::
+
--
type: long

--

*`mongodb.metrics.commands.replset_get_status.total`*::
+
--
type: long

--


*`mongodb.metrics.commands.replset_heartbeat.failed`*::
+
--
type: long

--

*`mongodb.metrics.commands.replset_heartbeat.total`*::
+
--
type: long

--


*`mongodb.metrics.commands.replset_update_position.failed`*::
+
--
type: long

--

*`mongodb.metrics.commands.replset_update_position.total`*::
+
--
type: long

--


*`mongodb.metrics.commands.server_status.failed`*::
+
--
type: long

--

*`mongodb.metrics.commands.server_status.total`*::
+
--
type: long

--


*`mongodb.metrics.commands.update.failed`*::
+
--
type: long

--

*`mongodb.metrics.commands.update.total`*::
+
--
type: long

--


*`mongodb.metrics.commands.whatsmyuri.failed`*::
+
--
type: long

--

*`mongodb.metrics.commands.whatsmyuri.total`*::
+
--
type: long

--

[float]
=== cursor

Contains data regarding cursor state and use.



*`mongodb.metrics.cursor.timed_out`*::
+
--
The total number of cursors that have timed out since the server process started.


type: long

--

[float]
=== open

Contains data regarding open cursors.



*`mongodb.metrics.cursor.open.no_timeout`*::
+
--
The number of open cursors with the option DBQuery.Option.noTimeout set to prevent timeout.


type: long

--

*`mongodb.metrics.cursor.open.pinned`*::
+
--
The number of `pinned` open cursors.


type: long

--

*`mongodb.metrics.cursor.open.total`*::
+
--
The number of cursors that MongoDB is maintaining for clients.


type: long

--

[float]
=== document

Reflects document access and modification patterns.



*`mongodb.metrics.document.deleted`*::
+
--
The total number of documents deleted.


type: long

--

*`mongodb.metrics.document.inserted`*::
+
--
The total number of documents inserted.


type: long

--

*`mongodb.metrics.document.returned`*::
+
--
The total number of documents returned by queries.


type: long

--

*`mongodb.metrics.document.updated`*::
+
--
The total number of documents updated.


type: long

--

[float]
=== get_last_error

Returns the error status of the preceding write operation on the current connection.



*`mongodb.metrics.get_last_error.write_wait.ms`*::
+
--
The total amount of time in milliseconds that the mongod has spent performing getLastError operations with write concern (i.e. w) greater than 1.


type: long

--

*`mongodb.metrics.get_last_error.write_wait.count`*::
+
--
The total number of getLastError operations with a specified write concern (i.e. w) greater than 1.


type: long

--

*`mongodb.metrics.get_last_error.write_timeouts`*::
+
--
The number of times that write concern operations have timed out as a result of the wtimeout threshold to getLastError.


type: long

--

[float]
=== operation

Holds counters for several types of update and query operations that MongoDB handles using special operation types.



*`mongodb.metrics.operation.scan_and_order`*::
+
--
The total number of queries that return sorted numbers that cannot perform the sort operation using an index.


type: long

--

*`mongodb.metrics.operation.write_conflicts`*::
+
--
The total number of queries that encountered write conflicts.


type: long

--

[float]
=== query_executor

Reports data from the query execution system.



*`mongodb.metrics.query_executor.scanned_indexes`*::
+
--
The total number of index items scanned during queries and query-plan evaluation.


type: long

--

*`mongodb.metrics.query_executor.scanned_documents`*::
+
--
The total number of documents scanned during queries and query-plan evaluation.


type: long

--

[float]
=== replication

Reports metrics related to the replication process. metrics.replication appears on all mongod instances, even those that aren't members of replica sets.



[float]
=== executor

Reports on various statistics for the replication executor.




*`mongodb.metrics.replication.executor.counters.event_created`*::
+
--
type: long

--

*`mongodb.metrics.replication.executor.counters.event_wait`*::
+
--
type: long

--

*`mongodb.metrics.replication.executor.counters.cancels`*::
+
--
type: long

--

*`mongodb.metrics.replication.executor.counters.waits`*::
+
--
type: long

--


*`mongodb.metrics.replication.executor.counters.scheduled.netcmd`*::
+
--
type: long

--

*`mongodb.metrics.replication.executor.counters.scheduled.dbwork`*::
+
--
type: long

--

*`mongodb.metrics.replication.executor.counters.scheduled.exclusive`*::
+
--
type: long

--

*`mongodb.metrics.replication.executor.counters.scheduled.work_at`*::
+
--
type: long

--

*`mongodb.metrics.replication.executor.counters.scheduled.work`*::
+
--
type: long

--

*`mongodb.metrics.replication.executor.counters.scheduled.failures`*::
+
--
type: long

--



*`mongodb.metrics.replication.executor.queues.in_progress.network`*::
+
--
type: long

--

*`mongodb.metrics.replication.executor.queues.in_progress.dbwork`*::
+
--
type: long

--

*`mongodb.metrics.replication.executor.queues.in_progress.exclusive`*::
+
--
type: long

--

*`mongodb.metrics.replication.executor.queues.sleepers`*::
+
--
type: long

--

*`mongodb.metrics.replication.executor.queues.ready`*::
+
--
type: long

--

*`mongodb.metrics.replication.executor.queues.free`*::
+
--
type: long

--

*`mongodb.metrics.replication.executor.unsignaled_events`*::
+
--
type: long

--

*`mongodb.metrics.replication.executor.event_waiters`*::
+
--
type: long

--

*`mongodb.metrics.replication.executor.shutting_down`*::
+
--
type: boolean

--

*`mongodb.metrics.replication.executor.network_interface`*::
+
--
type: keyword

--

[float]
=== apply

Reports on the application of operations from the replication oplog.



*`mongodb.metrics.replication.apply.attempts_to_become_secondary`*::
+
--
type: long

--

[float]
=== batches

Reports on the oplog application process on secondaries members of replica sets.



*`mongodb.metrics.replication.apply.batches.count`*::
+
--
The total number of batches applied across all databases.


type: long

--

*`mongodb.metrics.replication.apply.batches.time.ms`*::
+
--
The total amount of time in milliseconds the mongod has spent applying operations from the oplog.


type: long

--

*`mongodb.metrics.replication.apply.ops`*::
+
--
The total number of oplog operations applied.


type: long

--

[float]
=== buffer

MongoDB buffers oplog operations from the replication sync source buffer before applying oplog entries in a batch. metrics.replication.buffer provides a way to track the oplog buffer.



*`mongodb.metrics.replication.buffer.count`*::
+
--
The current number of operations in the oplog buffer.


type: long

--

*`mongodb.metrics.replication.buffer.max_size.bytes`*::
+
--
The maximum size of the buffer. This value is a constant setting in the mongod, and is not configurable.


type: long

--

*`mongodb.metrics.replication.buffer.size.bytes`*::
+
--
The current size of the contents of the oplog buffer.


type: long

--

[float]
=== initial_sync

Report initial sync status



*`mongodb.metrics.replication.initial_sync.completed`*::
+
--
type: long

--

*`mongodb.metrics.replication.initial_sync.failed_attempts`*::
+
--
type: long

--

*`mongodb.metrics.replication.initial_sync.failures`*::
+
--
type: long

--

[float]
=== network

Reports network use by the replication process.



*`mongodb.metrics.replication.network.bytes`*::
+
--
The total amount of data read from the replication sync source.


type: long

--

[float]
=== getmores

Reports on the getmore operations, which are requests for additional results from the oplog cursor as part of the oplog replication process.



*`mongodb.metrics.replication.network.getmores.count`*::
+
--
The total number of getmore operations


type: long

--

*`mongodb.metrics.replication.network.getmores.time.ms`*::
+
--
The total amount of time required to collect data from getmore operations.


type: long

--

*`mongodb.metrics.replication.network.ops`*::
+
--
The total number of operations read from the replication source.


type: long

--

*`mongodb.metrics.replication.network.reders_created`*::
+
--
The total number of oplog query processes created.


type: long

--

[float]
=== preload

Reports on the `pre-fetch` stage, where MongoDB loads documents and indexes into RAM to improve replication throughput.



[float]
=== docs

Reports on the documents loaded into memory during the pre-fetch stage.



*`mongodb.metrics.replication.preload.docs.count`*::
+
--
The total number of documents loaded during the pre-fetch stage of replication.


type: long

--

*`mongodb.metrics.replication.preload.docs.time.ms`*::
+
--
type: long

--

[float]
=== indexes

Reports on the index items loaded into memory during the pre-fetch stage of replication.



*`mongodb.metrics.replication.preload.indexes.count`*::
+
--
The total number of index entries loaded by members before updating documents as part of the pre-fetch stage of replication.


type: long

--

*`mongodb.metrics.replication.preload.indexes.time.ms`*::
+
--
The total amount of time, in milliseconds, spent loading index entries as part of the pre-fetch stage of replication.


type: long

--


*`mongodb.metrics.storage.free_list.search.bucket_exhausted`*::
+
--
The number of times that mongod has checked the free list without finding a suitably large record allocation.


type: long

--

*`mongodb.metrics.storage.free_list.search.requests`*::
+
--
The number of times mongod has searched for available record allocations.


type: long

--

*`mongodb.metrics.storage.free_list.search.scanned`*::
+
--
The number of available record allocations mongod has searched.


type: long

--

[float]
=== ttl

Reports on the operation of the resource use of the ttl index process.



*`mongodb.metrics.ttl.deleted_documents`*::
+
--
The total number of documents deleted from collections with a ttl index.


type: long

--

*`mongodb.metrics.ttl.passes`*::
+
--
The number of times the background process removes documents from collections with a ttl index.


type: long

--

[float]
=== replstatus

replstatus provides an overview of replica set status.



[float]
=== oplog

oplog provides an overview of replication oplog status, which is retrieved from db.getReplicationInfo().



*`mongodb.replstatus.oplog.size.allocated`*::
+
--
The total amount of space used by the replstatus in bytes.


type: long

format: bytes

--

*`mongodb.replstatus.oplog.size.used`*::
+
--
total amount of space allocated to the replstatus in bytes.


type: long

format: bytes

--

*`mongodb.replstatus.oplog.first.timestamp`*::
+
--
Timestamp of the first (i.e. earliest) operation in the replstatus


type: long

--

*`mongodb.replstatus.oplog.last.timestamp`*::
+
--
Timestamp of the last (i.e. latest) operation in the replstatus


type: long

--

*`mongodb.replstatus.oplog.window`*::
+
--
The difference between the first and last operation in the replstatus.


type: long

--

*`mongodb.replstatus.set_name`*::
+
--
The name of the replica set.


type: keyword

--

*`mongodb.replstatus.server_date`*::
+
--
Reflects the current time according to the server that processed the replSetGetStatus command.


type: date

--


*`mongodb.replstatus.optimes.last_committed`*::
+
--
Information, from the viewpoint of this member, regarding the most recent operation that has been written to a majority of replica set members.


type: long

--

*`mongodb.replstatus.optimes.applied`*::
+
--
Information, from the viewpoint of this member, regarding the most recent operation that has been applied to this member of the replica set.


type: long

--

*`mongodb.replstatus.optimes.durable`*::
+
--
Information, from the viewpoint of this member, regarding the most recent operation that has been written to the journal of this member of the replica set.


type: long

--

[float]
=== lag

Delay between a write operation on the primary and its copy to a secondary



*`mongodb.replstatus.lag.max`*::
+
--
Difference between optime of primary and slowest secondary


type: long

format: duration

--

*`mongodb.replstatus.lag.min`*::
+
--
Difference between optime of primary and fastest secondary


type: long

format: duration

--

[float]
=== headroom

Difference between the primary's oplog window and the replication lag of the secondary



*`mongodb.replstatus.headroom.max`*::
+
--
Difference between primary's oplog window and the replication lag of the fastest secondary


type: long

format: duration

--

*`mongodb.replstatus.headroom.min`*::
+
--
Difference between primary's oplog window and the replication lag of the slowest secondary


type: long

format: duration

--

[float]
=== members

Provides information about members of replica set grouped by their state



*`mongodb.replstatus.members.primary.host`*::
+
--
Host address of the primary


type: keyword

--

*`mongodb.replstatus.members.primary.optime`*::
+
--
Optime of primary


type: keyword

--

*`mongodb.replstatus.members.secondary.hosts`*::
+
--
List of secondary hosts


type: keyword

--

*`mongodb.replstatus.members.secondary.optimes`*::
+
--
Optimes of secondaries


type: keyword

--

*`mongodb.replstatus.members.secondary.count`*::
+
--
type: long

--

*`mongodb.replstatus.members.recovering.hosts`*::
+
--
List of recovering members hosts


type: keyword

--

*`mongodb.replstatus.members.recovering.count`*::
+
--
Count of members in the `recovering` state


type: long

--

*`mongodb.replstatus.members.unknown.hosts`*::
+
--
List of members' hosts in the `unknown` state


type: keyword

--

*`mongodb.replstatus.members.unknown.count`*::
+
--
Count of members with `unknown` state


type: long

--

*`mongodb.replstatus.members.startup2.hosts`*::
+
--
List of initializing members hosts


type: keyword

--

*`mongodb.replstatus.members.startup2.count`*::
+
--
Count of members in the `startup2` state


type: long

--

*`mongodb.replstatus.members.arbiter.hosts`*::
+
--
List of arbiters hosts


type: keyword

--

*`mongodb.replstatus.members.arbiter.count`*::
+
--
Count of arbiters


type: long

--

*`mongodb.replstatus.members.down.hosts`*::
+
--
List of `down` members hosts


type: keyword

--

*`mongodb.replstatus.members.down.count`*::
+
--
Count of `down` members


type: long

--

*`mongodb.replstatus.members.rollback.hosts`*::
+
--
List of members in the `rollback` state


type: keyword

--

*`mongodb.replstatus.members.rollback.count`*::
+
--
Count of members in the `rollback` state


type: long

--

*`mongodb.replstatus.members.unhealthy.hosts`*::
+
--
List of members' hosts with healthy = false


type: keyword

--

*`mongodb.replstatus.members.unhealthy.count`*::
+
--
Count of unhealthy members


type: long

--

[float]
=== status

MongoDB server status metrics.



*`mongodb.status.version`*::
+
--
Instance version.


type: alias

alias to: service.version

--

*`mongodb.status.process`*::
+
--
The current MongoDB process. Possible values are mongos or mongod.


type: alias

alias to: process.name

--

*`mongodb.status.uptime.ms`*::
+
--
Instance uptime in milliseconds.


type: long

--

*`mongodb.status.local_time`*::
+
--
Local time as reported by the MongoDB instance.


type: date

--

*`mongodb.status.asserts.regular`*::
+
--
Number of regular assertions produced by the server.


type: long

--

*`mongodb.status.asserts.warning`*::
+
--
Number of warning assertions produced by the server.


type: long

--

*`mongodb.status.asserts.msg`*::
+
--
Number of msg assertions produced by the server.


type: long

--

*`mongodb.status.asserts.user`*::
+
--
Number of user assertions produced by the server.


type: long

--

*`mongodb.status.asserts.rollovers`*::
+
--
Number of rollovers assertions produced by the server.


type: long

--

[float]
=== connections

Data regarding the current status of incoming connections and availability of the database server.



*`mongodb.status.connections.current`*::
+
--
The number of connections to the database server from clients. This number includes the current shell session. Consider the value of `available` to add more context to this datum.


type: long

--

*`mongodb.status.connections.available`*::
+
--
The number of unused available incoming connections the database can provide.


type: long

--

*`mongodb.status.connections.total_created`*::
+
--
A count of all incoming connections created to the server. This number includes connections that have since closed.


type: long

--

[float]
=== extra_info

Platform specific data.



*`mongodb.status.extra_info.heap_usage.bytes`*::
+
--
The total size in bytes of heap space used by the database process. Only available on Unix/Linux.


type: long

format: bytes

--

*`mongodb.status.extra_info.page_faults`*::
+
--
The total number of page faults that require disk operations. Page faults refer to operations that require the database server to access data that isn't available in active memory.


type: long

--

[float]
=== global_lock

Reports on lock state of the database.



*`mongodb.status.global_lock.total_time.us`*::
+
--
The time, in microseconds, since the database last started and created the globalLock. This is roughly equivalent to total server uptime.


type: long

--

[float]
=== current_queue

The number of operations queued because of a lock.



*`mongodb.status.global_lock.current_queue.total`*::
+
--
The total number of operations queued waiting for the lock (i.e., the sum of current_queue.readers and current_queue.writers).


type: long

--

*`mongodb.status.global_lock.current_queue.readers`*::
+
--
The number of operations that are currently queued and waiting for the read lock.


type: long

--

*`mongodb.status.global_lock.current_queue.writers`*::
+
--
The number of operations that are currently queued and waiting for the write lock.


type: long

--

[float]
=== active_clients

The number of connected clients and the read and write operations performed by these clients.



*`mongodb.status.global_lock.active_clients.total`*::
+
--
Total number of the active client connections performing read or write operations.


type: long

--

*`mongodb.status.global_lock.active_clients.readers`*::
+
--
The number of the active client connections performing read operations.


type: long

--

*`mongodb.status.global_lock.active_clients.writers`*::
+
--
The number of the active client connections performing write operations.


type: long

--

[float]
=== locks

A document that reports for each lock <type>, data on lock <mode>s. The possible lock <type>s are global, database, collection, metadata and oplog. The possible <mode>s are r, w, R and W which respresent shared, exclusive, intent shared and intent exclusive.
locks.<type>.acquire.count.<mode> shows the number of times the lock was acquired in the specified mode. locks.<type>.wait.count.<mode> shows the number of times the locks.acquireCount lock acquisitions encountered waits because the locks were held in a conflicting mode. locks.<type>.wait.us.<mode> shows the cumulative wait time in microseconds for the lock acquisitions. locks.<type>.deadlock.count.<mode> shows the number of times the lock acquisitions encountered deadlocks.




*`mongodb.status.locks.global.acquire.count.r`*::
+
--
type: long

--

*`mongodb.status.locks.global.acquire.count.w`*::
+
--
type: long

--

*`mongodb.status.locks.global.acquire.count.R`*::
+
--
type: long

--

*`mongodb.status.locks.global.acquire.count.W`*::
+
--
type: long

--

*`mongodb.status.locks.global.wait.count.r`*::
+
--
type: long

--

*`mongodb.status.locks.global.wait.count.w`*::
+
--
type: long

--

*`mongodb.status.locks.global.wait.count.R`*::
+
--
type: long

--

*`mongodb.status.locks.global.wait.count.W`*::
+
--
type: long

--

*`mongodb.status.locks.global.wait.us.r`*::
+
--
type: long

--

*`mongodb.status.locks.global.wait.us.w`*::
+
--
type: long

--

*`mongodb.status.locks.global.wait.us.R`*::
+
--
type: long

--

*`mongodb.status.locks.global.wait.us.W`*::
+
--
type: long

--

*`mongodb.status.locks.global.deadlock.count.r`*::
+
--
type: long

--

*`mongodb.status.locks.global.deadlock.count.w`*::
+
--
type: long

--

*`mongodb.status.locks.global.deadlock.count.R`*::
+
--
type: long

--

*`mongodb.status.locks.global.deadlock.count.W`*::
+
--
type: long

--


*`mongodb.status.locks.database.acquire.count.r`*::
+
--
type: long

--

*`mongodb.status.locks.database.acquire.count.w`*::
+
--
type: long

--

*`mongodb.status.locks.database.acquire.count.R`*::
+
--
type: long

--

*`mongodb.status.locks.database.acquire.count.W`*::
+
--
type: long

--

*`mongodb.status.locks.database.wait.count.r`*::
+
--
type: long

--

*`mongodb.status.locks.database.wait.count.w`*::
+
--
type: long

--

*`mongodb.status.locks.database.wait.count.R`*::
+
--
type: long

--

*`mongodb.status.locks.database.wait.count.W`*::
+
--
type: long

--

*`mongodb.status.locks.database.wait.us.r`*::
+
--
type: long

--

*`mongodb.status.locks.database.wait.us.w`*::
+
--
type: long

--

*`mongodb.status.locks.database.wait.us.R`*::
+
--
type: long

--

*`mongodb.status.locks.database.wait.us.W`*::
+
--
type: long

--

*`mongodb.status.locks.database.deadlock.count.r`*::
+
--
type: long

--

*`mongodb.status.locks.database.deadlock.count.w`*::
+
--
type: long

--

*`mongodb.status.locks.database.deadlock.count.R`*::
+
--
type: long

--

*`mongodb.status.locks.database.deadlock.count.W`*::
+
--
type: long

--


*`mongodb.status.locks.collection.acquire.count.r`*::
+
--
type: long

--

*`mongodb.status.locks.collection.acquire.count.w`*::
+
--
type: long

--

*`mongodb.status.locks.collection.acquire.count.R`*::
+
--
type: long

--

*`mongodb.status.locks.collection.acquire.count.W`*::
+
--
type: long

--

*`mongodb.status.locks.collection.wait.count.r`*::
+
--
type: long

--

*`mongodb.status.locks.collection.wait.count.w`*::
+
--
type: long

--

*`mongodb.status.locks.collection.wait.count.R`*::
+
--
type: long

--

*`mongodb.status.locks.collection.wait.count.W`*::
+
--
type: long

--

*`mongodb.status.locks.collection.wait.us.r`*::
+
--
type: long

--

*`mongodb.status.locks.collection.wait.us.w`*::
+
--
type: long

--

*`mongodb.status.locks.collection.wait.us.R`*::
+
--
type: long

--

*`mongodb.status.locks.collection.wait.us.W`*::
+
--
type: long

--

*`mongodb.status.locks.collection.deadlock.count.r`*::
+
--
type: long

--

*`mongodb.status.locks.collection.deadlock.count.w`*::
+
--
type: long

--

*`mongodb.status.locks.collection.deadlock.count.R`*::
+
--
type: long

--

*`mongodb.status.locks.collection.deadlock.count.W`*::
+
--
type: long

--


*`mongodb.status.locks.meta_data.acquire.count.r`*::
+
--
type: long

--

*`mongodb.status.locks.meta_data.acquire.count.w`*::
+
--
type: long

--

*`mongodb.status.locks.meta_data.acquire.count.R`*::
+
--
type: long

--

*`mongodb.status.locks.meta_data.acquire.count.W`*::
+
--
type: long

--

*`mongodb.status.locks.meta_data.wait.count.r`*::
+
--
type: long

--

*`mongodb.status.locks.meta_data.wait.count.w`*::
+
--
type: long

--

*`mongodb.status.locks.meta_data.wait.count.R`*::
+
--
type: long

--

*`mongodb.status.locks.meta_data.wait.count.W`*::
+
--
type: long

--

*`mongodb.status.locks.meta_data.wait.us.r`*::
+
--
type: long

--

*`mongodb.status.locks.meta_data.wait.us.w`*::
+
--
type: long

--

*`mongodb.status.locks.meta_data.wait.us.R`*::
+
--
type: long

--

*`mongodb.status.locks.meta_data.wait.us.W`*::
+
--
type: long

--

*`mongodb.status.locks.meta_data.deadlock.count.r`*::
+
--
type: long

--

*`mongodb.status.locks.meta_data.deadlock.count.w`*::
+
--
type: long

--

*`mongodb.status.locks.meta_data.deadlock.count.R`*::
+
--
type: long

--

*`mongodb.status.locks.meta_data.deadlock.count.W`*::
+
--
type: long

--


*`mongodb.status.locks.oplog.acquire.count.r`*::
+
--
type: long

--

*`mongodb.status.locks.oplog.acquire.count.w`*::
+
--
type: long

--

*`mongodb.status.locks.oplog.acquire.count.R`*::
+
--
type: long

--

*`mongodb.status.locks.oplog.acquire.count.W`*::
+
--
type: long

--

*`mongodb.status.locks.oplog.wait.count.r`*::
+
--
type: long

--

*`mongodb.status.locks.oplog.wait.count.w`*::
+
--
type: long

--

*`mongodb.status.locks.oplog.wait.count.R`*::
+
--
type: long

--

*`mongodb.status.locks.oplog.wait.count.W`*::
+
--
type: long

--

*`mongodb.status.locks.oplog.wait.us.r`*::
+
--
type: long

--

*`mongodb.status.locks.oplog.wait.us.w`*::
+
--
type: long

--

*`mongodb.status.locks.oplog.wait.us.R`*::
+
--
type: long

--

*`mongodb.status.locks.oplog.wait.us.W`*::
+
--
type: long

--

*`mongodb.status.locks.oplog.deadlock.count.r`*::
+
--
type: long

--

*`mongodb.status.locks.oplog.deadlock.count.w`*::
+
--
type: long

--

*`mongodb.status.locks.oplog.deadlock.count.R`*::
+
--
type: long

--

*`mongodb.status.locks.oplog.deadlock.count.W`*::
+
--
type: long

--

[float]
=== network

Platform specific data.



*`mongodb.status.network.in.bytes`*::
+
--
The amount of network traffic, in bytes, received by this database.


type: long

format: bytes

--

*`mongodb.status.network.out.bytes`*::
+
--
The amount of network traffic, in bytes, sent from this database.


type: long

format: bytes

--

*`mongodb.status.network.requests`*::
+
--
The total number of requests received by the server.


type: long

--

[float]
=== ops.latencies

Operation latencies for the database as a whole. Only mongod instances report this metric.



*`mongodb.status.ops.latencies.reads.latency`*::
+
--
Total combined latency in microseconds.


type: long

--

*`mongodb.status.ops.latencies.reads.count`*::
+
--
Total number of read operations performed on the collection since startup.


type: long

--

*`mongodb.status.ops.latencies.writes.latency`*::
+
--
Total combined latency in microseconds.


type: long

--

*`mongodb.status.ops.latencies.writes.count`*::
+
--
Total number of write operations performed on the collection since startup.


type: long

--

*`mongodb.status.ops.latencies.commands.latency`*::
+
--
Total combined latency in microseconds.


type: long

--

*`mongodb.status.ops.latencies.commands.count`*::
+
--
Total number of commands performed on the collection since startup.


type: long

--

[float]
=== ops.counters

An overview of database operations by type.



*`mongodb.status.ops.counters.insert`*::
+
--
The total number of insert operations received since the mongod instance last started.


type: long

--

*`mongodb.status.ops.counters.query`*::
+
--
The total number of queries received since the mongod instance last started.


type: long

--

*`mongodb.status.ops.counters.update`*::
+
--
The total number of update operations received since the mongod instance last started.


type: long

--

*`mongodb.status.ops.counters.delete`*::
+
--
The total number of delete operations received since the mongod instance last started.


type: long

--

*`mongodb.status.ops.counters.getmore`*::
+
--
The total number of getmore operations received since the mongod instance last started.


type: long

--

*`mongodb.status.ops.counters.command`*::
+
--
The total number of commands issued to the database since the mongod instance last started.


type: long

--

[float]
=== ops.replicated

An overview of database replication operations by type.



*`mongodb.status.ops.replicated.insert`*::
+
--
The total number of replicated insert operations received since the mongod instance last started.


type: long

--

*`mongodb.status.ops.replicated.query`*::
+
--
The total number of replicated queries received since the mongod instance last started.


type: long

--

*`mongodb.status.ops.replicated.update`*::
+
--
The total number of replicated update operations received since the mongod instance last started.


type: long

--

*`mongodb.status.ops.replicated.delete`*::
+
--
The total number of replicated delete operations received since the mongod instance last started.


type: long

--

*`mongodb.status.ops.replicated.getmore`*::
+
--
The total number of replicated getmore operations received since the mongod instance last started.


type: long

--

*`mongodb.status.ops.replicated.command`*::
+
--
The total number of replicated commands issued to the database since the mongod instance last started.


type: long

--

[float]
=== memory

Data about the current memory usage of the mongod server.



*`mongodb.status.memory.bits`*::
+
--
Either 64 or 32, depending on which target architecture was specified during the mongod compilation process.


type: long

--

*`mongodb.status.memory.resident.mb`*::
+
--
The amount of RAM, in megabytes (MB), currently used by the database process.


type: long

--

*`mongodb.status.memory.virtual.mb`*::
+
--
The amount, in megabytes (MB), of virtual memory used by the mongod process.


type: long

--

*`mongodb.status.memory.mapped.mb`*::
+
--
The amount of mapped memory, in megabytes (MB), used by the database. Because MongoDB uses memory-mapped files, this value is likely to be to be roughly equivalent to the total size of your database or databases.


type: long

--

*`mongodb.status.memory.mapped_with_journal.mb`*::
+
--
The amount of mapped memory, in megabytes (MB), including the memory used for journaling.


type: long

--

*`mongodb.status.write_backs_queued`*::
+
--
True when there are operations from a mongos instance queued for retrying.


type: boolean

--

*`mongodb.status.storage_engine.name`*::
+
--
A string that represents the name of the current storage engine.


type: keyword

--

[float]
=== wired_tiger

Statistics about the WiredTiger storage engine.



[float]
=== concurrent_transactions

Statistics about the transactions currently in progress.



*`mongodb.status.wired_tiger.concurrent_transactions.write.out`*::
+
--
Number of concurrent write transaction in progress.


type: long

--

*`mongodb.status.wired_tiger.concurrent_transactions.write.available`*::
+
--
Number of concurrent write tickets available.


type: long

--

*`mongodb.status.wired_tiger.concurrent_transactions.write.total_tickets`*::
+
--
Number of total write tickets.


type: long

--

*`mongodb.status.wired_tiger.concurrent_transactions.read.out`*::
+
--
Number of concurrent read transaction in progress.


type: long

--

*`mongodb.status.wired_tiger.concurrent_transactions.read.available`*::
+
--
Number of concurrent read tickets available.


type: long

--

*`mongodb.status.wired_tiger.concurrent_transactions.read.total_tickets`*::
+
--
Number of total read tickets.


type: long

--

[float]
=== cache

Statistics about the cache and page evictions from the cache.



*`mongodb.status.wired_tiger.cache.maximum.bytes`*::
+
--
Maximum cache size.


type: long

format: bytes

--

*`mongodb.status.wired_tiger.cache.used.bytes`*::
+
--
Size in byte of the data currently in cache.


type: long

format: bytes

--

*`mongodb.status.wired_tiger.cache.dirty.bytes`*::
+
--
Size in bytes of the dirty data in the cache.


type: long

format: bytes

--

*`mongodb.status.wired_tiger.cache.pages.read`*::
+
--
Number of pages read into the cache.


type: long

--

*`mongodb.status.wired_tiger.cache.pages.write`*::
+
--
Number of pages written from the cache.


type: long

--

*`mongodb.status.wired_tiger.cache.pages.evicted`*::
+
--
Number of pages evicted from the cache.


type: long

--

[float]
=== log

Statistics about the write ahead log used by WiredTiger.



*`mongodb.status.wired_tiger.log.size.bytes`*::
+
--
Total log size in bytes.


type: long

format: bytes

--

*`mongodb.status.wired_tiger.log.write.bytes`*::
+
--
Number of bytes written into the log.


type: long

format: bytes

--

*`mongodb.status.wired_tiger.log.max_file_size.bytes`*::
+
--
Maximum file size.


type: long

format: bytes

--

*`mongodb.status.wired_tiger.log.flushes`*::
+
--
Number of flush operations.


type: long

--

*`mongodb.status.wired_tiger.log.writes`*::
+
--
Number of write operations.


type: long

--

*`mongodb.status.wired_tiger.log.scans`*::
+
--
Number of scan operations.


type: long

--

*`mongodb.status.wired_tiger.log.syncs`*::
+
--
Number of sync operations.


type: long

--

[float]
=== background_flushing

Data about the process MongoDB uses to write data to disk. This data is only available for instances that use the MMAPv1 storage engine.



*`mongodb.status.background_flushing.flushes`*::
+
--
A counter that collects the number of times the database has flushed all writes to disk.


type: long

--

*`mongodb.status.background_flushing.total.ms`*::
+
--
The total number of milliseconds (ms) that the mongod processes have spent writing (i.e. flushing) data to disk. Because this is an absolute value, consider the value of `flushes` and `average_ms` to provide better context for this datum.


type: long

--

*`mongodb.status.background_flushing.average.ms`*::
+
--
The average time spent flushing to disk per flush event.


type: long

--

*`mongodb.status.background_flushing.last.ms`*::
+
--
The amount of time, in milliseconds, that the last flush operation took to complete.


type: long

--

*`mongodb.status.background_flushing.last_finished`*::
+
--
A timestamp of the last completed flush operation.


type: date

--

[float]
=== journaling

Data about the journaling-related operations and performance. Journaling information only appears for mongod instances that use the MMAPv1 storage engine and have journaling enabled.



*`mongodb.status.journaling.commits`*::
+
--
The number of transactions written to the journal during the last journal group commit interval.


type: long

--

*`mongodb.status.journaling.journaled.mb`*::
+
--
The amount of data in megabytes (MB) written to journal during the last journal group commit interval.


type: long

--

*`mongodb.status.journaling.write_to_data_files.mb`*::
+
--
The amount of data in megabytes (MB) written from journal to the data files during the last journal group commit interval.


type: long

--

*`mongodb.status.journaling.compression`*::
+
--
The compression ratio of the data written to the journal.


type: long

--

*`mongodb.status.journaling.commits_in_write_lock`*::
+
--
Count of the commits that occurred while a write lock was held. Commits in a write lock indicate a MongoDB node under a heavy write load and call for further diagnosis.


type: long

--

*`mongodb.status.journaling.early_commits`*::
+
--
The number of times MongoDB requested a commit before the scheduled journal group commit interval.


type: long

--

[float]
=== times

Information about the performance of the mongod instance during the various phases of journaling in the last journal group commit interval.



*`mongodb.status.journaling.times.dt.ms`*::
+
--
The amount of time over which MongoDB collected the times data. Use this field to provide context to the other times field values.


type: long

--

*`mongodb.status.journaling.times.prep_log_buffer.ms`*::
+
--
The amount of time spent preparing to write to the journal. Smaller values indicate better journal performance.


type: long

--

*`mongodb.status.journaling.times.write_to_journal.ms`*::
+
--
The amount of time spent actually writing to the journal. File system speeds and device interfaces can affect performance.


type: long

--

*`mongodb.status.journaling.times.write_to_data_files.ms`*::
+
--
The amount of time spent writing to data files after journaling. File system speeds and device interfaces can affect performance.


type: long

--

*`mongodb.status.journaling.times.remap_private_view.ms`*::
+
--
The amount of time spent remapping copy-on-write memory mapped views. Smaller values indicate better journal performance.


type: long

--

*`mongodb.status.journaling.times.commits.ms`*::
+
--
The amount of time spent for commits.


type: long

--

*`mongodb.status.journaling.times.commits_in_write_lock.ms`*::
+
--
The amount of time spent for commits that occurred while a write lock was held.


type: long

--

[[exported-fields-mssql]]
== mssql fields

MS SQL module


[float]
=== mssql

The root field containing all MSSQL fields


[float]
=== database

The database that the metrics is being referred to


*`mssql.database.id`*::
+
--
Unique ID of the database inside MSSQL

type: long

--

*`mssql.database.name`*::
+
--
Name of the database

type: keyword

--

[float]
=== performance

performance metricset fetches information about the Performance Counters


*`mssql.performance.page_splits_per_sec`*::
+
--
Number of page splits per second that occur as the result of overflowing index pages.

type: long

--

*`mssql.performance.lock_waits_per_sec`*::
+
--
Number of lock requests per second that required the caller to wait.

type: long

--

*`mssql.performance.user_connections`*::
+
--
Total number of user connections

type: long

--

*`mssql.performance.transactions`*::
+
--
Total number of transactions

type: long

--

*`mssql.performance.active_temp_tables`*::
+
--
Number of temporary tables/table variables in use.

type: long

--

*`mssql.performance.connections_reset_per_sec`*::
+
--
Total number of logins started from the connection pool.

type: long

--

*`mssql.performance.logins_per_sec`*::
+
--
Total number of logins started per second. This does not include pooled connections.

type: long

--

*`mssql.performance.logouts_per_sec`*::
+
--
Total number of logout operations started per second.

type: long

--

*`mssql.performance.recompilations_per_sec`*::
+
--
Number of statement recompiles per second. Counts the number of times statement recompiles are triggered. Generally, you want the recompiles to be low.

type: long

--

*`mssql.performance.compilations_per_sec`*::
+
--
Number of SQL compilations per second. Indicates the number of times the compile code path is entered. Includes compiles caused by statement-level recompilations in SQL Server. After SQL Server user activity is stable, this value reaches a steady state.

type: long

--

*`mssql.performance.batch_requests_per_sec`*::
+
--
Number of Transact-SQL command batches received per second. This statistic is affected by all constraints (such as I/O, number of users, cache size, complexity of requests, and so on). High batch requests mean good throughput.

type: long

--


[float]
=== cache_hit

Indicates the percentage of pages found in the buffer cache without having to read from disk.


*`mssql.performance.buffer.cache_hit.pct`*::
+
--
The ratio is the total number of cache hits divided by the total number of cache lookups over the last few thousand page accesses. After a long period of time, the ratio moves very little. Because reading from the cache is much less expensive than reading from disk, you want this ratio to be high

type: double

--

[float]
=== page_life_expectancy

Indicates the number of seconds a page will stay in the buffer pool without references.


*`mssql.performance.buffer.page_life_expectancy.sec`*::
+
--
Indicates the number of seconds a page will stay in the buffer pool without references (in seconds).

type: long

--

*`mssql.performance.buffer.checkpoint_pages_per_sec`*::
+
--
Indicates the number of pages flushed to disk per second by a checkpoint or other operation that require all dirty pages to be flushed.

type: long

--

*`mssql.performance.buffer.database_pages`*::
+
--
Indicates the number of pages in the buffer pool with database content.

type: long

--

*`mssql.performance.buffer.target_pages`*::
+
--
Ideal number of pages in the buffer pool.

type: long

--

[float]
=== transaction_log

transaction_log metricset will fetch information about the operation and transaction log of each database from a MSSQL instance


[float]
=== space_usage

Space usage information for the transaction log


[float]
=== since_last_backup

The amount of space used since the last log backup


*`mssql.transaction_log.space_usage.since_last_backup.bytes`*::
+
--
The amount of space used since the last log backup in bytes

type: long

--

[float]
=== total

The size of the log


*`mssql.transaction_log.space_usage.total.bytes`*::
+
--
The size of the log in bytes

type: long

--

[float]
=== used

The occupied size of the log


*`mssql.transaction_log.space_usage.used.bytes`*::
+
--
The occupied size of the log in bytes

type: long

--

*`mssql.transaction_log.space_usage.used.pct`*::
+
--
A percentage of the occupied size of the log as a percent of the total log size

type: float

--

[float]
=== stats

Returns summary level attributes and information on transaction log files of databases. Use this information for monitoring and diagnostics of transaction log health.


[float]
=== active_size

Total active transaction log size.


*`mssql.transaction_log.stats.active_size.bytes`*::
+
--
Total active transaction log size in bytes

type: long

--

*`mssql.transaction_log.stats.backup_time`*::
+
--
Last transaction log backup time.

type: date

--

[float]
=== recovery_size

Log size since log recovery log sequence number (LSN).


*`mssql.transaction_log.stats.recovery_size.bytes`*::
+
--
Log size in bytes since log recovery log sequence number (LSN).

type: long

--

[float]
=== since_last_checkpoint

Log size since last checkpoint log sequence number (LSN).


*`mssql.transaction_log.stats.since_last_checkpoint.bytes`*::
+
--
Log size in bytes since last checkpoint log sequence number (LSN).

type: long

--

[float]
=== total_size

Total transaction log size.


*`mssql.transaction_log.stats.total_size.bytes`*::
+
--
Total transaction log size in bytes.

type: long

--

[[exported-fields-munin]]
== Munin fields

Munin node metrics exporter



*`munin.metrics.*`*::
+
--
Metrics exposed by a plugin of a munin node agent.


type: object

--

*`munin.plugin.name`*::
+
--
Name of the plugin collecting these metrics.


type: keyword

--


[[exported-fields-mysql]]
== MySQL fields

MySQL server status metrics collected from MySQL.



[float]
=== mysql

`mysql` contains the metrics that were obtained from MySQL query.



[float]
=== galera_status

`galera_status` contains the metrics that were obtained by the status SQL query on Galera.



[float]
=== apply

Apply status fields.



*`mysql.galera_status.apply.oooe`*::
+
--
How often applier started write-set applying out-of-order (parallelization efficiency).


type: double

--

*`mysql.galera_status.apply.oool`*::
+
--
How often write-set was so slow to apply that write-set with higher seqno's were applied earlier. Values closer to 0 refer to a greater gap between slow and fast write-sets.


type: double

--

*`mysql.galera_status.apply.window`*::
+
--
Average distance between highest and lowest concurrently applied seqno.


type: double

--

[float]
=== cert

Certification status fields.



*`mysql.galera_status.cert.deps_distance`*::
+
--
Average distance between highest and lowest seqno value that can be possibly applied in parallel (potential degree of parallelization).


type: double

--

*`mysql.galera_status.cert.index_size`*::
+
--
The number of entries in the certification index.


type: long

--

*`mysql.galera_status.cert.interval`*::
+
--
Average number of transactions received while a transaction replicates.


type: double

--

[float]
=== cluster

Cluster status fields.



*`mysql.galera_status.cluster.conf_id`*::
+
--
Total number of cluster membership changes happened.


type: long

--

*`mysql.galera_status.cluster.size`*::
+
--
Current number of members in the cluster.


type: long

--

*`mysql.galera_status.cluster.status`*::
+
--
Status of this cluster component. That is, whether the node is part of a PRIMARY or NON_PRIMARY component.


type: keyword

--

[float]
=== commit

Commit status fields.



*`mysql.galera_status.commit.oooe`*::
+
--
How often a transaction was committed out of order.


type: double

--

*`mysql.galera_status.commit.window`*::
+
--
Average distance between highest and lowest concurrently committed seqno.


type: long

--

*`mysql.galera_status.connected`*::
+
--
If the value is OFF, the node has not yet connected to any of the cluster components. This may be due to misconfiguration. Check the error log for proper diagnostics.


type: keyword

--

[float]
=== evs

Evs Fields.



*`mysql.galera_status.evs.evict`*::
+
--
Lists the UUID's of all nodes evicted from the cluster. Evicted nodes cannot rejoin the cluster until you restart their mysqld processes.


type: keyword

--

*`mysql.galera_status.evs.state`*::
+
--
Shows the internal state of the EVS Protocol.


type: keyword

--

[float]
=== flow_ctl

Flow Control fields.



*`mysql.galera_status.flow_ctl.paused`*::
+
--
The fraction of time since the last FLUSH STATUS command that replication was paused due to flow control. In other words, how much the slave lag is slowing down the cluster.


type: double

--

*`mysql.galera_status.flow_ctl.paused_ns`*::
+
--
The total time spent in a paused state measured in nanoseconds.


type: long

--

*`mysql.galera_status.flow_ctl.recv`*::
+
--
Returns the number of FC_PAUSE events the node has received, including those the node has sent. Unlike most status variables, the counter for this one does not reset every time you run the query.


type: long

--

*`mysql.galera_status.flow_ctl.sent`*::
+
--
Returns the number of FC_PAUSE events the node has sent. Unlike most status variables, the counter for this one does not reset every time you run the query.


type: long

--

*`mysql.galera_status.last_committed`*::
+
--
The sequence number, or seqno, of the last committed transaction.


type: long

--

[float]
=== local

Node specific Cluster status fields.



*`mysql.galera_status.local.bf_aborts`*::
+
--
Total number of local transactions that were aborted by slave transactions while in execution.


type: long

--

*`mysql.galera_status.local.cert_failures`*::
+
--
Total number of local transactions that failed certification test.


type: long

--

*`mysql.galera_status.local.commits`*::
+
--
Total number of local transactions committed.


type: long

--

[float]
=== recv

Node specific recv fields.



*`mysql.galera_status.local.recv.queue`*::
+
--
Current (instantaneous) length of the recv queue.


type: long

--

*`mysql.galera_status.local.recv.queue_avg`*::
+
--
Recv queue length averaged over interval since the last FLUSH STATUS command. Values considerably larger than 0.0 mean that the node cannot apply write-sets as fast as they are received and will generate a lot of replication throttling.


type: double

--

*`mysql.galera_status.local.recv.queue_max`*::
+
--
The maximum length of the recv queue since the last FLUSH STATUS command.


type: long

--

*`mysql.galera_status.local.recv.queue_min`*::
+
--
The minimum length of the recv queue since the last FLUSH STATUS command.


type: long

--

*`mysql.galera_status.local.replays`*::
+
--
Total number of transaction replays due to asymmetric lock granularity.


type: long

--

[float]
=== send

Node specific sent fields.



*`mysql.galera_status.local.send.queue`*::
+
--
Current (instantaneous) length of the send queue.


type: long

--

*`mysql.galera_status.local.send.queue_avg`*::
+
--
Send queue length averaged over time since the last FLUSH STATUS command. Values considerably larger than 0.0 indicate replication throttling or network throughput issue.


type: double

--

*`mysql.galera_status.local.send.queue_max`*::
+
--
The maximum length of the send queue since the last FLUSH STATUS command.


type: long

--

*`mysql.galera_status.local.send.queue_min`*::
+
--
The minimum length of the send queue since the last FLUSH STATUS command.


type: long

--

*`mysql.galera_status.local.state`*::
+
--
Internal Galera Cluster FSM state number.


type: keyword

--

*`mysql.galera_status.ready`*::
+
--
Whether the server is ready to accept queries.


type: keyword

--

[float]
=== received

Write-Set receive status fields.



*`mysql.galera_status.received.count`*::
+
--
Total number of write-sets received from other nodes.


type: long

--

*`mysql.galera_status.received.bytes`*::
+
--
Total size of write-sets received from other nodes.


type: long

--

[float]
=== repl

Replication status fields.



*`mysql.galera_status.repl.data_bytes`*::
+
--
Total size of data replicated.


type: long

--

*`mysql.galera_status.repl.keys`*::
+
--
Total number of keys replicated.


type: long

--

*`mysql.galera_status.repl.keys_bytes`*::
+
--
Total size of keys replicated.


type: long

--

*`mysql.galera_status.repl.other_bytes`*::
+
--
Total size of other bits replicated.


type: long

--

*`mysql.galera_status.repl.count`*::
+
--
Total number of write-sets replicated (sent to other nodes).


type: long

--

*`mysql.galera_status.repl.bytes`*::
+
--
Total size of write-sets replicated.


type: long

--

[float]
=== status

`status` contains the metrics that were obtained by the status SQL query.



[float]
=== aborted

Aborted status fields.



*`mysql.status.aborted.clients`*::
+
--
The number of connections that were aborted because the client died without closing the connection properly.


type: long

--

*`mysql.status.aborted.connects`*::
+
--
The number of failed attempts to connect to the MySQL server.


type: long

--

[float]
=== binlog




*`mysql.status.binlog.cache.disk_use`*::
+
--


type: long

--

*`mysql.status.binlog.cache.use`*::
+
--


type: long

--

[float]
=== bytes

Bytes stats.



*`mysql.status.bytes.received`*::
+
--
The number of bytes received from all clients.


type: long

format: bytes

--

*`mysql.status.bytes.sent`*::
+
--
The number of bytes sent to all clients.


type: long

format: bytes

--

[float]
=== threads

Threads stats.



*`mysql.status.threads.cached`*::
+
--
The number of cached threads.


type: long

--

*`mysql.status.threads.created`*::
+
--
The number of created threads.


type: long

--

*`mysql.status.threads.connected`*::
+
--
The number of connected threads.


type: long

--

*`mysql.status.threads.running`*::
+
--
The number of running threads.


type: long

--

*`mysql.status.connections`*::
+
--


type: long

--

[float]
=== created




*`mysql.status.created.tmp.disk_tables`*::
+
--


type: long

--

*`mysql.status.created.tmp.files`*::
+
--


type: long

--

*`mysql.status.created.tmp.tables`*::
+
--


type: long

--

[float]
=== delayed




*`mysql.status.delayed.errors`*::
+
--


type: long

--

*`mysql.status.delayed.insert_threads`*::
+
--


type: long

--

*`mysql.status.delayed.writes`*::
+
--


type: long

--

*`mysql.status.flush_commands`*::
+
--


type: long

--

*`mysql.status.max_used_connections`*::
+
--


type: long

--

[float]
=== open




*`mysql.status.open.files`*::
+
--


type: long

--

*`mysql.status.open.streams`*::
+
--


type: long

--

*`mysql.status.open.tables`*::
+
--


type: long

--

*`mysql.status.opened_tables`*::
+
--


type: long

--

[float]
=== command




*`mysql.status.command.delete`*::
+
--
The number of DELETE queries since startup.


type: long

--

*`mysql.status.command.insert`*::
+
--
The number of INSERT queries since startup.


type: long

--

*`mysql.status.command.select`*::
+
--
The number of SELECT queries since startup.


type: long

--

*`mysql.status.command.update`*::
+
--
The number of UPDATE queries since startup.


type: long

--

*`mysql.status.queries`*::
+
--
The number of statements executed by the server. This variable includes statements executed within stored programs, unlike the Questions variable. It does not count COM_PING or COM_STATISTICS commands.


type: long

--

*`mysql.status.questions`*::
+
--
The number of statements executed by the server. This includes only statements sent to the server by clients and not statements executed within stored programs, unlike the Queries variable. This variable does not count COM_PING, COM_STATISTICS, COM_STMT_PREPARE, COM_STMT_CLOSE, or COM_STMT_RESET commands.


type: long

--

[float]
=== handler




*`mysql.status.handler.commit`*::
+
--
The number of internal COMMIT statements.


type: long

--

*`mysql.status.handler.delete`*::
+
--
The number of times that rows have been deleted from tables.


type: long

--

*`mysql.status.handler.external_lock`*::
+
--
The server increments this variable for each call to its external_lock() function, which generally occurs at the beginning and end of access to a table instance.


type: long

--

*`mysql.status.handler.mrr_init`*::
+
--
The number of times the server uses a storage engine's own Multi-Range Read implementation for table access.


type: long

--

*`mysql.status.handler.prepare`*::
+
--
A counter for the prepare phase of two-phase commit operations.


type: long

--

[float]
=== read




*`mysql.status.handler.read.first`*::
+
--
The number of times the first entry in an index was read.


type: long

--

*`mysql.status.handler.read.key`*::
+
--
The number of requests to read a row based on a key.


type: long

--

*`mysql.status.handler.read.last`*::
+
--
The number of requests to read the last key in an index. 


type: long

--

*`mysql.status.handler.read.next`*::
+
--
The number of requests to read the next row in key order.


type: long

--

*`mysql.status.handler.read.prev`*::
+
--
The number of requests to read the previous row in key order.


type: long

--

*`mysql.status.handler.read.rnd`*::
+
--
The number of requests to read a row based on a fixed position. 


type: long

--

*`mysql.status.handler.read.rnd_next`*::
+
--
The number of requests to read the next row in the data file. 


type: long

--

*`mysql.status.handler.rollback`*::
+
--
The number of requests for a storage engine to perform a rollback operation.


type: long

--

*`mysql.status.handler.savepoint`*::
+
--
The number of requests for a storage engine to place a savepoint.


type: long

--

*`mysql.status.handler.savepoint_rollback`*::
+
--
The number of requests for a storage engine to roll back to a savepoint.


type: long

--

*`mysql.status.handler.update`*::
+
--
The number of requests to update a row in a table.


type: long

--

*`mysql.status.handler.write`*::
+
--
The number of requests to insert a row in a table.


type: long

--

[float]
=== innodb




[float]
=== buffer_pool




*`mysql.status.innodb.buffer_pool.dump_status`*::
+
--
The progress of an operation to record the pages held in the InnoDB buffer pool, triggered by the setting of innodb_buffer_pool_dump_at_shutdown or innodb_buffer_pool_dump_now.


type: long

--

*`mysql.status.innodb.buffer_pool.load_status`*::
+
--
The progress of an operation to warm up the InnoDB buffer pool by reading in a set of pages corresponding to an earlier point in time, triggered by the setting of innodb_buffer_pool_load_at_startup or innodb_buffer_pool_load_now.


type: long

--

[float]
=== bytes




*`mysql.status.innodb.buffer_pool.bytes.data`*::
+
--
The total number of bytes in the InnoDB buffer pool containing data. 


type: long

--

*`mysql.status.innodb.buffer_pool.bytes.dirty`*::
+
--
The total current number of bytes held in dirty pages in the InnoDB buffer pool.


type: long

--

[float]
=== pages




*`mysql.status.innodb.buffer_pool.pages.data`*::
+
--
he number of pages in the InnoDB buffer pool containing data.


type: long

--

*`mysql.status.innodb.buffer_pool.pages.dirty`*::
+
--
The current number of dirty pages in the InnoDB buffer pool.


type: long

--

*`mysql.status.innodb.buffer_pool.pages.flushed`*::
+
--
The number of requests to flush pages from the InnoDB buffer pool.


type: long

--

*`mysql.status.innodb.buffer_pool.pages.free`*::
+
--
The number of free pages in the InnoDB buffer pool.


type: long

--

*`mysql.status.innodb.buffer_pool.pages.latched`*::
+
--
The number of latched pages in the InnoDB buffer pool.


type: long

--

*`mysql.status.innodb.buffer_pool.pages.misc`*::
+
--
The number of pages in the InnoDB buffer pool that are busy because they have been allocated for administrative overhead, such as row locks or the adaptive hash index.


type: long

--

*`mysql.status.innodb.buffer_pool.pages.total`*::
+
--
The total size of the InnoDB buffer pool, in pages.


type: long

--

[float]
=== read




*`mysql.status.innodb.buffer_pool.read.ahead`*::
+
--
The number of pages read into the InnoDB buffer pool by the read-ahead background thread.


type: long

--

*`mysql.status.innodb.buffer_pool.read.ahead_evicted`*::
+
--
The number of pages read into the InnoDB buffer pool by the read-ahead background thread that were subsequently evicted without having been accessed by queries.


type: long

--

*`mysql.status.innodb.buffer_pool.read.ahead_rnd`*::
+
--
The number of "random" read-aheads initiated by InnoDB.


type: long

--

*`mysql.status.innodb.buffer_pool.read.requests`*::
+
--
The number of logical read requests.


type: long

--

[float]
=== pool




*`mysql.status.innodb.buffer_pool.pool.reads`*::
+
--
The number of logical reads that InnoDB could not satisfy from the buffer pool, and had to read directly from disk.


type: long

--

*`mysql.status.innodb.buffer_pool.pool.resize_status`*::
+
--
The status of an operation to resize the InnoDB buffer pool dynamically, triggered by setting the innodb_buffer_pool_size parameter dynamically.


type: long

--

*`mysql.status.innodb.buffer_pool.pool.wait_free`*::
+
--
Normally, writes to the InnoDB buffer pool happen in the background. When InnoDB needs to read or create a page and no clean pages are available, InnoDB flushes some dirty pages first and waits for that operation to finish. This counter counts instances of these waits.


type: long

--

*`mysql.status.innodb.buffer_pool.write_requests`*::
+
--
The number of writes done to the InnoDB buffer pool.


type: long

--

[[exported-fields-nats]]
== Nats fields

nats Module



[float]
=== nats

`nats` contains statistics that were read from Nats



*`nats.server.id`*::
+
--
The server ID


type: keyword

--

*`nats.server.time`*::
+
--
Server time of metric creation


type: date

--

[float]
=== connections

Contains nats connection related metrics



*`nats.connections.total`*::
+
--
The number of currently active clients


type: integer

--

[float]
=== routes

Contains nats route related metrics



*`nats.routes.total`*::
+
--
The number of registered routes


type: integer

--

[float]
=== stats

Contains nats var related metrics



*`nats.stats.uptime`*::
+
--
The period the server is up (sec)


type: long

format: duration

--

*`nats.stats.mem.bytes`*::
+
--
The current memory usage of NATS process


type: long

format: bytes

--

*`nats.stats.cores`*::
+
--
The number of logical cores the NATS process runs on


type: integer

--

*`nats.stats.cpu`*::
+
--
The current cpu usage of NATs process


type: scaled_float

format: percent

--

*`nats.stats.total_connections`*::
+
--
The number of totally created clients


type: long

--

*`nats.stats.remotes`*::
+
--
The number of registered remotes


type: integer

--

[float]
=== in

The amount of incoming data



*`nats.stats.in.messages`*::
+
--
The amount of incoming messages


type: long

--

*`nats.stats.in.bytes`*::
+
--
The amount of incoming bytes


type: long

format: bytes

--

[float]
=== out

The amount of outgoing data



*`nats.stats.out.messages`*::
+
--
The amount of outgoing messages


type: long

--

*`nats.stats.out.bytes`*::
+
--
The amount of outgoing bytes


type: long

format: bytes

--

*`nats.stats.slow_consumers`*::
+
--
The number of slow consumers currently on NATS


type: long

--

[float]
=== http

The http metrics of NATS server



[float]
=== req_stats

The requests statistics



[float]
=== uri

The request distribution on monitoring URIS



*`nats.stats.http.req_stats.uri.routez`*::
+
--
The number of hits on routez monitoring uri


type: long

--

*`nats.stats.http.req_stats.uri.connz`*::
+
--
The number of hits on connz monitoring uri


type: long

--

*`nats.stats.http.req_stats.uri.varz`*::
+
--
The number of hits on varz monitoring uri


type: long

--

*`nats.stats.http.req_stats.uri.subsz`*::
+
--
The number of hits on subsz monitoring uri


type: long

--

*`nats.stats.http.req_stats.uri.root`*::
+
--
The number of hits on root monitoring uri


type: long

--

[float]
=== subscriptions

Contains nats subscriptions related metrics



*`nats.subscriptions.total`*::
+
--
The number of active subscriptions


type: integer

--

*`nats.subscriptions.inserts`*::
+
--
The number of insert operations in subscriptions list


type: long

--

*`nats.subscriptions.removes`*::
+
--
The number of remove operations in subscriptions list


type: long

--

*`nats.subscriptions.matches`*::
+
--
The number of times a match is found for a subscription


type: long

--

*`nats.subscriptions.cache.size`*::
+
--
The number of result sets in the cache


type: integer

--

*`nats.subscriptions.cache.hit_rate`*::
+
--
The rate matches are being retrieved from cache


type: scaled_float

format: percent

--

*`nats.subscriptions.cache.fanout.max`*::
+
--
The maximum fanout served by cache


type: integer

--

*`nats.subscriptions.cache.fanout.avg`*::
+
--
The average fanout served by cache


type: double

--

[[exported-fields-nginx]]
== Nginx fields

Nginx server status metrics collected from various modules.



[float]
=== nginx

`nginx` contains the metrics that were scraped from nginx.



[float]
=== stubstatus

`stubstatus` contains the metrics that were scraped from the ngx_http_stub_status_module status page.



*`nginx.stubstatus.hostname`*::
+
--
Nginx hostname.


type: keyword

--

*`nginx.stubstatus.active`*::
+
--
The current number of active client connections including Waiting connections.


type: long

--

*`nginx.stubstatus.accepts`*::
+
--
The total number of accepted client connections.


type: long

--

*`nginx.stubstatus.handled`*::
+
--
The total number of handled client connections.


type: long

--

*`nginx.stubstatus.dropped`*::
+
--
The total number of dropped client connections.


type: long

--

*`nginx.stubstatus.requests`*::
+
--
The total number of client requests.


type: long

--

*`nginx.stubstatus.current`*::
+
--
The current number of client requests.


type: long

--

*`nginx.stubstatus.reading`*::
+
--
The current number of connections where Nginx is reading the request header.


type: long

--

*`nginx.stubstatus.writing`*::
+
--
The current number of connections where Nginx is writing the response back to the client.


type: long

--

*`nginx.stubstatus.waiting`*::
+
--
The current number of idle client connections waiting for a request.


type: long

--

[[exported-fields-php_fpm]]
== PHP_FPM fields

PHP-FPM server status metrics collected from PHP-FPM.



[float]
=== php_fpm

`php_fpm` contains the metrics that were obtained from PHP-FPM status page call.



[float]
=== pool

`pool` contains the metrics that were obtained from the PHP-FPM process pool.



*`php_fpm.pool.name`*::
+
--
The name of the pool.


type: keyword

--

[float]
=== pool

`pool` contains the metrics that were obtained from the PHP-FPM process pool.



*`php_fpm.pool.process_manager`*::
+
--
Static, dynamic or ondemand.


type: keyword

--

[float]
=== connections

Connection state specific statistics.



*`php_fpm.pool.connections.accepted`*::
+
--
The number of incoming requests that the PHP-FPM server has accepted; when a connection is accepted it is removed from the listen queue.


type: long

--

*`php_fpm.pool.connections.queued`*::
+
--
The current number of connections that have been initiated, but not yet accepted. If this value is non-zero it typically means that all the available server processes are currently busy, and there are no processes available to serve the next request. Raising `pm.max_children` (provided the server can handle it) should help keep this number low. This property follows from the fact that PHP-FPM listens via a socket (TCP or file based), and thus inherits some of the characteristics of sockets.


type: long

--

*`php_fpm.pool.connections.max_listen_queue`*::
+
--
The maximum number of requests in the queue of pending connections since FPM has started.


type: long

--

*`php_fpm.pool.connections.listen_queue_len`*::
+
--
The size of the socket queue of pending connections.


type: long

--

[float]
=== processes

Process state specific statistics.



*`php_fpm.pool.processes.idle`*::
+
--
The number of servers in the `waiting to process` state (i.e. not currently serving a page). This value should fall between the `pm.min_spare_servers` and `pm.max_spare_servers` values when the process manager is `dynamic`.


type: long

--

*`php_fpm.pool.processes.active`*::
+
--
The number of servers current processing a page - the minimum is `1` (so even on a fully idle server, the result will be not read `0`).


type: long

--

*`php_fpm.pool.processes.total`*::
+
--
The number of idle + active processes.


type: long

--

*`php_fpm.pool.processes.max_active`*::
+
--
The maximum number of active processes since FPM has started.


type: long

--

*`php_fpm.pool.processes.max_children_reached`*::
+
--
Number of times, the process limit has been reached, when pm tries to start more children (works only for pm 'dynamic' and 'ondemand').


type: long

--

*`php_fpm.pool.slow_requests`*::
+
--
The number of times a request execution time has exceeded `request_slowlog_timeout`.


type: long

--

*`php_fpm.pool.start_since`*::
+
--
Number of seconds since FPM has started.


type: long

--

*`php_fpm.pool.start_time`*::
+
--
The date and time FPM has started.


type: date

format: epoch_second

--

[float]
=== process

process contains the metrics that were obtained from the PHP-FPM process.



*`php_fpm.process.pid`*::
+
--
The PID of the process


type: alias

alias to: process.pid

--

*`php_fpm.process.state`*::
+
--
The state of the process (Idle, Running, etc)


type: keyword

--

*`php_fpm.process.start_time`*::
+
--
The date and time the process has started


type: date

format: epoch_second

--

*`php_fpm.process.start_since`*::
+
--
The number of seconds since the process has started


type: integer

--

*`php_fpm.process.requests`*::
+
--
The number of requests the process has served


type: integer

--

*`php_fpm.process.request_duration`*::
+
--
The duration in microseconds (1 million in a second) of the current request (my own definition)


type: integer

--

*`php_fpm.process.request_method`*::
+
--
The request method (GET, POST, etc) (of the current request)


type: alias

alias to: http.request.method

--

*`php_fpm.process.request_uri`*::
+
--
The request URI with the query string (of the current request)


type: alias

alias to: url.original

--

*`php_fpm.process.content_length`*::
+
--
The content length of the request (only with POST) (of the current request)


type: alias

alias to: http.response.body.bytes

--

*`php_fpm.process.user`*::
+
--
The user (PHP_AUTH_USER) (or - if not set) (for the current request)


type: alias

alias to: user.name

--

*`php_fpm.process.script`*::
+
--
The main script called (or - if not set) (for the current request)


type: keyword

--

*`php_fpm.process.last_request_cpu`*::
+
--
The max amount of memory the last request consumed (it is always 0 if the process is not in Idle state because memory calculation is done when the request processing has terminated)


type: long

--

*`php_fpm.process.last_request_memory`*::
+
--
The content length of the request (only with POST) (of the current request)


type: integer

--

[[exported-fields-postgresql]]
== PostgreSQL fields

Metrics collected from PostgreSQL servers.



[float]
=== postgresql

PostgreSQL metrics.



[float]
=== activity

One document per server process, showing information related to the current activity of that process, such as state and current query. Collected by querying pg_stat_activity.



*`postgresql.activity.database.oid`*::
+
--
OID of the database this backend is connected to.


type: long

--

*`postgresql.activity.database.name`*::
+
--
Name of the database this backend is connected to.


type: keyword

--

*`postgresql.activity.pid`*::
+
--
Process ID of this backend.


type: long

--

*`postgresql.activity.user.id`*::
+
--
OID of the user logged into this backend.


type: long

--

*`postgresql.activity.user.name`*::
+
--
Name of the user logged into this backend.


--

*`postgresql.activity.application_name`*::
+
--
Name of the application that is connected to this backend.


--

*`postgresql.activity.client.address`*::
+
--
IP address of the client connected to this backend.


--

*`postgresql.activity.client.hostname`*::
+
--
Host name of the connected client, as reported by a reverse DNS lookup of client_addr.


--

*`postgresql.activity.client.port`*::
+
--
TCP port number that the client is using for communication with this backend, or -1 if a Unix socket is used.


type: long

--

*`postgresql.activity.backend_start`*::
+
--
Time when this process was started, i.e., when the client connected to the server.


type: date

--

*`postgresql.activity.transaction_start`*::
+
--
Time when this process' current transaction was started.


type: date

--

*`postgresql.activity.query_start`*::
+
--
Time when the currently active query was started, or if state is not active, when the last query was started.


type: date

--

*`postgresql.activity.state_change`*::
+
--
Time when the state was last changed.


type: date

--

*`postgresql.activity.waiting`*::
+
--
True if this backend is currently waiting on a lock.


type: boolean

--

*`postgresql.activity.state`*::
+
--
Current overall state of this backend. Possible values are:

  * active: The backend is executing a query.
  * idle: The backend is waiting for a new client command.
  * idle in transaction: The backend is in a transaction, but is not
    currently executing a query.
  * idle in transaction (aborted): This state is similar to idle in
    transaction, except one of the statements in the transaction caused
    an error.
  * fastpath function call: The backend is executing a fast-path function.
  * disabled: This state is reported if track_activities is disabled in this backend.


--

*`postgresql.activity.query`*::
+
--
Text of this backend's most recent query. If state is active this field shows the currently executing query. In all other states, it shows the last query that was executed.


--

[float]
=== bgwriter

Statistics about the background writer process's activity. Collected using the pg_stat_bgwriter query.



*`postgresql.bgwriter.checkpoints.scheduled`*::
+
--
Number of scheduled checkpoints that have been performed.


type: long

--

*`postgresql.bgwriter.checkpoints.requested`*::
+
--
Number of requested checkpoints that have been performed.


type: long

--

*`postgresql.bgwriter.checkpoints.times.write.ms`*::
+
--
Total amount of time that has been spent in the portion of checkpoint processing where files are written to disk, in milliseconds.


type: float

--

*`postgresql.bgwriter.checkpoints.times.sync.ms`*::
+
--
Total amount of time that has been spent in the portion of checkpoint processing where files are synchronized to disk, in milliseconds.


type: float

--

*`postgresql.bgwriter.buffers.checkpoints`*::
+
--
Number of buffers written during checkpoints.


type: long

--

*`postgresql.bgwriter.buffers.clean`*::
+
--
Number of buffers written by the background writer.


type: long

--

*`postgresql.bgwriter.buffers.clean_full`*::
+
--
Number of times the background writer stopped a cleaning scan because it had written too many buffers.


type: long

--

*`postgresql.bgwriter.buffers.backend`*::
+
--
Number of buffers written directly by a backend.


type: long

--

*`postgresql.bgwriter.buffers.backend_fsync`*::
+
--
Number of times a backend had to execute its own fsync call (normally the background writer handles those even when the backend does its own write)


type: long

--

*`postgresql.bgwriter.buffers.allocated`*::
+
--
Number of buffers allocated.


type: long

--

*`postgresql.bgwriter.stats_reset`*::
+
--
Time at which these statistics were last reset.


type: date

--

[float]
=== database

One row per database, showing database-wide statistics. Collected by querying pg_stat_database



*`postgresql.database.oid`*::
+
--
OID of the database this backend is connected to.


type: long

--

*`postgresql.database.name`*::
+
--
Name of the database this backend is connected to.


type: keyword

--

*`postgresql.database.number_of_backends`*::
+
--
Number of backends currently connected to this database.


type: long

--

*`postgresql.database.transactions.commit`*::
+
--
Number of transactions in this database that have been committed.


type: long

--

*`postgresql.database.transactions.rollback`*::
+
--
Number of transactions in this database that have been rolled back.


type: long

--

*`postgresql.database.blocks.read`*::
+
--
Number of disk blocks read in this database.


type: long

--

*`postgresql.database.blocks.hit`*::
+
--
Number of times disk blocks were found already in the buffer cache, so that a read was not necessary (this only includes hits in the PostgreSQL buffer cache, not the operating system's file system cache).


type: long

--

*`postgresql.database.blocks.time.read.ms`*::
+
--
Time spent reading data file blocks by backends in this database, in milliseconds.


type: long

--

*`postgresql.database.blocks.time.write.ms`*::
+
--
Time spent writing data file blocks by backends in this database, in milliseconds.


type: long

--

*`postgresql.database.rows.returned`*::
+
--
Number of rows returned by queries in this database.


type: long

--

*`postgresql.database.rows.fetched`*::
+
--
Number of rows fetched by queries in this database.


type: long

--

*`postgresql.database.rows.inserted`*::
+
--
Number of rows inserted by queries in this database.


type: long

--

*`postgresql.database.rows.updated`*::
+
--
Number of rows updated by queries in this database.


type: long

--

*`postgresql.database.rows.deleted`*::
+
--
Number of rows deleted by queries in this database.


type: long

--

*`postgresql.database.conflicts`*::
+
--
Number of queries canceled due to conflicts with recovery in this database.


type: long

--

*`postgresql.database.temporary.files`*::
+
--
Number of temporary files created by queries in this database. All temporary files are counted, regardless of why the temporary file was created (e.g., sorting or hashing), and regardless of the log_temp_files setting.


type: long

--

*`postgresql.database.temporary.bytes`*::
+
--
Total amount of data written to temporary files by queries in this database. All temporary files are counted, regardless of why the temporary file was created, and regardless of the log_temp_files setting.


type: long

--

*`postgresql.database.deadlocks`*::
+
--
Number of deadlocks detected in this database.


type: long

--

*`postgresql.database.stats_reset`*::
+
--
Time at which these statistics were last reset.


type: date

--

[float]
=== statement

One document per query per user per database, showing information related invocation of that query, such as cpu usage and total time. Collected by querying pg_stat_statements.



*`postgresql.statement.user.id`*::
+
--
OID of the user logged into the backend that ran the query.


type: long

--

*`postgresql.statement.database.oid`*::
+
--
OID of the database the query was run on.


type: long

--

*`postgresql.statement.query.id`*::
+
--
ID of the statement.


type: long

--

*`postgresql.statement.query.text`*::
+
--
Query text


--

*`postgresql.statement.query.calls`*::
+
--
Number of times the query has been run.


type: long

--

*`postgresql.statement.query.rows`*::
+
--
Total number of rows returned by query.


type: long

--

*`postgresql.statement.query.time.total.ms`*::
+
--
Total number of milliseconds spent running query.


type: float

--

*`postgresql.statement.query.time.min.ms`*::
+
--
Minimum number of milliseconds spent running query.


type: float

--

*`postgresql.statement.query.time.max.ms`*::
+
--
Maximum number of milliseconds spent running query.


type: float

--

*`postgresql.statement.query.time.mean.ms`*::
+
--
Mean number of milliseconds spent running query.


type: long

--

*`postgresql.statement.query.time.stddev.ms`*::
+
--
Population standard deviation of time spent running query, in milliseconds.


type: long

--

*`postgresql.statement.query.memory.shared.hit`*::
+
--
Total number of shared block cache hits by the query.


type: long

--

*`postgresql.statement.query.memory.shared.read`*::
+
--
Total number of shared block cache read by the query.


type: long

--

*`postgresql.statement.query.memory.shared.dirtied`*::
+
--
Total number of shared block cache dirtied by the query.


type: long

--

*`postgresql.statement.query.memory.shared.written`*::
+
--
Total number of shared block cache written by the query.


type: long

--

*`postgresql.statement.query.memory.local.hit`*::
+
--
Total number of local block cache hits by the query.


type: long

--

*`postgresql.statement.query.memory.local.read`*::
+
--
Total number of local block cache read by the query.


type: long

--

*`postgresql.statement.query.memory.local.dirtied`*::
+
--
Total number of local block cache dirtied by the query.


type: long

--

*`postgresql.statement.query.memory.local.written`*::
+
--
Total number of local block cache written by the query.


type: long

--

*`postgresql.statement.query.memory.temp.read`*::
+
--
Total number of temp block cache read by the query.


type: long

--

*`postgresql.statement.query.memory.temp.written`*::
+
--
Total number of temp block cache written by the query.


type: long

--

[[exported-fields-process]]
== Process fields

Process metadata fields




*`process.exe`*::
+
--
type: alias

alias to: process.executable

--

[[exported-fields-prometheus]]
== Prometheus fields

Stats scraped from a Prometheus endpoint.



*`prometheus.labels.*`*::
+
--
Prometheus metric labels


type: object

--

*`prometheus.metrics.*`*::
+
--
Prometheus metric - release: ga


type: object

--

[[exported-fields-rabbitmq]]
== RabbitMQ fields

RabbitMQ module



[float]
=== rabbitmq




*`rabbitmq.vhost`*::
+
--
Virtual host name with non-ASCII characters escaped as in C.


type: keyword

--

[float]
=== connection

connection



*`rabbitmq.connection.name`*::
+
--
The name of the connection with non-ASCII characters escaped as in C.


type: keyword

--

*`rabbitmq.connection.vhost`*::
+
--
Virtual host name with non-ASCII characters escaped as in C.


type: alias

alias to: rabbitmq.vhost

--

*`rabbitmq.connection.user`*::
+
--
User name.


type: alias

alias to: user.name

--

*`rabbitmq.connection.node`*::
+
--
Node name.


type: alias

alias to: rabbitmq.node.name

--

*`rabbitmq.connection.channels`*::
+
--
The number of channels on the connection.


type: long

--

*`rabbitmq.connection.channel_max`*::
+
--
The maximum number of channels allowed on the connection.


type: long

--

*`rabbitmq.connection.frame_max`*::
+
--
Maximum permissible size of a frame (in bytes) to negotiate with clients.


type: long

format: bytes

--

*`rabbitmq.connection.type`*::
+
--
Type of the connection.


type: keyword

--

*`rabbitmq.connection.host`*::
+
--
Server hostname obtained via reverse DNS, or its IP address if reverse DNS failed or was disabled.


type: keyword

--

*`rabbitmq.connection.peer.host`*::
+
--
Peer hostname obtained via reverse DNS, or its IP address if reverse DNS failed or was not enabled.


type: keyword

--

*`rabbitmq.connection.port`*::
+
--
Server port.


type: long

--

*`rabbitmq.connection.peer.port`*::
+
--
Peer port.


type: long

--

*`rabbitmq.connection.packet_count.sent`*::
+
--
Number of packets sent on the connection.


type: long

--

*`rabbitmq.connection.packet_count.received`*::
+
--
Number of packets received on the connection.


type: long

--

*`rabbitmq.connection.packet_count.pending`*::
+
--
Number of packets pending on the connection.


type: long

--

*`rabbitmq.connection.octet_count.sent`*::
+
--
Number of octets sent on the connection.


type: long

--

*`rabbitmq.connection.octet_count.received`*::
+
--
Number of octets received on the connection.


type: long

--

[float]
=== exchange

exchange



*`rabbitmq.exchange.name`*::
+
--
The name of the queue with non-ASCII characters escaped as in C.


type: keyword

--

*`rabbitmq.exchange.vhost`*::
+
--
Virtual host name with non-ASCII characters escaped as in C.


type: alias

alias to: rabbitmq.vhost

--

*`rabbitmq.exchange.durable`*::
+
--
Whether or not the queue survives server restarts.


type: boolean

--

*`rabbitmq.exchange.auto_delete`*::
+
--
Whether the queue will be deleted automatically when no longer used.


type: boolean

--

*`rabbitmq.exchange.internal`*::
+
--
Whether the exchange is internal, i.e. cannot be directly published to by a client.


type: boolean

--

*`rabbitmq.exchange.user`*::
+
--
User who created the exchange.


type: alias

alias to: user.name

--

*`rabbitmq.exchange.messages.publish_in.count`*::
+
--
Count of messages published "in" to an exchange, i.e. not taking account of routing.


type: long

--

*`rabbitmq.exchange.messages.publish_in.details.rate`*::
+
--
How much the exchange publish-in count has changed per second in the most recent sampling interval.


type: float

--

*`rabbitmq.exchange.messages.publish_out.count`*::
+
--
Count of messages published "out" of an exchange, i.e. taking account of routing.


type: long

--

*`rabbitmq.exchange.messages.publish_out.details.rate`*::
+
--
How much the exchange publish-out count has changed per second in the most recent sampling interval.


type: float

--

[float]
=== node

node



*`rabbitmq.node.disk.free.bytes`*::
+
--
Disk free space in bytes.


type: long

format: bytes

--

*`rabbitmq.node.disk.free.limit.bytes`*::
+
--
Point at which the disk alarm will go off.


type: long

format: bytes

--

*`rabbitmq.node.fd.total`*::
+
--
File descriptors available.


type: long

--

*`rabbitmq.node.fd.used`*::
+
--
Used file descriptors.


type: long

--

*`rabbitmq.node.gc.num.count`*::
+
--
Number of GC operations.


type: long

--

*`rabbitmq.node.gc.reclaimed.bytes`*::
+
--
GC bytes reclaimed.


type: long

format: bytes

--

*`rabbitmq.node.io.file_handle.open_attempt.avg.ms`*::
+
--
File handle open avg time


type: long

--

*`rabbitmq.node.io.file_handle.open_attempt.count`*::
+
--
File handle open attempts


type: long

--

*`rabbitmq.node.io.read.avg.ms`*::
+
--
File handle read avg time


type: long

--

*`rabbitmq.node.io.read.bytes`*::
+
--
Data read in bytes


type: long

format: bytes

--

*`rabbitmq.node.io.read.count`*::
+
--
Data read operations


type: long

--

*`rabbitmq.node.io.reopen.count`*::
+
--
Data reopen operations


type: long

--

*`rabbitmq.node.io.seek.avg.ms`*::
+
--
Data seek avg time


type: long

--

*`rabbitmq.node.io.seek.count`*::
+
--
Data seek operations


type: long

--

*`rabbitmq.node.io.sync.avg.ms`*::
+
--
Data sync avg time


type: long

--

*`rabbitmq.node.io.sync.count`*::
+
--
Data sync operations


type: long

--

*`rabbitmq.node.io.write.avg.ms`*::
+
--
Data write avg time


type: long

--

*`rabbitmq.node.io.write.bytes`*::
+
--
Data write in bytes


type: long

format: bytes

--

*`rabbitmq.node.io.write.count`*::
+
--
Data write operations


type: long

--

*`rabbitmq.node.mem.limit.bytes`*::
+
--
Point at which the memory alarm will go off.


type: long

format: bytes

--

*`rabbitmq.node.mem.used.bytes`*::
+
--
Memory used in bytes.


type: long

--

*`rabbitmq.node.mnesia.disk.tx.count`*::
+
--
Number of Mnesia transactions which have been performed that required writes to disk.


type: long

--

*`rabbitmq.node.mnesia.ram.tx.count`*::
+
--
Number of Mnesia transactions which have been performed that did not require writes to disk.


type: long

--

*`rabbitmq.node.msg.store_read.count`*::
+
--
Number of messages which have been read from the message store.


type: long

--

*`rabbitmq.node.msg.store_write.count`*::
+
--
Number of messages which have been written to the message store.


type: long

--

*`rabbitmq.node.name`*::
+
--
Node name

type: keyword

--

*`rabbitmq.node.proc.total`*::
+
--
Maximum number of Erlang processes.


type: long

--

*`rabbitmq.node.proc.used`*::
+
--
Number of Erlang processes in use.


type: long

--

*`rabbitmq.node.processors`*::
+
--
Number of cores detected and usable by Erlang.


type: long

--

*`rabbitmq.node.queue.index.journal_write.count`*::
+
--
Number of records written to the queue index journal.


type: long

--

*`rabbitmq.node.queue.index.read.count`*::
+
--
Number of records read from the queue index.


type: long

--

*`rabbitmq.node.queue.index.write.count`*::
+
--
Number of records written to the queue index.


type: long

--

*`rabbitmq.node.run.queue`*::
+
--
Average number of Erlang processes waiting to run.


type: long

--

*`rabbitmq.node.socket.total`*::
+
--
File descriptors available for use as sockets.


type: long

--

*`rabbitmq.node.socket.used`*::
+
--
File descriptors used as sockets.


type: long

--

*`rabbitmq.node.type`*::
+
--
Node type.


type: keyword

--

*`rabbitmq.node.uptime`*::
+
--
Node uptime.


type: long

--

[float]
=== queue

queue



*`rabbitmq.queue.name`*::
+
--
The name of the queue with non-ASCII characters escaped as in C.


type: keyword

--

*`rabbitmq.queue.vhost`*::
+
--
Virtual host name with non-ASCII characters escaped as in C.


type: alias

alias to: rabbitmq.vhost

--

*`rabbitmq.queue.durable`*::
+
--
Whether or not the queue survives server restarts.


type: boolean

--

*`rabbitmq.queue.auto_delete`*::
+
--
Whether the queue will be deleted automatically when no longer used.


type: boolean

--

*`rabbitmq.queue.exclusive`*::
+
--
Whether the queue is exclusive (i.e. has owner_pid).


type: boolean

--

*`rabbitmq.queue.node`*::
+
--
Node name.


type: alias

alias to: rabbitmq.node.name

--

*`rabbitmq.queue.state`*::
+
--
The state of the queue. Normally 'running', but may be "{syncing, MsgCount}" if the queue is synchronising. Queues which are located on cluster nodes that are currently down will be shown with a status of 'down'.


type: keyword

--

*`rabbitmq.queue.arguments.max_priority`*::
+
--
Maximum number of priority levels for the queue to support.


type: long

--

*`rabbitmq.queue.consumers.count`*::
+
--
Number of consumers.


type: long

--

*`rabbitmq.queue.consumers.utilisation.pct`*::
+
--
Fraction of the time (between 0.0 and 1.0) that the queue is able to immediately deliver messages to consumers. This can be less than 1.0 if consumers are limited by network congestion or prefetch count.


type: long

format: percentage

--

*`rabbitmq.queue.messages.total.count`*::
+
--
Sum of ready and unacknowledged messages (queue depth).


type: long

--

*`rabbitmq.queue.messages.total.details.rate`*::
+
--
How much the queue depth has changed per second in the most recent sampling interval.


type: float

--

*`rabbitmq.queue.messages.ready.count`*::
+
--
Number of messages ready to be delivered to clients.


type: long

--

*`rabbitmq.queue.messages.ready.details.rate`*::
+
--
How much the count of messages ready has changed per second in the most recent sampling interval.


type: float

--

*`rabbitmq.queue.messages.unacknowledged.count`*::
+
--
Number of messages delivered to clients but not yet acknowledged.


type: long

--

*`rabbitmq.queue.messages.unacknowledged.details.rate`*::
+
--
How much the count of unacknowledged messages has changed per second in the most recent sampling interval.


type: float

--

*`rabbitmq.queue.messages.persistent.count`*::
+
--
Total number of persistent messages in the queue (will always be 0 for transient queues).


type: long

--

*`rabbitmq.queue.memory.bytes`*::
+
--
Bytes of memory consumed by the Erlang process associated with the queue, including stack, heap and internal structures.


type: long

format: bytes

--

*`rabbitmq.queue.disk.reads.count`*::
+
--
Total number of times messages have been read from disk by this queue since it started.


type: long

--

*`rabbitmq.queue.disk.writes.count`*::
+
--
Total number of times messages have been written to disk by this queue since it started.


type: long

--

[[exported-fields-redis]]
== Redis fields

Redis metrics collected from Redis.



[float]
=== redis

`redis` contains the information and statistics from Redis.



[float]
=== info

`info` contains the information and statistics returned by the `INFO` command.



[float]
=== clients

Redis client stats.



*`redis.info.clients.connected`*::
+
--
Number of client connections (excluding connections from slaves).


type: long

--

*`redis.info.clients.longest_output_list`*::
+
--

deprecated[6.5.0]

Longest output list among current client connections (replaced by max_output_buffer).


type: long

--

*`redis.info.clients.max_output_buffer`*::
+
--
Longest output list among current client connections.


type: long

--

*`redis.info.clients.biggest_input_buf`*::
+
--

deprecated[6.5.0]

Biggest input buffer among current client connections (replaced by max_input_buffer).


type: long

--

*`redis.info.clients.max_input_buffer`*::
+
--
Biggest input buffer among current client connections (on redis 5.0).


type: long

--

*`redis.info.clients.blocked`*::
+
--
Number of clients pending on a blocking call (BLPOP, BRPOP, BRPOPLPUSH).


type: long

--

[float]
=== cluster

Redis cluster information.



*`redis.info.cluster.enabled`*::
+
--
Indicates that the Redis cluster is enabled.


type: boolean

--

[float]
=== cpu

Redis CPU stats



*`redis.info.cpu.used.sys`*::
+
--
System CPU consumed by the Redis server.


type: scaled_float

--

*`redis.info.cpu.used.sys_children`*::
+
--
User CPU consumed by the Redis server.


type: scaled_float

--

*`redis.info.cpu.used.user`*::
+
--
System CPU consumed by the background processes.


type: scaled_float

--

*`redis.info.cpu.used.user_children`*::
+
--
User CPU consumed by the background processes.


type: scaled_float

--

[float]
=== memory

Redis memory stats.



*`redis.info.memory.used.value`*::
+
--


type: long

format: bytes Total number of bytes allocated by Redis.

--

*`redis.info.memory.used.rss`*::
+
--
Number of bytes that Redis allocated as seen by the operating system (a.k.a resident set size).


type: long

format: bytes

--

*`redis.info.memory.used.peak`*::
+
--
Peak memory consumed by Redis.


type: long

format: bytes

--

*`redis.info.memory.used.lua`*::
+
--
Used memory by the Lua engine.        


type: long

format: bytes

--

*`redis.info.memory.used.dataset`*::
+
--
The size in bytes of the dataset 


type: long

format: bytes

--

*`redis.info.memory.max.value`*::
+
--
Memory limit.


type: long

format: bytes

--

*`redis.info.memory.max.policy`*::
+
--
Eviction policy to use when memory limit is reached.


type: keyword

--

*`redis.info.memory.fragmentation.ratio`*::
+
--
Ratio between used_memory_rss and used_memory


type: float

--

*`redis.info.memory.fragmentation.bytes`*::
+
--
Bytes between used_memory_rss and used_memory


type: long

format: bytes

--

*`redis.info.memory.active_defrag.is_running`*::
+
--
Flag indicating if active defragmentation is active


type: boolean

--

*`redis.info.memory.allocator`*::
+
--
Memory allocator.


type: keyword

--


*`redis.info.memory.allocator_stats.allocated`*::
+
--
Allocated memory


type: long

format: bytes

--

*`redis.info.memory.allocator_stats.active`*::
+
--
Active memeory


type: long

format: bytes

--

*`redis.info.memory.allocator_stats.resident`*::
+
--
Resident memory


type: long

format: bytes

--

*`redis.info.memory.allocator_stats.fragmentation.ratio`*::
+
--
Fragmentation ratio


type: float

--

*`redis.info.memory.allocator_stats.fragmentation.bytes`*::
+
--
Fragmented bytes


type: long

format: bytes

--

*`redis.info.memory.allocator_stats.rss.ratio`*::
+
--
Resident ratio


type: float

--

*`redis.info.memory.allocator_stats.rss.bytes`*::
+
--
Resident bytes


type: long

format: bytes

--

[float]
=== persistence

Redis CPU stats.



*`redis.info.persistence.loading`*::
+
--
Flag indicating if the load of a dump file is on-going


type: boolean

--

[float]
=== rdb

Provides information about RDB persistence



*`redis.info.persistence.rdb.last_save.changes_since`*::
+
--
Number of changes since the last dump


type: long

--

*`redis.info.persistence.rdb.last_save.time`*::
+
--
Epoch-based timestamp of last successful RDB save


type: long

--

*`redis.info.persistence.rdb.bgsave.in_progress`*::
+
--
Flag indicating a RDB save is on-going


type: boolean

--

*`redis.info.persistence.rdb.bgsave.last_status`*::
+
--
Status of the last RDB save operation


type: keyword

--

*`redis.info.persistence.rdb.bgsave.last_time.sec`*::
+
--
Duration of the last RDB save operation in seconds


type: long

format: duration

--

*`redis.info.persistence.rdb.bgsave.current_time.sec`*::
+
--
Duration of the on-going RDB save operation if any


type: long

format: duration

--

*`redis.info.persistence.rdb.copy_on_write.last_size`*::
+
--
The size in bytes of copy-on-write allocations during the last RBD save operation                


type: long

format: bytes

--

[float]
=== aof

Provides information about AOF persitence



*`redis.info.persistence.aof.enabled`*::
+
--
Flag indicating AOF logging is activated


type: boolean

--

*`redis.info.persistence.aof.rewrite.in_progress`*::
+
--
Flag indicating a AOF rewrite operation is on-going


type: boolean

--

*`redis.info.persistence.aof.rewrite.scheduled`*::
+
--
Flag indicating an AOF rewrite operation will be scheduled once the on-going RDB save is complete.


type: boolean

--

*`redis.info.persistence.aof.rewrite.last_time.sec`*::
+
--
Duration of the last AOF rewrite operation in seconds


type: long

format: duration

--

*`redis.info.persistence.aof.rewrite.current_time.sec`*::
+
--
Duration of the on-going AOF rewrite operation if any


type: long

format: duration

--

*`redis.info.persistence.aof.rewrite.buffer.size`*::
+
--
Size of the AOF rewrite buffer


type: long

format: bytes

--

*`redis.info.persistence.aof.bgrewrite.last_status`*::
+
--
Status of the last AOF rewrite operatio


type: keyword

--

*`redis.info.persistence.aof.write.last_status`*::
+
--
Status of the last write operation to the AOF


type: keyword

--

*`redis.info.persistence.aof.copy_on_write.last_size`*::
+
--
The size in bytes of copy-on-write allocations during the last RBD save operation


type: long

format: bytes

--

*`redis.info.persistence.aof.buffer.size`*::
+
--
Size of the AOF buffer


type: long

format: bytes

--

*`redis.info.persistence.aof.size.current`*::
+
--
AOF current file size             


type: long

format: bytes

--

*`redis.info.persistence.aof.size.base`*::
+
--
AOF file size on latest startup or rewrite


type: long

format: bytes

--

*`redis.info.persistence.aof.fsync.pending`*::
+
--
Number of fsync pending jobs in background I/O queue


type: long

--

*`redis.info.persistence.aof.fsync.delayed`*::
+
--
Delayed fsync counter


type: long

--

[float]
=== replication

Replication



*`redis.info.replication.role`*::
+
--
Role of the instance (can be "master", or "slave").


type: keyword

--

*`redis.info.replication.connected_slaves`*::
+
--
Number of connected slaves


type: long

--

*`redis.info.replication.master_offset`*::
+
--

deprecated[6.5]

The server's current replication offset


type: long

--

*`redis.info.replication.backlog.active`*::
+
--
Flag indicating replication backlog is active


type: long

--

*`redis.info.replication.backlog.size`*::
+
--
Total size in bytes of the replication backlog buffer


type: long

format: bytes

--

*`redis.info.replication.backlog.first_byte_offset`*::
+
--
The master offset of the replication backlog buffer          


type: long

--

*`redis.info.replication.backlog.histlen`*::
+
--
Size in bytes of the data in the replication backlog buffer


type: long

--

*`redis.info.replication.master.offset`*::
+
--
The server's current replication offset


type: long

--

*`redis.info.replication.master.second_offset`*::
+
--
The offset up to which replication IDs are accepted


type: long

--

*`redis.info.replication.master.link_status`*::
+
--
Status of the link (up/down)


type: keyword

--

*`redis.info.replication.master.last_io_seconds_ago`*::
+
--
Number of seconds since the last interaction with master


type: long

format: duration

--

*`redis.info.replication.master.sync.in_progress`*::
+
--
Indicate the master is syncing to the slave


type: boolean

--

*`redis.info.replication.master.sync.left_bytes`*::
+
--
Number of bytes left before syncing is complete


type: long

format: bytes

--

*`redis.info.replication.master.sync.last_io_seconds_ago`*::
+
--
Number of seconds since last transfer I/O during a SYNC operation


type: long

format: duration

--

*`redis.info.replication.slave.offset`*::
+
--
The replication offset of the slave instance


type: long

--

*`redis.info.replication.slave.priority`*::
+
--
The priority of the instance as a candidate for failover


type: long

--

*`redis.info.replication.slave.is_readonly`*::
+
--
Flag indicating if the slave is read-only


type: boolean

--

[float]
=== server

Server info



*`redis.info.server.version`*::
+
--
None

type: alias

alias to: service.version

--

*`redis.info.server.git_sha1`*::
+
--
None

type: keyword

--

*`redis.info.server.git_dirty`*::
+
--
None

type: keyword

--

*`redis.info.server.build_id`*::
+
--
None

type: keyword

--

*`redis.info.server.mode`*::
+
--
None

type: keyword

--

*`redis.info.server.os`*::
+
--
None

type: alias

alias to: os.full

--

*`redis.info.server.arch_bits`*::
+
--
None

type: keyword

--

*`redis.info.server.multiplexing_api`*::
+
--
None

type: keyword

--

*`redis.info.server.gcc_version`*::
+
--
None

type: keyword

--

*`redis.info.server.process_id`*::
+
--
None

type: alias

alias to: process.pid

--

*`redis.info.server.run_id`*::
+
--
None

type: keyword

--

*`redis.info.server.tcp_port`*::
+
--
None

type: long

--

*`redis.info.server.uptime`*::
+
--
None

type: long

--

*`redis.info.server.hz`*::
+
--
None

type: long

--

*`redis.info.server.lru_clock`*::
+
--
None

type: long

--

*`redis.info.server.config_file`*::
+
--
None

type: keyword

--

[float]
=== stats

Redis stats.



*`redis.info.stats.connections.received`*::
+
--
Total number of connections received.

type: long

--

*`redis.info.stats.connections.rejected`*::
+
--
Total number of connections rejected.

type: long

--

*`redis.info.stats.commands_processed`*::
+
--
Total number of commands processed.

type: long

--

*`redis.info.stats.net.input.bytes`*::
+
--
Total network input in bytes.

type: long

--

*`redis.info.stats.net.output.bytes`*::
+
--
Total network output in bytes.

type: long

--

*`redis.info.stats.instantaneous.ops_per_sec`*::
+
--
Number of commands processed per second


type: long

--

*`redis.info.stats.instantaneous.input_kbps`*::
+
--
The network's read rate per second in KB/sec


type: scaled_float

--

*`redis.info.stats.instantaneous.output_kbps`*::
+
--
The network's write rate per second in KB/sec


type: scaled_float

--

*`redis.info.stats.sync.full`*::
+
--
The number of full resyncs with slaves


type: long

--

*`redis.info.stats.sync.partial.ok`*::
+
--
The number of accepted partial resync requests


type: long

--

*`redis.info.stats.sync.partial.err`*::
+
--
The number of denied partial resync requests


type: long

--

*`redis.info.stats.keys.expired`*::
+
--
Total number of key expiration events


type: long

--

*`redis.info.stats.keys.evicted`*::
+
--
Number of evicted keys due to maxmemory limit


type: long

--

*`redis.info.stats.keyspace.hits`*::
+
--
Number of successful lookup of keys in the main dictionary


type: long

--

*`redis.info.stats.keyspace.misses`*::
+
--
Number of failed lookup of keys in the main dictionary


type: long

--

*`redis.info.stats.pubsub.channels`*::
+
--
Global number of pub/sub channels with client subscriptions


type: long

--

*`redis.info.stats.pubsub.patterns`*::
+
--
Global number of pub/sub pattern with client subscriptions


type: long

--

*`redis.info.stats.latest_fork_usec`*::
+
--
Duration of the latest fork operation in microseconds


type: long

--

*`redis.info.stats.migrate_cached_sockets`*::
+
--
The number of sockets open for MIGRATE purposes


type: long

--

*`redis.info.stats.slave_expires_tracked_keys`*::
+
--
The number of keys tracked for expiry purposes (applicable only to writable slaves)


type: long

--

*`redis.info.stats.active_defrag.hits`*::
+
--
Number of value reallocations performed by active the defragmentation process


type: long

--

*`redis.info.stats.active_defrag.misses`*::
+
--
Number of aborted value reallocations started by the active defragmentation process


type: long

--

*`redis.info.stats.active_defrag.key_hits`*::
+
--
Number of keys that were actively defragmented


type: long

--

*`redis.info.stats.active_defrag.key_misses`*::
+
--
Number of keys that were skipped by the active defragmentation process


type: long

--

*`redis.info.slowlog.count`*::
+
--
Count of slow operations


type: long

--

[float]
=== key

`key` contains information about keys.



*`redis.key.name`*::
+
--
Key name.


type: keyword

--

*`redis.key.id`*::
+
--
Unique id for this key (With the form <keyspace>:<name>).


type: keyword

--

*`redis.key.type`*::
+
--
Key type as shown by `TYPE` command.


type: keyword

--

*`redis.key.length`*::
+
--
Length of the key (Number of elements for lists, length for strings, cardinality for sets).


type: long

--

*`redis.key.expire.ttl`*::
+
--
Seconds to expire.


type: long

--

[float]
=== keyspace

`keyspace` contains the information about the keyspaces returned by the `INFO` command.



*`redis.keyspace.id`*::
+
--
Keyspace identifier.


type: keyword

--

*`redis.keyspace.avg_ttl`*::
+
--
Average ttl.


type: long

--

*`redis.keyspace.keys`*::
+
--
Number of keys in the keyspace.


type: long

--

*`redis.keyspace.expires`*::
+
--


type: long

--

[[exported-fields-system]]
== System fields

System status metrics, like CPU and memory usage, that are collected from the operating system.



[float]
=== system

`system` contains local system metrics.



[float]
=== core

`system-core` contains CPU metrics for a single core of a multi-core system.



*`system.core.id`*::
+
--
CPU Core number.


type: long

--

*`system.core.user.pct`*::
+
--
The percentage of CPU time spent in user space.


type: scaled_float

format: percent

--

*`system.core.user.ticks`*::
+
--
The amount of CPU time spent in user space.


type: long

--

*`system.core.system.pct`*::
+
--
The percentage of CPU time spent in kernel space.


type: scaled_float

format: percent

--

*`system.core.system.ticks`*::
+
--
The amount of CPU time spent in kernel space.


type: long

--

*`system.core.nice.pct`*::
+
--
The percentage of CPU time spent on low-priority processes.


type: scaled_float

format: percent

--

*`system.core.nice.ticks`*::
+
--
The amount of CPU time spent on low-priority processes.


type: long

--

*`system.core.idle.pct`*::
+
--
The percentage of CPU time spent idle.


type: scaled_float

format: percent

--

*`system.core.idle.ticks`*::
+
--
The amount of CPU time spent idle.


type: long

--

*`system.core.iowait.pct`*::
+
--
The percentage of CPU time spent in wait (on disk).


type: scaled_float

format: percent

--

*`system.core.iowait.ticks`*::
+
--
The amount of CPU time spent in wait (on disk).


type: long

--

*`system.core.irq.pct`*::
+
--
The percentage of CPU time spent servicing and handling hardware interrupts.


type: scaled_float

format: percent

--

*`system.core.irq.ticks`*::
+
--
The amount of CPU time spent servicing and handling hardware interrupts.


type: long

--

*`system.core.softirq.pct`*::
+
--
The percentage of CPU time spent servicing and handling software interrupts.


type: scaled_float

format: percent

--

*`system.core.softirq.ticks`*::
+
--
The amount of CPU time spent servicing and handling software interrupts.


type: long

--

*`system.core.steal.pct`*::
+
--
The percentage of CPU time spent in involuntary wait by the virtual CPU while the hypervisor was servicing another processor. Available only on Unix.


type: scaled_float

format: percent

--

*`system.core.steal.ticks`*::
+
--
The amount of CPU time spent in involuntary wait by the virtual CPU while the hypervisor was servicing another processor. Available only on Unix.


type: long

--

[float]
=== cpu

`cpu` contains local CPU stats.



*`system.cpu.cores`*::
+
--
The number of CPU cores present on the host. The non-normalized percentages will have a maximum value of `100% * cores`. The normalized percentages already take this value into account and have a maximum value of 100%.


type: long

--

*`system.cpu.user.pct`*::
+
--
The percentage of CPU time spent in user space. On multi-core systems, you can have percentages that are greater than 100%. For example, if 3 cores are at 60% use, then the `system.cpu.user.pct` will be 180%.


type: scaled_float

format: percent

--

*`system.cpu.system.pct`*::
+
--
The percentage of CPU time spent in kernel space.


type: scaled_float

format: percent

--

*`system.cpu.nice.pct`*::
+
--
The percentage of CPU time spent on low-priority processes.


type: scaled_float

format: percent

--

*`system.cpu.idle.pct`*::
+
--
The percentage of CPU time spent idle.


type: scaled_float

format: percent

--

*`system.cpu.iowait.pct`*::
+
--
The percentage of CPU time spent in wait (on disk).


type: scaled_float

format: percent

--

*`system.cpu.irq.pct`*::
+
--
The percentage of CPU time spent servicing and handling hardware interrupts.


type: scaled_float

format: percent

--

*`system.cpu.softirq.pct`*::
+
--
The percentage of CPU time spent servicing and handling software interrupts.


type: scaled_float

format: percent

--

*`system.cpu.steal.pct`*::
+
--
The percentage of CPU time spent in involuntary wait by the virtual CPU while the hypervisor was servicing another processor. Available only on Unix.


type: scaled_float

format: percent

--

*`system.cpu.total.pct`*::
+
--
The percentage of CPU time spent in states other than Idle and IOWait.


type: scaled_float

format: percent

--

*`system.cpu.user.norm.pct`*::
+
--
The percentage of CPU time spent in user space.


type: scaled_float

format: percent

--

*`system.cpu.system.norm.pct`*::
+
--
The percentage of CPU time spent in kernel space.


type: scaled_float

format: percent

--

*`system.cpu.nice.norm.pct`*::
+
--
The percentage of CPU time spent on low-priority processes.


type: scaled_float

format: percent

--

*`system.cpu.idle.norm.pct`*::
+
--
The percentage of CPU time spent idle.


type: scaled_float

format: percent

--

*`system.cpu.iowait.norm.pct`*::
+
--
The percentage of CPU time spent in wait (on disk).


type: scaled_float

format: percent

--

*`system.cpu.irq.norm.pct`*::
+
--
The percentage of CPU time spent servicing and handling hardware interrupts.


type: scaled_float

format: percent

--

*`system.cpu.softirq.norm.pct`*::
+
--
The percentage of CPU time spent servicing and handling software interrupts.


type: scaled_float

format: percent

--

*`system.cpu.steal.norm.pct`*::
+
--
The percentage of CPU time spent in involuntary wait by the virtual CPU while the hypervisor was servicing another processor. Available only on Unix.


type: scaled_float

format: percent

--

*`system.cpu.total.norm.pct`*::
+
--
The percentage of CPU time in states other than Idle and IOWait, normalised by the number of cores.


type: scaled_float

format: percent

--

*`system.cpu.user.ticks`*::
+
--
The amount of CPU time spent in user space.


type: long

--

*`system.cpu.system.ticks`*::
+
--
The amount of CPU time spent in kernel space.


type: long

--

*`system.cpu.nice.ticks`*::
+
--
The amount of CPU time spent on low-priority processes.


type: long

--

*`system.cpu.idle.ticks`*::
+
--
The amount of CPU time spent idle.


type: long

--

*`system.cpu.iowait.ticks`*::
+
--
The amount of CPU time spent in wait (on disk).


type: long

--

*`system.cpu.irq.ticks`*::
+
--
The amount of CPU time spent servicing and handling hardware interrupts.


type: long

--

*`system.cpu.softirq.ticks`*::
+
--
The amount of CPU time spent servicing and handling software interrupts.


type: long

--

*`system.cpu.steal.ticks`*::
+
--
The amount of CPU time spent in involuntary wait by the virtual CPU while the hypervisor was servicing another processor. Available only on Unix.


type: long

--

[float]
=== diskio

`disk` contains disk IO metrics collected from the operating system.



*`system.diskio.name`*::
+
--
The disk name.


type: keyword

example: sda1

--

*`system.diskio.serial_number`*::
+
--
The disk's serial number. This may not be provided by all operating systems.


type: keyword

--

*`system.diskio.read.count`*::
+
--
The total number of reads completed successfully.


type: long

--

*`system.diskio.write.count`*::
+
--
The total number of writes completed successfully.


type: long

--

*`system.diskio.read.bytes`*::
+
--
The total number of bytes read successfully. On Linux this is the number of sectors read multiplied by an assumed sector size of 512.


type: long

format: bytes

--

*`system.diskio.write.bytes`*::
+
--
The total number of bytes written successfully. On Linux this is the number of sectors written multiplied by an assumed sector size of 512.


type: long

format: bytes

--

*`system.diskio.read.time`*::
+
--
The total number of milliseconds spent by all reads.


type: long

--

*`system.diskio.write.time`*::
+
--
The total number of milliseconds spent by all writes.


type: long

--

*`system.diskio.io.time`*::
+
--
The total number of of milliseconds spent doing I/Os.


type: long

--

*`system.diskio.iostat.read.request.merges_per_sec`*::
+
--
The number of read requests merged per second that were queued to the device.


type: float

--

*`system.diskio.iostat.write.request.merges_per_sec`*::
+
--
The number of write requests merged per second that were queued to the device.


type: float

--

*`system.diskio.iostat.read.request.per_sec`*::
+
--
The number of read requests that were issued to the device per second


type: float

--

*`system.diskio.iostat.write.request.per_sec`*::
+
--
The number of write requests that were issued to the device per second


type: float

--

*`system.diskio.iostat.read.per_sec.bytes`*::
+
--
The number of Bytes read from the device per second.


type: float

format: bytes

--

*`system.diskio.iostat.read.await`*::
+
--
The average time spent for read requests issued to the device to be served.


type: float

--

*`system.diskio.iostat.write.per_sec.bytes`*::
+
--
The number of Bytes write from the device per second.


type: float

format: bytes

--

*`system.diskio.iostat.write.await`*::
+
--
The average time spent for write requests issued to the device to be served.


type: float

--

*`system.diskio.iostat.request.avg_size`*::
+
--
The average size (in sectors) of the requests that were issued to the device.


type: float

--

*`system.diskio.iostat.queue.avg_size`*::
+
--
The average queue length of the requests that were issued to the device.


type: float

--

*`system.diskio.iostat.await`*::
+
--
The average time spent for requests issued to the device to be served.


type: float

--

*`system.diskio.iostat.service_time`*::
+
--
The average service time (in milliseconds) for I/O requests that were issued to the device.


type: float

--

*`system.diskio.iostat.busy`*::
+
--
Percentage of CPU time during which I/O requests were issued to the device (bandwidth utilization for the device). Device saturation occurs when this value is close to 100%.


type: float

--

[float]
=== entropy

Available system entropy



*`system.entropy.available_bits`*::
+
--
The available bits of entropy


type: long

--

*`system.entropy.pct`*::
+
--
The percentage of available entropy, relative to the pool size of 4096


type: scaled_float

format: percent

--

[float]
=== filesystem

`filesystem` contains local filesystem stats.



*`system.filesystem.available`*::
+
--
The disk space available to an unprivileged user in bytes.


type: long

format: bytes

--

*`system.filesystem.device_name`*::
+
--
The disk name. For example: `/dev/disk1`


type: keyword

--

*`system.filesystem.type`*::
+
--
The disk type. For example: `ext4`


type: keyword

--

*`system.filesystem.mount_point`*::
+
--
The mounting point. For example: `/`


type: keyword

--

*`system.filesystem.files`*::
+
--
The total number of file nodes in the file system.


type: long

--

*`system.filesystem.free`*::
+
--
The disk space available in bytes.


type: long

format: bytes

--

*`system.filesystem.free_files`*::
+
--
The number of free file nodes in the file system.


type: long

--

*`system.filesystem.total`*::
+
--
The total disk space in bytes.


type: long

format: bytes

--

*`system.filesystem.used.bytes`*::
+
--
The used disk space in bytes.


type: long

format: bytes

--

*`system.filesystem.used.pct`*::
+
--
The percentage of used disk space.


type: scaled_float

format: percent

--

[float]
=== fsstat

`system.fsstat` contains filesystem metrics aggregated from all mounted filesystems.



*`system.fsstat.count`*::
+
--
Number of file systems found.

type: long

--

*`system.fsstat.total_files`*::
+
--
Total number of files.

type: long

--

[float]
=== total_size

Nested file system docs.


*`system.fsstat.total_size.free`*::
+
--
Total free space.


type: long

format: bytes

--

*`system.fsstat.total_size.used`*::
+
--
Total used space.


type: long

format: bytes

--

*`system.fsstat.total_size.total`*::
+
--
Total space (used plus free).


type: long

format: bytes

--

[float]
=== load

CPU load averages.



*`system.load.1`*::
+
--
Load average for the last minute.


type: scaled_float

--

*`system.load.5`*::
+
--
Load average for the last 5 minutes.


type: scaled_float

--

*`system.load.15`*::
+
--
Load average for the last 15 minutes.


type: scaled_float

--

*`system.load.norm.1`*::
+
--
Load for the last minute divided by the number of cores.


type: scaled_float

--

*`system.load.norm.5`*::
+
--
Load for the last 5 minutes divided by the number of cores.


type: scaled_float

--

*`system.load.norm.15`*::
+
--
Load for the last 15 minutes divided by the number of cores.


type: scaled_float

--

*`system.load.cores`*::
+
--
The number of CPU cores present on the host.


type: long

--

[float]
=== memory

`memory` contains local memory stats.



*`system.memory.total`*::
+
--
Total memory.


type: long

format: bytes

--

*`system.memory.used.bytes`*::
+
--
Used memory.


type: long

format: bytes

--

*`system.memory.free`*::
+
--
The total amount of free memory in bytes. This value does not include memory consumed by system caches and buffers (see system.memory.actual.free).


type: long

format: bytes

--

*`system.memory.used.pct`*::
+
--
The percentage of used memory.


type: scaled_float

format: percent

--

[float]
=== actual

Actual memory used and free.



*`system.memory.actual.used.bytes`*::
+
--
Actual used memory in bytes. It represents the difference between the total and the available memory. The available memory depends on the OS. For more details, please check `system.actual.free`.


type: long

format: bytes

--

*`system.memory.actual.free`*::
+
--
Actual free memory in bytes. It is calculated based on the OS. On Linux it consists of the free memory plus caches and buffers. On OSX it is a sum of free memory and the inactive memory. On Windows, it is equal to `system.memory.free`.


type: long

format: bytes

--

*`system.memory.actual.used.pct`*::
+
--
The percentage of actual used memory.


type: scaled_float

format: percent

--

[float]
=== swap

This group contains statistics related to the swap memory usage on the system.


*`system.memory.swap.total`*::
+
--
Total swap memory.


type: long

format: bytes

--

*`system.memory.swap.used.bytes`*::
+
--
Used swap memory.


type: long

format: bytes

--

*`system.memory.swap.free`*::
+
--
Available swap memory.


type: long

format: bytes

--

*`system.memory.swap.used.pct`*::
+
--
The percentage of used swap memory.


type: scaled_float

format: percent

--

[float]
=== hugepages

This group contains statistics related to huge pages usage on the system.


*`system.memory.hugepages.total`*::
+
--
Number of huge pages in the pool.


type: long

format: number

--

*`system.memory.hugepages.used.bytes`*::
+
--
Memory used in allocated huge pages.


type: long

format: bytes

--

*`system.memory.hugepages.used.pct`*::
+
--
Percentage of huge pages used.


type: long

format: percent

--

*`system.memory.hugepages.free`*::
+
--
Number of available huge pages in the pool.


type: long

format: number

--

*`system.memory.hugepages.reserved`*::
+
--
Number of reserved but not allocated huge pages in the pool.


type: long

format: number

--

*`system.memory.hugepages.surplus`*::
+
--
Number of overcommited huge pages.


type: long

format: number

--

*`system.memory.hugepages.default_size`*::
+
--
Default size for huge pages.


type: long

format: bytes

--

[float]
=== network

`network` contains network IO metrics for a single network interface.



*`system.network.name`*::
+
--
The network interface name.


type: keyword

example: eth0

--

*`system.network.out.bytes`*::
+
--
The number of bytes sent.


type: long

format: bytes

--

*`system.network.in.bytes`*::
+
--
The number of bytes received.


type: long

format: bytes

--

*`system.network.out.packets`*::
+
--
The number of packets sent.


type: long

--

*`system.network.in.packets`*::
+
--
The number or packets received.


type: long

--

*`system.network.in.errors`*::
+
--
The number of errors while receiving.


type: long

--

*`system.network.out.errors`*::
+
--
The number of errors while sending.


type: long

--

*`system.network.in.dropped`*::
+
--
The number of incoming packets that were dropped.


type: long

--

*`system.network.out.dropped`*::
+
--
The number of outgoing packets that were dropped. This value is always 0 on Darwin and BSD because it is not reported by the operating system.


type: long

--

[float]
=== process

`process` contains process metadata, CPU metrics, and memory metrics.



*`system.process.name`*::
+
--
type: alias

alias to: process.name

--

*`system.process.state`*::
+
--
The process state. For example: "running".


type: keyword

--

*`system.process.pid`*::
+
--
type: alias

alias to: process.pid

--

*`system.process.ppid`*::
+
--
type: alias

alias to: process.ppid

--

*`system.process.pgid`*::
+
--
type: alias

alias to: process.pgid

--

*`system.process.cmdline`*::
+
--
The full command-line used to start the process, including the arguments separated by space.


type: keyword

--

*`system.process.username`*::
+
--
type: alias

alias to: user.name

--

*`system.process.cwd`*::
+
--
type: alias

alias to: process.working_directory

--

*`system.process.env`*::
+
--
The environment variables used to start the process. The data is available on FreeBSD, Linux, and OS X.


type: object

--

[float]
=== cpu

CPU-specific statistics per process.


*`system.process.cpu.user.ticks`*::
+
--
The amount of CPU time the process spent in user space.


type: long

--

*`system.process.cpu.total.value`*::
+
--
The value of CPU usage since starting the process.


type: long

--

*`system.process.cpu.total.pct`*::
+
--
The percentage of CPU time spent by the process since the last update. Its value is similar to the %CPU value of the process displayed by the top command on Unix systems.


type: scaled_float

format: percent

--

*`system.process.cpu.total.norm.pct`*::
+
--
The percentage of CPU time spent by the process since the last event. This value is normalized by the number of CPU cores and it ranges from 0 to 100%.


type: scaled_float

format: percent

--

*`system.process.cpu.system.ticks`*::
+
--
The amount of CPU time the process spent in kernel space.


type: long

--

*`system.process.cpu.total.ticks`*::
+
--
The total CPU time spent by the process.


type: long

--

*`system.process.cpu.start_time`*::
+
--
The time when the process was started.


type: date

--

[float]
=== memory

Memory-specific statistics per process.


*`system.process.memory.size`*::
+
--
The total virtual memory the process has.


type: long

format: bytes

--

*`system.process.memory.rss.bytes`*::
+
--
The Resident Set Size. The amount of memory the process occupied in main memory (RAM).


type: long

format: bytes

--

*`system.process.memory.rss.pct`*::
+
--
The percentage of memory the process occupied in main memory (RAM).


type: scaled_float

format: percent

--

*`system.process.memory.share`*::
+
--
The shared memory the process uses.


type: long

format: bytes

--

[float]
=== fd

File descriptor usage metrics. This set of metrics is available for Linux and FreeBSD.



*`system.process.fd.open`*::
+
--
The number of file descriptors open by the process.

type: long

--

*`system.process.fd.limit.soft`*::
+
--
The soft limit on the number of file descriptors opened by the process. The soft limit can be changed by the process at any time.


type: long

--

*`system.process.fd.limit.hard`*::
+
--
The hard limit on the number of file descriptors opened by the process. The hard limit can only be raised by root.


type: long

--

[float]
=== cgroup

Metrics and limits from the cgroup of which the task is a member. cgroup metrics are reported when the process has membership in a non-root cgroup. These metrics are only available on Linux.



*`system.process.cgroup.id`*::
+
--
The ID common to all cgroups associated with this task. If there isn't a common ID used by all cgroups this field will be absent.


type: keyword

--

*`system.process.cgroup.path`*::
+
--
The path to the cgroup relative to the cgroup subsystem's mountpoint. If there isn't a common path used by all cgroups this field will be absent.


type: keyword

--

[float]
=== cpu

The cpu subsystem schedules CPU access for tasks in the cgroup. Access can be controlled by two separate schedulers, CFS and RT. CFS stands for completely fair scheduler which proportionally divides the CPU time between cgroups based on weight. RT stands for real time scheduler which sets a maximum amount of CPU time that processes in the cgroup can consume during a given period.



*`system.process.cgroup.cpu.id`*::
+
--
ID of the cgroup.

type: keyword

--

*`system.process.cgroup.cpu.path`*::
+
--
Path to the cgroup relative to the cgroup subsystem's mountpoint.


type: keyword

--

*`system.process.cgroup.cpu.cfs.period.us`*::
+
--
Period of time in microseconds for how regularly a cgroup's access to CPU resources should be reallocated.


type: long

--

*`system.process.cgroup.cpu.cfs.quota.us`*::
+
--
Total amount of time in microseconds for which all tasks in a cgroup can run during one period (as defined by cfs.period.us).


type: long

--

*`system.process.cgroup.cpu.cfs.shares`*::
+
--
An integer value that specifies a relative share of CPU time available to the tasks in a cgroup. The value specified in the cpu.shares file must be 2 or higher.


type: long

--

*`system.process.cgroup.cpu.rt.period.us`*::
+
--
Period of time in microseconds for how regularly a cgroup's access to CPU resources is reallocated.


type: long

--

*`system.process.cgroup.cpu.rt.runtime.us`*::
+
--
Period of time in microseconds for the longest continuous period in which the tasks in a cgroup have access to CPU resources.


type: long

--

*`system.process.cgroup.cpu.stats.periods`*::
+
--
Number of period intervals (as specified in cpu.cfs.period.us) that have elapsed.


type: long

--

*`system.process.cgroup.cpu.stats.throttled.periods`*::
+
--
Number of times tasks in a cgroup have been throttled (that is, not allowed to run because they have exhausted all of the available time as specified by their quota).


type: long

--

*`system.process.cgroup.cpu.stats.throttled.ns`*::
+
--
The total time duration (in nanoseconds) for which tasks in a cgroup have been throttled.


type: long

--

[float]
=== cpuacct

CPU accounting metrics.


*`system.process.cgroup.cpuacct.id`*::
+
--
ID of the cgroup.

type: keyword

--

*`system.process.cgroup.cpuacct.path`*::
+
--
Path to the cgroup relative to the cgroup subsystem's mountpoint.


type: keyword

--

*`system.process.cgroup.cpuacct.total.ns`*::
+
--
Total CPU time in nanoseconds consumed by all tasks in the cgroup.


type: long

--

*`system.process.cgroup.cpuacct.stats.user.ns`*::
+
--
CPU time consumed by tasks in user mode.

type: long

--

*`system.process.cgroup.cpuacct.stats.system.ns`*::
+
--
CPU time consumed by tasks in user (kernel) mode.

type: long

--

*`system.process.cgroup.cpuacct.percpu`*::
+
--
CPU time (in nanoseconds) consumed on each CPU by all tasks in this cgroup.


type: object

--

[float]
=== memory

Memory limits and metrics.


*`system.process.cgroup.memory.id`*::
+
--
ID of the cgroup.

type: keyword

--

*`system.process.cgroup.memory.path`*::
+
--
Path to the cgroup relative to the cgroup subsystem's mountpoint.


type: keyword

--

*`system.process.cgroup.memory.mem.usage.bytes`*::
+
--
Total memory usage by processes in the cgroup (in bytes).


type: long

format: bytes

--

*`system.process.cgroup.memory.mem.usage.max.bytes`*::
+
--
The maximum memory used by processes in the cgroup (in bytes).


type: long

format: bytes

--

*`system.process.cgroup.memory.mem.limit.bytes`*::
+
--
The maximum amount of user memory in bytes (including file cache) that tasks in the cgroup are allowed to use.


type: long

format: bytes

--

*`system.process.cgroup.memory.mem.failures`*::
+
--
The number of times that the memory limit (mem.limit.bytes) was reached.


type: long

--

*`system.process.cgroup.memory.memsw.usage.bytes`*::
+
--
The sum of current memory usage plus swap space used by processes in the cgroup (in bytes).


type: long

format: bytes

--

*`system.process.cgroup.memory.memsw.usage.max.bytes`*::
+
--
The maximum amount of memory and swap space used by processes in the cgroup (in bytes).


type: long

format: bytes

--

*`system.process.cgroup.memory.memsw.limit.bytes`*::
+
--
The maximum amount for the sum of memory and swap usage that tasks in the cgroup are allowed to use.


type: long

format: bytes

--

*`system.process.cgroup.memory.memsw.failures`*::
+
--
The number of times that the memory plus swap space limit (memsw.limit.bytes) was reached.


type: long

--

*`system.process.cgroup.memory.kmem.usage.bytes`*::
+
--
Total kernel memory usage by processes in the cgroup (in bytes).


type: long

format: bytes

--

*`system.process.cgroup.memory.kmem.usage.max.bytes`*::
+
--
The maximum kernel memory used by processes in the cgroup (in bytes).


type: long

format: bytes

--

*`system.process.cgroup.memory.kmem.limit.bytes`*::
+
--
The maximum amount of kernel memory that tasks in the cgroup are allowed to use.


type: long

format: bytes

--

*`system.process.cgroup.memory.kmem.failures`*::
+
--
The number of times that the memory limit (kmem.limit.bytes) was reached.


type: long

--

*`system.process.cgroup.memory.kmem_tcp.usage.bytes`*::
+
--
Total memory usage for TCP buffers in bytes.


type: long

format: bytes

--

*`system.process.cgroup.memory.kmem_tcp.usage.max.bytes`*::
+
--
The maximum memory used for TCP buffers by processes in the cgroup (in bytes).


type: long

format: bytes

--

*`system.process.cgroup.memory.kmem_tcp.limit.bytes`*::
+
--
The maximum amount of memory for TCP buffers that tasks in the cgroup are allowed to use.


type: long

format: bytes

--

*`system.process.cgroup.memory.kmem_tcp.failures`*::
+
--
The number of times that the memory limit (kmem_tcp.limit.bytes) was reached.


type: long

--

*`system.process.cgroup.memory.stats.active_anon.bytes`*::
+
--
Anonymous and swap cache on active least-recently-used (LRU) list, including tmpfs (shmem), in bytes.


type: long

format: bytes

--

*`system.process.cgroup.memory.stats.active_file.bytes`*::
+
--
File-backed memory on active LRU list, in bytes.

type: long

format: bytes

--

*`system.process.cgroup.memory.stats.cache.bytes`*::
+
--
Page cache, including tmpfs (shmem), in bytes.

type: long

format: bytes

--

*`system.process.cgroup.memory.stats.hierarchical_memory_limit.bytes`*::
+
--
Memory limit for the hierarchy that contains the memory cgroup, in bytes.


type: long

format: bytes

--

*`system.process.cgroup.memory.stats.hierarchical_memsw_limit.bytes`*::
+
--
Memory plus swap limit for the hierarchy that contains the memory cgroup, in bytes.


type: long

format: bytes

--

*`system.process.cgroup.memory.stats.inactive_anon.bytes`*::
+
--
Anonymous and swap cache on inactive LRU list, including tmpfs (shmem), in bytes


type: long

format: bytes

--

*`system.process.cgroup.memory.stats.inactive_file.bytes`*::
+
--
File-backed memory on inactive LRU list, in bytes.


type: long

format: bytes

--

*`system.process.cgroup.memory.stats.mapped_file.bytes`*::
+
--
Size of memory-mapped mapped files, including tmpfs (shmem), in bytes.


type: long

format: bytes

--

*`system.process.cgroup.memory.stats.page_faults`*::
+
--
Number of times that a process in the cgroup triggered a page fault.


type: long

--

*`system.process.cgroup.memory.stats.major_page_faults`*::
+
--
Number of times that a process in the cgroup triggered a major fault. "Major" faults happen when the kernel actually has to read the data from disk.


type: long

--

*`system.process.cgroup.memory.stats.pages_in`*::
+
--
Number of pages paged into memory. This is a counter.


type: long

--

*`system.process.cgroup.memory.stats.pages_out`*::
+
--
Number of pages paged out of memory. This is a counter.


type: long

--

*`system.process.cgroup.memory.stats.rss.bytes`*::
+
--
Anonymous and swap cache (includes transparent hugepages), not including tmpfs (shmem), in bytes.


type: long

format: bytes

--

*`system.process.cgroup.memory.stats.rss_huge.bytes`*::
+
--
Number of bytes of anonymous transparent hugepages.


type: long

format: bytes

--

*`system.process.cgroup.memory.stats.swap.bytes`*::
+
--
Swap usage, in bytes.


type: long

format: bytes

--

*`system.process.cgroup.memory.stats.unevictable.bytes`*::
+
--
Memory that cannot be reclaimed, in bytes.


type: long

format: bytes

--

[float]
=== blkio

Block IO metrics.


*`system.process.cgroup.blkio.id`*::
+
--
ID of the cgroup.

type: keyword

--

*`system.process.cgroup.blkio.path`*::
+
--
Path to the cgroup relative to the cgroup subsystems mountpoint.


type: keyword

--

*`system.process.cgroup.blkio.total.bytes`*::
+
--
Total number of bytes transferred to and from all block devices by processes in the cgroup.


type: long

format: bytes

--

*`system.process.cgroup.blkio.total.ios`*::
+
--
Total number of I/O operations performed on all devices by processes in the cgroup as seen by the throttling policy.


type: long

--

[float]
=== process.summary

Summary metrics for the processes running on the host.



*`system.process.summary.total`*::
+
--
Total number of processes on this host.


type: long

--

*`system.process.summary.running`*::
+
--
Number of running processes on this host.


type: long

--

*`system.process.summary.idle`*::
+
--
Number of idle processes on this host.


type: long

--

*`system.process.summary.sleeping`*::
+
--
Number of sleeping processes on this host.


type: long

--

*`system.process.summary.stopped`*::
+
--
Number of stopped processes on this host.


type: long

--

*`system.process.summary.zombie`*::
+
--
Number of zombie processes on this host.


type: long

--

*`system.process.summary.dead`*::
+
--
Number of dead processes on this host. It's very unlikely that it will appear but in some special situations it may happen.


type: long

--

*`system.process.summary.unknown`*::
+
--
Number of processes for which the state couldn't be retrieved or is unknown.


type: long

--

[float]
=== raid

raid



*`system.raid.name`*::
+
--
Name of the device.


type: keyword

--

*`system.raid.status`*::
+
--
activity-state of the device.


type: keyword

--

*`system.raid.level`*::
+
--
The raid level of the device


type: keyword

--

*`system.raid.sync_action`*::
+
--
Current sync action, if the RAID array is redundant 


type: keyword

--

*`system.raid.disks.active`*::
+
--
Number of active disks.


type: long

--

*`system.raid.disks.total`*::
+
--
Total number of disks the device consists of.


type: long

--

*`system.raid.disks.spare`*::
+
--
Number of spared disks.


type: long

--

*`system.raid.disks.failed`*::
+
--
Number of failed disks.


type: long

--

*`system.raid.disks.states.*`*::
+
--
map of raw disk states


type: object

--

*`system.raid.blocks.total`*::
+
--
Number of blocks the device holds, in 1024-byte blocks.


type: long

--

*`system.raid.blocks.synced`*::
+
--
Number of blocks on the device that are in sync, in 1024-byte blocks.


type: long

--

[float]
=== socket

TCP sockets that are active.



*`system.socket.direction`*::
+
--
type: alias

alias to: network.direction

--

*`system.socket.family`*::
+
--
type: alias

alias to: network.type

--

*`system.socket.local.ip`*::
+
--
Local IP address. This can be an IPv4 or IPv6 address.


type: ip

example: 192.0.2.1 or 2001:0DB8:ABED:8536::1

--

*`system.socket.local.port`*::
+
--
Local port.


type: long

example: 22

--

*`system.socket.remote.ip`*::
+
--
Remote IP address. This can be an IPv4 or IPv6 address.


type: ip

example: 192.0.2.1 or 2001:0DB8:ABED:8536::1

--

*`system.socket.remote.port`*::
+
--
Remote port.


type: long

example: 22

--

*`system.socket.remote.host`*::
+
--
PTR record associated with the remote IP. It is obtained via reverse IP lookup.


type: keyword

example: 76-211-117-36.nw.example.com.

--

*`system.socket.remote.etld_plus_one`*::
+
--
The effective top-level domain (eTLD) of the remote host plus one more label. For example, the eTLD+1 for "foo.bar.golang.org." is "golang.org.". The data for determining the eTLD comes from an embedded copy of the data from http://publicsuffix.org.


type: keyword

example: example.com.

--

*`system.socket.remote.host_error`*::
+
--
Error describing the cause of the reverse lookup failure.


type: keyword

--

*`system.socket.process.pid`*::
+
--
type: alias

alias to: process.pid

--

*`system.socket.process.command`*::
+
--
type: alias

alias to: process.name

--

*`system.socket.process.cmdline`*::
+
--
Full command line


type: keyword

--

*`system.socket.process.exe`*::
+
--
type: alias

alias to: process.executable

--

*`system.socket.user.id`*::
+
--
type: alias

alias to: user.id

--

*`system.socket.user.name`*::
+
--
type: alias

alias to: user.full_name

--

[float]
=== socket.summary

Summary metrics of open sockets in the host system



[float]
=== all

All connections



*`system.socket.summary.all.count`*::
+
--
All open connections


type: integer

--

*`system.socket.summary.all.listening`*::
+
--
All listening ports


type: integer

--

[float]
=== tcp

All TCP connections



*`system.socket.summary.tcp.memory`*::
+
--
Memory used by TCP sockets in bytes, based on number of allocated pages and system page size. Corresponds to limits set in /proc/sys/net/ipv4/tcp_mem. Only available on Linux. 


type: integer

format: bytes

--

[float]
=== all

All TCP connections



*`system.socket.summary.tcp.all.orphan`*::
+
--
A count of all orphaned tcp sockets. Only available on Linux.


type: integer

--

*`system.socket.summary.tcp.all.count`*::
+
--
All open TCP connections


type: integer

--

*`system.socket.summary.tcp.all.listening`*::
+
--
All TCP listening ports


type: integer

--

*`system.socket.summary.tcp.all.established`*::
+
--
Number of established TCP connections


type: integer

--

*`system.socket.summary.tcp.all.close_wait`*::
+
--
Number of TCP connections in _close_wait_ state


type: integer

--

*`system.socket.summary.tcp.all.time_wait`*::
+
--
Number of TCP connections in _time_wait_ state


type: integer

--

[float]
=== udp

All UDP connections



*`system.socket.summary.udp.memory`*::
+
--
Memory used by UDP sockets in bytes, based on number of allocated pages and system page size. Corresponds to limits set in /proc/sys/net/ipv4/udp_mem. Only available on Linux. 


type: integer

format: bytes

--

[float]
=== all

All UDP connections



*`system.socket.summary.udp.all.count`*::
+
--
All open UDP connections


type: integer

--

[float]
=== uptime

`uptime` contains the operating system uptime metric.



*`system.uptime.duration.ms`*::
+
--
The OS uptime in milliseconds.


type: long

format: duration

--

[[exported-fields-traefik]]
== traefik fields

Traefik reverse proxy / load balancer metrics



[float]
=== traefik

Traefik reverse proxy / load balancer metrics



[float]
=== health

Metrics obtained from Traefik's health API endpoint



*`traefik.health.uptime.sec`*::
+
--
Uptime of Traefik instance in seconds


type: long

--

[float]
=== response

Response metrics



*`traefik.health.response.count`*::
+
--
Number of responses


type: long

--

*`traefik.health.response.avg_time.us`*::
+
--
Average response time in microseconds


type: long

--

*`traefik.health.response.status_codes.*`*::
+
--
Number of responses per status code


type: object

--

[[exported-fields-uwsgi]]
== uwsgi fields

uwsgi module



[float]
=== uwsgi




[float]
=== status

uwsgi.status metricset fields



*`uwsgi.status.total.requests`*::
+
--
Total requests handled


type: long

--

*`uwsgi.status.total.exceptions`*::
+
--
Total exceptions


type: long

--

*`uwsgi.status.total.write_errors`*::
+
--
Total requests write errors


type: long

--

*`uwsgi.status.total.read_errors`*::
+
--
Total read errors


type: long

--

*`uwsgi.status.total.pid`*::
+
--
Process id


type: long

--

*`uwsgi.status.worker.id`*::
+
--
Worker id


type: long

--

*`uwsgi.status.worker.pid`*::
+
--
Worker process id


type: long

--

*`uwsgi.status.worker.accepting`*::
+
--
State of worker, 1 if still accepting new requests otherwise 0


type: long

--

*`uwsgi.status.worker.requests`*::
+
--
Number of requests served by this worker


type: long

--

*`uwsgi.status.worker.delta_requests`*::
+
--
Number of requests served by this worker after worker is reloaded when reached MAX_REQUESTS


type: long

--

*`uwsgi.status.worker.exceptions`*::
+
--
Exceptions raised


type: long

--

*`uwsgi.status.worker.harakiri_count`*::
+
--
Dropped requests by timeout


type: long

--

*`uwsgi.status.worker.signals`*::
+
--
Emitted signals count


type: long

--

*`uwsgi.status.worker.signal_queue`*::
+
--
Number of signals waiting to be handled


type: long

--

*`uwsgi.status.worker.status`*::
+
--
Worker status (cheap, pause, sig, busy, idle)


type: keyword

--

*`uwsgi.status.worker.rss`*::
+
--
Resident Set Size. memory currently used by a process. if always zero try `--memory-report` option of uwsgi


type: keyword

--

*`uwsgi.status.worker.vsz`*::
+
--
Virtual Set Size. memory size assigned to a process. if always zero try `--memory-report` option of uwsgi


type: long

--

*`uwsgi.status.worker.running_time`*::
+
--
Process running time


type: long

--

*`uwsgi.status.worker.respawn_count`*::
+
--
Respawn count


type: long

--

*`uwsgi.status.worker.tx`*::
+
--
Transmitted size


type: long

--

*`uwsgi.status.worker.avg_rt`*::
+
--
Average response time


type: long

--

*`uwsgi.status.core.id`*::
+
--
worker ID


type: long

--

*`uwsgi.status.core.worker_pid`*::
+
--
Parent worker PID


type: long

--

*`uwsgi.status.core.requests.total`*::
+
--
Number of total requests served


type: long

--

*`uwsgi.status.core.requests.static`*::
+
--
Number of static file serves


type: long

--

*`uwsgi.status.core.requests.routed`*::
+
--
Routed requests


type: long

--

*`uwsgi.status.core.requests.offloaded`*::
+
--
Offloaded requests


type: long

--

*`uwsgi.status.core.write_errors`*::
+
--
Number of failed writes


type: long

--

*`uwsgi.status.core.read_errors`*::
+
--
Number of failed reads


type: long

--

[[exported-fields-vsphere]]
== vSphere fields

vSphere module



[float]
=== vsphere




[float]
=== datastore

datastore



*`vsphere.datastore.name`*::
+
--
Datastore name


type: keyword

--

*`vsphere.datastore.fstype`*::
+
--
Filesystem type


type: keyword

--

*`vsphere.datastore.capacity.total.bytes`*::
+
--
Total bytes of the datastore


type: long

format: bytes

--

*`vsphere.datastore.capacity.free.bytes`*::
+
--
Free bytes of the datastore


type: long

format: bytes

--

*`vsphere.datastore.capacity.used.bytes`*::
+
--
Used bytes of the datastore


type: long

format: bytes

--

*`vsphere.datastore.capacity.used.pct`*::
+
--
Used percent of the datastore


type: long

format: percent

--

[float]
=== host

host



*`vsphere.host.name`*::
+
--
Host name


type: keyword

--

*`vsphere.host.cpu.used.mhz`*::
+
--
Used CPU in Mhz


type: long

--

*`vsphere.host.cpu.total.mhz`*::
+
--
Total CPU in Mhz


type: long

--

*`vsphere.host.cpu.free.mhz`*::
+
--
Free CPU in Mhz


type: long

--

*`vsphere.host.memory.used.bytes`*::
+
--
Used Memory in bytes


type: long

format: bytes

--

*`vsphere.host.memory.total.bytes`*::
+
--
Total Memory in bytes


type: long

format: bytes

--

*`vsphere.host.memory.free.bytes`*::
+
--
Free Memory in bytes


type: long

format: bytes

--

*`vsphere.host.network_names`*::
+
--
Network names


type: keyword

--

[float]
=== virtualmachine

virtualmachine



*`vsphere.virtualmachine.host`*::
+
--
Host name


type: keyword

--

*`vsphere.virtualmachine.name`*::
+
--
Virtual Machine name


type: keyword

--

*`vsphere.virtualmachine.os`*::
+
--
Virtual Machine Operating System name


type: keyword

--

*`vsphere.virtualmachine.cpu.used.mhz`*::
+
--
Used CPU in Mhz


type: long

--

*`vsphere.virtualmachine.memory.used.guest.bytes`*::
+
--
Used Memory of Guest in bytes


type: long

format: bytes

--

*`vsphere.virtualmachine.memory.used.host.bytes`*::
+
--
Used Memory of Host in bytes


type: long

format: bytes

--

*`vsphere.virtualmachine.memory.total.guest.bytes`*::
+
--
Total Memory of Guest in bytes


type: long

format: bytes

--

*`vsphere.virtualmachine.memory.free.guest.bytes`*::
+
--
Free Memory of Guest in bytes


type: long

format: bytes

--

*`vsphere.virtualmachine.custom_fields`*::
+
--
Custom fields


type: object

--

*`vsphere.virtualmachine.network_names`*::
+
--
Network names


type: keyword

--

[[exported-fields-windows]]
== Windows fields

Module for Windows



[float]
=== windows




[float]
=== service

`service` contains the status for Windows services.



*`windows.service.id`*::
+
--
A unique ID for the service. It is a hash of the machine's GUID and the service name.


type: keyword

example: hW3NJFc1Ap

--

*`windows.service.name`*::
+
--
The service name.


type: keyword

example: Wecsvc

--

*`windows.service.display_name`*::
+
--
The display name of the service.


type: keyword

example: Windows Event Collector

--

*`windows.service.start_type`*::
+
--
The startup type of the service. The possible values are `Automatic`, `Boot`, `Disabled`, `Manual`, and `System`.


type: keyword

--

*`windows.service.start_name`*::
+
--
Account name under which a service runs.


type: keyword

example: NT AUTHORITY\LocalService

--

*`windows.service.path_name`*::
+
--
Fully qualified path to the file that implements the service, including arguments.


type: keyword

example: C:\WINDOWS\system32\svchost.exe -k LocalService -p

--

*`windows.service.state`*::
+
--
The actual state of the service. The possible values are `Continuing`, `Pausing`, `Paused`, `Running`, `Starting`, `Stopping`, and `Stopped`.


type: keyword

--

*`windows.service.exit_code`*::
+
--
For `Stopped` services this is the error code that service reports when starting to stopping. This will be the generic Windows service error code unless the service provides a service-specific error code.


type: keyword

--

*`windows.service.pid`*::
+
--
For `Running` services this is the associated process PID.


type: long

example: 1092

--

*`windows.service.uptime.ms`*::
+
--
The service's uptime specified in milliseconds.


type: long

format: duration

--

[[exported-fields-zookeeper]]
== ZooKeeper fields

ZooKeeper metrics collected by the four-letter monitoring commands.



[float]
=== zookeeper

`zookeeper` contains the metrics reported by ZooKeeper commands.



[float]
=== connection

connections



*`zookeeper.connection.interest_ops`*::
+
--
Interest ops


type: long

--

*`zookeeper.connection.queued`*::
+
--
Queued connections


type: long

--

*`zookeeper.connection.received`*::
+
--
Received connections


type: long

--

*`zookeeper.connection.sent`*::
+
--
Connections sent


type: long

--

[float]
=== mntr

`mntr` contains the metrics reported by the four-letter `mntr` command.



*`zookeeper.mntr.hostname`*::
+
--
ZooKeeper hostname.


type: keyword

--

*`zookeeper.mntr.approximate_data_size`*::
+
--
Approximate size of ZooKeeper data.


type: long

--

*`zookeeper.mntr.latency.avg`*::
+
--
Average latency between ensemble hosts in milliseconds.


type: long

--

*`zookeeper.mntr.ephemerals_count`*::
+
--
Number of ephemeral znodes.


type: long

--

*`zookeeper.mntr.followers`*::
+
--
Number of followers seen by the current host.


type: long

--

*`zookeeper.mntr.max_file_descriptor_count`*::
+
--
Maximum number of file descriptors allowed for the ZooKeeper process.


type: long

--

*`zookeeper.mntr.latency.max`*::
+
--
Maximum latency in milliseconds.


type: long

--

*`zookeeper.mntr.latency.min`*::
+
--
Minimum latency in milliseconds.


type: long

--

*`zookeeper.mntr.num_alive_connections`*::
+
--
Number of connections to ZooKeeper that are currently alive.


type: long

--

*`zookeeper.mntr.open_file_descriptor_count`*::
+
--
Number of file descriptors open by the ZooKeeper process.


type: long

--

*`zookeeper.mntr.outstanding_requests`*::
+
--
Number of outstanding requests that need to be processed by the cluster.


type: long

--

*`zookeeper.mntr.packets.received`*::
+
--
Number of ZooKeeper network packets received.


type: long

--

*`zookeeper.mntr.packets.sent`*::
+
--
Number of ZooKeeper network packets sent.


type: long

--

*`zookeeper.mntr.pending_syncs`*::
+
--
Number of pending syncs to carry out to ZooKeeper ensemble followers.


type: long

--

*`zookeeper.mntr.server_state`*::
+
--
Role in the ZooKeeper ensemble.


type: keyword

--

*`zookeeper.mntr.synced_followers`*::
+
--
Number of synced followers reported when a node server_state is leader.


type: long

--

*`zookeeper.mntr.version`*::
+
--
ZooKeeper version and build string reported.


type: alias

alias to: service.version

--

*`zookeeper.mntr.watch_count`*::
+
--
Number of watches currently set on the local ZooKeeper process.


type: long

--

*`zookeeper.mntr.znode_count`*::
+
--
Number of znodes reported by the local ZooKeeper process.


type: long

--

[float]
=== server

server contains the metrics reported by the four-letter `srvr` command.


*`zookeeper.server.connections`*::
+
--
Number of clients currently connected to the server

type: long

--


*`zookeeper.server.latency.avg`*::
+
--
Average amount of time taken for the server to respond to a client request

type: long

--

*`zookeeper.server.latency.max`*::
+
--
Maximum amount of time taken for the server to respond to a client request

type: long

--

*`zookeeper.server.latency.min`*::
+
--
Minimum amount of time taken for the server to respond to a client request

type: long

--

*`zookeeper.server.mode`*::
+
--
Mode of the server. In an ensemble, this may either be leader or follower. Otherwise, it is standalone

type: keyword

--

*`zookeeper.server.node_count`*::
+
--
Total number of nodes

type: long

--

*`zookeeper.server.outstanding`*::
+
--
Number of requests queued at the server. This exceeds zero when the server receives more requests than it is able to process

type: long

--

*`zookeeper.server.received`*::
+
--
Number of requests received by the server

type: long

--

*`zookeeper.server.sent`*::
+
--
Number of requests sent by the server

type: long

--

*`zookeeper.server.version_date`*::
+
--
Date of the Zookeeper release currently in use

type: date

--

*`zookeeper.server.zxid`*::
+
--
Unique value of the Zookeeper transaction ID. The zxid consists of an epoch and a counter. It is established by the leader and is used to determine the temporal ordering of changes

type: keyword

--

*`zookeeper.server.count`*::
+
--
Total transactions of the leader in epoch

type: long

--

*`zookeeper.server.epoch`*::
+
--
Epoch value of the Zookeeper transaction ID. An epoch signifies the period in which a server is a leader

type: long

--
<|MERGE_RESOLUTION|>--- conflicted
+++ resolved
@@ -14120,8 +14120,7 @@
 --
 
 [float]
-<<<<<<< HEAD
-== scheduler fields
+=== scheduler
 
 Kubernetes scheduler metrics
 
@@ -14130,308 +14129,305 @@
 *`kubernetes.scheduler.handler`*::
 +
 --
-type: keyword
-
 Request handler
 
 
+type: keyword
+
 --
 
 *`kubernetes.scheduler.code`*::
 +
 --
-type: keyword
-
 HTTP code
 
 
+type: keyword
+
 --
 
 *`kubernetes.scheduler.method`*::
 +
 --
-type: keyword
-
 HTTP method
 
 
+type: keyword
+
 --
 
 *`kubernetes.scheduler.host`*::
 +
 --
-type: keyword
-
 Request host
 
 
+type: keyword
+
 --
 
 *`kubernetes.scheduler.name`*::
 +
 --
-type: keyword
-
 Name for the resource
 
 
+type: keyword
+
 --
 
 *`kubernetes.scheduler.result`*::
 +
 --
-type: keyword
-
 Schedule attmpt result
 
 
+type: keyword
+
 --
 
 *`kubernetes.scheduler.operation`*::
 +
 --
-type: keyword
-
 Scheduling operation
 
 
+type: keyword
+
 --
 
 
 *`kubernetes.scheduler.process.cpu.sec`*::
 +
 --
+CPU seconds
+
 type: scaled_float
 
-CPU seconds
-
 --
 
 *`kubernetes.scheduler.process.memory.resident.bytes`*::
 +
 --
-type: long
-
 Bytes in resident memory
 
+type: long
+
 --
 
 *`kubernetes.scheduler.process.memory.virtual.bytes`*::
 +
 --
-type: long
-
 Bytes in virtual memory
 
+type: long
+
 --
 
 *`kubernetes.scheduler.process.fds.open.count`*::
 +
 --
-type: long
-
 Number of open file descriptors
 
+type: long
+
 --
 
 *`kubernetes.scheduler.process.started.sec`*::
 +
 --
+Seconds since the process started
+
 type: scaled_float
 
-Seconds since the process started
-
 --
 
 
 *`kubernetes.scheduler.http.request.duration.us.percentile.*`*::
 +
 --
+Request duration microseconds percentiles
+
 type: scaled_float
 
-Request duration microseconds percentiles
-
 --
 
 *`kubernetes.scheduler.http.request.duration.us.sum`*::
 +
 --
+Request duration microseconds cumulative sum
+
 type: scaled_float
 
-Request duration microseconds cumulative sum
-
 --
 
 *`kubernetes.scheduler.http.request.duration.us.count`*::
 +
 --
-type: long
-
 Request count for duration
 
+type: long
+
 --
 
 *`kubernetes.scheduler.http.request.size.bytes.percentile.*`*::
 +
 --
-type: long
-
 Request size percentiles
 
+type: long
+
 --
 
 *`kubernetes.scheduler.http.request.size.bytes.sum`*::
 +
 --
-type: long
-
 Request size cumulative sum
 
+type: long
+
 --
 
 *`kubernetes.scheduler.http.request.size.bytes.count`*::
 +
 --
-type: long
-
 Request count for size
 
+type: long
+
 --
 
 *`kubernetes.scheduler.http.response.size.bytes.percentile.*`*::
 +
 --
+Response size percentiles
+
 type: object
 
-Response size percentiles
-
 --
 
 *`kubernetes.scheduler.http.response.size.bytes.sum`*::
 +
 --
-type: long
-
 Response size cumulative sum
 
+type: long
+
 --
 
 *`kubernetes.scheduler.http.response.size.bytes.count`*::
 +
 --
-type: long
-
 Response count
 
+type: long
+
 --
 
 *`kubernetes.scheduler.http.request.count`*::
 +
 --
-type: long
-
 Request count
 
+type: long
+
 --
 
 *`kubernetes.scheduler.client.request.count`*::
 +
 --
-type: long
-
 Number of requests as client
 
 
+type: long
+
 --
 
 *`kubernetes.scheduler.leader.is_master`*::
 +
 --
+Whether the node is master
+
+
 type: boolean
 
-Whether the node is master
-
-
 --
 
 
 *`kubernetes.scheduler.scheduler.e2e.duration.us.bucket.*`*::
 +
 --
+E2e scheduling duration microseconds
+
 type: object
 
-E2e scheduling duration microseconds
-
 --
 
 *`kubernetes.scheduler.scheduler.e2e.duration.us.sum`*::
 +
 --
-type: long
-
 E2e scheduling duration microseconds sum
 
+type: long
+
 --
 
 *`kubernetes.scheduler.scheduler.e2e.duration.us.count`*::
 +
 --
-type: long
-
 E2e scheduling count
 
+type: long
+
 --
 
 *`kubernetes.scheduler.scheduler.pod.preemption.victims.count`*::
 +
 --
-type: long
-
 Pod preemption victims
 
+type: long
+
 --
 
 *`kubernetes.scheduler.scheduler.pod.attempts.count`*::
 +
 --
-type: long
-
 Pod attempts count
 
+type: long
+
 --
 
 *`kubernetes.scheduler.scheduler.duration.seconds.percentile.*`*::
 +
 --
+Scheduling duration percentiles
+
 type: object
 
-Scheduling duration percentiles
-
 --
 
 *`kubernetes.scheduler.scheduler.duration.seconds.sum`*::
 +
 --
+Scheduling duration cumulative sum
+
 type: double
 
-Scheduling duration cumulative sum
-
 --
 
 *`kubernetes.scheduler.scheduler.duration.seconds.count`*::
 +
 --
+Scheduling count
+
 type: double
 
-Scheduling count
-
---
-
-[float]
-== container fields
-=======
+--
+
+[float]
 === container
->>>>>>> d88f4f4c
 
 kubernetes container metrics
 
