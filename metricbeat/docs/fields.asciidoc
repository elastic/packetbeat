--- conflicted
+++ resolved
@@ -1559,577 +1559,7 @@
 *`aws.*.metrics.*.*`*::
 +
 --
-<<<<<<< HEAD
-Metrics that returned from Cloudwatch API query. - name: billing
-  type: group
-  description: >
-    `billing` contains the estimated charges for your AWS account in Cloudwatch.
-  release: beta
-  fields:
-- name: cloudwatch
-  type: group
-  description: >
-    `cloudwatch` contains the metrics that were scraped from AWS CloudWatch which contains monitoring metrics sent by different namespaces.
-  release: ga
-  fields:
-    - name: namespace
-      type: keyword
-      description: >
-        The namespace specified when query cloudwatch api.
-- name: dynamodb
-  type: group
-  description: >
-    `dynamodb` contains the metrics that were scraped from AWS CloudWatch which contains monitoring metrics sent by AWS DynamoDB.
-  release: beta
-  fields:
-- name: ebs
-  type: group
-  description: >
-    `ebs` contains the metrics that were scraped from AWS CloudWatch which contains monitoring metrics sent by AWS EBS.
-  release: ga
-  fields:
-- name: ec2
-  type: group
-  description: >
-    `ec2` contains the metrics that were scraped from AWS CloudWatch which contains monitoring metrics sent by AWS EC2.
-  release: ga
-  fields:
-    - name: cpu.total.pct
-      type: scaled_float
-      description: >
-        The percentage of allocated EC2 compute units that are currently in use on the instance.
-    - name: cpu.credit_usage
-      type: long
-      description: >
-        The number of CPU credits spent by the instance for CPU utilization.
-    - name: cpu.credit_balance
-      type: long
-      description: >
-        The number of earned CPU credits that an instance has accrued since it was launched or started.
-    - name: cpu.surplus_credit_balance
-      type: long
-      description: >
-        The number of surplus credits that have been spent by an unlimited instance when its CPUCreditBalance value is zero.
-    - name: cpu.surplus_credits_charged
-      type: long
-      description: >
-        The number of spent surplus credits that are not paid down by earned CPU credits, and which thus incur an additional charge.
-    - name: network.in.packets
-      type: long
-      description: >
-        The number of packets received on all network interfaces by the instance.
-    - name: network.in.packets_per_sec
-      type: long
-      description: >
-        The number of packets per second sent out on all network interfaces by the instance.
-    - name: network.out.packets
-      type: long
-      description: >
-        The number of packets sent out on all network interfaces by the instance.
-    - name: network.out.packets_per_sec
-      type: long
-      description: >
-        The number of packets per second sent out on all network interfaces by the instance.
-    - name: network.in.bytes
-      type: long
-      format: bytes
-      description: >
-        The number of bytes received on all network interfaces by the instance.
-    - name: network.in.bytes_per_sec
-      type: long
-      description: >
-        The number of bytes per second received on all network interfaces by the instance.
-    - name: network.out.bytes
-      type: long
-      format: bytes
-      description: >
-        The number of bytes sent out on all network interfaces by the instance.
-    - name: network.out.bytes_per_sec
-      type: long
-      description: >
-        The number of bytes per second sent out on all network interfaces by the instance.
-    - name: diskio.read.bytes
-      type: long
-      format: bytes
-      description: >
-        Bytes read from all instance store volumes available to the instance.
-    - name: diskio.read.bytes_per_sec
-      type: long
-      description: >
-        Bytes read per second from all instance store volumes available to the instance.
-    - name: diskio.write.bytes
-      type: long
-      format: bytes
-      description: >
-        Bytes written to all instance store volumes available to the instance.
-    - name: diskio.write.bytes_per_sec
-      type: long
-      description: >
-        Bytes written per second to all instance store volumes available to the instance.
-    - name: diskio.read.ops
-      type: long
-      description: >
-        Completed read operations from all instance store volumes available to the instance in a specified period of time.
-    - name: diskio.read.ops_per_sec
-      type: long
-      description: >
-        Completed read operations per second from all instance store volumes available to the instance in a specified period of time.
-    - name: diskio.write.ops
-      type: long
-      description: >
-        Completed write operations to all instance store volumes available to the instance in a specified period of time.
-    - name: diskio.write.ops_per_sec
-      type: long
-      description: >
-        Completed write operations per second to all instance store volumes available to the instance in a specified period of time.
-    - name: status.check_failed
-      type: long
-      description: >
-        Reports whether the instance has passed both the instance status check and the system status check in the last minute.
-    - name: status.check_failed_system
-      type: long
-      description: >
-        Reports whether the instance has passed the system status check in the last minute.
-    - name: status.check_failed_instance
-      type: long
-      description: >
-        Reports whether the instance has passed the instance status check in the last minute.
-    - name: instance.core.count
-      type: integer
-      description: >
-        The number of CPU cores for the instance.
-    - name: instance.image.id
-      type: keyword
-      description: >
-        The ID of the image used to launch the instance.
-    - name: instance.monitoring.state
-      type: keyword
-      description: >
-        Indicates whether detailed monitoring is enabled.
-    - name: instance.private.dns_name
-      type: keyword
-      description: >
-        The private DNS name of the network interface.
-    - name: instance.private.ip
-      type: ip
-      description: >
-        The private IPv4 address associated with the network interface.
-    - name: instance.public.dns_name
-      type: keyword
-      description: >
-        The public DNS name of the instance.
-    - name: instance.public.ip
-      type: ip
-      description: >
-        The address of the Elastic IP address (IPv4) bound to the network interface.
-    - name: instance.state.code
-      type: integer
-      description: >
-        The state of the instance, as a 16-bit unsigned integer.
-    - name: instance.state.name
-      type: keyword
-      description: >
-        The state of the instance (pending | running | shutting-down | terminated | stopping | stopped).
-    - name: instance.threads_per_core
-      type: integer
-      description: >
-        The number of threads per CPU core.
-- name: elb
-  type: group
-  description: >
-    `elb` contains the metrics that were scraped from AWS CloudWatch which contains monitoring metrics sent by AWS ELB.
-  release: ga
-  fields:
-- name: lambda
-  type: group
-  description: >
-    `lambda` contains the metrics that were scraped from AWS CloudWatch which contains monitoring metrics sent by AWS Lambda.
-  release: beta
-  fields:
-- name: rds
-  type: group
-  description: >
-    `rds` contains the metrics that were scraped from AWS CloudWatch which contains monitoring metrics sent by AWS RDS.
-  release: ga
-  fields:
-    - name: cpu.total.pct
-      type: scaled_float
-      format: percent
-      description: >
-        The percentage of CPU utilization.
-    - name: cpu.credit_usage
-      type: long
-      description: >
-        The number of CPU credits spent by the instance for CPU utilization.
-    - name: cpu.credit_balance
-      type: long
-      description: >
-        The number of earned CPU credits that an instance has accrued since it was launched or started.
-    - name: database_connections
-      type: long
-      description: >
-        The number of database connections in use.
-    - name: db_instance.arn
-      type: keyword
-      description: >
-        Amazon Resource Name(ARN) for each rds.
-    - name: db_instance.class
-      type: keyword
-      description: >
-        Contains the name of the compute and memory capacity class of the DB instance.
-    - name: db_instance.identifier
-      type: keyword
-      description: >
-        Contains a user-supplied database identifier. This identifier is the unique key that identifies a DB instance.
-    - name: db_instance.status
-      type: keyword
-      description: >
-        Specifies the current state of this database.
-    - name: disk_queue_depth
-      type: float
-      description: >
-        The number of outstanding IOs (read/write requests) waiting to access the disk.
-    - name: failed_sql_server_agent_jobs
-      type: long
-      description: >
-        The number of failed SQL Server Agent jobs during the last minute.
-    - name: freeable_memory.bytes
-      type: long
-      format: bytes
-      description: >
-        The amount of available random access memory.
-    - name: free_storage.bytes
-      type: long
-      format: bytes
-      description: >
-        The amount of available storage space.
-    - name: maximum_used_transaction_ids
-      type: long
-      description: >
-        The maximum transaction ID that has been used. Applies to PostgreSQL.
-    - name: oldest_replication_slot_lag.mb
-      type: long
-      description: >
-        The lagging size of the replica lagging the most in terms of WAL data received. Applies to PostgreSQL.
-    - name: read_io.ops_per_sec
-      type: float
-      description: >
-        The average number of disk read I/O operations per second.
-    - name: replica_lag.sec
-      type: long
-      format: duration
-      description: >
-        The amount of time a Read Replica DB instance lags behind the source DB instance. Applies to MySQL, MariaDB, and PostgreSQL Read Replicas.
-    - name: swap_usage.bytes
-      type: long
-      format: bytes
-      description: >
-        The amount of swap space used on the DB instance. This metric is not available for SQL Server.
-    - name: transaction_logs_generation
-      type: long
-      description: >
-        The disk space used by transaction logs. Applies to PostgreSQL.
-    - name: write_io.ops_per_sec
-      type: float
-      description: >
-        The average number of disk write I/O operations per second.
-    - name: queries
-      type: long
-      description: >
-        The average number of queries executed per second.
-    - name: deadlocks
-      type: long
-      description: >
-        The average number of deadlocks in the database per second.
-    - name: volume_used.bytes
-      type: long
-      format: bytes
-      description: >
-        The amount of storage used by your Aurora DB instance, in bytes.
-    - name: free_local_storage.bytes
-      type: long
-      format: bytes
-      description: >
-        The amount of storage available for temporary tables and logs, in bytes.
-    - name: login_failures
-      type: long
-      description: >
-        The average number of failed login attempts per second.
-    - name: throughput.commit
-      type: float
-      description: >
-        The average number of commit operations per second.
-    - name: throughput.delete
-      type: float
-      description: >
-        The average number of delete queries per second.
-    - name: throughput.ddl
-      type: float
-      description: >
-        The average number of DDL requests per second.
-    - name: throughput.dml
-      type: float
-      description: >
-        The average number of inserts, updates, and deletes per second.
-    - name: throughput.insert
-      type: float
-      description: >
-        The average number of insert queries per second.
-    - name: throughput.network
-      type: float
-      description: >
-        The amount of network throughput both received from and transmitted to clients by each instance in the Aurora MySQL DB cluster, in bytes per second.
-    - name: throughput.network_receive
-      type: float
-      description: >
-        The incoming (Receive) network traffic on the DB instance, including both customer database traffic and Amazon RDS traffic used for monitoring and replication.
-    - name: throughput.network_transmit
-      type: float
-      description: >
-        The outgoing (Transmit) network traffic on the DB instance, including both customer database traffic and Amazon RDS traffic used for monitoring and replication.
-    - name: throughput.read
-      type: float
-      description: >
-        The average amount of time taken per disk I/O operation.
-    - name: throughput.select
-      type: float
-      description: >
-        The average number of select queries per second.
-    - name: throughput.update
-      type: float
-      description: >
-        The average number of update queries per second.
-    - name: throughput.write
-      type: float
-      description: >
-        The average number of bytes written to disk per second.
-    - name: latency.commit
-      type: float
-      format: duration
-      description: >
-        The amount of latency for commit operations, in milliseconds.
-    - name: latency.ddl
-      type: float
-      format: duration
-      description: >
-        The amount of latency for data definition language (DDL) requests, in milliseconds.
-    - name: latency.dml
-      type: float
-      format: duration
-      description: >
-        The amount of latency for inserts, updates, and deletes, in milliseconds.
-    - name: latency.insert
-      type: float
-      format: duration
-      description: >
-        The amount of latency for insert queries, in milliseconds.
-    - name: latency.read
-      type: float
-      format: duration
-      description: >
-        The average amount of time taken per disk I/O operation.
-    - name: latency.select
-      type: float
-      format: duration
-      description: >
-        The amount of latency for select queries, in milliseconds.
-    - name: latency.update
-      type: float
-      format: duration
-      description: >
-        The amount of latency for update queries, in milliseconds.
-    - name: latency.write
-      type: float
-      format: duration
-      description: >
-        The average amount of time taken per disk I/O operation.
-    - name: disk_usage.bin_log.bytes
-      type: long
-      format: bytes
-      description: >
-        The amount of disk space occupied by binary logs on the master. Applies to MySQL read replicas.
-    - name: disk_usage.replication_slot.mb
-      type: long
-      description: >
-        The disk space used by replication slot files. Applies to PostgreSQL.
-    - name: disk_usage.transaction_logs.mb
-      type: long
-      description: >
-        The disk space used by transaction logs. Applies to PostgreSQL.
-    - name: transactions.active
-      type: long
-      description: >
-        The average number of current transactions executing on an Aurora database instance per second.
-    - name: transactions.blocked
-      type: long
-      description: >
-        The average number of transactions in the database that are blocked per second.
-    - name: db_instance.db_cluster_identifier
-      type: keyword
-      description: >
-        This identifier is the unique key that identifies a DB cluster specifically for Amazon Aurora DB cluster.
-    - name: db_instance.role
-      type: keyword
-      description: >
-        DB roles like WRITER or READER, specifically for Amazon Aurora DB cluster.
-    - name: db_instance.engine_name
-      type: keyword
-      description: >
-        Each DB instance runs a DB engine, like MySQL, MariaDB, PostgreSQL and etc.
-- name: s3_daily_storage
-  type: group
-  description: >
-    `s3_daily_storage` contains the daily storage metrics that were scraped from AWS CloudWatch which contains monitoring metrics sent by AWS S3.
-  release: ga
-  fields:
-    - name: bucket.size.bytes
-      type: long
-      format: bytes
-      description: >
-        The amount of data in bytes stored in a bucket.
-    - name: number_of_objects
-      type: long
-      description: >
-        The total number of objects stored in a bucket for all storage classes.
-- name: s3_request
-  type: group
-  description: >
-    `s3_request` contains request metrics that were scraped from AWS CloudWatch which contains monitoring metrics sent by AWS S3.
-  release: ga
-  fields:
-    - name: requests.total
-      type: long
-      description: >
-        The total number of HTTP requests made to an Amazon S3 bucket, regardless of type.
-    - name: requests.get
-      type: long
-      description: >
-        The number of HTTP GET requests made for objects in an Amazon S3 bucket.
-    - name: requests.put
-      type: long
-      description: >
-        The number of HTTP PUT requests made for objects in an Amazon S3 bucket.
-    - name: requests.delete
-      type: long
-      description: >
-        The number of HTTP DELETE requests made for objects in an Amazon S3 bucket.
-    - name: requests.head
-      type: long
-      description: >
-        The number of HTTP HEAD requests made to an Amazon S3 bucket.
-    - name: requests.post
-      type: long
-      description: >
-        The number of HTTP POST requests made to an Amazon S3 bucket.
-    - name: requests.select
-      type: long
-      description: >
-        The number of Amazon S3 SELECT Object Content requests made for objects in an Amazon S3 bucket.
-    - name: requests.select_scanned.bytes
-      type: long
-      format: bytes
-      description: >
-        The number of bytes of data scanned with Amazon S3 SELECT Object Content requests in an Amazon S3 bucket.
-    - name: requests.select_returned.bytes
-      type: long
-      format: bytes
-      description: >
-        The number of bytes of data returned with Amazon S3 SELECT Object Content requests in an Amazon S3 bucket.
-    - name: requests.list
-      type: long
-      description: >
-        The number of HTTP requests that list the contents of a bucket.
-    - name: downloaded.bytes
-      type: long
-      format: bytes
-      description: >
-        The number bytes downloaded for requests made to an Amazon S3 bucket, where the response includes a body.
-    - name: uploaded.bytes
-      type: long
-      format: bytes
-      description: >
-        The number bytes uploaded that contain a request body, made to an Amazon S3 bucket.
-    - name: errors.4xx
-      type: long
-      description: >
-        The number of HTTP 4xx client error status code requests made to an Amazon S3 bucket with a value of either 0 or 1.
-    - name: errors.5xx
-      type: long
-      description: >
-        The number of HTTP 5xx server error status code requests made to an Amazon S3 bucket with a value of either 0 or 1.
-    - name: latency.first_byte.ms
-      type: long
-      format: duration
-      description: >
-        The per-request time from the complete request being received by an Amazon S3 bucket to when the response starts to be returned.
-    - name: latency.total_request.ms
-      type: long
-      format: duration
-      description: >
-        The elapsed per-request time from the first byte received to the last byte sent to an Amazon S3 bucket.
-- name: sns
-  type: group
-  description: >
-    `sns` contains the metrics that were scraped from AWS CloudWatch which contains monitoring metrics sent by AWS SNS.
-  release: beta
-  fields:
-- name: sqs
-  type: group
-  description: >
-    `sqs` contains the metrics that were scraped from AWS CloudWatch which contains monitoring metrics sent by AWS SQS.
-  release: ga
-  fields:
-    - name: oldest_message_age.sec
-      type: long
-      format: duration
-      description: >
-        The approximate age of the oldest non-deleted message in the queue.
-    - name: messages.delayed
-      type: long
-      description: >
-        TThe number of messages in the queue that are delayed and not available for reading immediately.
-    - name: messages.not_visible
-      type: long
-      description: >
-        The number of messages that are in flight.
-    - name: messages.visible
-      type: long
-      description: >
-        The number of messages available for retrieval from the queue.
-    - name: messages.deleted
-      type: long
-      description: >
-        The number of messages deleted from the queue.
-    - name: messages.received
-      type: long
-      description: >
-        The number of messages returned by calls to the ReceiveMessage action.
-    - name: messages.sent
-      type: long
-      description: >
-        The number of messages added to a queue.
-    - name: empty_receives
-      type: long
-      description: >
-        The number of ReceiveMessage API calls that did not return a message.
-    - name: sent_message_size.bytes
-      type: long
-      format: bytes
-      description: >
-        The size of messages added to a queue.
-    - name: queue.name
-      type: keyword
-      description: >
-        SQS queue name
-- name: usage
-  type: group
-  description: >
-    `usage` contains the metrics from Cloudwatch to track usage of some AWS resources.
-  release: beta
-  fields:
-=======
 Metrics that returned from Cloudwatch API query.
->>>>>>> 790036b3
 
 
 type: object
@@ -18591,342 +18021,6 @@
 
 --
 
-<<<<<<< HEAD
-[float]
-=== json
-
-json metricset
-
-
-[float]
-=== server
-
-server
-
-
-[[exported-fields-ibmmq]]
-== IBM MQ fields
-
-IBM MQ module
-
-
-
-
-[[exported-fields-istio]]
-== istio fields
-
-istio Module
-
-
-
-[float]
-=== istio
-
-`istio` contains statistics that were read from Istio
-
-
-
-[float]
-=== mesh
-
-Contains statistics related to the Istio mesh service
-
-
-
-*`istio.mesh.instance`*::
-+
---
-The prometheus instance
-
-
-type: text
-
---
-
-*`istio.mesh.job`*::
-+
---
-The prometheus job
-
-
-type: keyword
-
---
-
-*`istio.mesh.requests`*::
-+
---
-Total requests handled by an Istio proxy
-
-
-type: long
-
---
-
-*`istio.mesh.request.duration.ms.bucket.*`*::
-+
---
-Request duration histogram buckets in milliseconds
-
-
-type: object
-
---
-
-*`istio.mesh.request.duration.ms.sum`*::
-+
---
-Requests duration, sum of durations in milliseconds
-
-
-type: long
-
-format: duration
-
---
-
-*`istio.mesh.request.duration.ms.count`*::
-+
---
-Requests duration, number of requests
-
-
-type: long
-
---
-
-*`istio.mesh.request.size.bytes.bucket.*`*::
-+
---
-Request Size histogram buckets
-
-
-type: object
-
---
-
-*`istio.mesh.request.size.bytes.sum`*::
-+
---
-Request Size histogram sum
-
-
-type: long
-
---
-
-*`istio.mesh.request.size.bytes.count`*::
-+
---
-Request Size histogram count
-
-
-type: long
-
---
-
-*`istio.mesh.response.size.bytes.bucket.*`*::
-+
---
-Request Size histogram buckets
-
-
-type: object
-
---
-
-*`istio.mesh.response.size.bytes.sum`*::
-+
---
-Request Size histogram sum
-
-
-type: long
-
---
-
-*`istio.mesh.response.size.bytes.count`*::
-+
---
-Request Size histogram count
-
-
-type: long
-
---
-
-*`istio.mesh.reporter`*::
-+
---
-Reporter identifies the reporter of the request. It is set to destination if report is from a server Istio proxy and source if report is from a client Istio proxy.
-
-
-type: keyword
-
---
-
-*`istio.mesh.source.workload.name`*::
-+
---
-This identifies the name of source workload which controls the source.
-
-
-type: keyword
-
---
-
-*`istio.mesh.source.workload.namespace`*::
-+
---
-This identifies the namespace of the source workload.
-
-
-type: keyword
-
---
-
-*`istio.mesh.source.principal`*::
-+
---
-This identifies the peer principal of the traffic source. It is set when peer authentication is used.
-
-
-type: keyword
-
---
-
-*`istio.mesh.source.app`*::
-+
---
-This identifies the source app based on app label of the source workload.
-
-
-type: keyword
-
---
-
-*`istio.mesh.source.version`*::
-+
---
-This identifies the version of the source workload.
-
-
-type: keyword
-
---
-
-*`istio.mesh.destination.workload.name`*::
-+
---
-This identifies the name of destination workload.
-
-
-type: keyword
-
---
-
-*`istio.mesh.destination.workload.namespace`*::
-+
---
-This identifies the namespace of the destination workload.
-
-
-type: keyword
-
---
-
-*`istio.mesh.destination.principal`*::
-+
---
-This identifies the peer principal of the traffic destination. It is set when peer authentication is used.
-
-
-type: keyword
-
---
-
-*`istio.mesh.destination.app`*::
-+
---
-This identifies the destination app based on app label of the destination workload..
-
-
-type: keyword
-
---
-
-*`istio.mesh.destination.version`*::
-+
---
-This identifies the version of the destination workload.
-
-
-type: keyword
-
---
-
-*`istio.mesh.destination.service.host`*::
-+
---
-This identifies destination service host responsible for an incoming request.
-
-
-type: keyword
-
---
-
-*`istio.mesh.destination.service.name`*::
-+
---
-This identifies the destination service name.
-
-
-type: keyword
-
---
-
-*`istio.mesh.destination.service.namespace`*::
-+
---
-This identifies the namespace of destination service.
-
-
-type: keyword
-
---
-
-*`istio.mesh.request.protocol`*::
-+
---
-This identifies the protocol of the request. It is set to API protocol if provided, otherwise request or connection protocol.
-
-
-type: keyword
-
---
-
-*`istio.mesh.response.code`*::
-+
---
-This identifies the response code of the request. This label is present only on HTTP metrics.
-
-
-type: long
-
---
-
-*`istio.mesh.connection.security.policy`*::
-+
---
-This identifies the service authentication policy of the request. It is set to mutual_tls when Istio is used to make communication secure and report is from destination. It is set to unknown when report is from source since security policy cannot be properly populated.
-
-
-type: keyword
-
---
-
-=======
->>>>>>> 790036b3
 [[exported-fields-jolokia]]
 == Jolokia fields
 
