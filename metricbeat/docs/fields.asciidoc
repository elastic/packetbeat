--- conflicted
+++ resolved
@@ -9686,6 +9686,26 @@
 
 --
 
+*`memcached.stats.bytes.current`*::
++
+--
+type: long
+
+Number of bytes currently used for caching items.
+
+
+--
+
+*`memcached.stats.bytes.limit`*::
++
+--
+type: long
+
+Number of bytes this server is allowed to use for storage.
+
+
+--
+
 [[exported-fields-mongodb]]
 == MongoDB fields
 
@@ -10377,52 +10397,7 @@
 
 --
 
-<<<<<<< HEAD
-*`memcached.stats.bytes.current`*::
-+
---
-type: long
-
-Number of bytes currently used for caching items.
-
-
---
-
-*`memcached.stats.bytes.limit`*::
-+
---
-type: long
-
-Number of bytes this server is allowed to use for storage.
-
-
---
-
-[[exported-fields-mongodb]]
-== MongoDB fields
-
-Metrics collected from MongoDB servers.
-
-
-
-[float]
-== mongodb fields
-
-MongoDB metrics.
-
-
-
-[float]
-== collstats fields
-
-MongoDB collection statistics metrics.
-
-
-
-*`mongodb.collstats.db`*::
-=======
 *`mongodb.status.locks.global.wait.us.R`*::
->>>>>>> 2b1f1e69
 +
 --
 type: long
