
////
This file is generated! See _meta/fields.yml and scripts/generate_field_docs.py
////

[[exported-fields]]
= Exported fields

[partintro]

--
This document describes the fields that are exported by Metricbeat. They are
grouped in the following categories:

* <<exported-fields-aerospike>>
* <<exported-fields-apache>>
* <<exported-fields-beat>>
* <<exported-fields-ceph>>
* <<exported-fields-cloud>>
* <<exported-fields-common>>
* <<exported-fields-couchbase>>
* <<exported-fields-docker-processor>>
* <<exported-fields-docker>>
* <<exported-fields-dropwizard>>
* <<exported-fields-elasticsearch>>
* <<exported-fields-etcd>>
* <<exported-fields-golang>>
* <<exported-fields-graphite>>
* <<exported-fields-haproxy>>
* <<exported-fields-http>>
* <<exported-fields-jolokia>>
* <<exported-fields-kafka>>
* <<exported-fields-kibana>>
* <<exported-fields-kubernetes-processor>>
* <<exported-fields-kubernetes>>
* <<exported-fields-memcached>>
* <<exported-fields-mongodb>>
* <<exported-fields-mysql>>
* <<exported-fields-nginx>>
* <<exported-fields-php_fpm>>
* <<exported-fields-postgresql>>
* <<exported-fields-prometheus>>
* <<exported-fields-rabbitmq>>
* <<exported-fields-redis>>
* <<exported-fields-system>>
* <<exported-fields-vsphere>>
* <<exported-fields-windows>>
* <<exported-fields-zookeeper>>

--
[[exported-fields-aerospike]]
== Aerospike fields

experimental[]
Aerospike module



[float]
== aerospike fields




[float]
== namespace fields

namespace



[float]
== client fields

Client stats.



[float]
== delete fields

Client delete transactions stats.



[float]
=== `aerospike.namespace.client.delete.error`

type: long

Number of client delete transactions that failed with an error.


[float]
=== `aerospike.namespace.client.delete.not_found`

type: long

Number of client delete transactions that resulted in a not found.


[float]
=== `aerospike.namespace.client.delete.success`

type: long

Number of successful client delete transactions.


[float]
=== `aerospike.namespace.client.delete.timeout`

type: long

Number of client delete transactions that timed out.


[float]
== read fields

Client read transactions stats.



[float]
=== `aerospike.namespace.client.read.error`

type: long

Number of client read transaction errors.


[float]
=== `aerospike.namespace.client.read.not_found`

type: long

Number of client read transaction that resulted in not found.


[float]
=== `aerospike.namespace.client.read.success`

type: long

Number of successful client read transactions.


[float]
=== `aerospike.namespace.client.read.timeout`

type: long

Number of client read transaction that timed out.


[float]
== write fields

Client write transactions stats.



[float]
=== `aerospike.namespace.client.write.error`

type: long

Number of client write transactions that failed with an error.


[float]
=== `aerospike.namespace.client.write.success`

type: long

Number of successful client write transactions.


[float]
=== `aerospike.namespace.client.write.timeout`

type: long

Number of client write transactions that timed out.


[float]
== device fields

Disk storage stats



[float]
=== `aerospike.namespace.device.available.pct`

type: scaled_float

format: percent

Measures the minimum contiguous disk space across all disks in a namespace.


[float]
=== `aerospike.namespace.device.free.pct`

type: scaled_float

format: percent

Percentage of disk capacity free for this namespace.


[float]
=== `aerospike.namespace.device.total.bytes`

type: long

format: bytes

Total bytes of disk space allocated to this namespace on this node.


[float]
=== `aerospike.namespace.device.used.bytes`

type: long

format: bytes

Total bytes of disk space used by this namespace on this node.


[float]
=== `aerospike.namespace.hwm_breached`

type: boolean

If true, Aerospike has breached 'high-water-[disk|memory]-pct' for this namespace.


[float]
== memory fields

Memory storage stats.



[float]
=== `aerospike.namespace.memory.free.pct`

type: scaled_float

format: percent

Percentage of memory capacity free for this namespace on this node.


[float]
=== `aerospike.namespace.memory.used.data.bytes`

type: long

format: bytes

Amount of memory occupied by data for this namespace on this node.


[float]
=== `aerospike.namespace.memory.used.index.bytes`

type: long

format: bytes

Amount of memory occupied by the index for this namespace on this node.


[float]
=== `aerospike.namespace.memory.used.sindex.bytes`

type: long

format: bytes

Amount of memory occupied by secondary indexes for this namespace on this node.


[float]
=== `aerospike.namespace.memory.used.total.bytes`

type: long

format: bytes

Total bytes of memory used by this namespace on this node.


[float]
=== `aerospike.namespace.name`

type: keyword

Namespace name


[float]
=== `aerospike.namespace.node.host`

type: keyword

[float]
=== `aerospike.namespace.node.name`

type: keyword

Node name


[float]
== objects fields

Records stats.



[float]
=== `aerospike.namespace.objects.master`

type: long

Number of records on this node which are active masters.


[float]
=== `aerospike.namespace.objects.total`

type: long

Number of records in this namespace for this node.


[float]
=== `aerospike.namespace.stop_writes`

type: boolean

If true this namespace is currently not allowing writes.


[[exported-fields-apache]]
== Apache fields

Apache HTTPD server metricsets collected from the Apache web server.



[float]
== apache fields

`apache` contains the metrics that were scraped from Apache.



[float]
== status fields

`status` contains the metrics that were scraped from the Apache status page.



[float]
=== `apache.status.hostname`

type: keyword

Apache hostname.


[float]
=== `apache.status.total_accesses`

type: long

Total number of access requests.


[float]
=== `apache.status.total_kbytes`

type: long

Total number of kilobytes served.


[float]
=== `apache.status.requests_per_sec`

type: scaled_float

Requests per second.


[float]
=== `apache.status.bytes_per_sec`

type: scaled_float

Bytes per second.


[float]
=== `apache.status.bytes_per_request`

type: scaled_float

Bytes per request.


[float]
=== `apache.status.workers.busy`

type: long

Number of busy workers.


[float]
=== `apache.status.workers.idle`

type: long

Number of idle workers.


[float]
== uptime fields

Uptime stats.



[float]
=== `apache.status.uptime.server_uptime`

type: long

Server uptime in seconds.


[float]
=== `apache.status.uptime.uptime`

type: long

Server uptime.


[float]
== cpu fields

CPU stats.



[float]
=== `apache.status.cpu.load`

type: scaled_float

CPU Load.


[float]
=== `apache.status.cpu.user`

type: scaled_float

CPU user load.


[float]
=== `apache.status.cpu.system`

type: scaled_float

System cpu.


[float]
=== `apache.status.cpu.children_user`

type: scaled_float

CPU of children user.


[float]
=== `apache.status.cpu.children_system`

type: scaled_float

CPU of children system.


[float]
== connections fields

Connection stats.



[float]
=== `apache.status.connections.total`

type: long

Total connections.


[float]
=== `apache.status.connections.async.writing`

type: long

Async connection writing.


[float]
=== `apache.status.connections.async.keep_alive`

type: long

Async keeped alive connections.


[float]
=== `apache.status.connections.async.closing`

type: long

Async closed connections.


[float]
== load fields

Load averages.



[float]
=== `apache.status.load.1`

type: scaled_float

Load average for the last minute.


[float]
=== `apache.status.load.5`

type: scaled_float

Load average for the last 5 minutes.


[float]
=== `apache.status.load.15`

type: scaled_float

Load average for the last 15 minutes.


[float]
== scoreboard fields

Scoreboard metrics.



[float]
=== `apache.status.scoreboard.starting_up`

type: long

Starting up.


[float]
=== `apache.status.scoreboard.reading_request`

type: long

Reading requests.


[float]
=== `apache.status.scoreboard.sending_reply`

type: long

Sending Reply.


[float]
=== `apache.status.scoreboard.keepalive`

type: long

Keep alive.


[float]
=== `apache.status.scoreboard.dns_lookup`

type: long

Dns Lookups.


[float]
=== `apache.status.scoreboard.closing_connection`

type: long

Closing connections.


[float]
=== `apache.status.scoreboard.logging`

type: long

Logging


[float]
=== `apache.status.scoreboard.gracefully_finishing`

type: long

Gracefully finishing.


[float]
=== `apache.status.scoreboard.idle_cleanup`

type: long

Idle cleanups.


[float]
=== `apache.status.scoreboard.open_slot`

type: long

Open slots.


[float]
=== `apache.status.scoreboard.waiting_for_connection`

type: long

Waiting for connections.


[float]
=== `apache.status.scoreboard.total`

type: long

Total.


[[exported-fields-beat]]
== Beat fields

Contains common beat fields available in all event types.



[float]
=== `beat.name`

The name of the Beat sending the log messages. If the Beat name is set in the configuration file, then that value is used. If it is not set, the hostname is used. To set the Beat name, use the `name` option in the configuration file.


[float]
=== `beat.hostname`

The hostname as returned by the operating system on which the Beat is running.


[float]
=== `beat.timezone`

The timezone as returned by the operating system on which the Beat is running.


[float]
=== `beat.version`

The version of the beat that generated this event.


[float]
=== `@timestamp`

type: date

example: August 26th 2016, 12:35:53.332

format: date

required: True

The timestamp when the event log record was generated.


[float]
=== `tags`

Arbitrary tags that can be set per Beat and per transaction type.


[float]
=== `fields`

type: object

Contains user configurable fields.


[float]
== error fields

Error fields containing additional info in case of errors.



[float]
=== `error.message`

type: text

Error message.


[float]
=== `error.code`

type: long

Error code.


[float]
=== `error.type`

type: keyword

Error type.


[[exported-fields-ceph]]
== Ceph fields

beta[]
Ceph module



[float]
== ceph fields

`ceph` contains the metrics that were scraped from CEPH.



[float]
== cluster_disk fields

cluster_disk



[float]
=== `ceph.cluster_disk.available.bytes`

type: long

format: bytes

Available bytes of the cluster


[float]
=== `ceph.cluster_disk.total.bytes`

type: long

format: bytes

Total bytes of the cluster


[float]
=== `ceph.cluster_disk.used.bytes`

type: long

format: bytes

Used bytes of the cluster


[float]
== cluster_health fields

cluster_health



[float]
=== `ceph.cluster_health.overall_status`

type: keyword

Overall status of the cluster


[float]
=== `ceph.cluster_health.timechecks.epoch`

type: long

Map version


[float]
=== `ceph.cluster_health.timechecks.round.value`

type: long

timecheck round


[float]
=== `ceph.cluster_health.timechecks.round.status`

type: keyword

Status of the round


[float]
== cluster_status fields

cluster_status



[float]
=== `ceph.cluster_status.version`

type: long

Ceph Status version


[float]
=== `ceph.cluster_status.traffic.read_bytes`

type: long

format: bytes

Cluster read throughput per second


[float]
=== `ceph.cluster_status.traffic.write_bytes`

type: long

format: bytes

Cluster write throughput per second


[float]
=== `ceph.cluster_status.traffic.read_op_per_sec`

type: long

Cluster read iops per second


[float]
=== `ceph.cluster_status.traffic.write_op_per_sec`

type: long

Cluster write iops per second


[float]
=== `ceph.cluster_status.misplace.total`

type: long

Cluster misplace pg number


[float]
=== `ceph.cluster_status.misplace.objects`

type: long

Cluster misplace objects number


[float]
=== `ceph.cluster_status.misplace.ratio`

type: scaled_float

format: percent

Cluster misplace ratio


[float]
=== `ceph.cluster_status.degraded.total`

type: long

Cluster degraded pg number


[float]
=== `ceph.cluster_status.degraded.objects`

type: long

Cluster degraded objects number


[float]
=== `ceph.cluster_status.degraded.ratio`

type: scaled_float

format: percent

Cluster degraded ratio


[float]
=== `ceph.cluster_status.pg.data_bytes`

type: long

format: bytes

Cluster pg data bytes


[float]
=== `ceph.cluster_status.pg.avail_bytes`

type: long

format: bytes

Cluster available bytes


[float]
=== `ceph.cluster_status.pg.total_bytes`

type: long

format: bytes

Cluster total bytes


[float]
=== `ceph.cluster_status.pg.used_bytes`

type: long

format: bytes

Cluster used bytes


[float]
=== `ceph.cluster_status.pg_state.state_name`

type: long

Pg state description


[float]
=== `ceph.cluster_status.pg_state.count`

type: long

Shows how many pgs are in state of pg_state.state_name


[float]
=== `ceph.cluster_status.pg_state.version`

type: long

Cluster status version


[float]
=== `ceph.cluster_status.osd.full`

type: boolean

Is osd full


[float]
=== `ceph.cluster_status.osd.nearfull`

type: boolean

Is osd near full


[float]
=== `ceph.cluster_status.osd.num_osds`

type: long

Shows how many osds in the cluster


[float]
=== `ceph.cluster_status.osd.num_up_osds`

type: long

Shows how many osds are on the state of UP


[float]
=== `ceph.cluster_status.osd.num_in_osds`

type: long

Shows how many osds are on the state of IN


[float]
=== `ceph.cluster_status.osd.num_remapped_pgs`

type: long

Shows how many osds are on the state of REMAPPED


[float]
=== `ceph.cluster_status.osd.epoch`

type: long

epoch number


[float]
== monitor_health fields

monitor_health stats data



[float]
=== `ceph.monitor_health.available.pct`

type: long

Available percent of the MON


[float]
=== `ceph.monitor_health.health`

type: keyword

Health of the MON


[float]
=== `ceph.monitor_health.available.kb`

type: long

Available KB of the MON


[float]
=== `ceph.monitor_health.total.kb`

type: long

Total KB of the MON


[float]
=== `ceph.monitor_health.used.kb`

type: long

Used KB of the MON


[float]
=== `ceph.monitor_health.last_updated`

type: date

Time when was updated


[float]
=== `ceph.monitor_health.name`

type: keyword

Name of the MON


[float]
=== `ceph.monitor_health.store_stats.log.bytes`

type: long

format: bytes

Log bytes of MON


[float]
=== `ceph.monitor_health.store_stats.misc.bytes`

type: long

format: bytes

Misc bytes of MON


[float]
=== `ceph.monitor_health.store_stats.sst.bytes`

type: long

format: bytes

SST bytes of MON


[float]
=== `ceph.monitor_health.store_stats.total.bytes`

type: long

format: bytes

Total bytes of MON


[float]
=== `ceph.monitor_health.store_stats.last_updated`

type: long

Last updated


[float]
== pool_disk fields

pool_disk



[float]
=== `ceph.pool_disk.id`

type: long

Id of the pool


[float]
=== `ceph.pool_disk.name`

type: keyword

Name of the pool


[float]
=== `ceph.pool_disk.stats.available.bytes`

type: long

format: bytes

Available bytes of the pool


[float]
=== `ceph.pool_disk.stats.objects`

type: long

Number of objects of the pool


[float]
=== `ceph.pool_disk.stats.used.bytes`

type: long

format: bytes

Used bytes of the pool


[float]
=== `ceph.pool_disk.stats.used.kb`

type: long

Used kb of the pool


[[exported-fields-cloud]]
== Cloud provider metadata fields

Metadata from cloud providers added by the add_cloud_metadata processor.



[float]
=== `meta.cloud.provider`

example: ec2

Name of the cloud provider. Possible values are ec2, gce, or digitalocean.


[float]
=== `meta.cloud.instance_id`

Instance ID of the host machine.


[float]
=== `meta.cloud.instance_name`

Instance name of the host machine.


[float]
=== `meta.cloud.machine_type`

example: t2.medium

Machine type of the host machine.


[float]
=== `meta.cloud.availability_zone`

example: us-east-1c

Availability zone in which this host is running.


[float]
=== `meta.cloud.project_id`

example: project-x

Name of the project in Google Cloud.


[float]
=== `meta.cloud.region`

Region in which this host is running.


[[exported-fields-common]]
== Common fields

Contains common fields available in all event types.



[float]
=== `metricset.module`

The name of the module that generated the event.


[float]
=== `metricset.name`

The name of the metricset that generated the event.


[float]
=== `metricset.host`

Hostname of the machine from which the metricset was collected. This field may not be present when the data was collected locally.


[float]
=== `metricset.rtt`

type: long

required: True

Event round trip time in microseconds.


[float]
=== `metricset.namespace`

type: keyword

Namespace of dynamic metricsets.


[float]
=== `type`

example: metricsets

required: True

The document type. Always set to "metricsets".


[[exported-fields-couchbase]]
== Couchbase fields

beta[]
Metrics collected from Couchbase servers.



[float]
== couchbase fields

`couchbase` contains the metrics that were scraped from Couchbase.



[float]
== bucket fields

Couchbase bucket metrics.



[float]
=== `couchbase.bucket.name`

type: keyword

Name of the bucket.


[float]
=== `couchbase.bucket.type`

type: keyword

Type of the bucket.


[float]
=== `couchbase.bucket.data.used.bytes`

type: long

format: bytes

Size of user data within buckets of the specified state that are resident in RAM.


[float]
=== `couchbase.bucket.disk.fetches`

type: long

Number of disk fetches.


[float]
=== `couchbase.bucket.disk.used.bytes`

type: long

format: bytes

Amount of disk used (bytes).


[float]
=== `couchbase.bucket.memory.used.bytes`

type: long

format: bytes

Amount of memory used by the bucket (bytes).


[float]
=== `couchbase.bucket.quota.ram.bytes`

type: long

format: bytes

Amount of RAM used by the bucket (bytes).


[float]
=== `couchbase.bucket.quota.use.pct`

type: scaled_float

format: percent

Percentage of RAM used (for active objects) against the configured bucket size (%).


[float]
=== `couchbase.bucket.ops_per_sec`

type: long

Number of operations per second.


[float]
=== `couchbase.bucket.item_count`

type: long

Number of items associated with the bucket.


[float]
== cluster fields

Couchbase cluster metrics.



[float]
=== `couchbase.cluster.hdd.free.bytes`

type: long

format: bytes

Free hard drive space in the cluster (bytes).


[float]
=== `couchbase.cluster.hdd.quota.total.bytes`

type: long

format: bytes

Hard drive quota total for the cluster (bytes).


[float]
=== `couchbase.cluster.hdd.total.bytes`

type: long

format: bytes

Total hard drive space available to the cluster (bytes).


[float]
=== `couchbase.cluster.hdd.used.value.bytes`

type: long

format: bytes

Hard drive space used by the cluster (bytes).


[float]
=== `couchbase.cluster.hdd.used.by_data.bytes`

type: long

format: bytes

Hard drive space used by the data in the cluster (bytes).


[float]
=== `couchbase.cluster.max_bucket_count`

type: long

Max bucket count setting.


[float]
=== `couchbase.cluster.quota.index_memory.mb`

type: long

Memory quota setting for the Index service (Mbyte).


[float]
=== `couchbase.cluster.quota.memory.mb`

type: long

Memory quota setting for the cluster (Mbyte).


[float]
=== `couchbase.cluster.ram.quota.total.value.bytes`

type: long

format: bytes

RAM quota total for the cluster (bytes).


[float]
=== `couchbase.cluster.ram.quota.total.per_node.bytes`

type: long

format: bytes

RAM quota used by the current node in the cluster (bytes).


[float]
=== `couchbase.cluster.ram.quota.used.value.bytes`

type: long

format: bytes

RAM quota used by the cluster (bytes).


[float]
=== `couchbase.cluster.ram.quota.used.per_node.bytes`

type: long

format: bytes

Ram quota used by the current node in the cluster (bytes)


[float]
=== `couchbase.cluster.ram.total.bytes`

type: long

format: bytes

Total RAM available to cluster (bytes).


[float]
=== `couchbase.cluster.ram.used.value.bytes`

type: long

format: bytes

RAM used by the cluster (bytes).


[float]
=== `couchbase.cluster.ram.used.by_data.bytes`

type: long

format: bytes

RAM used by the data in the cluster (bytes).


[float]
== node fields

Couchbase node metrics.



[float]
=== `couchbase.node.cmd_get`

type: long

Number of get commands


[float]
=== `couchbase.node.couch.docs.disk_size.bytes`

type: long

format: bytes

Amount of disk space used by Couch docs (bytes).


[float]
=== `couchbase.node.couch.docs.data_size.bytes`

type: long

format: bytes

Data size of Couch docs associated with a node (bytes).


[float]
=== `couchbase.node.couch.spatial.data_size.bytes`

type: long

Size of object data for spatial views (bytes).


[float]
=== `couchbase.node.couch.spatial.disk_size.bytes`

type: long

Amount of disk space used by spatial views (bytes).


[float]
=== `couchbase.node.couch.views.disk_size.bytes`

type: long

Amount of disk space used by Couch views (bytes).


[float]
=== `couchbase.node.couch.views.data_size.bytes`

type: long

Size of object data for Couch views (bytes).


[float]
=== `couchbase.node.cpu_utilization_rate.pct`

type: scaled_float

The CPU utilization rate (%).


[float]
=== `couchbase.node.current_items.value`

type: long

Number of current items.


[float]
=== `couchbase.node.current_items.total`

type: long

Total number of items associated with the node.


[float]
=== `couchbase.node.ep_bg_fetched`

type: long

Number of disk fetches performed since the server was started.


[float]
=== `couchbase.node.get_hits`

type: long

Number of get hits.


[float]
=== `couchbase.node.hostname`

type: keyword

The hostname of the node.


[float]
=== `couchbase.node.mcd_memory.allocated.bytes`

type: long

format: bytes

Amount of memcached memory allocated (bytes).


[float]
=== `couchbase.node.mcd_memory.reserved.bytes`

type: long

Amount of memcached memory reserved (bytes).


[float]
=== `couchbase.node.memory.free.bytes`

type: long

Amount of memory free for the node (bytes).


[float]
=== `couchbase.node.memory.total.bytes`

type: long

Total memory available to the node (bytes).


[float]
=== `couchbase.node.memory.used.bytes`

type: long

Memory used by the node (bytes).


[float]
=== `couchbase.node.ops`

type: long

Number of operations performed on Couchbase.


[float]
=== `couchbase.node.swap.total.bytes`

type: long

Total swap size allocated (bytes).


[float]
=== `couchbase.node.swap.used.bytes`

type: long

Amount of swap space used (bytes).


[float]
=== `couchbase.node.uptime.sec`

type: long

Time during which the node was in operation (sec).


[float]
=== `couchbase.node.vb_replica_curr_items`

type: long

Number of items/documents that are replicas.


[[exported-fields-docker-processor]]
== Docker fields

beta[]
Docker stats collected from Docker.




[float]
=== `docker.container.id`

type: keyword

Unique container id.


[float]
=== `docker.container.image`

type: keyword

Name of the image the container was built on.


[float]
=== `docker.container.name`

type: keyword

Container name.


[float]
=== `docker.container.labels`

type: object

Image labels.


[[exported-fields-docker]]
== Docker fields

beta[]
Docker stats collected from Docker.



[float]
== docker fields

Information and statistics about docker's running containers.



[float]
== container fields

Docker container metrics.



[float]
=== `docker.container.command`

type: keyword

Command that was executed in the Docker container.


[float]
=== `docker.container.created`

type: date

Date when the container was created.


[float]
=== `docker.container.status`

type: keyword

Container status.


[float]
== size fields

Container size metrics.



[float]
=== `docker.container.size.root_fs`

type: long

Total size of all the files in the container.


[float]
=== `docker.container.size.rw`

type: long

Size of the files that have been created or changed since creation.


[float]
=== `docker.container.tags`

type: array

Image tags.


[float]
== cpu fields

Runtime CPU metrics.



[float]
=== `docker.cpu.kernel.pct`

type: scaled_float

format: percentage

The system kernel consumed by the Docker server.


[float]
=== `docker.cpu.kernel.ticks`

type: long

CPU kernel ticks.


[float]
=== `docker.cpu.system.pct`

type: scaled_float

format: percentage



[float]
=== `docker.cpu.system.ticks`

type: long

CPU system ticks.


[float]
=== `docker.cpu.user.pct`

type: scaled_float

format: percentage



[float]
=== `docker.cpu.user.ticks`

type: long

CPU user ticks


[float]
=== `docker.cpu.total.pct`

type: scaled_float

format: percentage

Total CPU usage.


[float]
== diskio fields

Disk I/O metrics.



[float]
=== `docker.diskio.reads`

type: scaled_float

Number of reads.


[float]
=== `docker.diskio.writes`

type: scaled_float

Number of writes.


[float]
=== `docker.diskio.total`

type: scaled_float

Number of reads and writes combined.


[float]
== healthcheck fields

Docker container metrics.



[float]
=== `docker.healthcheck.failingstreak`

type: integer

concurent failed check


[float]
=== `docker.healthcheck.status`

type: keyword

Healthcheck status code


[float]
== event fields

event fields.



[float]
=== `docker.healthcheck.event.end_date`

type: date

Healthcheck end date


[float]
=== `docker.healthcheck.event.start_date`

type: date

Healthcheck start date


[float]
=== `docker.healthcheck.event.output`

type: keyword

Healthcheck output


[float]
=== `docker.healthcheck.event.exit_code`

type: integer

Healthcheck status code


[float]
== image fields

Docker image metrics.



[float]
== id fields

The image layers identifier.



[float]
=== `docker.image.id.current`

type: keyword

Unique image identifier given upon its creation.


[float]
=== `docker.image.id.parent`

type: keyword

Identifier of the image, if it exists, from which the current image directly descends.


[float]
=== `docker.image.created`

type: date

Date and time when the image was created.


[float]
== size fields

Image size layers.



[float]
=== `docker.image.size.virtual`

type: long

Size of the image.


[float]
=== `docker.image.size.regular`

type: long

Total size of the all cached images associated to the current image.


[float]
=== `docker.image.labels`

type: object

Image labels.


[float]
=== `docker.image.tags`

type: array

Image tags.


[float]
== info fields

beta[]
Info metrics based on https://docs.docker.com/engine/reference/api/docker_remote_api_v1.24/#/display-system-wide-information.



[float]
== containers fields

Overall container stats.



[float]
=== `docker.info.containers.paused`

type: long

Total number of paused containers.


[float]
=== `docker.info.containers.running`

type: long

Total number of running containers.


[float]
=== `docker.info.containers.stopped`

type: long

Total number of stopped containers.


[float]
=== `docker.info.containers.total`

type: long

Total number of existing containers.


[float]
=== `docker.info.id`

type: keyword

Unique Docker host identifier.


[float]
=== `docker.info.images`

type: long

Total number of existing images.


[float]
== memory fields

Memory metrics.



[float]
=== `docker.memory.fail.count`

type: scaled_float

Fail counter.


[float]
=== `docker.memory.limit`

type: long

format: bytes

Memory limit.


[float]
== rss fields

RSS memory stats.



[float]
=== `docker.memory.rss.total`

type: long

format: bytes

Total memory resident set size.


[float]
=== `docker.memory.rss.pct`

type: scaled_float

format: percentage

Memory resident set size percentage.


[float]
== usage fields

Usage memory stats.



[float]
=== `docker.memory.usage.max`

type: long

format: bytes

Max memory usage.


[float]
=== `docker.memory.usage.pct`

type: scaled_float

format: percentage

Memory usage percentage.


[float]
=== `docker.memory.usage.total`

type: long

format: bytes

Total memory usage.


[float]
== network fields

Network metrics.



[float]
=== `docker.network.interface`

type: keyword

Network interface name.


[float]
== in fields

Incoming network stats.



[float]
=== `docker.network.in.bytes`

type: long

format: bytes

Total number of incoming bytes.


[float]
=== `docker.network.in.dropped`

type: scaled_float

Total number of dropped incoming packets.


[float]
=== `docker.network.in.errors`

type: long

Total errors on incoming packets.


[float]
=== `docker.network.in.packets`

type: long

Total number of incoming packets.


[float]
== out fields

Outgoing network stats.



[float]
=== `docker.network.out.bytes`

type: long

format: bytes

Total number of outgoing bytes.


[float]
=== `docker.network.out.dropped`

type: scaled_float

Total number of dropped outgoing packets.


[float]
=== `docker.network.out.errors`

type: long

Total errors on outgoing packets.


[float]
=== `docker.network.out.packets`

type: long

Total number of outgoing packets.


[[exported-fields-dropwizard]]
== Dropwizard fields

beta[]
Stats collected from Dropwizard.



[float]
== dropwizard fields



[[exported-fields-elasticsearch]]
== Elasticsearch fields

experimental[]
Elasticsearch module



[float]
== elasticsearch fields




[float]
=== `elasticsearch.cluster.name`

type: keyword

Elasticsearch cluster name.


[float]
== node fields

node



[float]
=== `elasticsearch.node.jvm.memory.heap_init.bytes`

type: long

format: bytes

Heap init used by the JVM in bytes.


[float]
=== `elasticsearch.node.jvm.version`

type: keyword

JVM version.


[float]
=== `elasticsearch.node.name`

type: keyword

Node name.


[float]
=== `elasticsearch.node.version`

type: keyword

Node version.


[float]
== node.stats fields

node_stats



[float]
== indices fields

Node indices stats



[float]
=== `elasticsearch.node.stats.indices.docs.count`

type: long

Total number of existing documents.


[float]
=== `elasticsearch.node.stats.indices.docs.deleted`

type: long

Total number of deleted documents.


[float]
=== `elasticsearch.node.stats.indices.segments.count`

type: long

Total number of segments.


[float]
=== `elasticsearch.node.stats.indices.segments.memory.bytes`

type: long

format: bytes

Total size of segments in bytes.


[float]
=== `elasticsearch.node.stats.indices.store.size.bytes`

type: long

Total size of the store in bytes.


[float]
== jvm.mem.pools fields

JVM memory pool stats



[float]
== old fields

Old memory pool stats.



[float]
=== `elasticsearch.node.stats.jvm.mem.pools.old.max.bytes`

type: long

format: bytes

Max bytes.

[float]
=== `elasticsearch.node.stats.jvm.mem.pools.old.peak.bytes`

type: long

format: bytes

Peak bytes.

[float]
=== `elasticsearch.node.stats.jvm.mem.pools.old.peak_max.bytes`

type: long

format: bytes

Peak max bytes.

[float]
=== `elasticsearch.node.stats.jvm.mem.pools.old.used.bytes`

type: long

format: bytes

Used bytes.

[float]
== young fields

Young memory pool stats.



[float]
=== `elasticsearch.node.stats.jvm.mem.pools.young.max.bytes`

type: long

format: bytes

Max bytes.

[float]
=== `elasticsearch.node.stats.jvm.mem.pools.young.peak.bytes`

type: long

format: bytes

Peak bytes.

[float]
=== `elasticsearch.node.stats.jvm.mem.pools.young.peak_max.bytes`

type: long

format: bytes

Peak max bytes.

[float]
=== `elasticsearch.node.stats.jvm.mem.pools.young.used.bytes`

type: long

format: bytes

Used bytes.

[float]
== survivor fields

Survivor memory pool stats.



[float]
=== `elasticsearch.node.stats.jvm.mem.pools.survivor.max.bytes`

type: long

format: bytes

Max bytes.

[float]
=== `elasticsearch.node.stats.jvm.mem.pools.survivor.peak.bytes`

type: long

format: bytes

Peak bytes.

[float]
=== `elasticsearch.node.stats.jvm.mem.pools.survivor.peak_max.bytes`

type: long

format: bytes

Peak max bytes.

[float]
=== `elasticsearch.node.stats.jvm.mem.pools.survivor.used.bytes`

type: long

format: bytes

Used bytes.

[float]
== jvm.gc.collectors fields

GC collector stats.



[float]
== old.collection fields

Old collection gc.



[float]
=== `elasticsearch.node.stats.jvm.gc.collectors.old.collection.count`

type: long



[float]
=== `elasticsearch.node.stats.jvm.gc.collectors.old.collection.ms`

type: long



[float]
== young.collection fields

Young collection gc.



[float]
=== `elasticsearch.node.stats.jvm.gc.collectors.young.collection.count`

type: long



[float]
=== `elasticsearch.node.stats.jvm.gc.collectors.young.collection.ms`

type: long



<<<<<<< HEAD
[float]
== fs.summary fields

File system summary



[float]
=== `elasticsearch.node.stats.fs.summary.total.bytes`

type: long

format: bytes



[float]
=== `elasticsearch.node.stats.fs.summary.free.bytes`

type: long

format: bytes



[float]
=== `elasticsearch.node.stats.fs.summary.available.bytes`

type: long

format: bytes



=======
>>>>>>> dea9cafb
[[exported-fields-etcd]]
== Etcd fields

[]experimental
etcd Module



[float]
== etcd fields

`etcd` contains statistics that were read from Etcd



[float]
== leader fields

Contains etcd leader statistics.



[float]
== followers.counts fields

The number of failed and successful Raft RPC requests.



[float]
=== `etcd.leader.followers.counts.followers.counts.success`

type: integer

[float]
=== `etcd.leader.followers.counts.followers.counts.fail`

type: integer

[float]
== followers.latency fields

latency to each peer in the cluster



[float]
=== `etcd.leader.followers.latency.followers.latency.average`

type: scaled_float

[float]
=== `etcd.leader.followers.latency.followers.latency.current`

type: scaled_float

[float]
=== `etcd.leader.followers.latency.followers.latency.maximum`

type: scaled_float

[float]
=== `etcd.leader.followers.latency.followers.latency.minimum`

type: integer

[float]
=== `etcd.leader.followers.latency.follower.latency.standardDeviation`

type: scaled_float

[float]
=== `etcd.leader.leader`

type: keyword

[float]
== self fields

Contains etcd self statistics.



[float]
=== `etcd.self.id`

type: keyword

the unique identifier for the member


[float]
=== `etcd.self.leaderinfo.leader`

type: keyword

id of the current leader member


[float]
=== `etcd.self.leaderinfo.starttime`

type: keyword

[float]
=== `etcd.self.leaderinfo.uptime`

type: keyword

id of the current leader member


[float]
=== `etcd.self.name`

type: keyword

this member's name


[float]
=== `etcd.self.recv.appendrequest.count`

type: integer

number of append requests this node has processed


[float]
=== `etcd.self.recv.bandwithrate`

type: scaled_float

number of bytes per second this node is receiving (follower only)


[float]
=== `etcd.self.recv.pkgrate`

type: scaled_float

number of requests per second this node is receiving (follower only)


[float]
=== `etcd.self.send.appendrequest.count`

type: integer

number of requests that this node has sent


[float]
=== `etcd.self.send.bandwithrate`

type: scaled_float

number of bytes per second this node is sending (leader only). This value is undefined on single member clusters.


[float]
=== `etcd.self.send.pkgrate`

type: scaled_float

number of requests per second this node is sending (leader only). This value is undefined on single member clusters.


[float]
=== `etcd.self.starttime`

type: keyword

the time when this node was started


[float]
=== `etcd.self.state`

type: keyword

either leader or follower


[float]
== store fields

The store statistics include information about the operations that this node has handled.



[float]
=== `etcd.store.gets.success`

type: integer

[float]
=== `etcd.store.gets.fail`

type: integer

[float]
=== `etcd.store.sets.success`

type: integer

[float]
=== `etcd.store.sets.fail`

type: integer

[float]
=== `etcd.store.delete.success`

type: integer

[float]
=== `etcd.store.delete.fail`

type: integer

[float]
=== `etcd.store.update.success`

type: integer

[float]
=== `etcd.store.update.fail`

type: integer

[float]
=== `etcd.store.create.success`

type: integer

[float]
=== `etcd.store.create.fail`

type: integer

[float]
=== `etcd.store.compareandswap.success`

type: integer

[float]
=== `etcd.store.compareandswap.fail`

type: integer

[float]
=== `etcd.store.compareanddelete.success`

type: integer

[float]
=== `etcd.store.compareanddelete.fail`

type: integer

[float]
=== `etcd.store.expire.count`

type: integer

[float]
=== `etcd.store.watchers`

type: integer

[[exported-fields-golang]]
== Golang fields

Golang module



[float]
== golang fields




[float]
== expvar fields

expvar



[float]
=== `golang.expvar.cmdline`

type: keyword

The cmdline of this golang program start with.


[float]
== heap fields

The golang program heap information exposed by expvar.



[float]
=== `golang.heap.cmdline`

type: keyword

The cmdline of this golang program start with.


[float]
== gc fields

Garbage collector summary.



[float]
== total_pause fields

Total GC pause duration over lifetime of process.



[float]
=== `golang.heap.gc.total_pause.ns`

type: long

Duration in Ns.


[float]
=== `golang.heap.gc.total_count`

type: long

Total number of GC was happened.


[float]
=== `golang.heap.gc.next_gc_limit`

type: long

format: bytes

Next collection will happen when HeapAlloc > this amount.


[float]
=== `golang.heap.gc.cpu_fraction`

type: long

Fraction of CPU time used by GC.


[float]
== pause fields

Last GC pause durations during the monitoring period.



[float]
=== `golang.heap.gc.pause.count`

type: long

Count of GC pause duration during this collect period.


[float]
== sum fields

Total GC pause duration during this collect period.



[float]
=== `golang.heap.gc.pause.sum.ns`

type: long

Duration in Ns.


[float]
== max fields

Max GC pause duration during this collect period.



[float]
=== `golang.heap.gc.pause.max.ns`

type: long

Duration in Ns.


[float]
== avg fields

Average GC pause duration during this collect period.



[float]
=== `golang.heap.gc.pause.avg.ns`

type: long

Duration in Ns.


[float]
== system fields

Heap summary,which bytes was obtained from system.



[float]
=== `golang.heap.system.total`

type: long

format: bytes

Total bytes obtained from system (sum of XxxSys below).


[float]
=== `golang.heap.system.optained`

type: long

format: bytes

Via HeapSys, bytes obtained from system. heap_sys = heap_idle + heap_inuse.


[float]
=== `golang.heap.system.stack`

type: long

format: bytes

Bytes used by stack allocator, and these bytes was obtained from system.


[float]
=== `golang.heap.system.released`

type: long

format: bytes

Bytes released to the OS.


[float]
== allocations fields

Heap allocations summary.



[float]
=== `golang.heap.allocations.mallocs`

type: long

Number of mallocs.


[float]
=== `golang.heap.allocations.frees`

type: long

Number of frees.


[float]
=== `golang.heap.allocations.objects`

type: long

Total number of allocated objects.


[float]
=== `golang.heap.allocations.total`

type: long

format: bytes

Bytes allocated (even if freed) throughout the lifetime.


[float]
=== `golang.heap.allocations.allocated`

type: long

format: bytes

Bytes allocated and not yet freed (same as Alloc above).


[float]
=== `golang.heap.allocations.idle`

type: long

format: bytes

Bytes in idle spans.


[float]
=== `golang.heap.allocations.active`

type: long

format: bytes

Bytes in non-idle span.


[[exported-fields-graphite]]
== graphite fields

[]experimental
graphite Module



[float]
== graphite fields




[float]
== server fields

server



[float]
=== `graphite.server.example`

type: keyword

Example field


[[exported-fields-haproxy]]
== HAProxy fields

HAProxy Module



[float]
== haproxy fields

HAProxy metrics.



[float]
== info fields

General information about HAProxy processes.



[float]
=== `haproxy.info.processes`

type: long

Number of processes.


[float]
=== `haproxy.info.process_num`

type: long

Process number.


[float]
=== `haproxy.info.pid`

type: long

Process ID.


[float]
=== `haproxy.info.run_queue`

type: long



[float]
=== `haproxy.info.tasks`

type: long



[float]
=== `haproxy.info.uptime.sec`

type: long

Current uptime in seconds.


[float]
=== `haproxy.info.memory.max.bytes`

type: long

format: bytes

Maximum amount of memory usage in bytes (the 'Memmax_MB' value converted to bytes).


[float]
=== `haproxy.info.ulimit_n`

type: long

Maximum number of open files for the process.


[float]
== compress fields




[float]
== bps fields




[float]
=== `haproxy.info.compress.bps.in`

type: long



[float]
=== `haproxy.info.compress.bps.out`

type: long



[float]
=== `haproxy.info.compress.bps.rate_limit`

type: long



[float]
== connection fields




[float]
== rate fields




[float]
=== `haproxy.info.connection.rate.value`

type: long



[float]
=== `haproxy.info.connection.rate.limit`

type: long



[float]
=== `haproxy.info.connection.rate.max`

type: long



[float]
=== `haproxy.info.connection.current`

type: long

Current connections.


[float]
=== `haproxy.info.connection.total`

type: long

Total connections.


[float]
=== `haproxy.info.connection.ssl.current`

type: long

Current SSL connections.


[float]
=== `haproxy.info.connection.ssl.total`

type: long

Total SSL connections.


[float]
=== `haproxy.info.connection.ssl.max`

type: long

Maximum SSL connections.


[float]
=== `haproxy.info.connection.max`

type: long

Maximum connections.


[float]
=== `haproxy.info.connection.hard_max`

type: long



[float]
=== `haproxy.info.requests.total`

type: long



[float]
=== `haproxy.info.sockets.max`

type: long



[float]
=== `haproxy.info.requests.max`

type: long



[float]
== pipes fields




[float]
=== `haproxy.info.pipes.used`

type: integer



[float]
=== `haproxy.info.pipes.free`

type: integer



[float]
=== `haproxy.info.pipes.max`

type: integer



[float]
== session fields

None


[float]
=== `haproxy.info.session.rate.value`

type: integer



[float]
=== `haproxy.info.session.rate.limit`

type: integer



[float]
=== `haproxy.info.session.rate.max`

type: integer



[float]
== ssl fields

None


[float]
=== `haproxy.info.ssl.rate.value`

type: integer

None

[float]
=== `haproxy.info.ssl.rate.limit`

type: integer

None

[float]
=== `haproxy.info.ssl.rate.max`

type: integer

None

[float]
== frontend fields

None


[float]
=== `haproxy.info.ssl.frontend.key_rate.value`

type: integer

None

[float]
=== `haproxy.info.ssl.frontend.key_rate.max`

type: integer

None

[float]
=== `haproxy.info.ssl.frontend.session_reuse.pct`

type: scaled_float

format: percent

None

[float]
== backend fields

None


[float]
=== `haproxy.info.ssl.backend.key_rate.value`

type: integer

None

[float]
=== `haproxy.info.ssl.backend.key_rate.max`

type: integer

MaxConnRate

[float]
=== `haproxy.info.ssl.cached_lookups`

type: long

None

[float]
=== `haproxy.info.ssl.cache_misses`

type: long

None

[float]
== zlib_mem_usage fields




[float]
=== `haproxy.info.zlib_mem_usage.value`

type: integer



[float]
=== `haproxy.info.zlib_mem_usage.max`

type: integer



[float]
=== `haproxy.info.idle.pct`

type: scaled_float

format: percent



[float]
== stat fields

Stats collected from HAProxy processes.



[float]
=== `haproxy.stat.status`

type: keyword

Status (UP, DOWN, NOLB, MAINT, or MAINT(via)...).


[float]
=== `haproxy.stat.weight`

type: long

Total weight (for backends), or server weight (for servers).


[float]
=== `haproxy.stat.downtime`

type: long

Total downtime (in seconds). For backends, this value is the downtime for the whole backend, not the sum of the downtime for the servers.


[float]
=== `haproxy.stat.component_type`

type: integer

Component type (0=frontend, 1=backend, 2=server, or 3=socket/listener).


[float]
=== `haproxy.stat.process_id`

type: integer

Process ID (0 for first instance, 1 for second, and so on).


[float]
=== `haproxy.stat.service_name`

type: keyword

Service name (FRONTEND for frontend, BACKEND for backend, or any name for server/listener).


[float]
=== `haproxy.stat.in.bytes`

type: long

format: bytes

Bytes in.


[float]
=== `haproxy.stat.out.bytes`

type: long

format: bytes

Bytes out.


[float]
=== `haproxy.stat.last_change`

type: integer

Number of seconds since the last UP->DOWN or DOWN->UP transition.


[float]
=== `haproxy.stat.throttle.pct`

type: scaled_float

format: percentage

Current throttle percentage for the server when slowstart is active, or no value if slowstart is inactive.


[float]
=== `haproxy.stat.selected.total`

type: long

Total number of times a server was selected, either for new sessions, or when re-dispatching. For servers, this field reports the the number of times the server was selected.


[float]
=== `haproxy.stat.tracked.id`

type: long

ID of the proxy/server if tracking is enabled.



[float]
=== `haproxy.stat.connection.total`

type: long

Cumulative number of connections.


[float]
=== `haproxy.stat.connection.retried`

type: long

Number of times a connection to a server was retried.


[float]
=== `haproxy.stat.connection.time.avg`

type: long

Average connect time in ms over the last 1024 requests.



[float]
=== `haproxy.stat.request.denied`

type: long

Requests denied because of security concerns.

  * For TCP this is because of a matched tcp-request content rule.
  * For HTTP this is because of a matched http-request or tarpit rule.


[float]
=== `haproxy.stat.request.queued.current`

type: long

Current queued requests. For backends, this field reports the number of requests queued without a server assigned.


[float]
=== `haproxy.stat.request.queued.max`

type: long

Maximum value of queued.current.


[float]
=== `haproxy.stat.request.errors`

type: long

Request errors. Some of the possible causes are:

  * early termination from the client, before the request has been sent
  * read error from the client
  * client timeout
  * client closed connection
  * various bad requests from the client.
  * request was tarpitted.


[float]
=== `haproxy.stat.request.redispatched`

type: long

Number of times a request was redispatched to another server. For servers, this field reports the number of times the server was switched away from.


[float]
=== `haproxy.stat.request.connection.errors`

type: long

Number of requests that encountered an error trying to connect to a server. For backends, this field reports the sum of the stat for all backend servers, plus any connection errors not associated with a particular server (such as the backend having no active servers).


[float]
== rate fields




[float]
=== `haproxy.stat.request.rate.value`

type: long

Number of HTTP requests per second over the last elapsed second.


[float]
=== `haproxy.stat.request.rate.max`

type: long

Maximum number of HTTP requests per second.


[float]
=== `haproxy.stat.request.total`

type: long

Total number of HTTP requests received.



[float]
=== `haproxy.stat.response.errors`

type: long

Number of response errors. This value includes the number of data transfers aborted by the server (haproxy.stat.server.aborted).  Some other errors are:
* write errors on the client socket (won't be counted for the server stat) * failure applying filters to the response


[float]
=== `haproxy.stat.response.time.avg`

type: long

Average response time in ms over the last 1024 requests (0 for TCP).


[float]
=== `haproxy.stat.response.denied`

type: integer

Responses denied because of security concerns. For HTTP this is because of a matched http-request rule, or "option checkcache".


[float]
== http fields




[float]
=== `haproxy.stat.response.http.1xx`

type: long

HTTP responses with 1xx code.


[float]
=== `haproxy.stat.response.http.2xx`

type: long

HTTP responses with 2xx code.


[float]
=== `haproxy.stat.response.http.3xx`

type: long

HTTP responses with 3xx code.


[float]
=== `haproxy.stat.response.http.4xx`

type: long

HTTP responses with 4xx code.


[float]
=== `haproxy.stat.response.http.5xx`

type: long

HTTP responses with 5xx code.


[float]
=== `haproxy.stat.response.http.other`

type: long

HTTP responses with other codes (protocol error).



[float]
=== `haproxy.stat.session.current`

type: long

Number of current sessions.


[float]
=== `haproxy.stat.session.max`

type: long

Maximum number of sessions.


[float]
=== `haproxy.stat.session.limit`

type: long

Configured session limit.



[float]
=== `haproxy.stat.session.rate.value`

type: integer

Number of sessions per second over the last elapsed second.


[float]
=== `haproxy.stat.session.rate.limit`

type: integer

Configured limit on new sessions per second.


[float]
=== `haproxy.stat.session.rate.max`

type: integer

Maximum number of new sessions per second.


[float]
== check fields




[float]
=== `haproxy.stat.check.status`

type: keyword

Status of the last health check. One of:

  UNK     -> unknown
  INI     -> initializing
  SOCKERR -> socket error
  L4OK    -> check passed on layer 4, no upper layers testing enabled
  L4TOUT  -> layer 1-4 timeout
  L4CON   -> layer 1-4 connection problem, for example
            "Connection refused" (tcp rst) or "No route to host" (icmp)
  L6OK    -> check passed on layer 6
  L6TOUT  -> layer 6 (SSL) timeout
  L6RSP   -> layer 6 invalid response - protocol error
  L7OK    -> check passed on layer 7
  L7OKC   -> check conditionally passed on layer 7, for example 404 with
            disable-on-404
  L7TOUT  -> layer 7 (HTTP/SMTP) timeout
  L7RSP   -> layer 7 invalid response - protocol error
  L7STS   -> layer 7 response error, for example HTTP 5xx


[float]
=== `haproxy.stat.check.code`

type: long

Layer 5-7 code, if available.


[float]
=== `haproxy.stat.check.duration`

type: long

Time in ms that it took to finish the last health check.


[float]
=== `haproxy.stat.check.health.last`

type: keyword

The result of the last health check.


[float]
=== `haproxy.stat.check.health.fail`

type: long

Number of failed checks.


[float]
=== `haproxy.stat.check.agent.last`

type: integer



[float]
=== `haproxy.stat.check.failed`

type: long

Number of checks that failed while the server was up.


[float]
=== `haproxy.stat.check.down`

type: long

Number of UP->DOWN transitions. For backends, this value is the number of transitions to the whole backend being down, rather than the sum of the transitions for each server.


[float]
=== `haproxy.stat.client.aborted`

type: integer

Number of data transfers aborted by the client.


[float]
== server fields




[float]
=== `haproxy.stat.server.id`

type: integer

Server ID (unique inside a proxy).


[float]
=== `haproxy.stat.server.aborted`

type: integer

Number of data transfers aborted by the server. This value is included in haproxy.stat.response.errors.


[float]
=== `haproxy.stat.server.active`

type: integer

Number of backend servers that are active, meaning that they are healthy and can receive requests from the load balancer. 


[float]
=== `haproxy.stat.server.backup`

type: integer

Number of backend servers that are backup servers.


[float]
== compressor fields




[float]
=== `haproxy.stat.compressor.in.bytes`

type: long

format: bytes

Number of HTTP response bytes fed to the compressor.


[float]
=== `haproxy.stat.compressor.out.bytes`

type: integer

format: bytes

Number of HTTP response bytes emitted by the compressor.


[float]
=== `haproxy.stat.compressor.bypassed.bytes`

type: long

format: bytes

Number of bytes that bypassed the HTTP compressor (CPU/BW limit).


[float]
=== `haproxy.stat.compressor.response.bytes`

type: long

format: bytes

Number of HTTP responses that were compressed.


[float]
== proxy fields




[float]
=== `haproxy.stat.proxy.id`

type: integer

Unique proxy ID.


[float]
=== `haproxy.stat.proxy.name`

type: keyword

Proxy name.


[float]
== queue fields




[float]
=== `haproxy.stat.queue.limit`

type: integer

Configured queue limit (maxqueue) for the server, or nothing if the value of maxqueue is 0 (meaning no limit).


[float]
=== `haproxy.stat.queue.time.avg`

type: integer

The average queue time in ms over the last 1024 requests.


[[exported-fields-http]]
== HTTP fields

HTTP module



[float]
== http fields




[float]
== request fields

HTTP request information



[float]
=== `http.request.header`

type: object

The HTTP headers sent


[float]
=== `http.request.method`

type: keyword

The HTTP method used


[float]
=== `http.request.body`

type: keyword

The HTTP payload sent


[float]
== response fields

HTTP response information



[float]
=== `http.response.header`

type: object

The HTTP headers received


[float]
=== `http.response.status_code`

type: keyword

The HTTP status code


[float]
=== `http.response.body`

type: keyword

The HTTP payload received


[float]
== json fields

json metricset


[float]
== server fields

server


[[exported-fields-jolokia]]
== Jolokia fields

beta[]
Jolokia module



[float]
== jolokia fields

jolokia contains metrics exposed via jolokia agent


[[exported-fields-kafka]]
== Kafka fields

Kafka module
beta[]



[float]
== kafka fields




[float]
== consumergroup fields

consumergroup



[float]
== broker fields

Broker Consumer Group Information have been read from (Broker handling the consumer group).



[float]
=== `kafka.consumergroup.broker.id`

type: long

Broker id


[float]
=== `kafka.consumergroup.broker.address`

type: keyword

Broker address


[float]
=== `kafka.consumergroup.id`

type: keyword

Consumer Group ID

[float]
=== `kafka.consumergroup.topic`

type: keyword

Topic name

[float]
=== `kafka.consumergroup.partition`

type: long

Partition ID

[float]
=== `kafka.consumergroup.offset`

type: long

consumer offset into partition being read

[float]
=== `kafka.consumergroup.meta`

type: text

custom consumer meta data string

[float]
=== `kafka.consumergroup.error.code`

type: long

kafka consumer/partition error code.


[float]
== client fields

Assigned client reading events from partition



[float]
=== `kafka.consumergroup.client.id`

type: keyword

Client ID (kafka setting client.id)

[float]
=== `kafka.consumergroup.client.host`

type: keyword

Client host

[float]
=== `kafka.consumergroup.client.member_id`

type: keyword

internal consumer group member ID

[float]
== partition fields

partition



[float]
== offset fields

Available offsets of the given partition.



[float]
=== `kafka.partition.offset.newest`

type: long

Newest offset of the partition.


[float]
=== `kafka.partition.offset.oldest`

type: long

Oldest offset of the partition.


[float]
== partition fields

Partition data.



[float]
=== `kafka.partition.partition.id`

type: long

Partition id.


[float]
=== `kafka.partition.partition.leader`

type: long

Leader id (broker).


[float]
=== `kafka.partition.partition.isr`

type: array

List of isr ids.


[float]
=== `kafka.partition.partition.replica`

type: long

Replica id (broker).


[float]
=== `kafka.partition.partition.insync_replica`

type: boolean

Indicates if replica is included in the in-sync replicate set (ISR).


[float]
=== `kafka.partition.partition.error.code`

type: long

Error code from fetching partition.


[float]
=== `kafka.partition.topic.error.code`

type: long

topic error code.


[float]
=== `kafka.partition.topic.name`

type: keyword

Topic name


[float]
=== `kafka.partition.broker.id`

type: long

Broker id


[float]
=== `kafka.partition.broker.address`

type: keyword

Broker address


[[exported-fields-kibana]]
== Kibana fields

experimental[]
Kibana module



[float]
== kibana fields




[float]
== status fields

Status fields



[float]
=== `kibana.status.name`

type: keyword

Kibana instance name.


[float]
=== `kibana.status.uuid`

type: keyword

Kibana instance uuid.


[float]
=== `kibana.status.version.number`

type: keyword

Kibana version number.


[float]
=== `kibana.status.status.overall.state`

type: keyword

Kibana overall state.


[float]
== metrics fields

Metrics fields



[float]
=== `kibana.status.metrics.concurrent_connections`

type: long

Current concurrent connections.


[float]
== requests fields

Request statistics.



[float]
=== `kibana.status.metrics.requests.disconnects`

type: long

Total number of disconnected connections.


[float]
=== `kibana.status.metrics.requests.total`

type: long

Total number of connections.


[[exported-fields-kubernetes-processor]]
== Kubernetes fields

beta[]
Kubernetes metadata added by the kubernetes processor




[float]
=== `kubernetes.pod.name`

type: keyword

Kubernetes pod name


[float]
=== `kubernetes.namespace`

type: keyword

Kubernetes namespace


[float]
=== `kubernetes.labels`

type: object

Kubernetes labels map


[float]
=== `kubernetes.annotations`

type: object

Kubernetes annotations map


[float]
=== `kubernetes.container.name`

type: keyword

Kubernetes container name


[float]
=== `kubernetes.container.image`

type: keyword

Kubernetes container image


[[exported-fields-kubernetes]]
== Kubernetes fields

beta[]
Kubernetes metrics



[float]
== kubernetes fields

Information and statistics of pods managed by kubernetes.



[float]
== container fields

kubernetes container metrics



[float]
=== `kubernetes.container.start_time`

type: date

Start time


[float]
== cpu fields

CPU usage metrics





[float]
=== `kubernetes.container.cpu.usage.core.ns`

type: long

Container CPU Core usage nanoseconds


[float]
=== `kubernetes.container.cpu.usage.nanocores`

type: long

CPU used nanocores


[float]
== logs fields

Logs info




[float]
=== `kubernetes.container.logs.available.bytes`

type: long

format: bytes

Logs available capacity in bytes



[float]
=== `kubernetes.container.logs.capacity.bytes`

type: long

format: bytes

Logs total capacity in bytes



[float]
=== `kubernetes.container.logs.used.bytes`

type: long

format: bytes

Logs used capacity in bytes



[float]
=== `kubernetes.container.logs.inodes.count`

type: long

Total available inodes


[float]
=== `kubernetes.container.logs.inodes.free`

type: long

Total free inodes


[float]
=== `kubernetes.container.logs.inodes.used`

type: long

Total used inodes




[float]
=== `kubernetes.container.memory.available.bytes`

type: long

format: bytes

Total available memory



[float]
=== `kubernetes.container.memory.usage.bytes`

type: long

format: bytes

Total memory usage



[float]
=== `kubernetes.container.memory.rss.bytes`

type: long

format: bytes

RSS memory usage



[float]
=== `kubernetes.container.memory.workingset.bytes`

type: long

format: bytes

Working set memory usage


[float]
=== `kubernetes.container.memory.pagefaults`

type: long

Number of page faults


[float]
=== `kubernetes.container.memory.majorpagefaults`

type: long

Number of major page faults




[float]
=== `kubernetes.container.rootfs.capacity.bytes`

type: long

format: bytes

Root filesystem total capacity in bytes



[float]
=== `kubernetes.container.rootfs.available.bytes`

type: long

format: bytes

Root filesystem total available in bytes



[float]
=== `kubernetes.container.rootfs.used.bytes`

type: long

format: bytes

Root filesystem total used in bytes



[float]
=== `kubernetes.container.rootfs.inodes.used`

type: long

Used inodes


[float]
== event fields

The Kubernetes events metricset collects events that are generated by objects running inside of Kubernetes



[float]
=== `kubernetes.event.count`

type: long

Count field records the number of times the particular event has occurred


[float]
=== `kubernetes.event.message`

type: keyword

Message recorded for the given event


[float]
=== `kubernetes.event.reason`

type: keyword

Reason recorded for the given event


[float]
=== `kubernetes.event.type`

type: keyword

Type of the given event


[float]
== metadata fields

Metadata associated with the given event




[float]
=== `kubernetes.event.metadata.timestamp.created`

type: date

Timestamp of creation of the given event


[float]
=== `kubernetes.event.metadata.name`

type: keyword

Name of the event


[float]
=== `kubernetes.event.metadata.namespace`

type: keyword

Namespace in which event was generated


[float]
=== `kubernetes.event.metadata.resource_version`

type: keyword

Version of the event resource


[float]
=== `kubernetes.event.metadata.uid`

type: keyword

Unique identifier to the event object


[float]
=== `kubernetes.event.metadata.self_link`

type: keyword

URL representing the event


[float]
== involved_object fields

Metadata associated with the given involved object



[float]
=== `kubernetes.event.involved_object.api_version`

type: keyword

API version of the object


[float]
=== `kubernetes.event.involved_object.kind`

type: keyword

API kind of the object


[float]
=== `kubernetes.event.involved_object.name`

type: keyword

name of the object


[float]
=== `kubernetes.event.involved_object.resource_version`

type: keyword

resource version of the object


[float]
=== `kubernetes.event.involved_object.uid`

type: keyword

UUID version of the object


[float]
== node fields

kubernetes node metrics



[float]
=== `kubernetes.node.name`

type: keyword

Node name


[float]
=== `kubernetes.node.start_time`

type: date

Start time


[float]
== cpu fields

CPU usage metrics





[float]
=== `kubernetes.node.cpu.usage.core.ns`

type: long

Node CPU Core usage nanoseconds


[float]
=== `kubernetes.node.cpu.usage.nanocores`

type: long

CPU used nanocores




[float]
=== `kubernetes.node.memory.available.bytes`

type: long

format: bytes

Total available memory



[float]
=== `kubernetes.node.memory.usage.bytes`

type: long

format: bytes

Total memory usage



[float]
=== `kubernetes.node.memory.rss.bytes`

type: long

format: bytes

RSS memory usage



[float]
=== `kubernetes.node.memory.workingset.bytes`

type: long

format: bytes

Working set memory usage


[float]
=== `kubernetes.node.memory.pagefaults`

type: long

Number of page faults


[float]
=== `kubernetes.node.memory.majorpagefaults`

type: long

Number of major page faults




[float]
=== `kubernetes.node.network.rx.bytes`

type: long

format: bytes

Received bytes


[float]
=== `kubernetes.node.network.rx.errors`

type: long

Rx errors



[float]
=== `kubernetes.node.network.tx.bytes`

type: long

format: bytes

Transmitted bytes


[float]
=== `kubernetes.node.network.tx.errors`

type: long

Tx errors




[float]
=== `kubernetes.node.fs.capacity.bytes`

type: long

format: bytes

Filesystem total capacity in bytes



[float]
=== `kubernetes.node.fs.available.bytes`

type: long

format: bytes

Filesystem total available in bytes



[float]
=== `kubernetes.node.fs.used.bytes`

type: long

format: bytes

Filesystem total used in bytes



[float]
=== `kubernetes.node.fs.inodes.used`

type: long

Number of used inodes


[float]
=== `kubernetes.node.fs.inodes.count`

type: long

Number of inodes


[float]
=== `kubernetes.node.fs.inodes.free`

type: long

Number of free inodes





[float]
=== `kubernetes.node.runtime.imagefs.capacity.bytes`

type: long

format: bytes

Image filesystem total capacity in bytes



[float]
=== `kubernetes.node.runtime.imagefs.available.bytes`

type: long

format: bytes

Image filesystem total available in bytes



[float]
=== `kubernetes.node.runtime.imagefs.used.bytes`

type: long

format: bytes

Image filesystem total used in bytes


[float]
== pod fields

kubernetes pod metrics



[float]
=== `kubernetes.pod.start_time`

type: date

Start time




[float]
=== `kubernetes.pod.network.rx.bytes`

type: long

format: bytes

Received bytes


[float]
=== `kubernetes.pod.network.rx.errors`

type: long

Rx errors



[float]
=== `kubernetes.pod.network.tx.bytes`

type: long

format: bytes

Transmitted bytes


[float]
=== `kubernetes.pod.network.tx.errors`

type: long

Tx errors


[float]
== container fields

kubernetes container metrics



[float]
=== `kubernetes.container.id`

type: keyword

Container id


[float]
=== `kubernetes.container.status.phase`

type: keyword

Container phase (running, waiting, terminated)


[float]
=== `kubernetes.container.status.ready`

type: boolean

Container ready status


[float]
=== `kubernetes.container.status.restarts`

type: integer

Container restarts count



[float]
=== `kubernetes.container.cpu.limit.nanocores`

type: long

Container CPU nanocores limit


[float]
=== `kubernetes.container.cpu.request.nanocores`

type: long

Container CPU requested nanocores



[float]
=== `kubernetes.container.memory.limit.bytes`

type: long

format: bytes

Container memory limit in bytes


[float]
=== `kubernetes.container.memory.request.bytes`

type: long

format: bytes

Container requested memory in bytes


[float]
== deployment fields

kubernetes deployment metrics



[float]
=== `kubernetes.deployment.name`

type: keyword

Kubernetes deployment name


[float]
=== `kubernetes.deployment.paused`

type: boolean

Kubernetes deployment paused status


[float]
== replicas fields

Kubernetes deployment replicas info



[float]
=== `kubernetes.deployment.replicas.desired`

type: integer

Deployment number of desired replicas (spec)


[float]
=== `kubernetes.deployment.replicas.available`

type: integer

Deployment available replicas


[float]
=== `kubernetes.deployment.replicas.unavailable`

type: integer

Deployment unavailable replicas


[float]
=== `kubernetes.deployment.replicas.updated`

type: integer

Deployment updated replicas


[float]
== node fields

kubernetes node metrics




[float]
=== `kubernetes.node.status.ready`

type: keyword

Node ready status (true, false or unknown)


[float]
=== `kubernetes.node.status.unschedulable`

type: boolean

Node unschedulable status



[float]
=== `kubernetes.node.cpu.allocatable.cores`

type: long

Node CPU allocatable cores


[float]
=== `kubernetes.node.cpu.capacity.cores`

type: long

Node CPU capacity cores



[float]
=== `kubernetes.node.memory.allocatable.bytes`

type: long

format: bytes

Node allocatable memory in bytes


[float]
=== `kubernetes.node.memory.capacity.bytes`

type: long

format: bytes

Node memory capacity in bytes



[float]
=== `kubernetes.node.pod.allocatable.total`

type: long

Node allocatable pods


[float]
=== `kubernetes.node.pod.capacity.total`

type: long

Node pod capacity


[float]
== pod fields

kubernetes pod metrics



[float]
=== `kubernetes.pod.ip`

type: ip

Kubernetes pod IP


[float]
=== `kubernetes.pod.host_ip`

type: ip

Kubernetes pod host IP


[float]
== status fields

Kubernetes pod status metrics



[float]
=== `kubernetes.pod.status.phase`

type: keyword

Kubernetes pod phase (Running, Pending...)


[float]
=== `kubernetes.pod.status.ready`

type: keyword

Kubernetes pod ready status (true, false or unknown)


[float]
=== `kubernetes.pod.status.scheduled`

type: keyword

Kubernetes pod scheduled status (true, false, unknown)


[float]
== replicaset fields

kubernetes replica set metrics



[float]
=== `kubernetes.replicaset.name`

type: keyword

Kubernetes replica set name


[float]
== replicas fields

Kubernetes replica set paused status



[float]
=== `kubernetes.replicaset.replicas.available`

type: long

The number of replicas per ReplicaSet


[float]
=== `kubernetes.replicaset.replicas.desired`

type: long

The number of replicas per ReplicaSet


[float]
=== `kubernetes.replicaset.replicas.ready`

type: long

The number of ready replicas per ReplicaSet


[float]
=== `kubernetes.replicaset.replicas.observed`

type: long

The generation observed by the ReplicaSet controller


[float]
=== `kubernetes.replicaset.replicas.labeled`

type: long

The number of fully labeled replicas per ReplicaSet


[float]
== system fields

kubernetes system containers metrics



[float]
=== `kubernetes.system.container`

type: keyword

Container name


[float]
=== `kubernetes.system.start_time`

type: date

Start time


[float]
== cpu fields

CPU usage metrics





[float]
=== `kubernetes.system.cpu.usage.core.ns`

type: long

CPU Core usage nanoseconds


[float]
=== `kubernetes.system.cpu.usage.nanocores`

type: long

CPU used nanocores




[float]
=== `kubernetes.system.memory.usage.bytes`

type: long

format: bytes

Total memory usage



[float]
=== `kubernetes.system.memory.rss.bytes`

type: long

format: bytes

RSS memory usage



[float]
=== `kubernetes.system.memory.workingset.bytes`

type: long

format: bytes

Working set memory usage


[float]
=== `kubernetes.system.memory.pagefaults`

type: long

Number of page faults


[float]
=== `kubernetes.system.memory.majorpagefaults`

type: long

Number of major page faults


[float]
== volume fields

kubernetes volume metrics



[float]
=== `kubernetes.volume.name`

type: keyword

Volume name




[float]
=== `kubernetes.volume.fs.capacity.bytes`

type: long

format: bytes

Filesystem total capacity in bytes



[float]
=== `kubernetes.volume.fs.available.bytes`

type: long

format: bytes

Filesystem total available in bytes



[float]
=== `kubernetes.volume.fs.used.bytes`

type: long

format: bytes

Filesystem total used in bytes



[float]
=== `kubernetes.volume.fs.inodes.used`

type: long

Used inodes


[float]
=== `kubernetes.volume.fs.inodes.free`

type: long

Free inodes


[float]
=== `kubernetes.volume.fs.inodes.count`

type: long

Total inodes


[[exported-fields-memcached]]
== Memcached fields

beta[]
Memcached module



[float]
== memcached fields




[float]
== stats fields

stats



[float]
=== `memcached.stats.pid`

type: long

Current process ID of the Memcached task.


[float]
=== `memcached.stats.uptime.sec`

type: long

Memcached server uptime.


[float]
=== `memcached.stats.threads`

type: long

Number of threads used by the current Memcached server process.


[float]
=== `memcached.stats.connections.current`

type: long

Number of open connections to this Memcached server, should be the same value on all servers during normal operation.


[float]
=== `memcached.stats.connections.total`

type: long

Numer of successful connect attempts to this server since it has been started.


[float]
=== `memcached.stats.get.hits`

type: long

Number of successful "get" commands (cache hits) since startup, divide them by the "cmd_get" value to get the cache hitrate.


[float]
=== `memcached.stats.get.misses`

type: long

Number of failed "get" requests because nothing was cached for this key or the cached value was too old.


[float]
=== `memcached.stats.cmd.get`

type: long

Number of "get" commands received since server startup not counting if they were successful or not.


[float]
=== `memcached.stats.cmd.set`

type: long

Number of "set" commands serviced since startup.


[float]
=== `memcached.stats.read.bytes`

type: long

Total number of bytes received from the network by this server.


[float]
=== `memcached.stats.written.bytes`

type: long

Total number of bytes send to the network by this server.


[float]
=== `memcached.stats.items.current`

type: long

Number of items currently in this server's cache.


[float]
=== `memcached.stats.items.total`

type: long

Number of items stored ever stored on this server. This is no "maximum item count" value but a counted increased by every new item stored in the cache.


[float]
=== `memcached.stats.evictions`

type: long

Number of objects removed from the cache to free up memory for new items because Memcached reached it's maximum memory setting (limit_maxbytes).


[[exported-fields-mongodb]]
== MongoDB fields

Metrics collected from MongoDB servers.



[float]
== mongodb fields

MongoDB metrics.



[float]
== dbstats fields

dbstats provides an overview of a particular mongo database. This document is most concerned with data volumes of a database.



[float]
=== `mongodb.dbstats.avg_obj_size.bytes`

type: long

format: bytes

[float]
=== `mongodb.dbstats.collections`

type: integer

[float]
=== `mongodb.dbstats.data_size.bytes`

type: long

format: bytes

[float]
=== `mongodb.dbstats.db`

type: keyword

[float]
=== `mongodb.dbstats.file_size.bytes`

type: long

format: bytes

[float]
=== `mongodb.dbstats.index_size.bytes`

type: long

format: bytes

[float]
=== `mongodb.dbstats.indexes`

type: long

[float]
=== `mongodb.dbstats.num_extents`

type: long

[float]
=== `mongodb.dbstats.objects`

type: long

[float]
=== `mongodb.dbstats.storage_size.bytes`

type: long

format: bytes

[float]
=== `mongodb.dbstats.ns_size_mb.mb`

type: long


[float]
=== `mongodb.dbstats.data_file_version.major`

type: long

[float]
=== `mongodb.dbstats.data_file_version.minor`

type: long


[float]
=== `mongodb.dbstats.extent_free_list.num`

type: long

[float]
=== `mongodb.dbstats.extent_free_list.size.bytes`

type: long

format: bytes

[float]
== status fields

MongoDB server status metrics.



[float]
=== `mongodb.status.version`

type: keyword

Instance version.


[float]
=== `mongodb.status.uptime.ms`

type: long

Instance uptime in milliseconds.


[float]
=== `mongodb.status.local_time`

type: date

Local time as reported by the MongoDB instance.


[float]
=== `mongodb.status.asserts.regular`

type: long

Number of regular assertions produced by the server.


[float]
=== `mongodb.status.asserts.warning`

type: long

Number of warning assertions produced by the server.


[float]
=== `mongodb.status.asserts.msg`

type: long

Number of msg assertions produced by the server.


[float]
=== `mongodb.status.asserts.user`

type: long

Number of user assertions produced by the server.


[float]
=== `mongodb.status.asserts.rollovers`

type: long

Number of rollovers assertions produced by the server.


[float]
== background_flushing fields

Data about the process MongoDB uses to write data to disk. This data is only available for instances that use the MMAPv1 storage engine.



[float]
=== `mongodb.status.background_flushing.flushes`

type: long

A counter that collects the number of times the database has flushed all writes to disk.


[float]
=== `mongodb.status.background_flushing.total.ms`

type: long

The total number of milliseconds (ms) that the mongod processes have spent writing (i.e. flushing) data to disk. Because this is an absolute value, consider the value of `flushes` and `average_ms` to provide better context for this datum.


[float]
=== `mongodb.status.background_flushing.average.ms`

type: long

The average time spent flushing to disk per flush event.


[float]
=== `mongodb.status.background_flushing.last.ms`

type: long

The amount of time, in milliseconds, that the last flush operation took to complete.


[float]
=== `mongodb.status.background_flushing.last_finished`

type: date

A timestamp of the last completed flush operation.


[float]
== connections fields

Data regarding the current status of incoming connections and availability of the database server.



[float]
=== `mongodb.status.connections.current`

type: long

The number of connections to the database server from clients. This number includes the current shell session. Consider the value of `available` to add more context to this datum.


[float]
=== `mongodb.status.connections.available`

type: long

The number of unused available incoming connections the database can provide.


[float]
=== `mongodb.status.connections.total_created`

type: long

A count of all incoming connections created to the server. This number includes connections that have since closed.


[float]
== journaling fields

Data about the journaling-related operations and performance. Journaling information only appears for mongod instances that use the MMAPv1 storage engine and have journaling enabled.



[float]
=== `mongodb.status.journaling.commits`

type: long

The number of transactions written to the journal during the last journal group commit interval.


[float]
=== `mongodb.status.journaling.journaled.mb`

type: long

The amount of data in megabytes (MB) written to journal during the last journal group commit interval.


[float]
=== `mongodb.status.journaling.write_to_data_files.mb`

type: long

The amount of data in megabytes (MB) written from journal to the data files during the last journal group commit interval.


[float]
=== `mongodb.status.journaling.compression`

type: long

The compression ratio of the data written to the journal.


[float]
=== `mongodb.status.journaling.commits_in_write_lock`

type: long

Count of the commits that occurred while a write lock was held. Commits in a write lock indicate a MongoDB node under a heavy write load and call for further diagnosis.


[float]
=== `mongodb.status.journaling.early_commits`

type: long

The number of times MongoDB requested a commit before the scheduled journal group commit interval.


[float]
== times fields

Information about the performance of the mongod instance during the various phases of journaling in the last journal group commit interval.



[float]
=== `mongodb.status.journaling.times.dt.ms`

type: long

The amount of time over which MongoDB collected the times data. Use this field to provide context to the other times field values.


[float]
=== `mongodb.status.journaling.times.prep_log_buffer.ms`

type: long

The amount of time spent preparing to write to the journal. Smaller values indicate better journal performance.


[float]
=== `mongodb.status.journaling.times.write_to_journal.ms`

type: long

The amount of time spent actually writing to the journal. File system speeds and device interfaces can affect performance.


[float]
=== `mongodb.status.journaling.times.write_to_data_files.ms`

type: long

The amount of time spent writing to data files after journaling. File system speeds and device interfaces can affect performance.


[float]
=== `mongodb.status.journaling.times.remap_private_view.ms`

type: long

The amount of time spent remapping copy-on-write memory mapped views. Smaller values indicate better journal performance.


[float]
=== `mongodb.status.journaling.times.commits.ms`

type: long

The amount of time spent for commits.


[float]
=== `mongodb.status.journaling.times.commits_in_write_lock.ms`

type: long

The amount of time spent for commits that occurred while a write lock was held.


[float]
== extra_info fields

Platform specific data.



[float]
=== `mongodb.status.extra_info.heap_usage.bytes`

type: long

format: bytes

The total size in bytes of heap space used by the database process. Only available on Unix/Linux.


[float]
=== `mongodb.status.extra_info.page_faults`

type: long

The total number of page faults that require disk operations. Page faults refer to operations that require the database server to access data that isn't available in active memory.


[float]
== network fields

Platform specific data.



[float]
=== `mongodb.status.network.in.bytes`

type: long

format: bytes

The amount of network traffic, in bytes, received by this database.


[float]
=== `mongodb.status.network.out.bytes`

type: long

format: bytes

The amount of network traffic, in bytes, sent from this database.


[float]
=== `mongodb.status.network.requests`

type: long

The total number of requests received by the server.


[float]
== opcounters fields

An overview of database operations by type.



[float]
=== `mongodb.status.opcounters.insert`

type: long

The total number of insert operations received since the mongod instance last started.


[float]
=== `mongodb.status.opcounters.query`

type: long

The total number of queries received since the mongod instance last started.


[float]
=== `mongodb.status.opcounters.update`

type: long

The total number of update operations received since the mongod instance last started.


[float]
=== `mongodb.status.opcounters.delete`

type: long

The total number of delete operations received since the mongod instance last started.


[float]
=== `mongodb.status.opcounters.getmore`

type: long

The total number of getmore operations received since the mongod instance last started.


[float]
=== `mongodb.status.opcounters.command`

type: long

The total number of commands issued to the database since the mongod instance last started.


[float]
== opcounters_replicated fields

An overview of database replication operations by type.



[float]
=== `mongodb.status.opcounters_replicated.insert`

type: long

The total number of replicated insert operations received since the mongod instance last started.


[float]
=== `mongodb.status.opcounters_replicated.query`

type: long

The total number of replicated queries received since the mongod instance last started.


[float]
=== `mongodb.status.opcounters_replicated.update`

type: long

The total number of replicated update operations received since the mongod instance last started.


[float]
=== `mongodb.status.opcounters_replicated.delete`

type: long

The total number of replicated delete operations received since the mongod instance last started.


[float]
=== `mongodb.status.opcounters_replicated.getmore`

type: long

The total number of replicated getmore operations received since the mongod instance last started.


[float]
=== `mongodb.status.opcounters_replicated.command`

type: long

The total number of replicated commands issued to the database since the mongod instance last started.


[float]
== memory fields

Data about the current memory usage of the mongod server.



[float]
=== `mongodb.status.memory.bits`

type: long

Either 64 or 32, depending on which target architecture was specified during the mongod compilation process.


[float]
=== `mongodb.status.memory.resident.mb`

type: long

The amount of RAM, in megabytes (MB), currently used by the database process.


[float]
=== `mongodb.status.memory.virtual.mb`

type: long

The amount, in megabytes (MB), of virtual memory used by the mongod process.


[float]
=== `mongodb.status.memory.mapped.mb`

type: long

The amount of mapped memory, in megabytes (MB), used by the database. Because MongoDB uses memory-mapped files, this value is likely to be to be roughly equivalent to the total size of your database or databases.


[float]
=== `mongodb.status.memory.mapped_with_journal.mb`

type: long

The amount of mapped memory, in megabytes (MB), including the memory used for journaling.


[float]
=== `mongodb.status.write_backs_queued`

type: boolean

True when there are operations from a mongos instance queued for retrying.


[float]
=== `mongodb.status.storage_engine.name`

type: keyword

A string that represents the name of the current storage engine.


[float]
== wired_tiger fields

Statistics about the WiredTiger storage engine.



[float]
== concurrent_transactions fields

Statistics about the transactions currently in progress.



[float]
=== `mongodb.status.wired_tiger.concurrent_transactions.write.out`

type: long

Number of concurrent write transaction in progress.


[float]
=== `mongodb.status.wired_tiger.concurrent_transactions.write.available`

type: long

Number of concurrent write tickets available.


[float]
=== `mongodb.status.wired_tiger.concurrent_transactions.write.total_tickets`

type: long

Number of total write tickets.


[float]
=== `mongodb.status.wired_tiger.concurrent_transactions.read.out`

type: long

Number of concurrent read transaction in progress.


[float]
=== `mongodb.status.wired_tiger.concurrent_transactions.read.available`

type: long

Number of concurrent read tickets available.


[float]
=== `mongodb.status.wired_tiger.concurrent_transactions.read.total_tickets`

type: long

Number of total read tickets.


[float]
== cache fields

Statistics about the cache and page evictions from the cache.



[float]
=== `mongodb.status.wired_tiger.cache.maximum.bytes`

type: long

format: bytes

Maximum cache size.


[float]
=== `mongodb.status.wired_tiger.cache.used.bytes`

type: long

format: bytes

Size in byte of the data currently in cache.


[float]
=== `mongodb.status.wired_tiger.cache.dirty.bytes`

type: long

format: bytes

Size in bytes of the dirty data in the cache.


[float]
=== `mongodb.status.wired_tiger.cache.pages.read`

type: long

Number of pages read into the cache.


[float]
=== `mongodb.status.wired_tiger.cache.pages.write`

type: long

Number of pages written from the cache.


[float]
=== `mongodb.status.wired_tiger.cache.pages.evicted`

type: long

Number of pages evicted from the cache.


[float]
== log fields

Statistics about the write ahead log used by WiredTiger.



[float]
=== `mongodb.status.wired_tiger.log.size.bytes`

type: long

format: bytes

Total log size in bytes.


[float]
=== `mongodb.status.wired_tiger.log.write.bytes`

type: long

format: bytes

Number of bytes written into the log.


[float]
=== `mongodb.status.wired_tiger.log.max_file_size.bytes`

type: long

format: bytes

Maximum file size.


[float]
=== `mongodb.status.wired_tiger.log.flushes`

type: long

Number of flush operations.


[float]
=== `mongodb.status.wired_tiger.log.writes`

type: long

Number of write operations.


[float]
=== `mongodb.status.wired_tiger.log.scans`

type: long

Number of scan operations.


[float]
=== `mongodb.status.wired_tiger.log.syncs`

type: long

Number of sync operations.


[[exported-fields-mysql]]
== MySQL fields

MySQL server status metrics collected from MySQL.



[float]
== mysql fields

`mysql` contains the metrics that were obtained from MySQL query.



[float]
== status fields

`status` contains the metrics that were obtained by the status SQL query.



[float]
== aborted fields

Aborted status fields.



[float]
=== `mysql.status.aborted.clients`

type: long

The number of connections that were aborted because the client died without closing the connection properly.


[float]
=== `mysql.status.aborted.connects`

type: long

The number of failed attempts to connect to the MySQL server.


[float]
== binlog fields




[float]
=== `mysql.status.binlog.cache.disk_use`

type: long



[float]
=== `mysql.status.binlog.cache.use`

type: long



[float]
== bytes fields

Bytes stats.



[float]
=== `mysql.status.bytes.received`

type: long

format: bytes

The number of bytes received from all clients.


[float]
=== `mysql.status.bytes.sent`

type: long

format: bytes

The number of bytes sent to all clients.


[float]
== threads fields

Threads stats.



[float]
=== `mysql.status.threads.cached`

type: long

The number of cached threads.


[float]
=== `mysql.status.threads.created`

type: long

The number of created threads.


[float]
=== `mysql.status.threads.connected`

type: long

The number of connected threads.


[float]
=== `mysql.status.threads.running`

type: long

The number of running threads.


[float]
=== `mysql.status.connections`

type: long



[float]
== created fields




[float]
=== `mysql.status.created.tmp.disk_tables`

type: long



[float]
=== `mysql.status.created.tmp.files`

type: long



[float]
=== `mysql.status.created.tmp.tables`

type: long



[float]
== delayed fields




[float]
=== `mysql.status.delayed.errors`

type: long



[float]
=== `mysql.status.delayed.insert_threads`

type: long



[float]
=== `mysql.status.delayed.writes`

type: long



[float]
=== `mysql.status.flush_commands`

type: long



[float]
=== `mysql.status.max_used_connections`

type: long



[float]
== open fields




[float]
=== `mysql.status.open.files`

type: long



[float]
=== `mysql.status.open.streams`

type: long



[float]
=== `mysql.status.open.tables`

type: long



[float]
=== `mysql.status.opened_tables`

type: long



[float]
== command fields




[float]
=== `mysql.status.command.delete`

type: long

The number of DELETE queries since startup.


[float]
=== `mysql.status.command.insert`

type: long

The number of INSERT queries since startup.


[float]
=== `mysql.status.command.select`

type: long

The number of SELECT queries since startup.


[float]
=== `mysql.status.command.update`

type: long

The number of UPDATE queries since startup.


[[exported-fields-nginx]]
== Nginx fields

Nginx server status metrics collected from various modules.



[float]
== nginx fields

`nginx` contains the metrics that were scraped from nginx.



[float]
== stubstatus fields

`stubstatus` contains the metrics that were scraped from the ngx_http_stub_status_module status page.



[float]
=== `nginx.stubstatus.hostname`

type: keyword

Nginx hostname.


[float]
=== `nginx.stubstatus.active`

type: long

The current number of active client connections including Waiting connections.


[float]
=== `nginx.stubstatus.accepts`

type: long

The total number of accepted client connections.


[float]
=== `nginx.stubstatus.handled`

type: long

The total number of handled client connections.


[float]
=== `nginx.stubstatus.dropped`

type: long

The total number of dropped client connections.


[float]
=== `nginx.stubstatus.requests`

type: long

The total number of client requests.


[float]
=== `nginx.stubstatus.current`

type: long

The current number of client requests.


[float]
=== `nginx.stubstatus.reading`

type: long

The current number of connections where Nginx is reading the request header.


[float]
=== `nginx.stubstatus.writing`

type: long

The current number of connections where Nginx is writing the response back to the client.


[float]
=== `nginx.stubstatus.waiting`

type: long

The current number of idle client connections waiting for a request.


[[exported-fields-php_fpm]]
== PHP_FPM fields

beta[]
PHP-FPM server status metrics collected from PHP-FPM.



[float]
== php_fpm fields

`php_fpm` contains the metrics that were obtained from PHP-FPM status page call.



[float]
== pool fields

`pool` contains the metrics that were obtained from the PHP-FPM process pool.



[float]
=== `php_fpm.pool.name`

type: keyword

The name of the pool.


[float]
=== `php_fpm.pool.process_manager`

type: keyword

Static, dynamic or ondemand.


[float]
== connections fields

Connection state specific statistics.



[float]
=== `php_fpm.pool.connections.accepted`

type: long

The number of incoming requests that the PHP-FPM server has accepted; when a connection is accepted it is removed from the listen queue.


[float]
=== `php_fpm.pool.connections.queued`

type: long

The current number of connections that have been initiated, but not yet accepted. If this value is non-zero it typically means that all the available server processes are currently busy, and there are no processes available to serve the next request. Raising `pm.max_children` (provided the server can handle it) should help keep this number low. This property follows from the fact that PHP-FPM listens via a socket (TCP or file based), and thus inherits some of the characteristics of sockets.


[float]
=== `php_fpm.pool.connections.max_listen_queue`

type: long

The maximum number of requests in the queue of pending connections since FPM has started.


[float]
=== `php_fpm.pool.connections.listen_queue_len`

type: long

The size of the socket queue of pending connections.


[float]
== processes fields

Process state specific statistics.



[float]
=== `php_fpm.pool.processes.idle`

type: long

The number of servers in the `waiting to process` state (i.e. not currently serving a page). This value should fall between the `pm.min_spare_servers` and `pm.max_spare_servers` values when the process manager is `dynamic`.


[float]
=== `php_fpm.pool.processes.active`

type: long

The number of servers current processing a page - the minimum is `1` (so even on a fully idle server, the result will be not read `0`).


[float]
=== `php_fpm.pool.processes.total`

type: long

The number of idle + active processes.


[float]
=== `php_fpm.pool.processes.max_active`

type: long

The maximum number of active processes since FPM has started.


[float]
=== `php_fpm.pool.processes.max_children_reached`

type: long

Number of times, the process limit has been reached, when pm tries to start more children (works only for pm 'dynamic' and 'ondemand').


[float]
=== `php_fpm.pool.slow_requests`

type: long

The number of times a request execution time has exceeded `request_slowlog_timeout`.


[float]
=== `php_fpm.pool.start_since`

type: long

Number of seconds since FPM has started.


[float]
=== `php_fpm.pool.start_time`

type: date

format: epoch_second

The date and time FPM has started.


[[exported-fields-postgresql]]
== PostgreSQL fields

Metrics collected from PostgreSQL servers.



[float]
== postgresql fields

PostgreSQL metrics.



[float]
== activity fields

One document per server process, showing information related to the current activity of that process, such as state and current query. Collected by querying pg_stat_activity.



[float]
=== `postgresql.activity.database.oid`

type: long

OID of the database this backend is connected to.


[float]
=== `postgresql.activity.database.name`

type: keyword

Name of the database this backend is connected to.


[float]
=== `postgresql.activity.pid`

type: long

Process ID of this backend.


[float]
=== `postgresql.activity.user.id`

type: long

OID of the user logged into this backend.


[float]
=== `postgresql.activity.user.name`

Name of the user logged into this backend.


[float]
=== `postgresql.activity.application_name`

Name of the application that is connected to this backend.


[float]
=== `postgresql.activity.client.address`

IP address of the client connected to this backend.


[float]
=== `postgresql.activity.client.hostname`

Host name of the connected client, as reported by a reverse DNS lookup of client_addr.


[float]
=== `postgresql.activity.client.port`

type: long

TCP port number that the client is using for communication with this backend, or -1 if a Unix socket is used.


[float]
=== `postgresql.activity.backend_start`

type: date

Time when this process was started, i.e., when the client connected to the server.


[float]
=== `postgresql.activity.transaction_start`

type: date

Time when this process' current transaction was started.


[float]
=== `postgresql.activity.query_start`

type: date

Time when the currently active query was started, or if state is not active, when the last query was started.


[float]
=== `postgresql.activity.state_change`

type: date

Time when the state was last changed.


[float]
=== `postgresql.activity.waiting`

type: boolean

True if this backend is currently waiting on a lock.


[float]
=== `postgresql.activity.state`

Current overall state of this backend. Possible values are:

  * active: The backend is executing a query.
  * idle: The backend is waiting for a new client command.
  * idle in transaction: The backend is in a transaction, but is not
    currently executing a query.
  * idle in transaction (aborted): This state is similar to idle in
    transaction, except one of the statements in the transaction caused
    an error.
  * fastpath function call: The backend is executing a fast-path function.
  * disabled: This state is reported if track_activities is disabled in this backend.


[float]
=== `postgresql.activity.query`

Text of this backend's most recent query. If state is active this field shows the currently executing query. In all other states, it shows the last query that was executed.


[float]
== bgwriter fields

Statistics about the background writer process's activity. Collected using the pg_stat_bgwriter query.



[float]
=== `postgresql.bgwriter.checkpoints.scheduled`

type: long

Number of scheduled checkpoints that have been performed.


[float]
=== `postgresql.bgwriter.checkpoints.requested`

type: long

Number of requested checkpoints that have been performed.


[float]
=== `postgresql.bgwriter.checkpoints.times.write.ms`

type: float

Total amount of time that has been spent in the portion of checkpoint processing where files are written to disk, in milliseconds.


[float]
=== `postgresql.bgwriter.checkpoints.times.sync.ms`

type: float

Total amount of time that has been spent in the portion of checkpoint processing where files are synchronized to disk, in milliseconds.


[float]
=== `postgresql.bgwriter.buffers.checkpoints`

type: long

Number of buffers written during checkpoints.


[float]
=== `postgresql.bgwriter.buffers.clean`

type: long

Number of buffers written by the background writer.


[float]
=== `postgresql.bgwriter.buffers.clean_full`

type: long

Number of times the background writer stopped a cleaning scan because it had written too many buffers.


[float]
=== `postgresql.bgwriter.buffers.backend`

type: long

Number of buffers written directly by a backend.


[float]
=== `postgresql.bgwriter.buffers.backend_fsync`

type: long

Number of times a backend had to execute its own fsync call (normally the background writer handles those even when the backend does its own write)


[float]
=== `postgresql.bgwriter.buffers.allocated`

type: long

Number of buffers allocated.


[float]
=== `postgresql.bgwriter.stats_reset`

type: date

Time at which these statistics were last reset.


[float]
== database fields

One row per database, showing database-wide statistics. Collected by querying pg_stat_database



[float]
=== `postgresql.database.oid`

type: long

OID of the database this backend is connected to.


[float]
=== `postgresql.database.name`

type: keyword

Name of the database this backend is connected to.


[float]
=== `postgresql.database.number_of_backends`

type: long

Number of backends currently connected to this database.


[float]
=== `postgresql.database.transactions.commit`

type: long

Number of transactions in this database that have been committed.


[float]
=== `postgresql.database.transactions.rollback`

type: long

Number of transactions in this database that have been rolled back.


[float]
=== `postgresql.database.blocks.read`

type: long

Number of disk blocks read in this database.


[float]
=== `postgresql.database.blocks.hit`

type: long

Number of times disk blocks were found already in the buffer cache, so that a read was not necessary (this only includes hits in the PostgreSQL buffer cache, not the operating system's file system cache).


[float]
=== `postgresql.database.blocks.time.read.ms`

type: long

Time spent reading data file blocks by backends in this database, in milliseconds.


[float]
=== `postgresql.database.blocks.time.write.ms`

type: long

Time spent writing data file blocks by backends in this database, in milliseconds.


[float]
=== `postgresql.database.rows.returned`

type: long

Number of rows returned by queries in this database.


[float]
=== `postgresql.database.rows.fetched`

type: long

Number of rows fetched by queries in this database.


[float]
=== `postgresql.database.rows.inserted`

type: long

Number of rows inserted by queries in this database.


[float]
=== `postgresql.database.rows.updated`

type: long

Number of rows updated by queries in this database.


[float]
=== `postgresql.database.rows.deleted`

type: long

Number of rows deleted by queries in this database.


[float]
=== `postgresql.database.conflicts`

type: long

Number of queries canceled due to conflicts with recovery in this database.


[float]
=== `postgresql.database.temporary.files`

type: long

Number of temporary files created by queries in this database. All temporary files are counted, regardless of why the temporary file was created (e.g., sorting or hashing), and regardless of the log_temp_files setting.


[float]
=== `postgresql.database.temporary.bytes`

type: long

Total amount of data written to temporary files by queries in this database. All temporary files are counted, regardless of why the temporary file was created, and regardless of the log_temp_files setting.


[float]
=== `postgresql.database.deadlocks`

type: long

Number of deadlocks detected in this database.


[float]
=== `postgresql.database.stats_reset`

type: date

Time at which these statistics were last reset.


[[exported-fields-prometheus]]
== Prometheus fields

beta[]
Stats collected from Prometheus.



[float]
== prometheus fields




[float]
== stats fields

Stats about the Prometheus server.



[float]
== notifications fields

Notification stats.



[float]
=== `prometheus.stats.notifications.queue_length`

type: long

Current queue length.


[float]
=== `prometheus.stats.notifications.dropped`

type: long

Number of dropped queue events.


[float]
=== `prometheus.stats.processes.open_fds`

type: long

Number of open file descriptors.


[float]
=== `prometheus.stats.storage.chunks_to_persist`

type: long

Number of memory chunks that are not yet persisted to disk.


[[exported-fields-rabbitmq]]
== RabbitMQ fields

experimental[]
RabbitMQ module



[float]
== rabbitmq fields




[float]
== node fields

node



[float]
=== `rabbitmq.node.disk.free.bytes`

type: long

format: bytes

Disk free space in bytes.


[float]
=== `rabbitmq.node.disk.free.limit.bytes`

type: long

format: bytes

Point at which the disk alarm will go off.


[float]
=== `rabbitmq.node.fd.total`

type: long

File descriptors available.


[float]
=== `rabbitmq.node.fd.used`

type: long

Used file descriptors.


[float]
=== `rabbitmq.node.gc.num.count`

type: long

Number of GC operations.


[float]
=== `rabbitmq.node.gc.reclaimed.bytes`

type: long

format: bytes

GC bytes reclaimed.


[float]
=== `rabbitmq.node.io.file_handle.open_attempt.avg.ms`

type: long

File handle open avg time


[float]
=== `rabbitmq.node.io.file_handle.open_attempt.count`

type: long

File handle open attempts


[float]
=== `rabbitmq.node.io.read.avg.ms`

type: long

File handle read avg time


[float]
=== `rabbitmq.node.io.read.bytes`

type: long

format: bytes

Data read in bytes


[float]
=== `rabbitmq.node.io.read.count`

type: long

Data read operations


[float]
=== `rabbitmq.node.io.reopen.count`

type: long

Data reopen operations


[float]
=== `rabbitmq.node.io.seek.avg.ms`

type: long

Data seek avg time


[float]
=== `rabbitmq.node.io.seek.count`

type: long

Data seek operations


[float]
=== `rabbitmq.node.io.sync.avg.ms`

type: long

Data sync avg time


[float]
=== `rabbitmq.node.io.sync.count`

type: long

Data sync operations


[float]
=== `rabbitmq.node.io.write.avg.ms`

type: long

Data write avg time


[float]
=== `rabbitmq.node.io.write.bytes`

type: long

format: bytes

Data write in bytes


[float]
=== `rabbitmq.node.io.write.count`

type: long

Data write operations


[float]
=== `rabbitmq.node.mem.limit.bytes`

type: long

format: bytes

Point at which the memory alarm will go off. 


[float]
=== `rabbitmq.node.mem.used.bytes`

type: long

Memory used in bytes. 


[float]
=== `rabbitmq.node.mnesia.disk.tx.count`

type: long

Number of Mnesia transactions which have been performed that required writes to disk.


[float]
=== `rabbitmq.node.mnesia.ram.tx.count`

type: long

Number of Mnesia transactions which have been performed that did not require writes to disk.


[float]
=== `rabbitmq.node.msg.store_read.count`

type: long

Number of messages which have been read from the message store. 


[float]
=== `rabbitmq.node.msg.store_write.count`

type: long

Number of messages which have been written to the message store. 


[float]
=== `rabbitmq.node.name`

type: keyword

Node name


[float]
=== `rabbitmq.node.proc.total`

type: long

Maximum number of Erlang processes.


[float]
=== `rabbitmq.node.proc.used`

type: long

Number of Erlang processes in use.


[float]
=== `rabbitmq.node.processors`

type: long

Number of cores detected and usable by Erlang.


[float]
=== `rabbitmq.node.queue.index.journal_write.count`

type: long

Number of records written to the queue index journal.


[float]
=== `rabbitmq.node.queue.index.read.count`

type: long

Number of records read from the queue index. 


[float]
=== `rabbitmq.node.queue.index.write.count`

type: long

Number of records written to the queue index. 


[float]
=== `rabbitmq.node.run.queue`

type: long

Average number of Erlang processes waiting to run. 


[float]
=== `rabbitmq.node.socket.total`

type: long

File descriptors available for use as sockets. 


[float]
=== `rabbitmq.node.socket.used`

type: long

File descriptors used as sockets.


[float]
=== `rabbitmq.node.type`

type: keyword

Node type.


[float]
=== `rabbitmq.node.uptime`

type: long

Node uptime.


[float]
== queue fields

queue



[float]
=== `rabbitmq.queue.name`

type: keyword

The name of the queue with non-ASCII characters escaped as in C.


[float]
=== `rabbitmq.queue.vhost`

type: keyword

Virtual host name with non-ASCII characters escaped as in C.


[float]
=== `rabbitmq.queue.durable`

type: boolean

Whether or not the queue survives server restarts.


[float]
=== `rabbitmq.queue.auto_delete`

type: boolean

Whether the queue will be deleted automatically when no longer used.


[float]
=== `rabbitmq.queue.exclusive`

type: boolean

Whether the queue is exclusive (i.e. has owner_pid).


[float]
=== `rabbitmq.queue.node`

type: keyword

Node name.


[float]
=== `rabbitmq.queue.state`

type: keyword

The state of the queue. Normally 'running', but may be "{syncing, MsgCount}" if the queue is synchronising. Queues which are located on cluster nodes that are currently down will be shown with a status of 'down'.


[float]
=== `rabbitmq.queue.arguments.max_priority`

type: long

Maximum number of priority levels for the queue to support.


[float]
=== `rabbitmq.queue.consumers.count`

type: long

Number of consumers.


[float]
=== `rabbitmq.queue.consumers.utilisation.pct`

type: long

format: percentage

Fraction of the time (between 0.0 and 1.0) that the queue is able to immediately deliver messages to consumers. This can be less than 1.0 if consumers are limited by network congestion or prefetch count.


[float]
=== `rabbitmq.queue.messages.total.count`

type: long

Sum of ready and unacknowledged messages (queue depth).


[float]
=== `rabbitmq.queue.messages.ready.count`

type: long

Number of messages ready to be delivered to clients.


[float]
=== `rabbitmq.queue.messages.unacknowledged.count`

type: long

Number of messages delivered to clients but not yet acknowledged.


[float]
=== `rabbitmq.queue.messages.persistent.count`

type: long

Total number of persistent messages in the queue (will always be 0 for transient queues).


[float]
=== `rabbitmq.queue.memory.bytes`

type: long

format: bytes

Bytes of memory consumed by the Erlang process associated with the queue, including stack, heap and internal structures.


[float]
=== `rabbitmq.queue.disk.reads.count`

type: long

Total number of times messages have been read from disk by this queue since it started.


[float]
=== `rabbitmq.queue.disk.writes.count`

type: long

Total number of times messages have been written to disk by this queue since it started.


[[exported-fields-redis]]
== Redis fields

Redis metrics collected from Redis.



[float]
== redis fields

`redis` contains the information and statistics from Redis.



[float]
== info fields

`info` contains the information and statistics returned by the `INFO` command.



[float]
== clients fields

Redis client stats.



[float]
=== `redis.info.clients.connected`

type: long

Number of client connections (excluding connections from slaves).


[float]
=== `redis.info.clients.longest_output_list`

type: long

Longest output list among current client connections.


[float]
=== `redis.info.clients.biggest_input_buf`

type: long

Biggest input buffer among current client connections.


[float]
=== `redis.info.clients.blocked`

type: long

Number of clients pending on a blocking call (BLPOP, BRPOP, BRPOPLPUSH).


[float]
== cluster fields

Redis cluster information.



[float]
=== `redis.info.cluster.enabled`

type: boolean

Indicates that the Redis cluster is enabled.


[float]
== cpu fields

Redis CPU stats



[float]
=== `redis.info.cpu.used.sys`

type: scaled_float

System CPU consumed by the Redis server.


[float]
=== `redis.info.cpu.used.sys_children`

type: scaled_float

User CPU consumed by the Redis server.


[float]
=== `redis.info.cpu.used.user`

type: scaled_float

System CPU consumed by the background processes.


[float]
=== `redis.info.cpu.used.user_children`

type: scaled_float

User CPU consumed by the background processes.


[float]
== memory fields

Redis memory stats.



[float]
=== `redis.info.memory.used.value`

type: long

format: bytes Used memory.



[float]
=== `redis.info.memory.used.rss`

type: long

format: bytes

Used memory rss.


[float]
=== `redis.info.memory.used.peak`

type: long

format: bytes

Used memory peak.


[float]
=== `redis.info.memory.used.lua`

type: long

format: bytes

Used memory lua.


[float]
=== `redis.info.memory.allocator`

type: keyword

Memory allocator.


[float]
== persistence fields

Redis CPU stats.



[float]
=== `redis.info.persistence.loading`

type: boolean

None

[float]
== rdb fields

None


[float]
=== `redis.info.persistence.rdb.last_save.changes_since`

type: long

None

[float]
=== `redis.info.persistence.rdb.bgsave.in_progress`

type: boolean

None

[float]
=== `redis.info.persistence.rdb.last_save.time`

type: long

None

[float]
=== `redis.info.persistence.rdb.bgsave.last_status`

type: keyword

None

[float]
=== `redis.info.persistence.rdb.bgsave.last_time.sec`

type: long

None

[float]
=== `redis.info.persistence.rdb.bgsave.current_time.sec`

type: long

None

[float]
== aof fields

None


[float]
=== `redis.info.persistence.aof.enabled`

type: boolean

None

[float]
=== `redis.info.persistence.aof.rewrite.in_progress`

type: boolean

None

[float]
=== `redis.info.persistence.aof.rewrite.scheduled`

type: boolean

None

[float]
=== `redis.info.persistence.aof.rewrite.last_time.sec`

type: long

None

[float]
=== `redis.info.persistence.aof.rewrite.current_time.sec`

type: long

None

[float]
=== `redis.info.persistence.aof.bgrewrite.last_status`

type: keyword

None

[float]
=== `redis.info.persistence.aof.write.last_status`

type: keyword

None

[float]
== replication fields

Replication



[float]
=== `redis.info.replication.role`

type: keyword

None

[float]
=== `redis.info.replication.connected_slaves`

type: long

None

[float]
=== `redis.info.replication.master_offset`

type: long

None

[float]
=== `redis.info.replication.backlog.active`

type: long

None

[float]
=== `redis.info.replication.backlog.size`

type: long

None

[float]
=== `redis.info.replication.backlog.first_byte_offset`

type: long

None

[float]
=== `redis.info.replication.backlog.histlen`

type: long

None

[float]
== server fields

Server info



[float]
=== `redis.info.server.version`

type: keyword

None

[float]
=== `redis.info.server.git_sha1`

type: keyword

None

[float]
=== `redis.info.server.git_dirty`

type: keyword

None

[float]
=== `redis.info.server.build_id`

type: keyword

None

[float]
=== `redis.info.server.mode`

type: keyword

None

[float]
=== `redis.info.server.os`

type: keyword

None

[float]
=== `redis.info.server.arch_bits`

type: keyword

None

[float]
=== `redis.info.server.multiplexing_api`

type: keyword

None

[float]
=== `redis.info.server.gcc_version`

type: keyword

None

[float]
=== `redis.info.server.process_id`

type: long

None

[float]
=== `redis.info.server.run_id`

type: keyword

None

[float]
=== `redis.info.server.tcp_port`

type: long

None

[float]
=== `redis.info.server.uptime`

type: long

None

[float]
=== `redis.info.server.hz`

type: long

None

[float]
=== `redis.info.server.lru_clock`

type: long

None

[float]
=== `redis.info.server.config_file`

type: keyword

None

[float]
== stats fields

Redis stats.



[float]
=== `redis.info.stats.connections.received`

type: long

Total number of connections received.

[float]
=== `redis.info.stats.connections.rejected`

type: long

Total number of connections rejected.

[float]
=== `redis.info.stats.commands_processed`

type: long

Total number of commands preocessed.

[float]
=== `redis.info.stats.net.input.bytes`

type: long

Total network input in bytes.

[float]
=== `redis.info.stats.net.output.bytes`

type: long

Total network output in bytes.

[float]
=== `redis.info.stats.instantaneous.ops_per_sec`

type: long

None

[float]
=== `redis.info.stats.instantaneous.input_kbps`

type: scaled_float

None

[float]
=== `redis.info.stats.instantaneous.output_kbps`

type: scaled_float

None

[float]
=== `redis.info.stats.sync.full`

type: long

None

[float]
=== `redis.info.stats.sync.partial.ok`

type: long

None

[float]
=== `redis.info.stats.sync.partial.err`

type: long

None

[float]
=== `redis.info.stats.keys.expired`

type: long

None

[float]
=== `redis.info.stats.keys.evicted`

type: long

None

[float]
=== `redis.info.stats.keyspace.hits`

type: long

None

[float]
=== `redis.info.stats.keyspace.misses`

type: long

None

[float]
=== `redis.info.stats.pubsub.channels`

type: long

None

[float]
=== `redis.info.stats.pubsub.patterns`

type: long

None

[float]
=== `redis.info.stats.latest_fork_usec`

type: long

None

[float]
=== `redis.info.stats.migrate_cached_sockets`

type: long

None

[float]
== keyspace fields

`keyspace` contains the information about the keyspaces returned by the `INFO` command.



[float]
=== `redis.keyspace.id`

type: keyword

Keyspace identifier.


[float]
=== `redis.keyspace.avg_ttl`

type: long

Average ttl.


[float]
=== `redis.keyspace.keys`

type: long

Number of keys in the keyspace.


[float]
=== `redis.keyspace.expires`

type: long



[[exported-fields-system]]
== System fields

System status metrics, like CPU and memory usage, that are collected from the operating system.



[float]
== system fields

`system` contains local system metrics.



[float]
== core fields

`system-core` contains CPU metrics for a single core of a multi-core system.



[float]
=== `system.core.id`

type: long

CPU Core number.


[float]
=== `system.core.user.pct`

type: scaled_float

format: percent

The percentage of CPU time spent in user space.


[float]
=== `system.core.user.ticks`

type: long

The amount of CPU time spent in user space.


[float]
=== `system.core.system.pct`

type: scaled_float

format: percent

The percentage of CPU time spent in kernel space.


[float]
=== `system.core.system.ticks`

type: long

The amount of CPU time spent in kernel space.


[float]
=== `system.core.nice.pct`

type: scaled_float

format: percent

The percentage of CPU time spent on low-priority processes.


[float]
=== `system.core.nice.ticks`

type: long

The amount of CPU time spent on low-priority processes.


[float]
=== `system.core.idle.pct`

type: scaled_float

format: percent

The percentage of CPU time spent idle.


[float]
=== `system.core.idle.ticks`

type: long

The amount of CPU time spent idle.


[float]
=== `system.core.iowait.pct`

type: scaled_float

format: percent

The percentage of CPU time spent in wait (on disk).


[float]
=== `system.core.iowait.ticks`

type: long

The amount of CPU time spent in wait (on disk).


[float]
=== `system.core.irq.pct`

type: scaled_float

format: percent

The percentage of CPU time spent servicing and handling hardware interrupts.


[float]
=== `system.core.irq.ticks`

type: long

The amount of CPU time spent servicing and handling hardware interrupts.


[float]
=== `system.core.softirq.pct`

type: scaled_float

format: percent

The percentage of CPU time spent servicing and handling software interrupts.


[float]
=== `system.core.softirq.ticks`

type: long

The amount of CPU time spent servicing and handling software interrupts.


[float]
=== `system.core.steal.pct`

type: scaled_float

format: percent

The percentage of CPU time spent in involuntary wait by the virtual CPU while the hypervisor was servicing another processor. Available only on Unix.


[float]
=== `system.core.steal.ticks`

type: long

The amount of CPU time spent in involuntary wait by the virtual CPU while the hypervisor was servicing another processor. Available only on Unix.


[float]
== cpu fields

`cpu` contains local CPU stats.



[float]
=== `system.cpu.cores`

type: long

The number of CPU cores present on the host. The non-normalized percentages will have a maximum value of `100% * cores`. The normalized percentages already take this value into account and have a maximum value of 100%.


[float]
=== `system.cpu.user.pct`

type: scaled_float

format: percent

The percentage of CPU time spent in user space. On multi-core systems, you can have percentages that are greater than 100%. For example, if 3 cores are at 60% use, then the `system.cpu.user.pct` will be 180%.


[float]
=== `system.cpu.system.pct`

type: scaled_float

format: percent

The percentage of CPU time spent in kernel space.


[float]
=== `system.cpu.nice.pct`

type: scaled_float

format: percent

The percentage of CPU time spent on low-priority processes.


[float]
=== `system.cpu.idle.pct`

type: scaled_float

format: percent

The percentage of CPU time spent idle.


[float]
=== `system.cpu.iowait.pct`

type: scaled_float

format: percent

The percentage of CPU time spent in wait (on disk).


[float]
=== `system.cpu.irq.pct`

type: scaled_float

format: percent

The percentage of CPU time spent servicing and handling hardware interrupts.


[float]
=== `system.cpu.softirq.pct`

type: scaled_float

format: percent

The percentage of CPU time spent servicing and handling software interrupts.


[float]
=== `system.cpu.steal.pct`

type: scaled_float

format: percent

The percentage of CPU time spent in involuntary wait by the virtual CPU while the hypervisor was servicing another processor. Available only on Unix.


[float]
=== `system.cpu.total.pct`

type: scaled_float

format: percent

The percentage of CPU time spent in non-idle state.


[float]
=== `system.cpu.user.norm.pct`

type: scaled_float

format: percent

The percentage of CPU time spent in user space.


[float]
=== `system.cpu.system.norm.pct`

type: scaled_float

format: percent

The percentage of CPU time spent in kernel space.


[float]
=== `system.cpu.nice.norm.pct`

type: scaled_float

format: percent

The percentage of CPU time spent on low-priority processes.


[float]
=== `system.cpu.idle.norm.pct`

type: scaled_float

format: percent

The percentage of CPU time spent idle.


[float]
=== `system.cpu.iowait.norm.pct`

type: scaled_float

format: percent

The percentage of CPU time spent in wait (on disk).


[float]
=== `system.cpu.irq.norm.pct`

type: scaled_float

format: percent

The percentage of CPU time spent servicing and handling hardware interrupts.


[float]
=== `system.cpu.softirq.norm.pct`

type: scaled_float

format: percent

The percentage of CPU time spent servicing and handling software interrupts.


[float]
=== `system.cpu.steal.norm.pct`

type: scaled_float

format: percent

The percentage of CPU time spent in involuntary wait by the virtual CPU while the hypervisor was servicing another processor. Available only on Unix.


[float]
=== `system.cpu.total.norm.pct`

type: scaled_float

format: percent

The percentage of CPU time spent in non-idle state.


[float]
=== `system.cpu.user.ticks`

type: long

The amount of CPU time spent in user space.


[float]
=== `system.cpu.system.ticks`

type: long

The amount of CPU time spent in kernel space.


[float]
=== `system.cpu.nice.ticks`

type: long

The amount of CPU time spent on low-priority processes.


[float]
=== `system.cpu.idle.ticks`

type: long

The amount of CPU time spent idle.


[float]
=== `system.cpu.iowait.ticks`

type: long

The amount of CPU time spent in wait (on disk).


[float]
=== `system.cpu.irq.ticks`

type: long

The amount of CPU time spent servicing and handling hardware interrupts.


[float]
=== `system.cpu.softirq.ticks`

type: long

The amount of CPU time spent servicing and handling software interrupts.


[float]
=== `system.cpu.steal.ticks`

type: long

The amount of CPU time spent in involuntary wait by the virtual CPU while the hypervisor was servicing another processor. Available only on Unix.


[float]
== diskio fields

`disk` contains disk IO metrics collected from the operating system.



[float]
=== `system.diskio.name`

type: keyword

example: sda1

The disk name.


[float]
=== `system.diskio.serial_number`

type: keyword

The disk's serial number. This may not be provided by all operating systems.


[float]
=== `system.diskio.read.count`

type: long

The total number of reads completed successfully.


[float]
=== `system.diskio.write.count`

type: long

The total number of writes completed successfully.


[float]
=== `system.diskio.read.bytes`

type: long

format: bytes

The total number of bytes read successfully. On Linux this is the number of sectors read multiplied by an assumed sector size of 512.


[float]
=== `system.diskio.write.bytes`

type: long

format: bytes

The total number of bytes written successfully. On Linux this is the number of sectors written multiplied by an assumed sector size of 512.


[float]
=== `system.diskio.read.time`

type: long

The total number of milliseconds spent by all reads.


[float]
=== `system.diskio.write.time`

type: long

The total number of milliseconds spent by all writes.


[float]
=== `system.diskio.io.time`

type: long

The total number of of milliseconds spent doing I/Os.


[float]
=== `system.diskio.iostat.read.request.merges_per_sec`

type: float

The number of read requests merged per second that were queued to the device.


[float]
=== `system.diskio.iostat.write.request.merges_per_sec`

type: float

The number of write requests merged per second that were queued to the device.


[float]
=== `system.diskio.iostat.read.request.per_sec`

type: float

The number of read requests that were issued to the device per second


[float]
=== `system.diskio.iostat.write.request.per_sec`

type: float

The number of write requests that were issued to the device per second


[float]
=== `system.diskio.iostat.read.per_sec.bytes`

type: float

format: bytes

The number of Bytes read from the device per second.


[float]
=== `system.diskio.iostat.write.per_sec.bytes`

type: float

format: bytes

The number of Bytes write from the device per second.


[float]
=== `system.diskio.iostat.request.avg_size`

type: float

The average size (in sectors) of the requests that were issued to the device.


[float]
=== `system.diskio.iostat.queue.avg_size`

type: float

The average queue length of the requests that were issued to the device.


[float]
=== `system.diskio.iostat.await`

type: float

The average queue length of the requests that were issued to the device.


[float]
=== `system.diskio.iostat.service_time`

type: float

The average service time (in milliseconds) for I/O requests that were issued to the device.


[float]
=== `system.diskio.iostat.busy`

type: float

Percentage of CPU time during which I/O requests were issued to the device (bandwidth utilization for the device). Device saturation occurs when this value is close to 100%.


[float]
== filesystem fields

`filesystem` contains local filesystem stats.



[float]
=== `system.filesystem.available`

type: long

format: bytes

The disk space available to an unprivileged user in bytes.


[float]
=== `system.filesystem.device_name`

type: keyword

The disk name. For example: `/dev/disk1`


[float]
=== `system.filesystem.type`

type: keyword

The disk type. For example: `ext4`


[float]
=== `system.filesystem.mount_point`

type: keyword

The mounting point. For example: `/`


[float]
=== `system.filesystem.files`

type: long

The total number of file nodes in the file system.


[float]
=== `system.filesystem.free`

type: long

format: bytes

The disk space available in bytes.


[float]
=== `system.filesystem.free_files`

type: long

The number of free file nodes in the file system.


[float]
=== `system.filesystem.total`

type: long

format: bytes

The total disk space in bytes.


[float]
=== `system.filesystem.used.bytes`

type: long

format: bytes

The used disk space in bytes.


[float]
=== `system.filesystem.used.pct`

type: scaled_float

format: percent

The percentage of used disk space.


[float]
== fsstat fields

`system.fsstat` contains filesystem metrics aggregated from all mounted filesystems, similar with what `df -a` prints out.



[float]
=== `system.fsstat.count`

type: long

Number of file systems found.

[float]
=== `system.fsstat.total_files`

type: long

Total number of files.

[float]
== total_size fields

Nested file system docs.


[float]
=== `system.fsstat.total_size.free`

type: long

format: bytes

Total free space.


[float]
=== `system.fsstat.total_size.used`

type: long

format: bytes

Total used space.


[float]
=== `system.fsstat.total_size.total`

type: long

format: bytes

Total space (used plus free).


[float]
== load fields

CPU load averages.



[float]
=== `system.load.1`

type: scaled_float

Load average for the last minute.


[float]
=== `system.load.5`

type: scaled_float

Load average for the last 5 minutes.


[float]
=== `system.load.15`

type: scaled_float

Load average for the last 15 minutes.


[float]
=== `system.load.norm.1`

type: scaled_float

Load for the last minute divided by the number of cores.


[float]
=== `system.load.norm.5`

type: scaled_float

Load for the last 5 minutes divided by the number of cores.


[float]
=== `system.load.norm.15`

type: scaled_float

Load for the last 15 minutes divided by the number of cores.


[float]
=== `system.load.cores`

type: long

The number of CPU cores present on the host.


[float]
== memory fields

`memory` contains local memory stats.



[float]
=== `system.memory.total`

type: long

format: bytes

Total memory.


[float]
=== `system.memory.used.bytes`

type: long

format: bytes

Used memory.


[float]
=== `system.memory.free`

type: long

format: bytes

The total amount of free memory in bytes. This value does not include memory consumed by system caches and buffers (see system.memory.actual.free).


[float]
=== `system.memory.used.pct`

type: scaled_float

format: percent

The percentage of used memory.


[float]
== actual fields

Actual memory used and free.



[float]
=== `system.memory.actual.used.bytes`

type: long

format: bytes

Actual used memory in bytes. It represents the difference between the total and the available memory. The available memory depends on the OS. For more details, please check `system.actual.free`.


[float]
=== `system.memory.actual.free`

type: long

format: bytes

Actual free memory in bytes. It is calculated based on the OS. On Linux it consists of the free memory plus caches and buffers. On OSX it is a sum of free memory and the inactive memory. On Windows, it is equal to `system.memory.free`.


[float]
=== `system.memory.actual.used.pct`

type: scaled_float

format: percent

The percentage of actual used memory.


[float]
== swap fields

This group contains statistics related to the swap memory usage on the system.


[float]
=== `system.memory.swap.total`

type: long

format: bytes

Total swap memory.


[float]
=== `system.memory.swap.used.bytes`

type: long

format: bytes

Used swap memory.


[float]
=== `system.memory.swap.free`

type: long

format: bytes

Available swap memory.


[float]
=== `system.memory.swap.used.pct`

type: scaled_float

format: percent

The percentage of used swap memory.


[float]
== network fields

`network` contains network IO metrics for a single network interface.



[float]
=== `system.network.name`

type: keyword

example: eth0

The network interface name.


[float]
=== `system.network.out.bytes`

type: long

format: bytes

The number of bytes sent.


[float]
=== `system.network.in.bytes`

type: long

format: bytes

The number of bytes received.


[float]
=== `system.network.out.packets`

type: long

The number of packets sent.


[float]
=== `system.network.in.packets`

type: long

The number or packets received.


[float]
=== `system.network.in.errors`

type: long

The number of errors while receiving.


[float]
=== `system.network.out.errors`

type: long

The number of errors while sending.


[float]
=== `system.network.in.dropped`

type: long

The number of incoming packets that were dropped.


[float]
=== `system.network.out.dropped`

type: long

The number of outgoing packets that were dropped. This value is always 0 on Darwin and BSD because it is not reported by the operating system.


[float]
== process fields

`process` contains process metadata, CPU metrics, and memory metrics.



[float]
=== `system.process.name`

type: keyword

The process name.


[float]
=== `system.process.state`

type: keyword

The process state. For example: "running".


[float]
=== `system.process.pid`

type: long

The process pid.


[float]
=== `system.process.ppid`

type: long

The process parent pid.


[float]
=== `system.process.pgid`

type: long

The process group id.


[float]
=== `system.process.cmdline`

type: keyword

The full command-line used to start the process, including the arguments separated by space.


[float]
=== `system.process.username`

type: keyword

The username of the user that created the process. If the username cannot be determined, the field will contain the user's numeric identifier (UID). On Windows, this field includes the user's domain and is formatted as `domain\username`.


[float]
=== `system.process.cwd`

type: keyword

The current working directory of the process. This field is only available on Linux.


[float]
=== `system.process.env`

type: object

The environment variables used to start the process. The data is available on FreeBSD, Linux, and OS X.


[float]
== cpu fields

CPU-specific statistics per process.


[float]
=== `system.process.cpu.user`

type: long

The amount of CPU time the process spent in user space.


[float]
=== `system.process.cpu.total.pct`

type: scaled_float

format: percent

The percentage of CPU time spent by the process since the last update. Its value is similar to the %CPU value of the process displayed by the top command on Unix systems.


[float]
=== `system.process.cpu.total.norm.pct`

type: scaled_float

format: percent

The percentage of CPU time spent by the process since the last event. This value is normalized by the number of CPU cores and it ranges from 0 to 100%.


[float]
=== `system.process.cpu.system`

type: long

The amount of CPU time the process spent in kernel space.


[float]
=== `system.process.cpu.total.ticks`

type: long

The total CPU time spent by the process.


[float]
=== `system.process.cpu.start_time`

type: date

The time when the process was started.


[float]
== memory fields

Memory-specific statistics per process.


[float]
=== `system.process.memory.size`

type: long

format: bytes

The total virtual memory the process has.


[float]
=== `system.process.memory.rss.bytes`

type: long

format: bytes

The Resident Set Size. The amount of memory the process occupied in main memory (RAM).


[float]
=== `system.process.memory.rss.pct`

type: scaled_float

format: percent

The percentage of memory the process occupied in main memory (RAM).


[float]
=== `system.process.memory.share`

type: long

format: bytes

The shared memory the process uses.


[float]
== fd fields

File descriptor usage metrics. This set of metrics is available for Linux and FreeBSD.



[float]
=== `system.process.fd.open`

type: long

The number of file descriptors open by the process.

[float]
=== `system.process.fd.limit.soft`

type: long

The soft limit on the number of file descriptors opened by the process. The soft limit can be changed by the process at any time.


[float]
=== `system.process.fd.limit.hard`

type: long

The hard limit on the number of file descriptors opened by the process. The hard limit can only be raised by root.


[float]
== cgroup fields

Metrics and limits from the cgroup of which the task is a member. cgroup metrics are reported when the process has membership in a non-root cgroup. These metrics are only available on Linux.



[float]
=== `system.process.cgroup.id`

type: keyword

The ID common to all cgroups associated with this task. If there isn't a common ID used by all cgroups this field will be absent.


[float]
=== `system.process.cgroup.path`

type: keyword

The path to the cgroup relative to the cgroup subsystem's mountpoint. If there isn't a common path used by all cgroups this field will be absent.


[float]
== cpu fields

The cpu subsystem schedules CPU access for tasks in the cgroup. Access can be controlled by two separate schedulers, CFS and RT. CFS stands for completely fair scheduler which proportionally divides the CPU time between cgroups based on weight. RT stands for real time scheduler which sets a maximum amount of CPU time that processes in the cgroup can consume during a given period.



[float]
=== `system.process.cgroup.cpu.id`

type: keyword

ID of the cgroup.

[float]
=== `system.process.cgroup.cpu.path`

type: keyword

Path to the cgroup relative to the cgroup subsystem's mountpoint.


[float]
=== `system.process.cgroup.cpu.cfs.period.us`

type: long

Period of time in microseconds for how regularly a cgroup's access to CPU resources should be reallocated.


[float]
=== `system.process.cgroup.cpu.cfs.quota.us`

type: long

Total amount of time in microseconds for which all tasks in a cgroup can run during one period (as defined by cfs.period.us).


[float]
=== `system.process.cgroup.cpu.cfs.shares`

type: long

An integer value that specifies a relative share of CPU time available to the tasks in a cgroup. The value specified in the cpu.shares file must be 2 or higher.


[float]
=== `system.process.cgroup.cpu.rt.period.us`

type: long

Period of time in microseconds for how regularly a cgroup's access to CPU resources is reallocated.


[float]
=== `system.process.cgroup.cpu.rt.runtime.us`

type: long

Period of time in microseconds for the longest continuous period in which the tasks in a cgroup have access to CPU resources.


[float]
=== `system.process.cgroup.cpu.stats.periods`

type: long

Number of period intervals (as specified in cpu.cfs.period.us) that have elapsed.


[float]
=== `system.process.cgroup.cpu.stats.throttled.periods`

type: long

Number of times tasks in a cgroup have been throttled (that is, not allowed to run because they have exhausted all of the available time as specified by their quota).


[float]
=== `system.process.cgroup.cpu.stats.throttled.ns`

type: long

The total time duration (in nanoseconds) for which tasks in a cgroup have been throttled.


[float]
== cpuacct fields

CPU accounting metrics.


[float]
=== `system.process.cgroup.cpuacct.id`

type: keyword

ID of the cgroup.

[float]
=== `system.process.cgroup.cpuacct.path`

type: keyword

Path to the cgroup relative to the cgroup subsystem's mountpoint.


[float]
=== `system.process.cgroup.cpuacct.total.ns`

type: long

Total CPU time in nanoseconds consumed by all tasks in the cgroup.


[float]
=== `system.process.cgroup.cpuacct.stats.user.ns`

type: long

CPU time consumed by tasks in user mode.

[float]
=== `system.process.cgroup.cpuacct.stats.system.ns`

type: long

CPU time consumed by tasks in user (kernel) mode.

[float]
=== `system.process.cgroup.cpuacct.percpu`

type: object

CPU time (in nanoseconds) consumed on each CPU by all tasks in this cgroup.


[float]
== memory fields

Memory limits and metrics.


[float]
=== `system.process.cgroup.memory.id`

type: keyword

ID of the cgroup.

[float]
=== `system.process.cgroup.memory.path`

type: keyword

Path to the cgroup relative to the cgroup subsystem's mountpoint.


[float]
=== `system.process.cgroup.memory.mem.usage.bytes`

type: long

format: bytes

Total memory usage by processes in the cgroup (in bytes).


[float]
=== `system.process.cgroup.memory.mem.usage.max.bytes`

type: long

format: bytes

The maximum memory used by processes in the cgroup (in bytes).


[float]
=== `system.process.cgroup.memory.mem.limit.bytes`

type: long

format: bytes

The maximum amount of user memory in bytes (including file cache) that tasks in the cgroup are allowed to use.


[float]
=== `system.process.cgroup.memory.mem.failures`

type: long

The number of times that the memory limit (mem.limit.bytes) was reached.


[float]
=== `system.process.cgroup.memory.memsw.usage.bytes`

type: long

format: bytes

The sum of current memory usage plus swap space used by processes in the cgroup (in bytes).


[float]
=== `system.process.cgroup.memory.memsw.usage.max.bytes`

type: long

format: bytes

The maximum amount of memory and swap space used by processes in the cgroup (in bytes).


[float]
=== `system.process.cgroup.memory.memsw.limit.bytes`

type: long

format: bytes

The maximum amount for the sum of memory and swap usage that tasks in the cgroup are allowed to use.


[float]
=== `system.process.cgroup.memory.memsw.failures`

type: long

The number of times that the memory plus swap space limit (memsw.limit.bytes) was reached.


[float]
=== `system.process.cgroup.memory.kmem.usage.bytes`

type: long

format: bytes

Total kernel memory usage by processes in the cgroup (in bytes).


[float]
=== `system.process.cgroup.memory.kmem.usage.max.bytes`

type: long

format: bytes

The maximum kernel memory used by processes in the cgroup (in bytes).


[float]
=== `system.process.cgroup.memory.kmem.limit.bytes`

type: long

format: bytes

The maximum amount of kernel memory that tasks in the cgroup are allowed to use.


[float]
=== `system.process.cgroup.memory.kmem.failures`

type: long

The number of times that the memory limit (kmem.limit.bytes) was reached.


[float]
=== `system.process.cgroup.memory.kmem_tcp.usage.bytes`

type: long

format: bytes

Total memory usage for TCP buffers in bytes.


[float]
=== `system.process.cgroup.memory.kmem_tcp.usage.max.bytes`

type: long

format: bytes

The maximum memory used for TCP buffers by processes in the cgroup (in bytes).


[float]
=== `system.process.cgroup.memory.kmem_tcp.limit.bytes`

type: long

format: bytes

The maximum amount of memory for TCP buffers that tasks in the cgroup are allowed to use.


[float]
=== `system.process.cgroup.memory.kmem_tcp.failures`

type: long

The number of times that the memory limit (kmem_tcp.limit.bytes) was reached.


[float]
=== `system.process.cgroup.memory.stats.active_anon.bytes`

type: long

format: bytes

Anonymous and swap cache on active least-recently-used (LRU) list, including tmpfs (shmem), in bytes.


[float]
=== `system.process.cgroup.memory.stats.active_file.bytes`

type: long

format: bytes

File-backed memory on active LRU list, in bytes.

[float]
=== `system.process.cgroup.memory.stats.cache.bytes`

type: long

format: bytes

Page cache, including tmpfs (shmem), in bytes.

[float]
=== `system.process.cgroup.memory.stats.hierarchical_memory_limit.bytes`

type: long

format: bytes

Memory limit for the hierarchy that contains the memory cgroup, in bytes.


[float]
=== `system.process.cgroup.memory.stats.hierarchical_memsw_limit.bytes`

type: long

format: bytes

Memory plus swap limit for the hierarchy that contains the memory cgroup, in bytes.


[float]
=== `system.process.cgroup.memory.stats.inactive_anon.bytes`

type: long

format: bytes

Anonymous and swap cache on inactive LRU list, including tmpfs (shmem), in bytes


[float]
=== `system.process.cgroup.memory.stats.inactive_file.bytes`

type: long

format: bytes

File-backed memory on inactive LRU list, in bytes.


[float]
=== `system.process.cgroup.memory.stats.mapped_file.bytes`

type: long

format: bytes

Size of memory-mapped mapped files, including tmpfs (shmem), in bytes.


[float]
=== `system.process.cgroup.memory.stats.page_faults`

type: long

Number of times that a process in the cgroup triggered a page fault.


[float]
=== `system.process.cgroup.memory.stats.major_page_faults`

type: long

Number of times that a process in the cgroup triggered a major fault. "Major" faults happen when the kernel actually has to read the data from disk.


[float]
=== `system.process.cgroup.memory.stats.pages_in`

type: long

Number of pages paged into memory. This is a counter.


[float]
=== `system.process.cgroup.memory.stats.pages_out`

type: long

Number of pages paged out of memory. This is a counter.


[float]
=== `system.process.cgroup.memory.stats.rss.bytes`

type: long

format: bytes

Anonymous and swap cache (includes transparent hugepages), not including tmpfs (shmem), in bytes.


[float]
=== `system.process.cgroup.memory.stats.rss_huge.bytes`

type: long

format: bytes

Number of bytes of anonymous transparent hugepages.


[float]
=== `system.process.cgroup.memory.stats.swap.bytes`

type: long

format: bytes

Swap usage, in bytes.


[float]
=== `system.process.cgroup.memory.stats.unevictable.bytes`

type: long

format: bytes

Memory that cannot be reclaimed, in bytes.


[float]
== blkio fields

Block IO metrics.


[float]
=== `system.process.cgroup.blkio.id`

type: keyword

ID of the cgroup.

[float]
=== `system.process.cgroup.blkio.path`

type: keyword

Path to the cgroup relative to the cgroup subsystems mountpoint.


[float]
=== `system.process.cgroup.blkio.total.bytes`

type: long

format: bytes

Total number of bytes transferred to and from all block devices by processes in the cgroup.


[float]
=== `system.process.cgroup.blkio.total.ios`

type: long

Total number of I/O operations performed on all devices by processes in the cgroup as seen by the throttling policy.


[float]
== process.summary fields

Summary metrics for the processes running on the host.



[float]
=== `system.process.summary.total`

type: long

Total number of processes on this host.


[float]
=== `system.process.summary.running`

type: long

Number of running processes on this host.


[float]
=== `system.process.summary.idle`

type: long

Number of idle processes on this host.


[float]
=== `system.process.summary.sleeping`

type: long

Number of sleeping processes on this host.


[float]
=== `system.process.summary.stopped`

type: long

Number of stopped processes on this host.


[float]
=== `system.process.summary.zombie`

type: long

Number of zombie processes on this host.


[float]
=== `system.process.summary.unknown`

type: long

Number of processes for which the state couldn't be retrieved or is unknown.


[float]
== socket fields

TCP sockets that are active.



[float]
=== `system.socket.direction`

type: keyword

example: incoming

How the socket was initiated. Possible values are incoming, outgoing, or listening.


[float]
=== `system.socket.family`

type: keyword

example: ipv4

Address family.


[float]
=== `system.socket.local.ip`

type: ip

example: 192.0.2.1 or 2001:0DB8:ABED:8536::1

Local IP address. This can be an IPv4 or IPv6 address.


[float]
=== `system.socket.local.port`

type: long

example: 22

Local port.


[float]
=== `system.socket.remote.ip`

type: ip

example: 192.0.2.1 or 2001:0DB8:ABED:8536::1

Remote IP address. This can be an IPv4 or IPv6 address.


[float]
=== `system.socket.remote.port`

type: long

example: 22

Remote port.


[float]
=== `system.socket.remote.host`

type: keyword

example: 76-211-117-36.nw.example.com.

PTR record associated with the remote IP. It is obtained via reverse IP lookup.


[float]
=== `system.socket.remote.etld_plus_one`

type: keyword

example: example.com.

The effective top-level domain (eTLD) of the remote host plus one more label. For example, the eTLD+1 for "foo.bar.golang.org." is "golang.org.". The data for determining the eTLD comes from an embedded copy of the data from http://publicsuffix.org.


[float]
=== `system.socket.remote.host_error`

type: keyword

Error describing the cause of the reverse lookup failure.


[float]
=== `system.socket.process.pid`

type: long

ID of the process that opened the socket.


[float]
=== `system.socket.process.command`

type: keyword

Name of the command (limited to 20 chars by the OS).


[float]
=== `system.socket.process.cmdline`

type: keyword



[float]
=== `system.socket.process.exe`

type: keyword

Absolute path to the executable.


[float]
=== `system.socket.user.id`

type: long

UID of the user running the process.


[float]
=== `system.socket.user.name`

type: keyword

Name of the user running the process.


[float]
== uptime fields

`uptime` contains the operating system uptime metric.



[float]
=== `system.uptime.duration.ms`

type: long

format: duration

The OS uptime in milliseconds.


[[exported-fields-vsphere]]
== vSphere fields

vSphere module



[float]
== vsphere fields




[float]
== datastore fields

datastore



[float]
=== `vsphere.datastore.datacenter`

type: keyword

Datacenter name


[float]
=== `vsphere.datastore.name`

type: keyword

Datastore name


[float]
=== `vsphere.datastore.fstype`

type: keyword

Filesystem type


[float]
=== `vsphere.datastore.capacity.total.bytes`

type: long

format: bytes

Total bytes of the datastore


[float]
=== `vsphere.datastore.capacity.free.bytes`

type: long

format: bytes

Free bytes of the datastore


[float]
=== `vsphere.datastore.capacity.used.bytes`

type: long

format: bytes

Used bytes of the datastore


[float]
=== `vsphere.datastore.capacity.used.pct`

type: long

format: percent

Used percent of the datastore


[float]
== host fields

host



[float]
=== `vsphere.host.datacenter`

type: keyword

Datacenter name


[float]
=== `vsphere.host.name`

type: keyword

Host name


[float]
=== `vsphere.host.cpu.used.mhz`

type: long

Used CPU in Mhz


[float]
=== `vsphere.host.cpu.total.mhz`

type: long

Total CPU in Mhz


[float]
=== `vsphere.host.cpu.free.mhz`

type: long

Free CPU in Mhz


[float]
=== `vsphere.host.memory.used.bytes`

type: long

format: bytes

Used Memory in bytes


[float]
=== `vsphere.host.memory.total.bytes`

type: long

format: bytes

Total Memory in bytes


[float]
=== `vsphere.host.memory.free.bytes`

type: long

format: bytes

Free Memory in bytes


[float]
== virtualmachine fields

virtualmachine



[float]
=== `vsphere.virtualmachine.datacenter`

type: keyword

Datacenter name


[float]
=== `vsphere.virtualmachine.name`

type: keyword

Virtual Machine name


[float]
=== `vsphere.virtualmachine.cpu.used.mhz`

type: long

Used CPU in Mhz


[float]
=== `vsphere.virtualmachine.memory.used.guest.bytes`

type: long

format: bytes

Used Memory of Guest in bytes


[float]
=== `vsphere.virtualmachine.memory.used.host.bytes`

type: long

format: bytes

Used Memory of Host in bytes


[float]
=== `vsphere.virtualmachine.memory.total.guest.bytes`

type: long

format: bytes

Total Memory of Guest in bytes


[float]
=== `vsphere.virtualmachine.memory.free.guest.bytes`

type: long

format: bytes

Free Memory of Guest in bytes


[float]
=== `vsphere.virtualmachine.custom_fields`

type: object

Custom fields      


[[exported-fields-windows]]
== Windows fields

beta[] Module for Windows



[float]
== windows fields



[[exported-fields-zookeeper]]
== ZooKeeper fields

ZooKeeper metrics collected by the four-letter monitoring commands.



[float]
== zookeeper fields

`zookeeper` contains the metrics reported by ZooKeeper commands.



[float]
== mntr fields

`mntr` contains the metrics reported by the four-letter `mntr` command.



[float]
=== `zookeeper.mntr.hostname`

type: keyword

ZooKeeper hostname.


[float]
=== `zookeeper.mntr.approximate_data_size`

type: long

Approximate size of ZooKeeper data.


[float]
=== `zookeeper.mntr.latency.avg`

type: long

Average latency between ensemble hosts in milliseconds.


[float]
=== `zookeeper.mntr.ephemerals_count`

type: long

Number of ephemeral znodes.


[float]
=== `zookeeper.mntr.followers`

type: long

Number of followers seen by the current host.


[float]
=== `zookeeper.mntr.max_file_descriptor_count`

type: long

Maximum number of file descriptors allowed for the ZooKeeper process.


[float]
=== `zookeeper.mntr.latency.max`

type: long

Maximum latency in milliseconds.


[float]
=== `zookeeper.mntr.latency.min`

type: long

Minimum latency in milliseconds.


[float]
=== `zookeeper.mntr.num_alive_connections`

type: long

Number of connections to ZooKeeper that are currently alive.


[float]
=== `zookeeper.mntr.open_file_descriptor_count`

type: long

Number of file descriptors open by the ZooKeeper process.


[float]
=== `zookeeper.mntr.outstanding_requests`

type: long

Number of outstanding requests that need to be processed by the cluster.


[float]
=== `zookeeper.mntr.packets.received`

type: long

Number of ZooKeeper network packets received.


[float]
=== `zookeeper.mntr.packets.sent`

type: long

Number of ZooKeeper network packets sent.


[float]
=== `zookeeper.mntr.pending_syncs`

type: long

Number of pending syncs to carry out to ZooKeeper ensemble followers.


[float]
=== `zookeeper.mntr.server_state`

type: keyword

Role in the ZooKeeper ensemble.


[float]
=== `zookeeper.mntr.synced_followers`

type: long

Number of synced followers reported when a node server_state is leader.


[float]
=== `zookeeper.mntr.version`

type: keyword

ZooKeeper version and build string reported.


[float]
=== `zookeeper.mntr.watch_count`

type: long

Number of watches currently set on the local ZooKeeper process.


[float]
=== `zookeeper.mntr.znode_count`

type: long

Number of znodes reported by the local ZooKeeper process.

<|MERGE_RESOLUTION|>--- conflicted
+++ resolved
@@ -2743,8 +2743,6 @@
 type: long
 
 
-
-<<<<<<< HEAD
 [float]
 == fs.summary fields
 
@@ -2779,8 +2777,6 @@
 
 
 
-=======
->>>>>>> dea9cafb
 [[exported-fields-etcd]]
 == Etcd fields
 
@@ -3051,6 +3047,8 @@
 === `etcd.store.watchers`
 
 type: integer
+
+
 
 [[exported-fields-golang]]
 == Golang fields
