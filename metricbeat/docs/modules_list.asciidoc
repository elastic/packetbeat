////
This file is generated! See scripts/docs_collector.py
////

[options="header"]
|===================================
|Modules   |Dashboards   |Metricsets   
|<<metricbeat-module-aerospike,Aerospike>>  beta[]   |image:./images/icon-no.png[No prebuilt dashboards]    |  
.1+| .1+|  |<<metricbeat-metricset-aerospike-namespace,namespace>> beta[]  
|<<metricbeat-module-apache,Apache>>     |image:./images/icon-yes.png[Prebuilt dashboards are available]    |  
.1+| .1+|  |<<metricbeat-metricset-apache-status,status>>   
|<<metricbeat-module-ceph,Ceph>>  beta[]   |image:./images/icon-no.png[No prebuilt dashboards]    |  
.7+| .7+|  |<<metricbeat-metricset-ceph-cluster_disk,cluster_disk>> beta[]  
|<<metricbeat-metricset-ceph-cluster_health,cluster_health>> beta[]  
|<<metricbeat-metricset-ceph-cluster_status,cluster_status>> beta[]  
|<<metricbeat-metricset-ceph-monitor_health,monitor_health>> beta[]  
|<<metricbeat-metricset-ceph-osd_df,osd_df>> experimental[]  
|<<metricbeat-metricset-ceph-osd_tree,osd_tree>> beta[]  
|<<metricbeat-metricset-ceph-pool_disk,pool_disk>> beta[]  
|<<metricbeat-module-couchbase,Couchbase>>  beta[]   |image:./images/icon-no.png[No prebuilt dashboards]    |  
.3+| .3+|  |<<metricbeat-metricset-couchbase-bucket,bucket>> beta[]  
|<<metricbeat-metricset-couchbase-cluster,cluster>> beta[]  
|<<metricbeat-metricset-couchbase-node,node>> beta[]  
|<<metricbeat-module-docker,Docker>>     |image:./images/icon-yes.png[Prebuilt dashboards are available]    |  
.8+| .8+|  |<<metricbeat-metricset-docker-container,container>>   
|<<metricbeat-metricset-docker-cpu,cpu>>   
|<<metricbeat-metricset-docker-diskio,diskio>>   
|<<metricbeat-metricset-docker-healthcheck,healthcheck>>   
|<<metricbeat-metricset-docker-image,image>>   
|<<metricbeat-metricset-docker-info,info>>   
|<<metricbeat-metricset-docker-memory,memory>>   
|<<metricbeat-metricset-docker-network,network>>   
|<<metricbeat-module-dropwizard,Dropwizard>>  beta[]   |image:./images/icon-no.png[No prebuilt dashboards]    |  
.1+| .1+|  |<<metricbeat-metricset-dropwizard-collector,collector>> beta[]  
|<<metricbeat-module-elasticsearch,Elasticsearch>>  beta[]   |image:./images/icon-no.png[No prebuilt dashboards]    |  
.2+| .2+|  |<<metricbeat-metricset-elasticsearch-node,node>> beta[]  
|<<metricbeat-metricset-elasticsearch-node_stats,node_stats>> beta[]  
|<<metricbeat-module-etcd,Etcd>>  beta[]   |image:./images/icon-no.png[No prebuilt dashboards]    |  
.3+| .3+|  |<<metricbeat-metricset-etcd-leader,leader>> beta[]  
|<<metricbeat-metricset-etcd-self,self>> beta[]  
|<<metricbeat-metricset-etcd-store,store>> beta[]  
<<<<<<< HEAD
|<<metricbeat-module-galera,galera>>  experimental[]   |    
.1+|   |<<metricbeat-metricset-galera-status,status>> experimental[]  
|<<metricbeat-module-golang,Golang>>  experimental[]   |    
.2+|   |<<metricbeat-metricset-golang-expvar,expvar>> experimental[]  
|<<metricbeat-metricset-golang-heap,heap>> experimental[]  
|<<metricbeat-module-graphite,Graphite>>  beta[]   |    
.1+|   |<<metricbeat-metricset-graphite-server,server>> beta[]  
|<<metricbeat-module-haproxy,HAProxy>>     |    
.2+|   |<<metricbeat-metricset-haproxy-info,info>>   
=======
|<<metricbeat-module-golang,Golang>>  beta[]   |image:./images/icon-yes.png[Prebuilt dashboards are available]    |  
.2+| .2+|  |<<metricbeat-metricset-golang-expvar,expvar>> beta[]  
|<<metricbeat-metricset-golang-heap,heap>> beta[]  
|<<metricbeat-module-graphite,Graphite>>  beta[]   |image:./images/icon-no.png[No prebuilt dashboards]    |  
.1+| .1+|  |<<metricbeat-metricset-graphite-server,server>> beta[]  
|<<metricbeat-module-haproxy,HAProxy>>     |image:./images/icon-no.png[No prebuilt dashboards]    |  
.2+| .2+|  |<<metricbeat-metricset-haproxy-info,info>>   
>>>>>>> d0bc8fac
|<<metricbeat-metricset-haproxy-stat,stat>>   
|<<metricbeat-module-http,HTTP>>     |image:./images/icon-no.png[No prebuilt dashboards]    |  
.2+| .2+|  |<<metricbeat-metricset-http-json,json>>   
|<<metricbeat-metricset-http-server,server>> beta[]  
|<<metricbeat-module-jolokia,Jolokia>>     |image:./images/icon-no.png[No prebuilt dashboards]    |  
.1+| .1+|  |<<metricbeat-metricset-jolokia-jmx,jmx>>   
|<<metricbeat-module-kafka,Kafka>>  beta[]   |image:./images/icon-no.png[No prebuilt dashboards]    |  
.2+| .2+|  |<<metricbeat-metricset-kafka-consumergroup,consumergroup>> beta[]  
|<<metricbeat-metricset-kafka-partition,partition>> beta[]  
|<<metricbeat-module-kibana,Kibana>>  beta[]   |image:./images/icon-no.png[No prebuilt dashboards]    |  
.1+| .1+|  |<<metricbeat-metricset-kibana-status,status>> beta[]  
|<<metricbeat-module-kubernetes,Kubernetes>>     |image:./images/icon-yes.png[Prebuilt dashboards are available]    |  
.12+| .12+|  |<<metricbeat-metricset-kubernetes-container,container>>   
|<<metricbeat-metricset-kubernetes-event,event>> beta[]  
|<<metricbeat-metricset-kubernetes-node,node>>   
|<<metricbeat-metricset-kubernetes-pod,pod>>   
|<<metricbeat-metricset-kubernetes-state_container,state_container>>   
|<<metricbeat-metricset-kubernetes-state_deployment,state_deployment>>   
|<<metricbeat-metricset-kubernetes-state_node,state_node>>   
|<<metricbeat-metricset-kubernetes-state_pod,state_pod>>   
|<<metricbeat-metricset-kubernetes-state_replicaset,state_replicaset>>   
|<<metricbeat-metricset-kubernetes-state_statefulset,state_statefulset>>   
|<<metricbeat-metricset-kubernetes-system,system>>   
|<<metricbeat-metricset-kubernetes-volume,volume>>   
|<<metricbeat-module-logstash,Logstash>>  beta[]   |image:./images/icon-no.png[No prebuilt dashboards]    |  
.2+| .2+|  |<<metricbeat-metricset-logstash-node,node>> beta[]  
|<<metricbeat-metricset-logstash-node_stats,node_stats>> beta[]  
|<<metricbeat-module-memcached,Memcached>>  beta[]   |image:./images/icon-no.png[No prebuilt dashboards]    |  
.1+| .1+|  |<<metricbeat-metricset-memcached-stats,stats>> beta[]  
|<<metricbeat-module-mongodb,MongoDB>>     |image:./images/icon-yes.png[Prebuilt dashboards are available]    |  
.3+| .3+|  |<<metricbeat-metricset-mongodb-collstats,collstats>>   
|<<metricbeat-metricset-mongodb-dbstats,dbstats>>   
|<<metricbeat-metricset-mongodb-status,status>>   
|<<metricbeat-module-munin,Munin>>  experimental[]   |image:./images/icon-no.png[No prebuilt dashboards]    |  
.1+| .1+|  |<<metricbeat-metricset-munin-node,node>> experimental[]  
|<<metricbeat-module-mysql,MySQL>>     |image:./images/icon-yes.png[Prebuilt dashboards are available]    |  
.1+| .1+|  |<<metricbeat-metricset-mysql-status,status>>   
|<<metricbeat-module-nginx,Nginx>>     |image:./images/icon-yes.png[Prebuilt dashboards are available]    |  
.1+| .1+|  |<<metricbeat-metricset-nginx-stubstatus,stubstatus>>   
|<<metricbeat-module-php_fpm,PHP_FPM>>  beta[]   |image:./images/icon-no.png[No prebuilt dashboards]    |  
.1+| .1+|  |<<metricbeat-metricset-php_fpm-pool,pool>> beta[]  
|<<metricbeat-module-postgresql,PostgreSQL>>     |image:./images/icon-no.png[No prebuilt dashboards]    |  
.3+| .3+|  |<<metricbeat-metricset-postgresql-activity,activity>>   
|<<metricbeat-metricset-postgresql-bgwriter,bgwriter>>   
|<<metricbeat-metricset-postgresql-database,database>>   
|<<metricbeat-module-prometheus,Prometheus>>  beta[]   |image:./images/icon-no.png[No prebuilt dashboards]    |  
.2+| .2+|  |<<metricbeat-metricset-prometheus-collector,collector>> beta[]  
|<<metricbeat-metricset-prometheus-stats,stats>> beta[]  
|<<metricbeat-module-rabbitmq,RabbitMQ>>  beta[]   |image:./images/icon-yes.png[Prebuilt dashboards are available]    |  
.3+| .3+|  |<<metricbeat-metricset-rabbitmq-connection,connection>> beta[]  
|<<metricbeat-metricset-rabbitmq-node,node>> beta[]  
|<<metricbeat-metricset-rabbitmq-queue,queue>> beta[]  
|<<metricbeat-module-redis,Redis>>     |image:./images/icon-yes.png[Prebuilt dashboards are available]    |  
.2+| .2+|  |<<metricbeat-metricset-redis-info,info>>   
|<<metricbeat-metricset-redis-keyspace,keyspace>>   
|<<metricbeat-module-system,System>>     |image:./images/icon-yes.png[Prebuilt dashboards are available]    |  
.13+| .13+|  |<<metricbeat-metricset-system-core,core>>   
|<<metricbeat-metricset-system-cpu,cpu>>   
|<<metricbeat-metricset-system-diskio,diskio>>   
|<<metricbeat-metricset-system-filesystem,filesystem>>   
|<<metricbeat-metricset-system-fsstat,fsstat>>   
|<<metricbeat-metricset-system-load,load>>   
|<<metricbeat-metricset-system-memory,memory>>   
|<<metricbeat-metricset-system-network,network>>   
|<<metricbeat-metricset-system-process,process>>   
|<<metricbeat-metricset-system-process_summary,process_summary>>   
|<<metricbeat-metricset-system-raid,raid>> beta[]  
|<<metricbeat-metricset-system-socket,socket>> beta[]  
|<<metricbeat-metricset-system-uptime,uptime>>   
|<<metricbeat-module-uwsgi,uwsgi>>  beta[]   |image:./images/icon-yes.png[Prebuilt dashboards are available]    |  
.1+| .1+|  |<<metricbeat-metricset-uwsgi-status,status>> beta[]  
|<<metricbeat-module-vsphere,vSphere>>  beta[]   |image:./images/icon-no.png[No prebuilt dashboards]    |  
.3+| .3+|  |<<metricbeat-metricset-vsphere-datastore,datastore>> beta[]  
|<<metricbeat-metricset-vsphere-host,host>> beta[]  
|<<metricbeat-metricset-vsphere-virtualmachine,virtualmachine>> beta[]  
|<<metricbeat-module-windows,Windows>>  beta[]   |image:./images/icon-yes.png[Prebuilt dashboards are available]    |  
.2+| .2+|  |<<metricbeat-metricset-windows-perfmon,perfmon>> beta[]  
|<<metricbeat-metricset-windows-service,service>> beta[]  
|<<metricbeat-module-zookeeper,ZooKeeper>>     |image:./images/icon-no.png[No prebuilt dashboards]    |  
.1+| .1+|  |<<metricbeat-metricset-zookeeper-mntr,mntr>>   
|================================

--

include::modules/aerospike.asciidoc[]
include::modules/apache.asciidoc[]
include::modules/ceph.asciidoc[]
include::modules/couchbase.asciidoc[]
include::modules/docker.asciidoc[]
include::modules/dropwizard.asciidoc[]
include::modules/elasticsearch.asciidoc[]
include::modules/etcd.asciidoc[]
include::modules/galera.asciidoc[]
include::modules/golang.asciidoc[]
include::modules/graphite.asciidoc[]
include::modules/haproxy.asciidoc[]
include::modules/http.asciidoc[]
include::modules/jolokia.asciidoc[]
include::modules/kafka.asciidoc[]
include::modules/kibana.asciidoc[]
include::modules/kubernetes.asciidoc[]
include::modules/logstash.asciidoc[]
include::modules/memcached.asciidoc[]
include::modules/mongodb.asciidoc[]
include::modules/munin.asciidoc[]
include::modules/mysql.asciidoc[]
include::modules/nginx.asciidoc[]
include::modules/php_fpm.asciidoc[]
include::modules/postgresql.asciidoc[]
include::modules/prometheus.asciidoc[]
include::modules/rabbitmq.asciidoc[]
include::modules/redis.asciidoc[]
include::modules/system.asciidoc[]
include::modules/uwsgi.asciidoc[]
include::modules/vsphere.asciidoc[]
include::modules/windows.asciidoc[]
include::modules/zookeeper.asciidoc[]<|MERGE_RESOLUTION|>--- conflicted
+++ resolved
@@ -39,17 +39,6 @@
 .3+| .3+|  |<<metricbeat-metricset-etcd-leader,leader>> beta[]  
 |<<metricbeat-metricset-etcd-self,self>> beta[]  
 |<<metricbeat-metricset-etcd-store,store>> beta[]  
-<<<<<<< HEAD
-|<<metricbeat-module-galera,galera>>  experimental[]   |    
-.1+|   |<<metricbeat-metricset-galera-status,status>> experimental[]  
-|<<metricbeat-module-golang,Golang>>  experimental[]   |    
-.2+|   |<<metricbeat-metricset-golang-expvar,expvar>> experimental[]  
-|<<metricbeat-metricset-golang-heap,heap>> experimental[]  
-|<<metricbeat-module-graphite,Graphite>>  beta[]   |    
-.1+|   |<<metricbeat-metricset-graphite-server,server>> beta[]  
-|<<metricbeat-module-haproxy,HAProxy>>     |    
-.2+|   |<<metricbeat-metricset-haproxy-info,info>>   
-=======
 |<<metricbeat-module-golang,Golang>>  beta[]   |image:./images/icon-yes.png[Prebuilt dashboards are available]    |  
 .2+| .2+|  |<<metricbeat-metricset-golang-expvar,expvar>> beta[]  
 |<<metricbeat-metricset-golang-heap,heap>> beta[]  
@@ -57,7 +46,6 @@
 .1+| .1+|  |<<metricbeat-metricset-graphite-server,server>> beta[]  
 |<<metricbeat-module-haproxy,HAProxy>>     |image:./images/icon-no.png[No prebuilt dashboards]    |  
 .2+| .2+|  |<<metricbeat-metricset-haproxy-info,info>>   
->>>>>>> d0bc8fac
 |<<metricbeat-metricset-haproxy-stat,stat>>   
 |<<metricbeat-module-http,HTTP>>     |image:./images/icon-no.png[No prebuilt dashboards]    |  
 .2+| .2+|  |<<metricbeat-metricset-http-json,json>>   
