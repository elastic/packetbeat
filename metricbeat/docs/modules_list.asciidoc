////
This file is generated! See scripts/mage/docs_collector.go
////

[options="header"]
|===
|Modules   |Dashboards   |Metricsets   
|<<metricbeat-module-activemq,activemq>>  beta[]   |image:./images/icon-yes.png[Prebuilt dashboards are available]    |  
.3+| .3+|  |<<metricbeat-metricset-activemq-broker,broker>> beta[]  
|<<metricbeat-metricset-activemq-queue,queue>> beta[]  
|<<metricbeat-metricset-activemq-topic,topic>> beta[]  
|<<metricbeat-module-aerospike,Aerospike>>     |image:./images/icon-yes.png[Prebuilt dashboards are available]    |  
.1+| .1+|  |<<metricbeat-metricset-aerospike-namespace,namespace>>   
|<<metricbeat-module-apache,Apache>>     |image:./images/icon-yes.png[Prebuilt dashboards are available]    |  
.1+| .1+|  |<<metricbeat-metricset-apache-status,status>>   
|<<metricbeat-module-appsearch,App Search>>  beta[]   |image:./images/icon-no.png[No prebuilt dashboards]    |  
.1+| .1+|  |<<metricbeat-metricset-appsearch-stats,stats>> beta[]  
|<<metricbeat-module-aws,aws>>     |image:./images/icon-yes.png[Prebuilt dashboards are available]    |  
<<<<<<< HEAD
.9+| .9+|  |<<metricbeat-metricset-aws-cloudwatch,cloudwatch>>   
=======
.10+| .10+|  |<<metricbeat-metricset-aws-billing,billing>> beta[]  
|<<metricbeat-metricset-aws-cloudwatch,cloudwatch>>   
>>>>>>> bbb8f1f1
|<<metricbeat-metricset-aws-ebs,ebs>>   
|<<metricbeat-metricset-aws-ec2,ec2>>   
|<<metricbeat-metricset-aws-elb,elb>> beta[]  
|<<metricbeat-metricset-aws-rds,rds>>   
|<<metricbeat-metricset-aws-s3_daily_storage,s3_daily_storage>>   
|<<metricbeat-metricset-aws-s3_request,s3_request>>   
|<<metricbeat-metricset-aws-sns,sns>> beta[]  
|<<metricbeat-metricset-aws-sqs,sqs>>   
|<<metricbeat-metricset-aws-usage,usage>> beta[]  
|<<metricbeat-module-azure,azure>>  beta[]   |image:./images/icon-yes.png[Prebuilt dashboards are available]    |  
.3+| .3+|  |<<metricbeat-metricset-azure-compute_vm,compute_vm>> beta[]  
|<<metricbeat-metricset-azure-compute_vm_scaleset,compute_vm_scaleset>> beta[]  
|<<metricbeat-metricset-azure-monitor,monitor>> beta[]  
|<<metricbeat-module-beat,Beat>>     |image:./images/icon-no.png[No prebuilt dashboards]    |  
.2+| .2+|  |<<metricbeat-metricset-beat-state,state>>   
|<<metricbeat-metricset-beat-stats,stats>>   
|<<metricbeat-module-ceph,Ceph>>     |image:./images/icon-yes.png[Prebuilt dashboards are available]    |  
.7+| .7+|  |<<metricbeat-metricset-ceph-cluster_disk,cluster_disk>>   
|<<metricbeat-metricset-ceph-cluster_health,cluster_health>>   
|<<metricbeat-metricset-ceph-cluster_status,cluster_status>>   
|<<metricbeat-metricset-ceph-monitor_health,monitor_health>>   
|<<metricbeat-metricset-ceph-osd_df,osd_df>>   
|<<metricbeat-metricset-ceph-osd_tree,osd_tree>>   
|<<metricbeat-metricset-ceph-pool_disk,pool_disk>>   
|<<metricbeat-module-cockroachdb,CockroachDB>>  beta[]   |image:./images/icon-yes.png[Prebuilt dashboards are available]    |  
.1+| .1+|  |<<metricbeat-metricset-cockroachdb-status,status>> beta[]  
|<<metricbeat-module-consul,consul>>  beta[]   |image:./images/icon-yes.png[Prebuilt dashboards are available]    |  
.1+| .1+|  |<<metricbeat-metricset-consul-agent,agent>> beta[]  
|<<metricbeat-module-coredns,coredns>>     |image:./images/icon-yes.png[Prebuilt dashboards are available]    |  
.1+| .1+|  |<<metricbeat-metricset-coredns-stats,stats>>   
|<<metricbeat-module-couchbase,Couchbase>>     |image:./images/icon-yes.png[Prebuilt dashboards are available]    |  
.3+| .3+|  |<<metricbeat-metricset-couchbase-bucket,bucket>>   
|<<metricbeat-metricset-couchbase-cluster,cluster>>   
|<<metricbeat-metricset-couchbase-node,node>>   
|<<metricbeat-module-couchdb,couchdb>>     |image:./images/icon-yes.png[Prebuilt dashboards are available]    |  
.1+| .1+|  |<<metricbeat-metricset-couchdb-server,server>>   
|<<metricbeat-module-docker,Docker>>     |image:./images/icon-yes.png[Prebuilt dashboards are available]    |  
.9+| .9+|  |<<metricbeat-metricset-docker-container,container>>   
|<<metricbeat-metricset-docker-cpu,cpu>>   
|<<metricbeat-metricset-docker-diskio,diskio>>   
|<<metricbeat-metricset-docker-event,event>>   
|<<metricbeat-metricset-docker-healthcheck,healthcheck>>   
|<<metricbeat-metricset-docker-image,image>>   
|<<metricbeat-metricset-docker-info,info>>   
|<<metricbeat-metricset-docker-memory,memory>>   
|<<metricbeat-metricset-docker-network,network>>   
|<<metricbeat-module-dropwizard,Dropwizard>>     |image:./images/icon-no.png[No prebuilt dashboards]    |  
.1+| .1+|  |<<metricbeat-metricset-dropwizard-collector,collector>>   
|<<metricbeat-module-elasticsearch,Elasticsearch>>     |image:./images/icon-no.png[No prebuilt dashboards]    |  
.11+| .11+|  |<<metricbeat-metricset-elasticsearch-ccr,ccr>>   
|<<metricbeat-metricset-elasticsearch-cluster_stats,cluster_stats>>   
|<<metricbeat-metricset-elasticsearch-enrich,enrich>>   
|<<metricbeat-metricset-elasticsearch-index,index>>   
|<<metricbeat-metricset-elasticsearch-index_recovery,index_recovery>>   
|<<metricbeat-metricset-elasticsearch-index_summary,index_summary>>   
|<<metricbeat-metricset-elasticsearch-ml_job,ml_job>>   
|<<metricbeat-metricset-elasticsearch-node,node>>   
|<<metricbeat-metricset-elasticsearch-node_stats,node_stats>>   
|<<metricbeat-metricset-elasticsearch-pending_tasks,pending_tasks>>   
|<<metricbeat-metricset-elasticsearch-shard,shard>>   
|<<metricbeat-module-envoyproxy,envoyproxy>>     |image:./images/icon-no.png[No prebuilt dashboards]    |  
.1+| .1+|  |<<metricbeat-metricset-envoyproxy-server,server>>   
|<<metricbeat-module-etcd,Etcd>>     |image:./images/icon-no.png[No prebuilt dashboards]    |  
.4+| .4+|  |<<metricbeat-metricset-etcd-leader,leader>>   
|<<metricbeat-metricset-etcd-metrics,metrics>> beta[]  
|<<metricbeat-metricset-etcd-self,self>>   
|<<metricbeat-metricset-etcd-store,store>>   
|<<metricbeat-module-golang,Golang>>     |image:./images/icon-yes.png[Prebuilt dashboards are available]    |  
.2+| .2+|  |<<metricbeat-metricset-golang-expvar,expvar>>   
|<<metricbeat-metricset-golang-heap,heap>>   
|<<metricbeat-module-graphite,Graphite>>     |image:./images/icon-no.png[No prebuilt dashboards]    |  
.1+| .1+|  |<<metricbeat-metricset-graphite-server,server>>   
|<<metricbeat-module-haproxy,HAProxy>>     |image:./images/icon-yes.png[Prebuilt dashboards are available]    |  
.2+| .2+|  |<<metricbeat-metricset-haproxy-info,info>>   
|<<metricbeat-metricset-haproxy-stat,stat>>   
|<<metricbeat-module-http,HTTP>>     |image:./images/icon-no.png[No prebuilt dashboards]    |  
.2+| .2+|  |<<metricbeat-metricset-http-json,json>>   
|<<metricbeat-metricset-http-server,server>>   
|<<metricbeat-module-jolokia,Jolokia>>     |image:./images/icon-no.png[No prebuilt dashboards]    |  
.1+| .1+|  |<<metricbeat-metricset-jolokia-jmx,jmx>>   
|<<metricbeat-module-kafka,Kafka>>     |image:./images/icon-yes.png[Prebuilt dashboards are available]    |  
.5+| .5+|  |<<metricbeat-metricset-kafka-broker,broker>> beta[]  
|<<metricbeat-metricset-kafka-consumer,consumer>> beta[]  
|<<metricbeat-metricset-kafka-consumergroup,consumergroup>>   
|<<metricbeat-metricset-kafka-partition,partition>>   
|<<metricbeat-metricset-kafka-producer,producer>> beta[]  
|<<metricbeat-module-kibana,Kibana>>     |image:./images/icon-no.png[No prebuilt dashboards]    |  
.2+| .2+|  |<<metricbeat-metricset-kibana-stats,stats>>   
|<<metricbeat-metricset-kibana-status,status>>   
|<<metricbeat-module-kubernetes,Kubernetes>>     |image:./images/icon-yes.png[Prebuilt dashboards are available]    |  
.18+| .18+|  |<<metricbeat-metricset-kubernetes-apiserver,apiserver>>   
|<<metricbeat-metricset-kubernetes-container,container>>   
|<<metricbeat-metricset-kubernetes-controllermanager,controllermanager>>   
|<<metricbeat-metricset-kubernetes-event,event>>   
|<<metricbeat-metricset-kubernetes-node,node>>   
|<<metricbeat-metricset-kubernetes-pod,pod>>   
|<<metricbeat-metricset-kubernetes-proxy,proxy>>   
|<<metricbeat-metricset-kubernetes-scheduler,scheduler>>   
|<<metricbeat-metricset-kubernetes-state_container,state_container>>   
|<<metricbeat-metricset-kubernetes-state_cronjob,state_cronjob>>   
|<<metricbeat-metricset-kubernetes-state_deployment,state_deployment>>   
|<<metricbeat-metricset-kubernetes-state_node,state_node>>   
|<<metricbeat-metricset-kubernetes-state_pod,state_pod>>   
|<<metricbeat-metricset-kubernetes-state_replicaset,state_replicaset>>   
|<<metricbeat-metricset-kubernetes-state_resourcequota,state_resourcequota>>   
|<<metricbeat-metricset-kubernetes-state_statefulset,state_statefulset>>   
|<<metricbeat-metricset-kubernetes-system,system>>   
|<<metricbeat-metricset-kubernetes-volume,volume>>   
|<<metricbeat-module-kvm,kvm>>  beta[]   |image:./images/icon-no.png[No prebuilt dashboards]    |  
.1+| .1+|  |<<metricbeat-metricset-kvm-dommemstat,dommemstat>> beta[]  
|<<metricbeat-module-logstash,Logstash>>     |image:./images/icon-no.png[No prebuilt dashboards]    |  
.2+| .2+|  |<<metricbeat-metricset-logstash-node,node>>   
|<<metricbeat-metricset-logstash-node_stats,node_stats>>   
|<<metricbeat-module-memcached,Memcached>>     |image:./images/icon-no.png[No prebuilt dashboards]    |  
.1+| .1+|  |<<metricbeat-metricset-memcached-stats,stats>>   
|<<metricbeat-module-mongodb,MongoDB>>     |image:./images/icon-yes.png[Prebuilt dashboards are available]    |  
.5+| .5+|  |<<metricbeat-metricset-mongodb-collstats,collstats>>   
|<<metricbeat-metricset-mongodb-dbstats,dbstats>>   
|<<metricbeat-metricset-mongodb-metrics,metrics>>   
|<<metricbeat-metricset-mongodb-replstatus,replstatus>>   
|<<metricbeat-metricset-mongodb-status,status>>   
|<<metricbeat-module-mssql,MSSQL>>  beta[]   |image:./images/icon-yes.png[Prebuilt dashboards are available]    |  
.2+| .2+|  |<<metricbeat-metricset-mssql-performance,performance>> beta[]  
|<<metricbeat-metricset-mssql-transaction_log,transaction_log>> beta[]  
|<<metricbeat-module-munin,Munin>>     |image:./images/icon-no.png[No prebuilt dashboards]    |  
.1+| .1+|  |<<metricbeat-metricset-munin-node,node>>   
|<<metricbeat-module-mysql,MySQL>>     |image:./images/icon-yes.png[Prebuilt dashboards are available]    |  
.2+| .2+|  |<<metricbeat-metricset-mysql-galera_status,galera_status>> beta[]  
|<<metricbeat-metricset-mysql-status,status>>   
|<<metricbeat-module-nats,Nats>>     |image:./images/icon-yes.png[Prebuilt dashboards are available]    |  
.4+| .4+|  |<<metricbeat-metricset-nats-connections,connections>>   
|<<metricbeat-metricset-nats-routes,routes>>   
|<<metricbeat-metricset-nats-stats,stats>>   
|<<metricbeat-metricset-nats-subscriptions,subscriptions>>   
|<<metricbeat-module-nginx,Nginx>>     |image:./images/icon-yes.png[Prebuilt dashboards are available]    |  
.1+| .1+|  |<<metricbeat-metricset-nginx-stubstatus,stubstatus>>   
|<<metricbeat-module-oracle,Oracle>>  beta[]   |image:./images/icon-yes.png[Prebuilt dashboards are available]    |  
.2+| .2+|  |<<metricbeat-metricset-oracle-performance,performance>> beta[]  
|<<metricbeat-metricset-oracle-tablespace,tablespace>> beta[]  
|<<metricbeat-module-php_fpm,PHP_FPM>>     |image:./images/icon-no.png[No prebuilt dashboards]    |  
.2+| .2+|  |<<metricbeat-metricset-php_fpm-pool,pool>>   
|<<metricbeat-metricset-php_fpm-process,process>>   
|<<metricbeat-module-postgresql,PostgreSQL>>     |image:./images/icon-yes.png[Prebuilt dashboards are available]    |  
.4+| .4+|  |<<metricbeat-metricset-postgresql-activity,activity>>   
|<<metricbeat-metricset-postgresql-bgwriter,bgwriter>>   
|<<metricbeat-metricset-postgresql-database,database>>   
|<<metricbeat-metricset-postgresql-statement,statement>>   
|<<metricbeat-module-prometheus,Prometheus>>     |image:./images/icon-yes.png[Prebuilt dashboards are available]    |  
.1+| .1+|  |<<metricbeat-metricset-prometheus-collector,collector>>   
|<<metricbeat-module-rabbitmq,RabbitMQ>>     |image:./images/icon-yes.png[Prebuilt dashboards are available]    |  
.4+| .4+|  |<<metricbeat-metricset-rabbitmq-connection,connection>>   
|<<metricbeat-metricset-rabbitmq-exchange,exchange>>   
|<<metricbeat-metricset-rabbitmq-node,node>>   
|<<metricbeat-metricset-rabbitmq-queue,queue>>   
|<<metricbeat-module-redis,Redis>>     |image:./images/icon-yes.png[Prebuilt dashboards are available]    |  
.3+| .3+|  |<<metricbeat-metricset-redis-info,info>>   
|<<metricbeat-metricset-redis-key,key>>   
|<<metricbeat-metricset-redis-keyspace,keyspace>>   
|<<metricbeat-module-statsd,Statsd>>  beta[]   |image:./images/icon-no.png[No prebuilt dashboards]    |  
.1+| .1+|  |<<metricbeat-metricset-statsd-server,server>> beta[]  
|<<metricbeat-module-system,System>>     |image:./images/icon-yes.png[Prebuilt dashboards are available]    |  
.16+| .16+|  |<<metricbeat-metricset-system-core,core>>   
|<<metricbeat-metricset-system-cpu,cpu>>   
|<<metricbeat-metricset-system-diskio,diskio>>   
|<<metricbeat-metricset-system-entropy,entropy>>   
|<<metricbeat-metricset-system-filesystem,filesystem>>   
|<<metricbeat-metricset-system-fsstat,fsstat>>   
|<<metricbeat-metricset-system-load,load>>   
|<<metricbeat-metricset-system-memory,memory>>   
|<<metricbeat-metricset-system-network,network>>   
|<<metricbeat-metricset-system-process,process>>   
|<<metricbeat-metricset-system-process_summary,process_summary>>   
|<<metricbeat-metricset-system-raid,raid>>   
|<<metricbeat-metricset-system-service,service>> beta[]  
|<<metricbeat-metricset-system-socket,socket>>   
|<<metricbeat-metricset-system-socket_summary,socket_summary>>   
|<<metricbeat-metricset-system-uptime,uptime>>   
|<<metricbeat-module-tomcat,Tomcat>>  beta[]   |image:./images/icon-no.png[No prebuilt dashboards]    |  
.4+| .4+|  |<<metricbeat-metricset-tomcat-cache,cache>> beta[]  
|<<metricbeat-metricset-tomcat-memory,memory>> beta[]  
|<<metricbeat-metricset-tomcat-requests,requests>> beta[]  
|<<metricbeat-metricset-tomcat-threading,threading>> beta[]  
|<<metricbeat-module-traefik,traefik>>     |image:./images/icon-no.png[No prebuilt dashboards]    |  
.1+| .1+|  |<<metricbeat-metricset-traefik-health,health>>   
|<<metricbeat-module-uwsgi,uwsgi>>     |image:./images/icon-yes.png[Prebuilt dashboards are available]    |  
.1+| .1+|  |<<metricbeat-metricset-uwsgi-status,status>>   
|<<metricbeat-module-vsphere,vSphere>>  beta[]   |image:./images/icon-yes.png[Prebuilt dashboards are available]    |  
.3+| .3+|  |<<metricbeat-metricset-vsphere-datastore,datastore>> beta[]  
|<<metricbeat-metricset-vsphere-host,host>> beta[]  
|<<metricbeat-metricset-vsphere-virtualmachine,virtualmachine>> beta[]  
|<<metricbeat-module-windows,Windows>>     |image:./images/icon-yes.png[Prebuilt dashboards are available]    |  
.2+| .2+|  |<<metricbeat-metricset-windows-perfmon,perfmon>> beta[]  
|<<metricbeat-metricset-windows-service,service>>   
|<<metricbeat-module-zookeeper,ZooKeeper>>     |image:./images/icon-yes.png[Prebuilt dashboards are available]    |  
.3+| .3+|  |<<metricbeat-metricset-zookeeper-connection,connection>> beta[]  
|<<metricbeat-metricset-zookeeper-mntr,mntr>>   
|<<metricbeat-metricset-zookeeper-server,server>>   
|===

--

include::modules/activemq.asciidoc[]
include::modules/aerospike.asciidoc[]
include::modules/apache.asciidoc[]
include::modules/appsearch.asciidoc[]
include::modules/aws.asciidoc[]
include::modules/azure.asciidoc[]
include::modules/beat.asciidoc[]
include::modules/ceph.asciidoc[]
include::modules/cockroachdb.asciidoc[]
include::modules/consul.asciidoc[]
include::modules/coredns.asciidoc[]
include::modules/couchbase.asciidoc[]
include::modules/couchdb.asciidoc[]
include::modules/docker.asciidoc[]
include::modules/dropwizard.asciidoc[]
include::modules/elasticsearch.asciidoc[]
include::modules/envoyproxy.asciidoc[]
include::modules/etcd.asciidoc[]
include::modules/golang.asciidoc[]
include::modules/graphite.asciidoc[]
include::modules/haproxy.asciidoc[]
include::modules/http.asciidoc[]
include::modules/jolokia.asciidoc[]
include::modules/kafka.asciidoc[]
include::modules/kibana.asciidoc[]
include::modules/kubernetes.asciidoc[]
include::modules/kvm.asciidoc[]
include::modules/logstash.asciidoc[]
include::modules/memcached.asciidoc[]
include::modules/mongodb.asciidoc[]
include::modules/mssql.asciidoc[]
include::modules/munin.asciidoc[]
include::modules/mysql.asciidoc[]
include::modules/nats.asciidoc[]
include::modules/nginx.asciidoc[]
include::modules/oracle.asciidoc[]
include::modules/php_fpm.asciidoc[]
include::modules/postgresql.asciidoc[]
include::modules/prometheus.asciidoc[]
include::modules/rabbitmq.asciidoc[]
include::modules/redis.asciidoc[]
include::modules/statsd.asciidoc[]
include::modules/system.asciidoc[]
include::modules/tomcat.asciidoc[]
include::modules/traefik.asciidoc[]
include::modules/uwsgi.asciidoc[]
include::modules/vsphere.asciidoc[]
include::modules/windows.asciidoc[]
include::modules/zookeeper.asciidoc[]<|MERGE_RESOLUTION|>--- conflicted
+++ resolved
@@ -16,12 +16,8 @@
 |<<metricbeat-module-appsearch,App Search>>  beta[]   |image:./images/icon-no.png[No prebuilt dashboards]    |  
 .1+| .1+|  |<<metricbeat-metricset-appsearch-stats,stats>> beta[]  
 |<<metricbeat-module-aws,aws>>     |image:./images/icon-yes.png[Prebuilt dashboards are available]    |  
-<<<<<<< HEAD
-.9+| .9+|  |<<metricbeat-metricset-aws-cloudwatch,cloudwatch>>   
-=======
-.10+| .10+|  |<<metricbeat-metricset-aws-billing,billing>> beta[]  
+.11+| .11+|  |<<metricbeat-metricset-aws-billing,billing>> beta[]  
 |<<metricbeat-metricset-aws-cloudwatch,cloudwatch>>   
->>>>>>> bbb8f1f1
 |<<metricbeat-metricset-aws-ebs,ebs>>   
 |<<metricbeat-metricset-aws-ec2,ec2>>   
 |<<metricbeat-metricset-aws-elb,elb>> beta[]  
