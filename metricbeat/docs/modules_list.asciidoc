////
This file is generated! See scripts/docs_collector.py
////

[options="header"]
|===================================
|Modules   |Dashboards   |Metricsets   
|<<metricbeat-module-aerospike,Aerospike>>  beta[]   |image:./images/icon-no.png[No prebuilt dashboards]    |  
.1+| .1+|  |<<metricbeat-metricset-aerospike-namespace,namespace>> beta[]  
|<<metricbeat-module-apache,Apache>>     |image:./images/icon-yes.png[Prebuilt dashboards are available]    |  
.1+| .1+|  |<<metricbeat-metricset-apache-status,status>>   
|<<metricbeat-module-ceph,Ceph>>  beta[]   |image:./images/icon-no.png[No prebuilt dashboards]    |  
.7+| .7+|  |<<metricbeat-metricset-ceph-cluster_disk,cluster_disk>> beta[]  
|<<metricbeat-metricset-ceph-cluster_health,cluster_health>> beta[]  
|<<metricbeat-metricset-ceph-cluster_status,cluster_status>> beta[]  
|<<metricbeat-metricset-ceph-monitor_health,monitor_health>> beta[]  
|<<metricbeat-metricset-ceph-osd_df,osd_df>> experimental[]  
|<<metricbeat-metricset-ceph-osd_tree,osd_tree>> beta[]  
|<<metricbeat-metricset-ceph-pool_disk,pool_disk>> beta[]  
|<<metricbeat-module-couchbase,Couchbase>>  beta[]   |image:./images/icon-no.png[No prebuilt dashboards]    |  
.3+| .3+|  |<<metricbeat-metricset-couchbase-bucket,bucket>> beta[]  
|<<metricbeat-metricset-couchbase-cluster,cluster>> beta[]  
|<<metricbeat-metricset-couchbase-node,node>> beta[]  
|<<metricbeat-module-docker,Docker>>     |image:./images/icon-yes.png[Prebuilt dashboards are available]    |  
.8+| .8+|  |<<metricbeat-metricset-docker-container,container>>   
|<<metricbeat-metricset-docker-cpu,cpu>>   
|<<metricbeat-metricset-docker-diskio,diskio>>   
|<<metricbeat-metricset-docker-healthcheck,healthcheck>>   
|<<metricbeat-metricset-docker-image,image>>   
|<<metricbeat-metricset-docker-info,info>>   
|<<metricbeat-metricset-docker-memory,memory>>   
|<<metricbeat-metricset-docker-network,network>>   
|<<metricbeat-module-dropwizard,Dropwizard>>  beta[]   |image:./images/icon-no.png[No prebuilt dashboards]    |  
.1+| .1+|  |<<metricbeat-metricset-dropwizard-collector,collector>> beta[]  
|<<metricbeat-module-elasticsearch,Elasticsearch>>  beta[]   |image:./images/icon-no.png[No prebuilt dashboards]    |  
.9+| .9+|  |<<metricbeat-metricset-elasticsearch-cluster_stats,cluster_stats>> beta[]  
|<<metricbeat-metricset-elasticsearch-index,index>> beta[]  
|<<metricbeat-metricset-elasticsearch-index_recovery,index_recovery>> beta[]  
|<<metricbeat-metricset-elasticsearch-index_summary,index_summary>> beta[]  
|<<metricbeat-metricset-elasticsearch-ml_job,ml_job>> beta[]  
|<<metricbeat-metricset-elasticsearch-node,node>> beta[]  
|<<metricbeat-metricset-elasticsearch-node_stats,node_stats>> beta[]  
|<<metricbeat-metricset-elasticsearch-pending_tasks,pending_tasks>> beta[]  
|<<metricbeat-metricset-elasticsearch-shard,shard>> beta[]  
|<<metricbeat-module-envoyproxy,envoyproxy>>  experimental[]   |image:./images/icon-no.png[No prebuilt dashboards]    |  
.1+| .1+|  |<<metricbeat-metricset-envoyproxy-server,server>> experimental[]  
|<<metricbeat-module-etcd,Etcd>>  beta[]   |image:./images/icon-no.png[No prebuilt dashboards]    |  
.3+| .3+|  |<<metricbeat-metricset-etcd-leader,leader>> beta[]  
|<<metricbeat-metricset-etcd-self,self>> beta[]  
|<<metricbeat-metricset-etcd-store,store>> beta[]  
|<<metricbeat-module-golang,Golang>>  beta[]   |image:./images/icon-yes.png[Prebuilt dashboards are available]    |  
.2+| .2+|  |<<metricbeat-metricset-golang-expvar,expvar>> beta[]  
|<<metricbeat-metricset-golang-heap,heap>> beta[]  
|<<metricbeat-module-graphite,Graphite>>  beta[]   |image:./images/icon-no.png[No prebuilt dashboards]    |  
.1+| .1+|  |<<metricbeat-metricset-graphite-server,server>> beta[]  
|<<metricbeat-module-haproxy,HAProxy>>     |image:./images/icon-yes.png[Prebuilt dashboards are available]    |  
.2+| .2+|  |<<metricbeat-metricset-haproxy-info,info>>   
|<<metricbeat-metricset-haproxy-stat,stat>>   
|<<metricbeat-module-http,HTTP>>     |image:./images/icon-no.png[No prebuilt dashboards]    |  
.2+| .2+|  |<<metricbeat-metricset-http-json,json>>   
|<<metricbeat-metricset-http-server,server>> beta[]  
|<<metricbeat-module-jolokia,Jolokia>>     |image:./images/icon-no.png[No prebuilt dashboards]    |  
.1+| .1+|  |<<metricbeat-metricset-jolokia-jmx,jmx>>   
|<<metricbeat-module-kafka,Kafka>>  beta[]   |image:./images/icon-no.png[No prebuilt dashboards]    |  
.2+| .2+|  |<<metricbeat-metricset-kafka-consumergroup,consumergroup>> beta[]  
|<<metricbeat-metricset-kafka-partition,partition>> beta[]  
|<<metricbeat-module-kibana,Kibana>>  beta[]   |image:./images/icon-no.png[No prebuilt dashboards]    |  
.2+| .2+|  |<<metricbeat-metricset-kibana-stats,stats>> beta[]  
|<<metricbeat-metricset-kibana-status,status>> beta[]  
|<<metricbeat-module-kubernetes,Kubernetes>>     |image:./images/icon-yes.png[Prebuilt dashboards are available]    |  
.13+| .13+|  |<<metricbeat-metricset-kubernetes-apiserver,apiserver>> beta[]  
|<<metricbeat-metricset-kubernetes-container,container>>   
|<<metricbeat-metricset-kubernetes-event,event>> beta[]  
|<<metricbeat-metricset-kubernetes-node,node>>   
|<<metricbeat-metricset-kubernetes-pod,pod>>   
|<<metricbeat-metricset-kubernetes-state_container,state_container>>   
|<<metricbeat-metricset-kubernetes-state_deployment,state_deployment>>   
|<<metricbeat-metricset-kubernetes-state_node,state_node>>   
|<<metricbeat-metricset-kubernetes-state_pod,state_pod>>   
|<<metricbeat-metricset-kubernetes-state_replicaset,state_replicaset>>   
|<<metricbeat-metricset-kubernetes-state_statefulset,state_statefulset>>   
|<<metricbeat-metricset-kubernetes-system,system>>   
|<<metricbeat-metricset-kubernetes-volume,volume>>   
|<<metricbeat-module-kvm,kvm>>  experimental[]   |image:./images/icon-no.png[No prebuilt dashboards]    |  
.1+| .1+|  |<<metricbeat-metricset-kvm-dommemstat,dommemstat>> experimental[]  
|<<metricbeat-module-logstash,Logstash>>  beta[]   |image:./images/icon-no.png[No prebuilt dashboards]    |  
.2+| .2+|  |<<metricbeat-metricset-logstash-node,node>> beta[]  
|<<metricbeat-metricset-logstash-node_stats,node_stats>> beta[]  
|<<metricbeat-module-memcached,Memcached>>  beta[]   |image:./images/icon-no.png[No prebuilt dashboards]    |  
.1+| .1+|  |<<metricbeat-metricset-memcached-stats,stats>> beta[]  
|<<metricbeat-module-mongodb,MongoDB>>     |image:./images/icon-yes.png[Prebuilt dashboards are available]    |  
.4+| .4+|  |<<metricbeat-metricset-mongodb-collstats,collstats>>   
|<<metricbeat-metricset-mongodb-dbstats,dbstats>>   
<<<<<<< HEAD
|<<metricbeat-metricset-mongodb-replstatus,replstatus>> experimental[]  
=======
|<<metricbeat-metricset-mongodb-metrics,metrics>> experimental[]  
>>>>>>> 512611a8
|<<metricbeat-metricset-mongodb-status,status>>   
|<<metricbeat-module-munin,Munin>>  beta[]   |image:./images/icon-no.png[No prebuilt dashboards]    |  
.1+| .1+|  |<<metricbeat-metricset-munin-node,node>> beta[]  
|<<metricbeat-module-mysql,MySQL>>     |image:./images/icon-yes.png[Prebuilt dashboards are available]    |  
.2+| .2+|  |<<metricbeat-metricset-mysql-galera_status,galera_status>> experimental[]  
|<<metricbeat-metricset-mysql-status,status>>   
|<<metricbeat-module-nginx,Nginx>>     |image:./images/icon-yes.png[Prebuilt dashboards are available]    |  
.1+| .1+|  |<<metricbeat-metricset-nginx-stubstatus,stubstatus>>   
|<<metricbeat-module-php_fpm,PHP_FPM>>  beta[]   |image:./images/icon-no.png[No prebuilt dashboards]    |  
.1+| .1+|  |<<metricbeat-metricset-php_fpm-pool,pool>> beta[]  
|<<metricbeat-module-postgresql,PostgreSQL>>     |image:./images/icon-no.png[No prebuilt dashboards]    |  
.4+| .4+|  |<<metricbeat-metricset-postgresql-activity,activity>>   
|<<metricbeat-metricset-postgresql-bgwriter,bgwriter>>   
|<<metricbeat-metricset-postgresql-database,database>>   
|<<metricbeat-metricset-postgresql-statement,statement>> beta[]  
|<<metricbeat-module-prometheus,Prometheus>>     |image:./images/icon-no.png[No prebuilt dashboards]    |  
.2+| .2+|  |<<metricbeat-metricset-prometheus-collector,collector>>   
|<<metricbeat-metricset-prometheus-stats,stats>> beta[]  
|<<metricbeat-module-rabbitmq,RabbitMQ>>  beta[]   |image:./images/icon-yes.png[Prebuilt dashboards are available]    |  
.4+| .4+|  |<<metricbeat-metricset-rabbitmq-connection,connection>> beta[]  
|<<metricbeat-metricset-rabbitmq-exchange,exchange>> beta[]  
|<<metricbeat-metricset-rabbitmq-node,node>> beta[]  
|<<metricbeat-metricset-rabbitmq-queue,queue>> beta[]  
|<<metricbeat-module-redis,Redis>>     |image:./images/icon-yes.png[Prebuilt dashboards are available]    |  
.2+| .2+|  |<<metricbeat-metricset-redis-info,info>>   
|<<metricbeat-metricset-redis-keyspace,keyspace>>   
|<<metricbeat-module-system,System>>     |image:./images/icon-yes.png[Prebuilt dashboards are available]    |  
.13+| .13+|  |<<metricbeat-metricset-system-core,core>>   
|<<metricbeat-metricset-system-cpu,cpu>>   
|<<metricbeat-metricset-system-diskio,diskio>>   
|<<metricbeat-metricset-system-filesystem,filesystem>>   
|<<metricbeat-metricset-system-fsstat,fsstat>>   
|<<metricbeat-metricset-system-load,load>>   
|<<metricbeat-metricset-system-memory,memory>>   
|<<metricbeat-metricset-system-network,network>>   
|<<metricbeat-metricset-system-process,process>>   
|<<metricbeat-metricset-system-process_summary,process_summary>>   
|<<metricbeat-metricset-system-raid,raid>>   
|<<metricbeat-metricset-system-socket,socket>>   
|<<metricbeat-metricset-system-uptime,uptime>>   
|<<metricbeat-module-traefik,traefik>>  beta[]   |image:./images/icon-no.png[No prebuilt dashboards]    |  
.1+| .1+|  |<<metricbeat-metricset-traefik-health,health>> experimental[]  
|<<metricbeat-module-uwsgi,uwsgi>>  beta[]   |image:./images/icon-yes.png[Prebuilt dashboards are available]    |  
.1+| .1+|  |<<metricbeat-metricset-uwsgi-status,status>> beta[]  
|<<metricbeat-module-vsphere,vSphere>>  beta[]   |image:./images/icon-no.png[No prebuilt dashboards]    |  
.3+| .3+|  |<<metricbeat-metricset-vsphere-datastore,datastore>> beta[]  
|<<metricbeat-metricset-vsphere-host,host>> beta[]  
|<<metricbeat-metricset-vsphere-virtualmachine,virtualmachine>> beta[]  
|<<metricbeat-module-windows,Windows>>  beta[]   |image:./images/icon-yes.png[Prebuilt dashboards are available]    |  
.2+| .2+|  |<<metricbeat-metricset-windows-perfmon,perfmon>> beta[]  
|<<metricbeat-metricset-windows-service,service>> beta[]  
|<<metricbeat-module-zookeeper,ZooKeeper>>     |image:./images/icon-no.png[No prebuilt dashboards]    |  
.1+| .1+|  |<<metricbeat-metricset-zookeeper-mntr,mntr>>   
|================================

--

include::modules/aerospike.asciidoc[]
include::modules/apache.asciidoc[]
include::modules/ceph.asciidoc[]
include::modules/couchbase.asciidoc[]
include::modules/docker.asciidoc[]
include::modules/dropwizard.asciidoc[]
include::modules/elasticsearch.asciidoc[]
include::modules/envoyproxy.asciidoc[]
include::modules/etcd.asciidoc[]
include::modules/golang.asciidoc[]
include::modules/graphite.asciidoc[]
include::modules/haproxy.asciidoc[]
include::modules/http.asciidoc[]
include::modules/jolokia.asciidoc[]
include::modules/kafka.asciidoc[]
include::modules/kibana.asciidoc[]
include::modules/kubernetes.asciidoc[]
include::modules/kvm.asciidoc[]
include::modules/logstash.asciidoc[]
include::modules/memcached.asciidoc[]
include::modules/mongodb.asciidoc[]
include::modules/munin.asciidoc[]
include::modules/mysql.asciidoc[]
include::modules/nginx.asciidoc[]
include::modules/php_fpm.asciidoc[]
include::modules/postgresql.asciidoc[]
include::modules/prometheus.asciidoc[]
include::modules/rabbitmq.asciidoc[]
include::modules/redis.asciidoc[]
include::modules/system.asciidoc[]
include::modules/traefik.asciidoc[]
include::modules/uwsgi.asciidoc[]
include::modules/vsphere.asciidoc[]
include::modules/windows.asciidoc[]
include::modules/zookeeper.asciidoc[]<|MERGE_RESOLUTION|>--- conflicted
+++ resolved
@@ -89,13 +89,10 @@
 |<<metricbeat-module-memcached,Memcached>>  beta[]   |image:./images/icon-no.png[No prebuilt dashboards]    |  
 .1+| .1+|  |<<metricbeat-metricset-memcached-stats,stats>> beta[]  
 |<<metricbeat-module-mongodb,MongoDB>>     |image:./images/icon-yes.png[Prebuilt dashboards are available]    |  
-.4+| .4+|  |<<metricbeat-metricset-mongodb-collstats,collstats>>   
+.5+| .5+|  |<<metricbeat-metricset-mongodb-collstats,collstats>>   
 |<<metricbeat-metricset-mongodb-dbstats,dbstats>>   
-<<<<<<< HEAD
+|<<metricbeat-metricset-mongodb-metrics,metrics>> experimental[]  
 |<<metricbeat-metricset-mongodb-replstatus,replstatus>> experimental[]  
-=======
-|<<metricbeat-metricset-mongodb-metrics,metrics>> experimental[]  
->>>>>>> 512611a8
 |<<metricbeat-metricset-mongodb-status,status>>   
 |<<metricbeat-module-munin,Munin>>  beta[]   |image:./images/icon-no.png[No prebuilt dashboards]    |  
 .1+| .1+|  |<<metricbeat-metricset-munin-node,node>> beta[]  
