--- conflicted
+++ resolved
@@ -168,17 +168,14 @@
 |<<metricbeat-metricset-kubernetes-system,system>>   
 |<<metricbeat-metricset-kubernetes-volume,volume>>   
 |<<metricbeat-module-kvm,kvm>>  beta[]   |image:./images/icon-no.png[No prebuilt dashboards]    |  
-<<<<<<< HEAD
 .1+| .1+|  |<<metricbeat-metricset-kvm-dommemstat,dommemstat>> beta[]  
 |<<metricbeat-module-linux,linux>>  beta[]   |image:./images/icon-no.png[No prebuilt dashboards]    |  
 .4+| .4+|  |<<metricbeat-metricset-linux-conntrack,conntrack>> beta[]  
 |<<metricbeat-metricset-linux-ksm,ksm>> beta[]  
 |<<metricbeat-metricset-linux-pageinfo,pageinfo>> beta[]  
 |<<metricbeat-metricset-linux-perf,perf>> beta[]  
-=======
 .2+| .2+|  |<<metricbeat-metricset-kvm-dommemstat,dommemstat>> beta[]  
 |<<metricbeat-metricset-kvm-status,status>> beta[]  
->>>>>>> 41b9f867
 |<<metricbeat-module-logstash,Logstash>>     |image:./images/icon-no.png[No prebuilt dashboards]    |  
 .2+| .2+|  |<<metricbeat-metricset-logstash-node,node>>   
 |<<metricbeat-metricset-logstash-node_stats,node_stats>>   
