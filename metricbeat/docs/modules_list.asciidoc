////
This file is generated! See scripts/docs_collector.py
////

[options="header"]
|===================================
|Modules   |Dashboards   |Metricsets   
|<<metricbeat-module-aerospike,Aerospike>>  beta[]   |image:./images/icon-no.png[No prebuilt dashboards]    |  
.1+| .1+|  |<<metricbeat-metricset-aerospike-namespace,namespace>> beta[]  
|<<metricbeat-module-apache,Apache>>     |image:./images/icon-yes.png[Prebuilt dashboards are available]    |  
.1+| .1+|  |<<metricbeat-metricset-apache-status,status>>   
|<<metricbeat-module-ceph,Ceph>>  beta[]   |image:./images/icon-no.png[No prebuilt dashboards]    |  
.7+| .7+|  |<<metricbeat-metricset-ceph-cluster_disk,cluster_disk>> beta[]  
|<<metricbeat-metricset-ceph-cluster_health,cluster_health>> beta[]  
|<<metricbeat-metricset-ceph-cluster_status,cluster_status>> beta[]  
|<<metricbeat-metricset-ceph-monitor_health,monitor_health>> beta[]  
|<<metricbeat-metricset-ceph-osd_df,osd_df>> experimental[]  
|<<metricbeat-metricset-ceph-osd_tree,osd_tree>> beta[]  
|<<metricbeat-metricset-ceph-pool_disk,pool_disk>> beta[]  
|<<metricbeat-module-couchbase,Couchbase>>  beta[]   |image:./images/icon-no.png[No prebuilt dashboards]    |  
.3+| .3+|  |<<metricbeat-metricset-couchbase-bucket,bucket>> beta[]  
|<<metricbeat-metricset-couchbase-cluster,cluster>> beta[]  
|<<metricbeat-metricset-couchbase-node,node>> beta[]  
|<<metricbeat-module-docker,Docker>>     |image:./images/icon-yes.png[Prebuilt dashboards are available]    |  
.8+| .8+|  |<<metricbeat-metricset-docker-container,container>>   
|<<metricbeat-metricset-docker-cpu,cpu>>   
|<<metricbeat-metricset-docker-diskio,diskio>>   
|<<metricbeat-metricset-docker-healthcheck,healthcheck>>   
|<<metricbeat-metricset-docker-image,image>>   
|<<metricbeat-metricset-docker-info,info>>   
|<<metricbeat-metricset-docker-memory,memory>>   
|<<metricbeat-metricset-docker-network,network>>   
<<<<<<< HEAD
|<<metricbeat-module-dropwizard,Dropwizard>>  beta[]   |    
.1+|   |<<metricbeat-metricset-dropwizard-collector,collector>> beta[]  
|<<metricbeat-module-elasticsearch,Elasticsearch>>  beta[]   |    
.3+|   |<<metricbeat-metricset-elasticsearch-node,node>> beta[]  
|<<metricbeat-metricset-elasticsearch-node_stats,node_stats>> beta[]  
|<<metricbeat-metricset-elasticsearch-pending_tasks,pending_tasks>> experimental[]  
|<<metricbeat-module-etcd,Etcd>>  beta[]   |    
.3+|   |<<metricbeat-metricset-etcd-leader,leader>> beta[]  
=======
|<<metricbeat-module-dropwizard,Dropwizard>>  beta[]   |image:./images/icon-no.png[No prebuilt dashboards]    |  
.1+| .1+|  |<<metricbeat-metricset-dropwizard-collector,collector>> beta[]  
|<<metricbeat-module-elasticsearch,Elasticsearch>>  beta[]   |image:./images/icon-no.png[No prebuilt dashboards]    |  
.3+| .3+|  |<<metricbeat-metricset-elasticsearch-index,index>> experimental[]  
|<<metricbeat-metricset-elasticsearch-node,node>> beta[]  
|<<metricbeat-metricset-elasticsearch-node_stats,node_stats>> beta[]  
|<<metricbeat-module-etcd,Etcd>>  beta[]   |image:./images/icon-no.png[No prebuilt dashboards]    |  
.3+| .3+|  |<<metricbeat-metricset-etcd-leader,leader>> beta[]  
>>>>>>> a7c90623
|<<metricbeat-metricset-etcd-self,self>> beta[]  
|<<metricbeat-metricset-etcd-store,store>> beta[]  
|<<metricbeat-module-golang,Golang>>  beta[]   |image:./images/icon-yes.png[Prebuilt dashboards are available]    |  
.2+| .2+|  |<<metricbeat-metricset-golang-expvar,expvar>> beta[]  
|<<metricbeat-metricset-golang-heap,heap>> beta[]  
|<<metricbeat-module-graphite,Graphite>>  beta[]   |image:./images/icon-no.png[No prebuilt dashboards]    |  
.1+| .1+|  |<<metricbeat-metricset-graphite-server,server>> beta[]  
|<<metricbeat-module-haproxy,HAProxy>>     |image:./images/icon-yes.png[Prebuilt dashboards are available]    |  
.2+| .2+|  |<<metricbeat-metricset-haproxy-info,info>>   
|<<metricbeat-metricset-haproxy-stat,stat>>   
|<<metricbeat-module-http,HTTP>>     |image:./images/icon-no.png[No prebuilt dashboards]    |  
.2+| .2+|  |<<metricbeat-metricset-http-json,json>>   
|<<metricbeat-metricset-http-server,server>> beta[]  
|<<metricbeat-module-jolokia,Jolokia>>     |image:./images/icon-no.png[No prebuilt dashboards]    |  
.1+| .1+|  |<<metricbeat-metricset-jolokia-jmx,jmx>>   
|<<metricbeat-module-kafka,Kafka>>  beta[]   |image:./images/icon-no.png[No prebuilt dashboards]    |  
.2+| .2+|  |<<metricbeat-metricset-kafka-consumergroup,consumergroup>> beta[]  
|<<metricbeat-metricset-kafka-partition,partition>> beta[]  
|<<metricbeat-module-kibana,Kibana>>  beta[]   |image:./images/icon-no.png[No prebuilt dashboards]    |  
.1+| .1+|  |<<metricbeat-metricset-kibana-status,status>> beta[]  
|<<metricbeat-module-kubernetes,Kubernetes>>     |image:./images/icon-yes.png[Prebuilt dashboards are available]    |  
.12+| .12+|  |<<metricbeat-metricset-kubernetes-container,container>>   
|<<metricbeat-metricset-kubernetes-event,event>> beta[]  
|<<metricbeat-metricset-kubernetes-node,node>>   
|<<metricbeat-metricset-kubernetes-pod,pod>>   
|<<metricbeat-metricset-kubernetes-state_container,state_container>>   
|<<metricbeat-metricset-kubernetes-state_deployment,state_deployment>>   
|<<metricbeat-metricset-kubernetes-state_node,state_node>>   
|<<metricbeat-metricset-kubernetes-state_pod,state_pod>>   
|<<metricbeat-metricset-kubernetes-state_replicaset,state_replicaset>>   
|<<metricbeat-metricset-kubernetes-state_statefulset,state_statefulset>>   
|<<metricbeat-metricset-kubernetes-system,system>>   
|<<metricbeat-metricset-kubernetes-volume,volume>>   
|<<metricbeat-module-kvm,kvm>>  experimental[]   |image:./images/icon-no.png[No prebuilt dashboards]    |  
.1+| .1+|  |<<metricbeat-metricset-kvm-dommemstat,dommemstat>> experimental[]  
|<<metricbeat-module-logstash,Logstash>>  beta[]   |image:./images/icon-no.png[No prebuilt dashboards]    |  
.2+| .2+|  |<<metricbeat-metricset-logstash-node,node>> beta[]  
|<<metricbeat-metricset-logstash-node_stats,node_stats>> beta[]  
|<<metricbeat-module-memcached,Memcached>>  beta[]   |image:./images/icon-no.png[No prebuilt dashboards]    |  
.1+| .1+|  |<<metricbeat-metricset-memcached-stats,stats>> beta[]  
|<<metricbeat-module-mongodb,MongoDB>>     |image:./images/icon-yes.png[Prebuilt dashboards are available]    |  
.3+| .3+|  |<<metricbeat-metricset-mongodb-collstats,collstats>>   
|<<metricbeat-metricset-mongodb-dbstats,dbstats>>   
|<<metricbeat-metricset-mongodb-status,status>>   
|<<metricbeat-module-munin,Munin>>  experimental[]   |image:./images/icon-no.png[No prebuilt dashboards]    |  
.1+| .1+|  |<<metricbeat-metricset-munin-node,node>> experimental[]  
|<<metricbeat-module-mysql,MySQL>>     |image:./images/icon-yes.png[Prebuilt dashboards are available]    |  
.1+| .1+|  |<<metricbeat-metricset-mysql-status,status>>   
|<<metricbeat-module-nginx,Nginx>>     |image:./images/icon-yes.png[Prebuilt dashboards are available]    |  
.1+| .1+|  |<<metricbeat-metricset-nginx-stubstatus,stubstatus>>   
|<<metricbeat-module-php_fpm,PHP_FPM>>  beta[]   |image:./images/icon-no.png[No prebuilt dashboards]    |  
.1+| .1+|  |<<metricbeat-metricset-php_fpm-pool,pool>> beta[]  
|<<metricbeat-module-postgresql,PostgreSQL>>     |image:./images/icon-no.png[No prebuilt dashboards]    |  
.3+| .3+|  |<<metricbeat-metricset-postgresql-activity,activity>>   
|<<metricbeat-metricset-postgresql-bgwriter,bgwriter>>   
|<<metricbeat-metricset-postgresql-database,database>>   
|<<metricbeat-module-prometheus,Prometheus>>  beta[]   |image:./images/icon-no.png[No prebuilt dashboards]    |  
.2+| .2+|  |<<metricbeat-metricset-prometheus-collector,collector>> beta[]  
|<<metricbeat-metricset-prometheus-stats,stats>> beta[]  
|<<metricbeat-module-rabbitmq,RabbitMQ>>  beta[]   |image:./images/icon-yes.png[Prebuilt dashboards are available]    |  
.3+| .3+|  |<<metricbeat-metricset-rabbitmq-connection,connection>> beta[]  
|<<metricbeat-metricset-rabbitmq-node,node>> beta[]  
|<<metricbeat-metricset-rabbitmq-queue,queue>> beta[]  
|<<metricbeat-module-redis,Redis>>     |image:./images/icon-yes.png[Prebuilt dashboards are available]    |  
.2+| .2+|  |<<metricbeat-metricset-redis-info,info>>   
|<<metricbeat-metricset-redis-keyspace,keyspace>>   
|<<metricbeat-module-system,System>>     |image:./images/icon-yes.png[Prebuilt dashboards are available]    |  
.13+| .13+|  |<<metricbeat-metricset-system-core,core>>   
|<<metricbeat-metricset-system-cpu,cpu>>   
|<<metricbeat-metricset-system-diskio,diskio>>   
|<<metricbeat-metricset-system-filesystem,filesystem>>   
|<<metricbeat-metricset-system-fsstat,fsstat>>   
|<<metricbeat-metricset-system-load,load>>   
|<<metricbeat-metricset-system-memory,memory>>   
|<<metricbeat-metricset-system-network,network>>   
|<<metricbeat-metricset-system-process,process>>   
|<<metricbeat-metricset-system-process_summary,process_summary>>   
|<<metricbeat-metricset-system-raid,raid>> beta[]  
|<<metricbeat-metricset-system-socket,socket>> beta[]  
|<<metricbeat-metricset-system-uptime,uptime>>   
|<<metricbeat-module-uwsgi,uwsgi>>  beta[]   |image:./images/icon-yes.png[Prebuilt dashboards are available]    |  
.1+| .1+|  |<<metricbeat-metricset-uwsgi-status,status>> beta[]  
|<<metricbeat-module-vsphere,vSphere>>  beta[]   |image:./images/icon-no.png[No prebuilt dashboards]    |  
.3+| .3+|  |<<metricbeat-metricset-vsphere-datastore,datastore>> beta[]  
|<<metricbeat-metricset-vsphere-host,host>> beta[]  
|<<metricbeat-metricset-vsphere-virtualmachine,virtualmachine>> beta[]  
|<<metricbeat-module-windows,Windows>>  beta[]   |image:./images/icon-yes.png[Prebuilt dashboards are available]    |  
.2+| .2+|  |<<metricbeat-metricset-windows-perfmon,perfmon>> beta[]  
|<<metricbeat-metricset-windows-service,service>> beta[]  
|<<metricbeat-module-zookeeper,ZooKeeper>>     |image:./images/icon-no.png[No prebuilt dashboards]    |  
.1+| .1+|  |<<metricbeat-metricset-zookeeper-mntr,mntr>>   
|================================

--

include::modules/aerospike.asciidoc[]
include::modules/apache.asciidoc[]
include::modules/ceph.asciidoc[]
include::modules/couchbase.asciidoc[]
include::modules/docker.asciidoc[]
include::modules/dropwizard.asciidoc[]
include::modules/elasticsearch.asciidoc[]
include::modules/etcd.asciidoc[]
include::modules/golang.asciidoc[]
include::modules/graphite.asciidoc[]
include::modules/haproxy.asciidoc[]
include::modules/http.asciidoc[]
include::modules/jolokia.asciidoc[]
include::modules/kafka.asciidoc[]
include::modules/kibana.asciidoc[]
include::modules/kubernetes.asciidoc[]
include::modules/kvm.asciidoc[]
include::modules/logstash.asciidoc[]
include::modules/memcached.asciidoc[]
include::modules/mongodb.asciidoc[]
include::modules/munin.asciidoc[]
include::modules/mysql.asciidoc[]
include::modules/nginx.asciidoc[]
include::modules/php_fpm.asciidoc[]
include::modules/postgresql.asciidoc[]
include::modules/prometheus.asciidoc[]
include::modules/rabbitmq.asciidoc[]
include::modules/redis.asciidoc[]
include::modules/system.asciidoc[]
include::modules/uwsgi.asciidoc[]
include::modules/vsphere.asciidoc[]
include::modules/windows.asciidoc[]
include::modules/zookeeper.asciidoc[]<|MERGE_RESOLUTION|>--- conflicted
+++ resolved
@@ -30,16 +30,6 @@
 |<<metricbeat-metricset-docker-info,info>>   
 |<<metricbeat-metricset-docker-memory,memory>>   
 |<<metricbeat-metricset-docker-network,network>>   
-<<<<<<< HEAD
-|<<metricbeat-module-dropwizard,Dropwizard>>  beta[]   |    
-.1+|   |<<metricbeat-metricset-dropwizard-collector,collector>> beta[]  
-|<<metricbeat-module-elasticsearch,Elasticsearch>>  beta[]   |    
-.3+|   |<<metricbeat-metricset-elasticsearch-node,node>> beta[]  
-|<<metricbeat-metricset-elasticsearch-node_stats,node_stats>> beta[]  
-|<<metricbeat-metricset-elasticsearch-pending_tasks,pending_tasks>> experimental[]  
-|<<metricbeat-module-etcd,Etcd>>  beta[]   |    
-.3+|   |<<metricbeat-metricset-etcd-leader,leader>> beta[]  
-=======
 |<<metricbeat-module-dropwizard,Dropwizard>>  beta[]   |image:./images/icon-no.png[No prebuilt dashboards]    |  
 .1+| .1+|  |<<metricbeat-metricset-dropwizard-collector,collector>> beta[]  
 |<<metricbeat-module-elasticsearch,Elasticsearch>>  beta[]   |image:./images/icon-no.png[No prebuilt dashboards]    |  
@@ -48,7 +38,6 @@
 |<<metricbeat-metricset-elasticsearch-node_stats,node_stats>> beta[]  
 |<<metricbeat-module-etcd,Etcd>>  beta[]   |image:./images/icon-no.png[No prebuilt dashboards]    |  
 .3+| .3+|  |<<metricbeat-metricset-etcd-leader,leader>> beta[]  
->>>>>>> a7c90623
 |<<metricbeat-metricset-etcd-self,self>> beta[]  
 |<<metricbeat-metricset-etcd-store,store>> beta[]  
 |<<metricbeat-module-golang,Golang>>  beta[]   |image:./images/icon-yes.png[Prebuilt dashboards are available]    |  
