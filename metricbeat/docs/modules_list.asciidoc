////
This file is generated! See scripts/docs_collector.py
////

[options="header"]
|===================================
|Modules   |Dashboards   |Metricsets   
|<<metricbeat-module-aerospike,Aerospike>>     |image:./images/icon-no.png[No prebuilt dashboards]    |  
.1+| .1+|  |<<metricbeat-metricset-aerospike-namespace,namespace>>   
|<<metricbeat-module-apache,Apache>>     |image:./images/icon-yes.png[Prebuilt dashboards are available]    |  
.1+| .1+|  |<<metricbeat-metricset-apache-status,status>>   
<<<<<<< HEAD
|<<metricbeat-module-ceph,Ceph>>  beta[]   |image:./images/icon-no.png[No prebuilt dashboards]    |  
.7+| .7+|  |<<metricbeat-metricset-ceph-cluster_disk,cluster_disk>> beta[]  
|<<metricbeat-metricset-ceph-cluster_health,cluster_health>> beta[]  
|<<metricbeat-metricset-ceph-cluster_status,cluster_status>> beta[]  
|<<metricbeat-metricset-ceph-monitor_health,monitor_health>> beta[]  
|<<metricbeat-metricset-ceph-osd_df,osd_df>> beta[]  
|<<metricbeat-metricset-ceph-osd_tree,osd_tree>> beta[]  
|<<metricbeat-metricset-ceph-pool_disk,pool_disk>> beta[]  
|<<metricbeat-module-couchbase,Couchbase>>  beta[]   |image:./images/icon-no.png[No prebuilt dashboards]    |  
.3+| .3+|  |<<metricbeat-metricset-couchbase-bucket,bucket>> beta[]  
|<<metricbeat-metricset-couchbase-cluster,cluster>> beta[]  
|<<metricbeat-metricset-couchbase-node,node>> beta[]  
|<<metricbeat-module-couchdb,couchdb>>  beta[]   |image:./images/icon-no.png[No prebuilt dashboards]    |  
.1+| .1+|  |<<metricbeat-metricset-couchdb-server,server>> beta[]  
=======
|<<metricbeat-module-aws,aws>>  beta[]   |image:./images/icon-yes.png[Prebuilt dashboards are available]    |  
.1+| .1+|  |<<metricbeat-metricset-aws-ec2,ec2>> experimental[]  
|<<metricbeat-module-ceph,Ceph>>     |image:./images/icon-no.png[No prebuilt dashboards]    |  
.7+| .7+|  |<<metricbeat-metricset-ceph-cluster_disk,cluster_disk>>   
|<<metricbeat-metricset-ceph-cluster_health,cluster_health>>   
|<<metricbeat-metricset-ceph-cluster_status,cluster_status>>   
|<<metricbeat-metricset-ceph-monitor_health,monitor_health>>   
|<<metricbeat-metricset-ceph-osd_df,osd_df>>   
|<<metricbeat-metricset-ceph-osd_tree,osd_tree>>   
|<<metricbeat-metricset-ceph-pool_disk,pool_disk>>   
|<<metricbeat-module-couchbase,Couchbase>>     |image:./images/icon-no.png[No prebuilt dashboards]    |  
.3+| .3+|  |<<metricbeat-metricset-couchbase-bucket,bucket>>   
|<<metricbeat-metricset-couchbase-cluster,cluster>>   
|<<metricbeat-metricset-couchbase-node,node>>   
>>>>>>> c1e22630
|<<metricbeat-module-docker,Docker>>     |image:./images/icon-yes.png[Prebuilt dashboards are available]    |  
.9+| .9+|  |<<metricbeat-metricset-docker-container,container>>   
|<<metricbeat-metricset-docker-cpu,cpu>>   
|<<metricbeat-metricset-docker-diskio,diskio>>   
|<<metricbeat-metricset-docker-event,event>>   
|<<metricbeat-metricset-docker-healthcheck,healthcheck>>   
|<<metricbeat-metricset-docker-image,image>>   
|<<metricbeat-metricset-docker-info,info>>   
|<<metricbeat-metricset-docker-memory,memory>>   
|<<metricbeat-metricset-docker-network,network>>   
|<<metricbeat-module-dropwizard,Dropwizard>>     |image:./images/icon-no.png[No prebuilt dashboards]    |  
.1+| .1+|  |<<metricbeat-metricset-dropwizard-collector,collector>>   
|<<metricbeat-module-elasticsearch,Elasticsearch>>     |image:./images/icon-no.png[No prebuilt dashboards]    |  
.10+| .10+|  |<<metricbeat-metricset-elasticsearch-ccr,ccr>>   
|<<metricbeat-metricset-elasticsearch-cluster_stats,cluster_stats>>   
|<<metricbeat-metricset-elasticsearch-index,index>>   
|<<metricbeat-metricset-elasticsearch-index_recovery,index_recovery>>   
|<<metricbeat-metricset-elasticsearch-index_summary,index_summary>>   
|<<metricbeat-metricset-elasticsearch-ml_job,ml_job>>   
|<<metricbeat-metricset-elasticsearch-node,node>>   
|<<metricbeat-metricset-elasticsearch-node_stats,node_stats>>   
|<<metricbeat-metricset-elasticsearch-pending_tasks,pending_tasks>>   
|<<metricbeat-metricset-elasticsearch-shard,shard>>   
|<<metricbeat-module-envoyproxy,envoyproxy>>     |image:./images/icon-no.png[No prebuilt dashboards]    |  
.1+| .1+|  |<<metricbeat-metricset-envoyproxy-server,server>>   
|<<metricbeat-module-etcd,Etcd>>     |image:./images/icon-no.png[No prebuilt dashboards]    |  
.3+| .3+|  |<<metricbeat-metricset-etcd-leader,leader>>   
|<<metricbeat-metricset-etcd-self,self>>   
|<<metricbeat-metricset-etcd-store,store>>   
|<<metricbeat-module-golang,Golang>>  beta[]   |image:./images/icon-yes.png[Prebuilt dashboards are available]    |  
.2+| .2+|  |<<metricbeat-metricset-golang-expvar,expvar>> beta[]  
|<<metricbeat-metricset-golang-heap,heap>> beta[]  
|<<metricbeat-module-graphite,Graphite>>     |image:./images/icon-no.png[No prebuilt dashboards]    |  
.1+| .1+|  |<<metricbeat-metricset-graphite-server,server>>   
|<<metricbeat-module-haproxy,HAProxy>>     |image:./images/icon-yes.png[Prebuilt dashboards are available]    |  
.2+| .2+|  |<<metricbeat-metricset-haproxy-info,info>>   
|<<metricbeat-metricset-haproxy-stat,stat>>   
|<<metricbeat-module-http,HTTP>>     |image:./images/icon-no.png[No prebuilt dashboards]    |  
.2+| .2+|  |<<metricbeat-metricset-http-json,json>>   
|<<metricbeat-metricset-http-server,server>>   
|<<metricbeat-module-jolokia,Jolokia>>     |image:./images/icon-no.png[No prebuilt dashboards]    |  
.1+| .1+|  |<<metricbeat-metricset-jolokia-jmx,jmx>>   
|<<metricbeat-module-kafka,Kafka>>     |image:./images/icon-yes.png[Prebuilt dashboards are available]    |  
.2+| .2+|  |<<metricbeat-metricset-kafka-consumergroup,consumergroup>>   
|<<metricbeat-metricset-kafka-partition,partition>>   
|<<metricbeat-module-kibana,Kibana>>     |image:./images/icon-no.png[No prebuilt dashboards]    |  
.2+| .2+|  |<<metricbeat-metricset-kibana-stats,stats>>   
|<<metricbeat-metricset-kibana-status,status>>   
|<<metricbeat-module-kubernetes,Kubernetes>>     |image:./images/icon-yes.png[Prebuilt dashboards are available]    |  
.13+| .13+|  |<<metricbeat-metricset-kubernetes-apiserver,apiserver>>   
|<<metricbeat-metricset-kubernetes-container,container>>   
|<<metricbeat-metricset-kubernetes-event,event>>   
|<<metricbeat-metricset-kubernetes-node,node>>   
|<<metricbeat-metricset-kubernetes-pod,pod>>   
|<<metricbeat-metricset-kubernetes-state_container,state_container>>   
|<<metricbeat-metricset-kubernetes-state_deployment,state_deployment>>   
|<<metricbeat-metricset-kubernetes-state_node,state_node>>   
|<<metricbeat-metricset-kubernetes-state_pod,state_pod>>   
|<<metricbeat-metricset-kubernetes-state_replicaset,state_replicaset>>   
|<<metricbeat-metricset-kubernetes-state_statefulset,state_statefulset>>   
|<<metricbeat-metricset-kubernetes-system,system>>   
|<<metricbeat-metricset-kubernetes-volume,volume>>   
|<<metricbeat-module-kvm,kvm>>  beta[]   |image:./images/icon-no.png[No prebuilt dashboards]    |  
.1+| .1+|  |<<metricbeat-metricset-kvm-dommemstat,dommemstat>> beta[]  
|<<metricbeat-module-logstash,Logstash>>     |image:./images/icon-no.png[No prebuilt dashboards]    |  
.2+| .2+|  |<<metricbeat-metricset-logstash-node,node>>   
|<<metricbeat-metricset-logstash-node_stats,node_stats>>   
|<<metricbeat-module-memcached,Memcached>>     |image:./images/icon-no.png[No prebuilt dashboards]    |  
.1+| .1+|  |<<metricbeat-metricset-memcached-stats,stats>>   
|<<metricbeat-module-mongodb,MongoDB>>     |image:./images/icon-yes.png[Prebuilt dashboards are available]    |  
.5+| .5+|  |<<metricbeat-metricset-mongodb-collstats,collstats>>   
|<<metricbeat-metricset-mongodb-dbstats,dbstats>>   
|<<metricbeat-metricset-mongodb-metrics,metrics>>   
|<<metricbeat-metricset-mongodb-replstatus,replstatus>>   
|<<metricbeat-metricset-mongodb-status,status>>   
|<<metricbeat-module-mssql,mssql>>  beta[]   |image:./images/icon-yes.png[Prebuilt dashboards are available]    |  
.2+| .2+|  |<<metricbeat-metricset-mssql-performance,performance>> experimental[]  
|<<metricbeat-metricset-mssql-transaction_log,transaction_log>> experimental[]  
|<<metricbeat-module-munin,Munin>>  beta[]   |image:./images/icon-no.png[No prebuilt dashboards]    |  
.1+| .1+|  |<<metricbeat-metricset-munin-node,node>> beta[]  
|<<metricbeat-module-mysql,MySQL>>     |image:./images/icon-yes.png[Prebuilt dashboards are available]    |  
.2+| .2+|  |<<metricbeat-metricset-mysql-galera_status,galera_status>> beta[]  
|<<metricbeat-metricset-mysql-status,status>>   
|<<metricbeat-module-nats,Nats>>     |image:./images/icon-no.png[No prebuilt dashboards]    |  
.4+| .4+|  |<<metricbeat-metricset-nats-connections,connections>>   
|<<metricbeat-metricset-nats-routes,routes>>   
|<<metricbeat-metricset-nats-stats,stats>>   
|<<metricbeat-metricset-nats-subscriptions,subscriptions>>   
|<<metricbeat-module-nginx,Nginx>>     |image:./images/icon-yes.png[Prebuilt dashboards are available]    |  
.1+| .1+|  |<<metricbeat-metricset-nginx-stubstatus,stubstatus>>   
|<<metricbeat-module-php_fpm,PHP_FPM>>     |image:./images/icon-no.png[No prebuilt dashboards]    |  
.2+| .2+|  |<<metricbeat-metricset-php_fpm-pool,pool>>   
|<<metricbeat-metricset-php_fpm-process,process>>   
|<<metricbeat-module-postgresql,PostgreSQL>>     |image:./images/icon-no.png[No prebuilt dashboards]    |  
.4+| .4+|  |<<metricbeat-metricset-postgresql-activity,activity>>   
|<<metricbeat-metricset-postgresql-bgwriter,bgwriter>>   
|<<metricbeat-metricset-postgresql-database,database>>   
|<<metricbeat-metricset-postgresql-statement,statement>>   
|<<metricbeat-module-prometheus,Prometheus>>     |image:./images/icon-no.png[No prebuilt dashboards]    |  
.1+| .1+|  |<<metricbeat-metricset-prometheus-collector,collector>>   
|<<metricbeat-module-rabbitmq,RabbitMQ>>     |image:./images/icon-yes.png[Prebuilt dashboards are available]    |  
.4+| .4+|  |<<metricbeat-metricset-rabbitmq-connection,connection>>   
|<<metricbeat-metricset-rabbitmq-exchange,exchange>>   
|<<metricbeat-metricset-rabbitmq-node,node>>   
|<<metricbeat-metricset-rabbitmq-queue,queue>>   
|<<metricbeat-module-redis,Redis>>     |image:./images/icon-yes.png[Prebuilt dashboards are available]    |  
.3+| .3+|  |<<metricbeat-metricset-redis-info,info>>   
|<<metricbeat-metricset-redis-key,key>>   
|<<metricbeat-metricset-redis-keyspace,keyspace>>   
|<<metricbeat-module-system,System>>     |image:./images/icon-yes.png[Prebuilt dashboards are available]    |  
.14+| .14+|  |<<metricbeat-metricset-system-core,core>>   
|<<metricbeat-metricset-system-cpu,cpu>>   
|<<metricbeat-metricset-system-diskio,diskio>>   
|<<metricbeat-metricset-system-filesystem,filesystem>>   
|<<metricbeat-metricset-system-fsstat,fsstat>>   
|<<metricbeat-metricset-system-load,load>>   
|<<metricbeat-metricset-system-memory,memory>>   
|<<metricbeat-metricset-system-network,network>>   
|<<metricbeat-metricset-system-process,process>>   
|<<metricbeat-metricset-system-process_summary,process_summary>>   
|<<metricbeat-metricset-system-raid,raid>>   
|<<metricbeat-metricset-system-socket,socket>>   
|<<metricbeat-metricset-system-socket_summary,socket_summary>>   
|<<metricbeat-metricset-system-uptime,uptime>>   
|<<metricbeat-module-traefik,traefik>>     |image:./images/icon-no.png[No prebuilt dashboards]    |  
.1+| .1+|  |<<metricbeat-metricset-traefik-health,health>>   
|<<metricbeat-module-uwsgi,uwsgi>>     |image:./images/icon-yes.png[Prebuilt dashboards are available]    |  
.1+| .1+|  |<<metricbeat-metricset-uwsgi-status,status>>   
|<<metricbeat-module-vsphere,vSphere>>  beta[]   |image:./images/icon-no.png[No prebuilt dashboards]    |  
.3+| .3+|  |<<metricbeat-metricset-vsphere-datastore,datastore>> beta[]  
|<<metricbeat-metricset-vsphere-host,host>> beta[]  
|<<metricbeat-metricset-vsphere-virtualmachine,virtualmachine>> beta[]  
|<<metricbeat-module-windows,Windows>>     |image:./images/icon-yes.png[Prebuilt dashboards are available]    |  
.2+| .2+|  |<<metricbeat-metricset-windows-perfmon,perfmon>> beta[]  
|<<metricbeat-metricset-windows-service,service>>   
|<<metricbeat-module-zookeeper,ZooKeeper>>     |image:./images/icon-no.png[No prebuilt dashboards]    |  
.1+| .1+|  |<<metricbeat-metricset-zookeeper-mntr,mntr>>   
|================================

--

include::modules/aerospike.asciidoc[]
include::modules/apache.asciidoc[]
include::modules/aws.asciidoc[]
include::modules/ceph.asciidoc[]
include::modules/couchbase.asciidoc[]
include::modules/couchdb.asciidoc[]
include::modules/docker.asciidoc[]
include::modules/dropwizard.asciidoc[]
include::modules/elasticsearch.asciidoc[]
include::modules/envoyproxy.asciidoc[]
include::modules/etcd.asciidoc[]
include::modules/golang.asciidoc[]
include::modules/graphite.asciidoc[]
include::modules/haproxy.asciidoc[]
include::modules/http.asciidoc[]
include::modules/jolokia.asciidoc[]
include::modules/kafka.asciidoc[]
include::modules/kibana.asciidoc[]
include::modules/kubernetes.asciidoc[]
include::modules/kvm.asciidoc[]
include::modules/logstash.asciidoc[]
include::modules/memcached.asciidoc[]
include::modules/mongodb.asciidoc[]
include::modules/mssql.asciidoc[]
include::modules/munin.asciidoc[]
include::modules/mysql.asciidoc[]
include::modules/nats.asciidoc[]
include::modules/nginx.asciidoc[]
include::modules/php_fpm.asciidoc[]
include::modules/postgresql.asciidoc[]
include::modules/prometheus.asciidoc[]
include::modules/rabbitmq.asciidoc[]
include::modules/redis.asciidoc[]
include::modules/system.asciidoc[]
include::modules/traefik.asciidoc[]
include::modules/uwsgi.asciidoc[]
include::modules/vsphere.asciidoc[]
include::modules/windows.asciidoc[]
include::modules/zookeeper.asciidoc[]<|MERGE_RESOLUTION|>--- conflicted
+++ resolved
@@ -9,22 +9,6 @@
 .1+| .1+|  |<<metricbeat-metricset-aerospike-namespace,namespace>>   
 |<<metricbeat-module-apache,Apache>>     |image:./images/icon-yes.png[Prebuilt dashboards are available]    |  
 .1+| .1+|  |<<metricbeat-metricset-apache-status,status>>   
-<<<<<<< HEAD
-|<<metricbeat-module-ceph,Ceph>>  beta[]   |image:./images/icon-no.png[No prebuilt dashboards]    |  
-.7+| .7+|  |<<metricbeat-metricset-ceph-cluster_disk,cluster_disk>> beta[]  
-|<<metricbeat-metricset-ceph-cluster_health,cluster_health>> beta[]  
-|<<metricbeat-metricset-ceph-cluster_status,cluster_status>> beta[]  
-|<<metricbeat-metricset-ceph-monitor_health,monitor_health>> beta[]  
-|<<metricbeat-metricset-ceph-osd_df,osd_df>> beta[]  
-|<<metricbeat-metricset-ceph-osd_tree,osd_tree>> beta[]  
-|<<metricbeat-metricset-ceph-pool_disk,pool_disk>> beta[]  
-|<<metricbeat-module-couchbase,Couchbase>>  beta[]   |image:./images/icon-no.png[No prebuilt dashboards]    |  
-.3+| .3+|  |<<metricbeat-metricset-couchbase-bucket,bucket>> beta[]  
-|<<metricbeat-metricset-couchbase-cluster,cluster>> beta[]  
-|<<metricbeat-metricset-couchbase-node,node>> beta[]  
-|<<metricbeat-module-couchdb,couchdb>>  beta[]   |image:./images/icon-no.png[No prebuilt dashboards]    |  
-.1+| .1+|  |<<metricbeat-metricset-couchdb-server,server>> beta[]  
-=======
 |<<metricbeat-module-aws,aws>>  beta[]   |image:./images/icon-yes.png[Prebuilt dashboards are available]    |  
 .1+| .1+|  |<<metricbeat-metricset-aws-ec2,ec2>> experimental[]  
 |<<metricbeat-module-ceph,Ceph>>     |image:./images/icon-no.png[No prebuilt dashboards]    |  
@@ -39,7 +23,8 @@
 .3+| .3+|  |<<metricbeat-metricset-couchbase-bucket,bucket>>   
 |<<metricbeat-metricset-couchbase-cluster,cluster>>   
 |<<metricbeat-metricset-couchbase-node,node>>   
->>>>>>> c1e22630
+|<<metricbeat-module-couchdb,couchdb>>  beta[]   |image:./images/icon-no.png[No prebuilt dashboards]    |  
+.1+| .1+|  |<<metricbeat-metricset-couchdb-server,server>> beta[]  
 |<<metricbeat-module-docker,Docker>>     |image:./images/icon-yes.png[Prebuilt dashboards are available]    |  
 .9+| .9+|  |<<metricbeat-metricset-docker-container,container>>   
 |<<metricbeat-metricset-docker-cpu,cpu>>   
