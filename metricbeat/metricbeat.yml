--- conflicted
+++ resolved
@@ -46,7 +46,6 @@
   period: 10s
   processes: ['.*']
 
-<<<<<<< HEAD
 #------------------------------- kibana Module -------------------------------
 - module: kibana
   metricsets: ["status"]
@@ -66,10 +65,6 @@
 #  password: "password"
   # If insecure is true, don't verify the server's certificate chain
 #  insecure: false
-
-=======
->>>>>>> e9cb9687
-
 
 #================================ General =====================================
 
