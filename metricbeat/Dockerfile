--- conflicted
+++ resolved
@@ -1,9 +1,5 @@
-<<<<<<< HEAD
 FROM store/oracle/database-instantclient:12.2.0.1 as oracle
-FROM golang:1.12.7
-=======
 FROM golang:1.12.9
->>>>>>> c7da9fc2
 
 RUN \
     apt-get update \
