--- conflicted
+++ resolved
@@ -54,23 +54,8 @@
 }
 
 var (
-<<<<<<< HEAD
 	modpdh = windows.NewLazySystemDLL("pdh.dll")
-
-	procPdhOpenQueryW                = modpdh.NewProc("PdhOpenQueryW")
-	procPdhAddEnglishCounterW        = modpdh.NewProc("PdhAddEnglishCounterW")
-	procPdhAddCounterW               = modpdh.NewProc("PdhAddCounterW")
-	procPdhRemoveCounter             = modpdh.NewProc("PdhRemoveCounter")
-	procPdhCollectQueryData          = modpdh.NewProc("PdhCollectQueryData")
-	procPdhGetFormattedCounterValue  = modpdh.NewProc("PdhGetFormattedCounterValue")
-	procPdhCloseQuery                = modpdh.NewProc("PdhCloseQuery")
-	procPdhExpandWildCardPathW       = modpdh.NewProc("PdhExpandWildCardPathW")
-	procPdhExpandCounterPathW        = modpdh.NewProc("PdhExpandCounterPathW")
-	procPdhGetCounterInfoW           = modpdh.NewProc("PdhGetCounterInfoW")
-	procPdhEnumObjectItemsW          = modpdh.NewProc("PdhEnumObjectItemsW")
 	procPdhGetFormattedCounterArrayW = modpdh.NewProc("PdhGetFormattedCounterArrayW")
-=======
-	modpdh                          = windows.NewLazySystemDLL("pdh.dll")
 	procPdhOpenQueryW               = modpdh.NewProc("PdhOpenQueryW")
 	procPdhAddEnglishCounterW       = modpdh.NewProc("PdhAddEnglishCounterW")
 	procPdhAddCounterW              = modpdh.NewProc("PdhAddCounterW")
@@ -83,7 +68,6 @@
 	procPdhExpandCounterPathW       = modpdh.NewProc("PdhExpandCounterPathW")
 	procPdhGetCounterInfoW          = modpdh.NewProc("PdhGetCounterInfoW")
 	procPdhEnumObjectItemsW         = modpdh.NewProc("PdhEnumObjectItemsW")
->>>>>>> bbf7a581
 )
 
 func _PdhOpenQuery(dataSource *uint16, userData uintptr, query *PdhQueryHandle) (errcode error) {
