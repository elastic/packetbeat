// Licensed to Elasticsearch B.V. under one or more contributor
// license agreements. See the NOTICE file distributed with
// this work for additional information regarding copyright
// ownership. Elasticsearch B.V. licenses this file to you under
// the Apache License, Version 2.0 (the "License"); you may
// not use this file except in compliance with the License.
// You may obtain a copy of the License at
//
//     http://www.apache.org/licenses/LICENSE-2.0
//
// Unless required by applicable law or agreed to in writing,
// software distributed under the License is distributed on an
// "AS IS" BASIS, WITHOUT WARRANTIES OR CONDITIONS OF ANY
// KIND, either express or implied.  See the License for the
// specific language governing permissions and limitations
// under the License.

package prometheus

import (
	"math"
	"strconv"
	"strings"
	"time"

	"github.com/elastic/beats/libbeat/common"

	dto "github.com/prometheus/client_model/go"
)

// MetricMap defines the mapping from Prometheus metric to a Metricbeat field
type MetricMap interface {
	// GetOptions returns the list of metric options
	GetOptions() []MetricOption

	// GetField returns the resulting field name
	GetField() string

	// GetValue returns the resulting value
	GetValue(m *dto.Metric) interface{}

	// GetConfiguration returns the configuration for the metric
	GetConfiguration() Configuration
}

// Configuration for mappings that needs extended treatment
type Configuration struct {
	// StoreNonMappedLables indicates if labels found at the metric that are
	// not found at the label map should be part of the resulting event
	StoreNonMappedLabels bool
	// NonMappedLabelsPlacement is used when StoreNonMappedLabels is set to true, and
	// defines the key at the event to store labels
	NonMappedLabelsPlacement string
	// MetricProcessing options are a set of functions that will be
	// applied to metrics after they are retrieved
	MetricProcessingOptions []MetricOption
	// ExtraFields is used to add fields to the
	// event where this metric is included
	ExtraFields common.MapStr
}

// MetricOption adds settings to Metric objects behavior
type MetricOption interface {
	// Process a tuple of field, value and labels from a metric, return the same tuple updated
	Process(field string, value interface{}, labels common.MapStr) (string, interface{}, common.MapStr)
}

// OpFilter only processes metrics matching the given filter
func OpFilter(filter map[string]string) MetricOption {
	return opFilter{
		labels: filter,
	}
}

// OpLowercaseValue lowercases the value if it's a string
func OpLowercaseValue() MetricOption {
	return opLowercaseValue{}
}

// OpUnixTimestampValue parses a value into a Unix timestamp
func OpUnixTimestampValue() MetricOption {
	return opUnixTimestampValue{}
}

// OpMultiplyBuckets multiplies bucket labels in histograms, useful to change units
func OpMultiplyBuckets(multiplier float64) MetricOption {
	return opMultiplyBuckets{
		multiplier: multiplier,
	}
}

// Metric directly maps a Prometheus metric to a Metricbeat field
func Metric(field string, options ...MetricOption) MetricMap {
	return &commonMetric{
		field:  field,
		config: Configuration{MetricProcessingOptions: options},
	}
}

// KeywordMetric maps a Prometheus metric to a Metricbeat field, stores the
// given keyword when source metric value is 1
func KeywordMetric(field, keyword string, options ...MetricOption) MetricMap {
	return &keywordMetric{
		commonMetric{
			field:  field,
			config: Configuration{MetricProcessingOptions: options},
		},
		keyword,
	}
}

// BooleanMetric maps a Prometheus metric to a Metricbeat field of bool type
func BooleanMetric(field string, options ...MetricOption) MetricMap {
	return &booleanMetric{
		commonMetric{
			field:  field,
			config: Configuration{MetricProcessingOptions: options},
		},
	}
}

// LabelMetric maps a Prometheus metric to a Metricbeat field, stores the value
// of a given label on it if the gauge value is 1
func LabelMetric(field, label string, options ...MetricOption) MetricMap {
	return &labelMetric{
		commonMetric{
			field:  field,
			config: Configuration{MetricProcessingOptions: options},
		},
		label,
	}
}

// InfoMetric obtains info labels from the given metric and puts them
// into events matching all the key labels present in the metric
func InfoMetric(options ...MetricOption) MetricMap {
	return &infoMetric{
		commonMetric{
			config: Configuration{MetricProcessingOptions: options},
		},
	}
}

// ExtendedInfoMetric obtains info labels from the given metric and puts them
// into events matching all the key labels present in the metric
func ExtendedInfoMetric(configuration Configuration) MetricMap {
	return &infoMetric{
		commonMetric{
			config: configuration,
		},
	}
}

// ExtendedMetric is a metric item that allows extended behaviour
// through configuration
func ExtendedMetric(field string, configuration Configuration) MetricMap {
	return &commonMetric{
		field:  field,
		config: configuration,
	}
}

type commonMetric struct {
	field  string
	config Configuration
}

// GetOptions returns the list of metric options
func (m *commonMetric) GetOptions() []MetricOption {
	return m.config.MetricProcessingOptions
}

// GetField returns the resulting field name
func (m *commonMetric) GetField() string {
	return m.field
}

// GetConfiguration returns the configuration for the metric
func (m *commonMetric) GetConfiguration() Configuration {
	return m.config
}

// GetValue returns the resulting value
func (m *commonMetric) GetValue(metric *dto.Metric) interface{} {
	counter := metric.GetCounter()
	if counter != nil {
		if !math.IsNaN(counter.GetValue()) && !math.IsInf(counter.GetValue(), 0) {
			return int64(counter.GetValue())
		}
	}

	gauge := metric.GetGauge()
	if gauge != nil {
		if !math.IsNaN(gauge.GetValue()) && !math.IsInf(gauge.GetValue(), 0) {
			return gauge.GetValue()
		}
	}

	summary := metric.GetSummary()
	if summary != nil {
		value := common.MapStr{}
		if !math.IsNaN(summary.GetSampleSum()) && !math.IsInf(summary.GetSampleSum(), 0) {
			value["sum"] = summary.GetSampleSum()
			value["count"] = summary.GetSampleCount()
		}

		quantiles := summary.GetQuantile()
		percentileMap := common.MapStr{}
		for _, quantile := range quantiles {
			if !math.IsNaN(quantile.GetValue()) && !math.IsInf(quantile.GetValue(), 0) {
				key := strconv.FormatFloat(100*quantile.GetQuantile(), 'f', -1, 64)
				percentileMap[key] = quantile.GetValue()
			}
		}

		if len(percentileMap) != 0 {
			value["percentile"] = percentileMap
		}

		return value
	}

	histogram := metric.GetHistogram()
	if histogram != nil {
		value := common.MapStr{}
		if !math.IsNaN(histogram.GetSampleSum()) && !math.IsInf(histogram.GetSampleSum(), 0) {
			value["sum"] = histogram.GetSampleSum()
			value["count"] = histogram.GetSampleCount()
		}

		buckets := histogram.GetBucket()
		bucketMap := common.MapStr{}
		for _, bucket := range buckets {
			if bucket.GetCumulativeCount() != uint64(math.NaN()) && bucket.GetCumulativeCount() != uint64(math.Inf(0)) {
				key := strconv.FormatFloat(bucket.GetUpperBound(), 'f', -1, 64)
				bucketMap[key] = bucket.GetCumulativeCount()
			}
		}

		if len(bucketMap) != 0 {
			value["bucket"] = bucketMap
		}

		return value
	}

	// Other types are not supported here
	return nil
}

type keywordMetric struct {
	commonMetric
	keyword string
}

// GetValue returns the resulting value
func (m *keywordMetric) GetValue(metric *dto.Metric) interface{} {
	if gauge := metric.GetGauge(); gauge != nil && gauge.GetValue() == 1 {
		return m.keyword
	}
	return nil
}

type booleanMetric struct {
	commonMetric
}

// GetValue returns the resulting value
func (m *booleanMetric) GetValue(metric *dto.Metric) interface{} {
	if gauge := metric.GetGauge(); gauge != nil {
		return gauge.GetValue() == 1
	}
	return nil
}

type labelMetric struct {
	commonMetric
	label string
}

// GetValue returns the resulting value
func (m *labelMetric) GetValue(metric *dto.Metric) interface{} {
	if gauge := metric.GetGauge(); gauge != nil && gauge.GetValue() == 1 {
		return getLabel(metric, m.label)
	}
	return nil
}

func getLabel(metric *dto.Metric, name string) string {
	for _, label := range metric.GetLabel() {
		if label.GetName() == name {
			return label.GetValue()
		}
	}
	return ""
}

type infoMetric struct {
	commonMetric
}

// GetValue returns the resulting value
func (m *infoMetric) GetValue(metric *dto.Metric) interface{} {
	return ""
}

// GetField returns the resulting field name
func (m *infoMetric) GetField() string {
	return ""
}

type opFilter struct {
	labels map[string]string
}

// Process will return nil if labels don't match the filter
func (o opFilter) Process(field string, value interface{}, labels common.MapStr) (string, interface{}, common.MapStr) {
	for k, v := range o.labels {
		if labels[k] != v {
			return "", nil, nil
		}
	}
	return field, value, labels
}

type opLowercaseValue struct{}

// Process will lowercase the given value if it's a string
func (o opLowercaseValue) Process(field string, value interface{}, labels common.MapStr) (string, interface{}, common.MapStr) {
	if val, ok := value.(string); ok {
		value = strings.ToLower(val)
	}
	return field, value, labels
}

type opMultiplyBuckets struct {
	multiplier float64
}

// Process will multiply the bucket labels if it is an histogram with numeric labels
func (o opMultiplyBuckets) Process(field string, value interface{}, labels common.MapStr) (string, interface{}, common.MapStr) {
	histogram, ok := value.(common.MapStr)
	if !ok {
		return field, value, labels
	}
	bucket, ok := histogram["bucket"].(common.MapStr)
	if !ok {
		return field, value, labels
	}
	sum, ok := histogram["sum"].(float64)
	if !ok {
		return field, value, labels
	}
	multiplied := common.MapStr{}
	for k, v := range bucket {
		if f, err := strconv.ParseFloat(k, 64); err == nil {
			key := strconv.FormatFloat(f*o.multiplier, 'f', -1, 64)
			multiplied[key] = v
		} else {
			multiplied[k] = v
		}
	}
	histogram["bucket"] = multiplied
	histogram["sum"] = sum * o.multiplier
	return field, histogram, labels
}

type opUnixTimestampValue struct {
}

// Process converts a value in seconds into an unix time
func (o opUnixTimestampValue) Process(field string, value interface{}, labels common.MapStr) (string, interface{}, common.MapStr) {
<<<<<<< HEAD
	return field, time.Unix(int64(value.(float64)), 0), labels
=======
	return field, common.Time(time.Unix(int64(value.(float64)), 0)), labels
>>>>>>> f9f724c0
}<|MERGE_RESOLUTION|>--- conflicted
+++ resolved
@@ -370,9 +370,5 @@
 
 // Process converts a value in seconds into an unix time
 func (o opUnixTimestampValue) Process(field string, value interface{}, labels common.MapStr) (string, interface{}, common.MapStr) {
-<<<<<<< HEAD
-	return field, time.Unix(int64(value.(float64)), 0), labels
-=======
 	return field, common.Time(time.Unix(int64(value.(float64)), 0)), labels
->>>>>>> f9f724c0
 }