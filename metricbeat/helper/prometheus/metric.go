--- conflicted
+++ resolved
@@ -46,12 +46,6 @@
 // Configuration for mappings that needs extended treatment
 type Configuration struct {
 	// StoreNonMappedLables indicates if labels found at the metric that are
-<<<<<<< HEAD
-	// not found at the label map should be part of the resulting event
-	StoreNonMappedLabels bool
-	// NonMappedLabelsPlacement is used when StoreNonMappedLabels is set to true, and
-	// defines the key at the event to store labels
-=======
 	// not found at the label map should be part of the resulting event.
 	// This setting should be used when the label name is not known beforehand
 	StoreNonMappedLabels bool
@@ -69,7 +63,6 @@
 	// would output an event that contains a metricset field as follows
 	// 		"mypath": {"label1":"value1","label2":"value2"}
 	//
->>>>>>> bbfae65a
 	NonMappedLabelsPlacement string
 	// MetricProcessing options are a set of functions that will be
 	// applied to metrics after they are retrieved
