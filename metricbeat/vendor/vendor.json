{
	"comment": "",
	"ignore": "test github.com/elastic/beats",
	"package": [
		{
<<<<<<< HEAD
			"checksumSHA1": "rAnxK4LbUVYQh6VwXkq/89JaroY=",
			"path": "github.com/go-sql-driver/mysql",
			"revision": "cd4cb909ce1a31435164be29bf3682031f61539a",
			"revisionTime": "2017-11-17T11:51:24Z"
		},
		{
			"checksumSHA1": "kBeNcaKk56FguvPSUCEaH6AxpRc=",
=======
			"checksumSHA1": "WX1+2gktHcBmE9MGwFSGs7oqexU=",
>>>>>>> d0bc8fac
			"path": "github.com/golang/protobuf/proto",
			"revision": "bbd03ef6da3a115852eaf24c8a1c46aeb39aa175",
			"revisionTime": "2018-02-02T18:43:18Z"
		},
		{
			"checksumSHA1": "bKMZjd2wPw13VwoE7mBeSv5djFA=",
			"path": "github.com/matttproud/golang_protobuf_extensions/pbutil",
			"revision": "c12348ce28de40eed0136aa2b644d0ee0650e56c",
			"revisionTime": "2016-04-24T11:30:07Z"
		},
		{
			"checksumSHA1": "DvwvOlPNAgRntBzt3b3OSRMS2N4=",
			"path": "github.com/prometheus/client_model/go",
			"revision": "99fa1f4be8e564e8a6b613da7fa6f46c9edafc6c",
			"revisionTime": "2017-11-17T10:05:41Z"
		},
		{
			"checksumSHA1": "xfnn0THnqNwjwimeTClsxahYrIo=",
			"path": "github.com/prometheus/common/expfmt",
			"revision": "89604d197083d4781071d3c65855d24ecfb0a563",
			"revisionTime": "2018-01-10T21:49:58Z"
		},
		{
			"checksumSHA1": "GWlM3d2vPYyNATtTFgftS10/A9w=",
			"path": "github.com/prometheus/common/internal/bitbucket.org/ww/goautoneg",
			"revision": "89604d197083d4781071d3c65855d24ecfb0a563",
			"revisionTime": "2018-01-10T21:49:58Z"
		},
		{
			"checksumSHA1": "YU+/K48IMawQnToO4ETE6a+hhj4=",
			"path": "github.com/prometheus/common/model",
			"revision": "89604d197083d4781071d3c65855d24ecfb0a563",
			"revisionTime": "2018-01-10T21:49:58Z"
		}
	],
	"rootPath": "github.com/elastic/beats/metricbeat"
}<|MERGE_RESOLUTION|>--- conflicted
+++ resolved
@@ -3,17 +3,7 @@
 	"ignore": "test github.com/elastic/beats",
 	"package": [
 		{
-<<<<<<< HEAD
-			"checksumSHA1": "rAnxK4LbUVYQh6VwXkq/89JaroY=",
-			"path": "github.com/go-sql-driver/mysql",
-			"revision": "cd4cb909ce1a31435164be29bf3682031f61539a",
-			"revisionTime": "2017-11-17T11:51:24Z"
-		},
-		{
-			"checksumSHA1": "kBeNcaKk56FguvPSUCEaH6AxpRc=",
-=======
 			"checksumSHA1": "WX1+2gktHcBmE9MGwFSGs7oqexU=",
->>>>>>> d0bc8fac
 			"path": "github.com/golang/protobuf/proto",
 			"revision": "bbd03ef6da3a115852eaf24c8a1c46aeb39aa175",
 			"revisionTime": "2018-02-02T18:43:18Z"
