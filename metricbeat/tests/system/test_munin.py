import os
import metricbeat
import unittest
from nose.plugins.attrib import attr


class Test(metricbeat.BaseTest):

    COMPOSE_SERVICES = ['munin']

    @unittest.skipUnless(metricbeat.INTEGRATION_TESTS, "integration test")
    def test_munin_node(self):
        namespace = "node_test"

        self.render_config_template(modules=[{
            "name": "munin",
            "metricsets": ["node"],
            "hosts": self.get_hosts(),
            "period": "1s",
            "extras": {
                "munin.plugins": ["cpu"],
            },
        }])
        proc = self.start_beat()
        self.wait_until(lambda: self.output_lines() > 0, max_timeout=20)
        proc.check_kill_and_wait()
        self.assert_no_logged_warnings()

        output = self.read_output_json()
        self.assertTrue(len(output) >= 1)
        evt = output[0]
        print(evt)

        assert evt["service"]["type"] == "cpu"
        assert evt["munin"]["plugin"]["name"] == "cpu"
        assert evt["munin"]["metrics"]["user"] > 0

        self.assert_fields_are_documented(evt)

    def get_hosts(self):
<<<<<<< HEAD
        return [self.compose_host()]
=======
        return [self.compose_hosts()[0] + ':' +
                os.getenv('MUNIN_PORT', '4949')]
>>>>>>> 288a76c6
<|MERGE_RESOLUTION|>--- conflicted
+++ resolved
@@ -38,9 +38,4 @@
         self.assert_fields_are_documented(evt)
 
     def get_hosts(self):
-<<<<<<< HEAD
-        return [self.compose_host()]
-=======
-        return [self.compose_hosts()[0] + ':' +
-                os.getenv('MUNIN_PORT', '4949')]
->>>>>>> 288a76c6
+        return [self.compose_host()]