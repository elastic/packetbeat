// Licensed to Elasticsearch B.V. under one or more contributor
// license agreements. See the NOTICE file distributed with
// this work for additional information regarding copyright
// ownership. Elasticsearch B.V. licenses this file to you under
// the Apache License, Version 2.0 (the "License"); you may
// not use this file except in compliance with the License.
// You may obtain a copy of the License at
//
//     http://www.apache.org/licenses/LICENSE-2.0
//
// Unless required by applicable law or agreed to in writing,
// software distributed under the License is distributed on an
// "AS IS" BASIS, WITHOUT WARRANTIES OR CONDITIONS OF ANY
// KIND, either express or implied.  See the License for the
// specific language governing permissions and limitations
// under the License.

// +build integration

package node

import (
	"testing"

	"github.com/elastic/beats/libbeat/tests/compose"
	mbtest "github.com/elastic/beats/metricbeat/mb/testing"
	"github.com/elastic/beats/metricbeat/module/rabbitmq/mtest"
)

func TestNode(t *testing.T) {
	mtest.Runner.Run(t, compose.Suite{
		"Data": testData,
	})
}

func testData(t *testing.T, r compose.R) {
	ms := mbtest.NewReportingMetricSetV2(t, getConfig(r.Host()))
	err := mbtest.WriteEventsReporterV2(ms, t, "")
	if err != nil {
		t.Fatal("write", err)
	}
}

<<<<<<< HEAD
func getConfig(host string) map[string]interface{} {
	config := mtest.GetIntegrationConfig(host)
=======
func TestFetch(t *testing.T) {
	t.Skip("Skipping test as it was not stable. Probably first event is empty.")
	compose.EnsureUp(t, "rabbitmq")

	reporter := &mbtest.CapturingReporterV2{}

	metricSet := mbtest.NewReportingMetricSetV2(t, getConfig())
	metricSet.Fetch(reporter)

	e := mbtest.StandardizeEvent(metricSet, reporter.GetEvents()[0])
	t.Logf("%s/%s event: %+v", metricSet.Module().Name(), metricSet.Name(), e.Fields.StringToPrint())
}

func getConfig() map[string]interface{} {
	config := mtest.GetIntegrationConfig()
>>>>>>> 288a76c6
	config["metricsets"] = []string{"node"}
	return config
}<|MERGE_RESOLUTION|>--- conflicted
+++ resolved
@@ -29,7 +29,8 @@
 
 func TestNode(t *testing.T) {
 	mtest.Runner.Run(t, compose.Suite{
-		"Data": testData,
+		"Data":  testData,
+		"Fetch": testFetch,
 	})
 }
 
@@ -41,26 +42,19 @@
 	}
 }
 
-<<<<<<< HEAD
-func getConfig(host string) map[string]interface{} {
-	config := mtest.GetIntegrationConfig(host)
-=======
-func TestFetch(t *testing.T) {
+func testFetch(t *testing.T, r compose.R) {
 	t.Skip("Skipping test as it was not stable. Probably first event is empty.")
-	compose.EnsureUp(t, "rabbitmq")
-
 	reporter := &mbtest.CapturingReporterV2{}
 
-	metricSet := mbtest.NewReportingMetricSetV2(t, getConfig())
+	metricSet := mbtest.NewReportingMetricSetV2(t, getConfig(r.Host()))
 	metricSet.Fetch(reporter)
 
 	e := mbtest.StandardizeEvent(metricSet, reporter.GetEvents()[0])
 	t.Logf("%s/%s event: %+v", metricSet.Module().Name(), metricSet.Name(), e.Fields.StringToPrint())
 }
 
-func getConfig() map[string]interface{} {
-	config := mtest.GetIntegrationConfig()
->>>>>>> 288a76c6
+func getConfig(host string) map[string]interface{} {
+	config := mtest.GetIntegrationConfig(host)
 	config["metricsets"] = []string{"node"}
 	return config
 }