- module: rabbitmq
<<<<<<< HEAD
  metricsets: ["node", "queue", "connection", "exchange"]
  period: 10s
  hosts: ["localhost:15672"]

  username: guest
  password: guest
=======
  hosts: ["localhost:15672"]
>>>>>>> f8425af9
<|MERGE_RESOLUTION|>--- conflicted
+++ resolved
@@ -1,11 +1,4 @@
 - module: rabbitmq
-<<<<<<< HEAD
   metricsets: ["node", "queue", "connection", "exchange"]
   period: 10s
-  hosts: ["localhost:15672"]
-
-  username: guest
-  password: guest
-=======
-  hosts: ["localhost:15672"]
->>>>>>> f8425af9
+  hosts: ["localhost:15672"]