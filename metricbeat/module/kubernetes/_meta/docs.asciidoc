--- conflicted
+++ resolved
@@ -3,12 +3,9 @@
 - https://kubernetes.io/docs/reference/command-line-tools-reference/kubelet/[kubelet]
 - https://github.com/kubernetes/kube-state-metrics[kube-state-metrics]
 - https://kubernetes.io/docs/reference/command-line-tools-reference/kube-apiserver/[apiserver]
-<<<<<<< HEAD
 - https://kubernetes.io/docs/reference/command-line-tools-reference/kube-controller-manager/[controller-manager]
-=======
 - https://kubernetes.io/docs/reference/command-line-tools-reference/kube-scheduler/[scheduler]
 - https://kubernetes.io/docs/reference/command-line-tools-reference/kube-proxy/[proxy]
->>>>>>> 97b98eda
 
 All metricsets with the `state_` prefix require `hosts` field pointing to kube-state-metrics
 service within the cluster, while the rest should be pointed to kubelet service. Check the
@@ -21,25 +18,19 @@
 
 The Kubernetes module is tested with Kubernetes 1.13.x and 1.14.x
 
-<<<<<<< HEAD
 [float]
 === Dashboard
 
-Kubernetes module is shipped including default dashboards for `apiserver` and `controller manager`. 
+Kubernetes module is shipped including default dashboards for `apiserver`, `controllermanager`, `scheduler` and `proxy`.
+
 If you are using HA for those components, be aware that when gathering data from all instances the dashboard will usually show and average of the metrics. For those scenarios filtering by hosts or service address is possible.
+
+Dashboards for `controllermanager` `scheduler` and `proxy` are not compatible with kibana versions below `7.2.0`
 
 Kubernetes controller manager example:
 
 image::./images/metricbeat-kubernetes-controllermanager.png[]
-=======
-Dashboards for `scheduler` and `proxy` are not compatible with kibana versions below `7.2.0`
 
-[float]
-=== Dashboard
-
-Kubernetes module is shipped including default dashboards for `apiserver`, `scheduler` and `proxy`.
-
-If you are using HA for those components, be aware that when gathering data from all instances the dashboard will usually show and average of the metrics. For those scenarios filtering by hosts or service address is possible.
 
 Kubernetes scheduler example:
 
@@ -48,5 +39,4 @@
 
 Kubernetes proxy example:
 
-image::./images/metricbeat-kubernetes-proxy.png[]
->>>>>>> 97b98eda
+image::./images/metricbeat-kubernetes-proxy.png[]