--- conflicted
+++ resolved
@@ -65,16 +65,6 @@
   hosts: ["localhost:10249"]
   period: 10s
 
-<<<<<<< HEAD
-# Kubernetes scheduler
-# (URL and deployment method will need to be adapted to match scheduler deployment)
-- module: kubernetes
-  enabled: true
-  metricsets:
-    - scheduler
-  hosts: ["localhost:10251"]
-  period: 10s
-=======
 # Kubernetes controller manager
 # (URL and deployment will need to be modified to match the controller manager deployment)
 - module: kubernetes
@@ -83,4 +73,12 @@
     - controllermanager
   hosts: ["http://localhost:10252"]
   period: 10s
->>>>>>> 0cf9253c
+
+# Kubernetes scheduler
+# (URL and deployment method will need to be adapted to match scheduler deployment)
+- module: kubernetes
+  enabled: true
+  metricsets:
+    - scheduler
+  hosts: ["localhost:10251"]
+  period: 10s