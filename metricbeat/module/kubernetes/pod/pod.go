// Licensed to Elasticsearch B.V. under one or more contributor
// license agreements. See the NOTICE file distributed with
// this work for additional information regarding copyright
// ownership. Elasticsearch B.V. licenses this file to you under
// the Apache License, Version 2.0 (the "License"); you may
// not use this file except in compliance with the License.
// You may obtain a copy of the License at
//
//     http://www.apache.org/licenses/LICENSE-2.0
//
// Unless required by applicable law or agreed to in writing,
// software distributed under the License is distributed on an
// "AS IS" BASIS, WITHOUT WARRANTIES OR CONDITIONS OF ANY
// KIND, either express or implied.  See the License for the
// specific language governing permissions and limitations
// under the License.

package pod

import (
<<<<<<< HEAD
	"github.com/elastic/beats/v7/libbeat/common"
=======
	"fmt"

	"github.com/pkg/errors"
>>>>>>> 162da915

	"github.com/elastic/beats/v7/libbeat/common/kubernetes"
	"github.com/elastic/beats/v7/libbeat/logp"
	"github.com/elastic/beats/v7/metricbeat/helper"
	"github.com/elastic/beats/v7/metricbeat/mb"
	"github.com/elastic/beats/v7/metricbeat/mb/parse"
	k8smod "github.com/elastic/beats/v7/metricbeat/module/kubernetes"
	"github.com/elastic/beats/v7/metricbeat/module/kubernetes/util"
)

const (
	defaultScheme = "http"
	defaultPath   = "/stats/summary"
)

var (
	hostParser = parse.URLHostParserBuilder{
		DefaultScheme: defaultScheme,
		DefaultPath:   defaultPath,
	}.Build()

	logger = logp.NewLogger("kubernetes.pod")
)

// init registers the MetricSet with the central registry.
// The New method will be called after the setup of the module and before starting to fetch data
func init() {
	mb.Registry.MustAddMetricSet("kubernetes", "pod", New,
		mb.WithHostParser(hostParser),
		mb.DefaultMetricSet(),
	)
}

// MetricSet type defines all fields of the MetricSet
// As a minimum it must inherit the mb.BaseMetricSet fields, but can be extended with
// additional entries. These variables can be used to persist data or configuration between
// multiple fetch calls.
type MetricSet struct {
	mb.BaseMetricSet
	http     *helper.HTTP
	enricher util.Enricher
	mod      k8smod.Module
}

// New create a new instance of the MetricSet
// Part of new is also setting up the configuration by processing additional
// configuration entries if needed.
func New(base mb.BaseMetricSet) (mb.MetricSet, error) {
	http, err := helper.NewHTTP(base)
	if err != nil {
		return nil, err
	}
	mod, ok := base.Module().(k8smod.Module)
	if !ok {
		return nil, fmt.Errorf("must be child of kubernetes module")
	}
	return &MetricSet{
		BaseMetricSet: base,
		http:          http,
		enricher:      util.NewResourceMetadataEnricher(base, &kubernetes.Pod{}, true),
		mod:           mod,
	}, nil
}

// Fetch methods implements the data gathering and data conversion to the right
// format. It publishes the event which is then forwarded to the output. In case
// of an error set the Error field of mb.Event or simply call report.Error().
func (m *MetricSet) Fetch(reporter mb.ReporterV2) {
	m.enricher.Start()

	body, err := m.mod.GetKubeletStats(m.http)
	if err != nil {
<<<<<<< HEAD
		m.Logger().Error(err)
		reporter.Error(err)
		return
=======
		return errors.Wrap(err, "error fetching shared data for 'pod' Metricset")
>>>>>>> 162da915
	}

	events, err := eventMapping(body, util.PerfMetrics)
	if err != nil {
		m.Logger().Error(err)
		reporter.Error(err)
		return
	}

	m.enricher.Enrich(events)

	for _, event := range events {
		var moduleFieldsMapStr common.MapStr
		moduleFields, ok := event[mb.ModuleDataKey]
		if ok {
			moduleFieldsMapStr, ok = moduleFields.(common.MapStr)
			if !ok {
				m.Logger().Errorf("error trying to convert '%s' from event to common.MapStr", mb.ModuleDataKey)
			}
		}
		delete(event, mb.ModuleDataKey)

		e := mb.Event{
			MetricSetFields: event,
			ModuleFields:    moduleFieldsMapStr,
			Namespace:       "kubernetes.daemonset",
		}

		// add root-level fields like ECS fields
		var metaFieldsMapStr common.MapStr
		metaFields, ok := event["meta"]
		if ok {
			metaFieldsMapStr, ok = metaFields.(common.MapStr)
			if !ok {
				m.Logger().Errorf("error trying to convert '%s' from event to common.MapStr", "meta")
			}
			delete(event, "meta")
			e.RootFields = metaFieldsMapStr
		}

		if reported := reporter.Event(e); !reported {
			m.Logger().Debug("error trying to emit event")
			return
		}
	}
	return
}

// Close stops this metricset
func (m *MetricSet) Close() error {
	m.enricher.Stop()
	return nil
}<|MERGE_RESOLUTION|>--- conflicted
+++ resolved
@@ -18,14 +18,9 @@
 package pod
 
 import (
-<<<<<<< HEAD
-	"github.com/elastic/beats/v7/libbeat/common"
-=======
 	"fmt"
 
-	"github.com/pkg/errors"
->>>>>>> 162da915
-
+	"github.com/elastic/beats/v7/libbeat/common"
 	"github.com/elastic/beats/v7/libbeat/common/kubernetes"
 	"github.com/elastic/beats/v7/libbeat/logp"
 	"github.com/elastic/beats/v7/metricbeat/helper"
@@ -97,13 +92,9 @@
 
 	body, err := m.mod.GetKubeletStats(m.http)
 	if err != nil {
-<<<<<<< HEAD
 		m.Logger().Error(err)
 		reporter.Error(err)
 		return
-=======
-		return errors.Wrap(err, "error fetching shared data for 'pod' Metricset")
->>>>>>> 162da915
 	}
 
 	events, err := eventMapping(body, util.PerfMetrics)
