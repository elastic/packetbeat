--- conflicted
+++ resolved
@@ -32,13 +32,8 @@
 func TestFetch(t *testing.T) {
 	compose.EnsureUp(t, "couchbase")
 
-<<<<<<< HEAD
-	f := mbtest.NewReportingMetricSetV2(t, getConfig())
-	events, errs := mbtest.ReportingFetchV2(f)
-=======
 	f := mbtest.NewReportingMetricSetV2Error(t, getConfig())
 	events, errs := mbtest.ReportingFetchV2Error(f)
->>>>>>> de955be0
 	if len(errs) > 0 {
 		t.Fatalf("Expected 0 error, had %d. %v\n", len(errs), errs)
 	}
