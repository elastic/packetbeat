--- conflicted
+++ resolved
@@ -26,13 +26,10 @@
 	"github.com/elastic/beats/v7/metricbeat/helper/elastic"
 	"github.com/elastic/beats/v7/metricbeat/mb"
 	"github.com/elastic/elastic-agent-libs/logp"
-<<<<<<< HEAD
 
 	s "github.com/elastic/beats/v7/libbeat/common/schema"
 	c "github.com/elastic/beats/v7/libbeat/common/schema/mapstriface"
-=======
 	"github.com/elastic/elastic-agent-libs/version"
->>>>>>> 9605c280
 )
 
 // ModuleName is the name of this module
@@ -50,20 +47,12 @@
 )
 
 var (
-<<<<<<< HEAD
-	v6_4_0 = common.MustNewVersion("6.4.0")
-	v6_5_0 = common.MustNewVersion("6.5.0")
-	v6_7_2 = common.MustNewVersion("6.7.2")
-	v7_0_0 = common.MustNewVersion("7.0.0")
-	v7_0_1 = common.MustNewVersion("7.0.1")
-	v8_2_0 = common.MustNewVersion("8.2.0")
-=======
 	v6_4_0 = version.MustNew("6.4.0")
 	v6_5_0 = version.MustNew("6.5.0")
 	v6_7_2 = version.MustNew("6.7.2")
 	v7_0_0 = version.MustNew("7.0.0")
 	v7_0_1 = version.MustNew("7.0.1")
->>>>>>> 9605c280
+	v8_2_0 = version.MustNew("8.2.0")
 
 	// StatsAPIAvailableVersion is the version of Kibana since when the stats API is available
 	StatsAPIAvailableVersion = v6_4_0
@@ -138,12 +127,12 @@
 }
 
 // IsRulesAPIAvailable returns whether the rules API is available in the given version of Kibana
-func IsRulesAPIAvailable(currentKibanaVersion *common.Version) bool {
+func IsRulesAPIAvailable(currentKibanaVersion *version.V) bool {
 	return elastic.IsFeatureAvailable(currentKibanaVersion, RulesAPIAvailableVersion)
 }
 
 // IsActionsAPIAvailable returns whether the actions API is available in the given version of Kibana
-func IsActionsAPIAvailable(currentKibanaVersion *common.Version) bool {
+func IsActionsAPIAvailable(currentKibanaVersion *version.V) bool {
 	return elastic.IsFeatureAvailable(currentKibanaVersion, ActionsAPIAvailableVersion)
 }
 
