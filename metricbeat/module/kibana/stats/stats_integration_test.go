// Licensed to Elasticsearch B.V. under one or more contributor
// license agreements. See the NOTICE file distributed with
// this work for additional information regarding copyright
// ownership. Elasticsearch B.V. licenses this file to you under
// the Apache License, Version 2.0 (the "License"); you may
// not use this file except in compliance with the License.
// You may obtain a copy of the License at
//
//     http://www.apache.org/licenses/LICENSE-2.0
//
// Unless required by applicable law or agreed to in writing,
// software distributed under the License is distributed on an
// "AS IS" BASIS, WITHOUT WARRANTIES OR CONDITIONS OF ANY
// KIND, either express or implied.  See the License for the
// specific language governing permissions and limitations
// under the License.

// +build integration

package stats

import (
	"encoding/json"
	"io/ioutil"
	"net/http"
	"testing"

	"github.com/stretchr/testify/assert"

	"github.com/elastic/beats/libbeat/common"
	"github.com/elastic/beats/libbeat/tests/compose"

	mbtest "github.com/elastic/beats/metricbeat/mb/testing"
	"github.com/elastic/beats/metricbeat/module/kibana"
	"github.com/elastic/beats/metricbeat/module/kibana/mtest"
)

<<<<<<< HEAD
func TestStat(t *testing.T) {
	mtest.Runner.Run(t, compose.Suite{
		"Data": func(t *testing.T, r compose.R) {
			config := mtest.GetConfig("stats", r.Host())
			version, err := getKibanaVersion(r.Host())
			if err != nil {
				t.Fatal("getting kibana version", err)
			}
=======
func TestFetch(t *testing.T) {
	compose.EnsureUpWithTimeout(t, 600, "elasticsearch", "kibana")

	config := mtest.GetConfig("stats")
	host := config["hosts"].([]string)[0]
	version, err := getKibanaVersion(host)
	if err != nil {
		t.Fatal("getting kibana version", err)
	}

	isStatsAPIAvailable, err := kibana.IsStatsAPIAvailable(version)
	if err != nil {
		t.Fatal("checking if kibana stats API is available", err)
	}

	if !isStatsAPIAvailable {
		t.Skip("Kibana stats API is not available until 6.4.0")
	}

	f := mbtest.NewReportingMetricSetV2(t, config)
	events, errs := mbtest.ReportingFetchV2(f)

	assert.Empty(t, errs)
	if !assert.NotEmpty(t, events) {
		t.FailNow()
	}

	t.Logf("%s/%s event: %+v", f.Module().Name(), f.Name(),
		events[0].BeatEvent("kibana", "stats").Fields.StringToPrint())
}

func TestData(t *testing.T) {
	compose.EnsureUp(t, "kibana")
>>>>>>> eb0ee32e

			isStatsAPIAvailable, err := kibana.IsStatsAPIAvailable(version)
			if err != nil {
				t.Fatal("checking if kibana stats API is available", err)
			}

			if !isStatsAPIAvailable {
				t.Skip("Kibana stats API is not available until 6.4.0")
			}

			f := mbtest.NewReportingMetricSetV2(t, config)
			err = mbtest.WriteEventsReporterV2(f, t, "")
			if err != nil {
				t.Fatal("write", err)
			}
		},
	})
}

func getKibanaVersion(kibanaHostPort string) (string, error) {
	resp, err := http.Get("http://" + kibanaHostPort + "/api/status")
	if err != nil {
		return "", err
	}
	defer resp.Body.Close()

	body, err := ioutil.ReadAll(resp.Body)
	if err != nil {
		return "", err
	}

	var data common.MapStr
	err = json.Unmarshal(body, &data)
	if err != nil {
		return "", err
	}

	version, err := data.GetValue("version.number")
	if err != nil {
		return "", err
	}
	return version.(string), nil
}<|MERGE_RESOLUTION|>--- conflicted
+++ resolved
@@ -35,50 +35,41 @@
 	"github.com/elastic/beats/metricbeat/module/kibana/mtest"
 )
 
-<<<<<<< HEAD
 func TestStat(t *testing.T) {
 	mtest.Runner.Run(t, compose.Suite{
+		"Fetch": func(t *testing.T, r compose.R) {
+			config := mtest.GetConfig("stats", r.Host())
+			version, err := getKibanaVersion(r.Host())
+			if err != nil {
+				t.Fatal("getting kibana version", err)
+			}
+
+			isStatsAPIAvailable, err := kibana.IsStatsAPIAvailable(version)
+			if err != nil {
+				t.Fatal("checking if kibana stats API is available", err)
+			}
+
+			if !isStatsAPIAvailable {
+				t.Skip("Kibana stats API is not available until 6.4.0")
+			}
+
+			f := mbtest.NewReportingMetricSetV2(t, config)
+			events, errs := mbtest.ReportingFetchV2(f)
+
+			assert.Empty(t, errs)
+			if !assert.NotEmpty(t, events) {
+				t.FailNow()
+			}
+
+			t.Logf("%s/%s event: %+v", f.Module().Name(), f.Name(),
+				events[0].BeatEvent("kibana", "stats").Fields.StringToPrint())
+		},
 		"Data": func(t *testing.T, r compose.R) {
 			config := mtest.GetConfig("stats", r.Host())
 			version, err := getKibanaVersion(r.Host())
 			if err != nil {
 				t.Fatal("getting kibana version", err)
 			}
-=======
-func TestFetch(t *testing.T) {
-	compose.EnsureUpWithTimeout(t, 600, "elasticsearch", "kibana")
-
-	config := mtest.GetConfig("stats")
-	host := config["hosts"].([]string)[0]
-	version, err := getKibanaVersion(host)
-	if err != nil {
-		t.Fatal("getting kibana version", err)
-	}
-
-	isStatsAPIAvailable, err := kibana.IsStatsAPIAvailable(version)
-	if err != nil {
-		t.Fatal("checking if kibana stats API is available", err)
-	}
-
-	if !isStatsAPIAvailable {
-		t.Skip("Kibana stats API is not available until 6.4.0")
-	}
-
-	f := mbtest.NewReportingMetricSetV2(t, config)
-	events, errs := mbtest.ReportingFetchV2(f)
-
-	assert.Empty(t, errs)
-	if !assert.NotEmpty(t, events) {
-		t.FailNow()
-	}
-
-	t.Logf("%s/%s event: %+v", f.Module().Name(), f.Name(),
-		events[0].BeatEvent("kibana", "stats").Fields.StringToPrint())
-}
-
-func TestData(t *testing.T) {
-	compose.EnsureUp(t, "kibana")
->>>>>>> eb0ee32e
 
 			isStatsAPIAvailable, err := kibana.IsStatsAPIAvailable(version)
 			if err != nil {
