ARG NATS_VERSION=2.0.4
FROM nats:$NATS_VERSION

# build stage
<<<<<<< HEAD
FROM golang:1.20.7 AS build-env
RUN apk --no-cache add build-base git mercurial gcc
RUN cd src && go get -d github.com/nats-io/nats.go/
RUN cd src/github.com/nats-io/nats.go/examples/nats-bench && git checkout tags/v1.10.0 && go build .
=======
FROM golang:1.20.6 AS build-env
RUN apt-get install git mercurial gcc
RUN git clone https://github.com/nats-io/nats.go.git /nats-go
RUN cd /nats-go/examples/nats-bench && git checkout tags/v1.10.0 && go build .
>>>>>>> 0716c514

# create an enhanced container with nc command available since nats is based
# on scratch image making healthcheck impossible
FROM alpine:latest
COPY --from=0 / /opt/nats
COPY --from=build-env /nats-go/examples/nats-bench/nats-bench /nats-bench
COPY run.sh /run.sh
# Expose client, management, and cluster ports
EXPOSE 4222 8222 6222
HEALTHCHECK --interval=1s --retries=10 CMD nc -w 1 0.0.0.0 8222 </dev/null
# Run via the configuration file
CMD ["/run.sh"]<|MERGE_RESOLUTION|>--- conflicted
+++ resolved
@@ -2,17 +2,10 @@
 FROM nats:$NATS_VERSION
 
 # build stage
-<<<<<<< HEAD
 FROM golang:1.20.7 AS build-env
-RUN apk --no-cache add build-base git mercurial gcc
-RUN cd src && go get -d github.com/nats-io/nats.go/
-RUN cd src/github.com/nats-io/nats.go/examples/nats-bench && git checkout tags/v1.10.0 && go build .
-=======
-FROM golang:1.20.6 AS build-env
 RUN apt-get install git mercurial gcc
 RUN git clone https://github.com/nats-io/nats.go.git /nats-go
 RUN cd /nats-go/examples/nats-bench && git checkout tags/v1.10.0 && go build .
->>>>>>> 0716c514
 
 # create an enhanced container with nc command available since nats is based
 # on scratch image making healthcheck impossible
