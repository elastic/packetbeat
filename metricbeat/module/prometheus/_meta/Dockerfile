<<<<<<< HEAD
FROM prom/prometheus:v1.5.1
RUN mkdir /run # Needed to copy /run/compose_env on startup
=======
FROM prom/prometheus:v2.6.0
>>>>>>> 288a76c6
HEALTHCHECK --interval=1s --retries=90 CMD nc -w 1 localhost 9090 </dev/null
EXPOSE 9090<|MERGE_RESOLUTION|>--- conflicted
+++ resolved
@@ -1,8 +1,8 @@
-<<<<<<< HEAD
-FROM prom/prometheus:v1.5.1
+FROM prom/prometheus:v2.6.0
+
+USER root
 RUN mkdir /run # Needed to copy /run/compose_env on startup
-=======
-FROM prom/prometheus:v2.6.0
->>>>>>> 288a76c6
+USER nobody
+
 HEALTHCHECK --interval=1s --retries=90 CMD nc -w 1 localhost 9090 </dev/null
 EXPOSE 9090