// Licensed to Elasticsearch B.V. under one or more contributor
// license agreements. See the NOTICE file distributed with
// this work for additional information regarding copyright
// ownership. Elasticsearch B.V. licenses this file to you under
// the Apache License, Version 2.0 (the "License"); you may
// not use this file except in compliance with the License.
// You may obtain a copy of the License at
//
//     http://www.apache.org/licenses/LICENSE-2.0
//
// Unless required by applicable law or agreed to in writing,
// software distributed under the License is distributed on an
// "AS IS" BASIS, WITHOUT WARRANTIES OR CONDITIONS OF ANY
// KIND, either express or implied.  See the License for the
// specific language governing permissions and limitations
// under the License.

// +build integration

package statement

import (
	"testing"

	"github.com/elastic/beats/libbeat/common"
	"github.com/elastic/beats/libbeat/tests/compose"
	mbtest "github.com/elastic/beats/metricbeat/mb/testing"
	"github.com/elastic/beats/metricbeat/module/postgresql/mtest"

	"github.com/stretchr/testify/assert"
)

func TestStatement(t *testing.T) {
	mtest.Runner.Run(t, compose.Suite{
		"Fetch": testFetch,
		"Data":  testData,
	})
}

<<<<<<< HEAD
func testFetch(t *testing.T, r compose.R) {
	f := mbtest.NewEventsFetcher(t, mtest.GetConfig("statement", r.Host()))
	events, err := f.Fetch()
	if !assert.NoError(t, err) {
		t.FailNow()
=======
	f := mbtest.NewReportingMetricSetV2(t, getConfig())
	events, errs := mbtest.ReportingFetchV2(f)
	if len(errs) > 0 {
		t.Fatalf("Expected 0 error, had %d. %v\n", len(errs), errs)
>>>>>>> 288a76c6
	}
	assert.NotEmpty(t, events)
	event := events[0].MetricSetFields

	t.Logf("%s/%s event: %+v", f.Module().Name(), f.Name(), event)

	// Check event fields
	assert.Contains(t, event, "user")
	assert.Contains(t, event["user"].(common.MapStr), "id")

	assert.Contains(t, event, "database")
	db_oid := event["database"].(common.MapStr)["oid"].(int64)
	assert.True(t, db_oid > 0)

	assert.Contains(t, event, "query")
	query := event["query"].(common.MapStr)
	assert.Contains(t, query, "id")
	assert.Contains(t, query, "text")
	assert.Contains(t, query, "calls")
	assert.Contains(t, query, "rows")

	assert.Contains(t, query, "time")
	time := query["time"].(common.MapStr)
	assert.Contains(t, time, "total")
	assert.Contains(t, time, "min")
	assert.Contains(t, time, "max")
	assert.Contains(t, time, "mean")
	assert.Contains(t, time, "stddev")

	assert.Contains(t, query["memory"], "shared")
	memory := query["memory"].(common.MapStr)

	assert.Contains(t, memory, "shared")
	shared := memory["shared"].(common.MapStr)
	assert.Contains(t, shared, "hit")
	assert.Contains(t, shared, "read")
	assert.Contains(t, shared, "dirtied")
	assert.Contains(t, shared, "written")

	assert.Contains(t, memory, "local")
	local := memory["local"].(common.MapStr)
	assert.Contains(t, local, "hit")
	assert.Contains(t, local, "read")
	assert.Contains(t, local, "dirtied")
	assert.Contains(t, local, "written")

	assert.Contains(t, memory, "temp")
	temp := memory["temp"].(common.MapStr)
	assert.Contains(t, temp, "read")
	assert.Contains(t, temp, "written")
}

<<<<<<< HEAD
func testData(t *testing.T, r compose.R) {
	f := mbtest.NewEventsFetcher(t, mtest.GetConfig("statement", r.Host()))
=======
func TestData(t *testing.T) {
	compose.EnsureUp(t, "postgresql")
>>>>>>> 288a76c6

	f := mbtest.NewReportingMetricSetV2(t, getConfig())
	events, errs := mbtest.ReportingFetchV2(f)
	if len(errs) > 0 {
		t.Fatalf("Expected 0 error, had %d. %v\n", len(errs), errs)
	}
	assert.NotEmpty(t, events)

	if err := mbtest.WriteEventsReporterV2(f, t, ""); err != nil {
		t.Fatal("write", err)
	}
}<|MERGE_RESOLUTION|>--- conflicted
+++ resolved
@@ -37,18 +37,11 @@
 	})
 }
 
-<<<<<<< HEAD
 func testFetch(t *testing.T, r compose.R) {
-	f := mbtest.NewEventsFetcher(t, mtest.GetConfig("statement", r.Host()))
-	events, err := f.Fetch()
-	if !assert.NoError(t, err) {
-		t.FailNow()
-=======
-	f := mbtest.NewReportingMetricSetV2(t, getConfig())
+	f := mbtest.NewReportingMetricSetV2(t, mtest.GetConfig("statement", r.Host()))
 	events, errs := mbtest.ReportingFetchV2(f)
 	if len(errs) > 0 {
 		t.Fatalf("Expected 0 error, had %d. %v\n", len(errs), errs)
->>>>>>> 288a76c6
 	}
 	assert.NotEmpty(t, events)
 	event := events[0].MetricSetFields
@@ -101,15 +94,8 @@
 	assert.Contains(t, temp, "written")
 }
 
-<<<<<<< HEAD
 func testData(t *testing.T, r compose.R) {
-	f := mbtest.NewEventsFetcher(t, mtest.GetConfig("statement", r.Host()))
-=======
-func TestData(t *testing.T) {
-	compose.EnsureUp(t, "postgresql")
->>>>>>> 288a76c6
-
-	f := mbtest.NewReportingMetricSetV2(t, getConfig())
+	f := mbtest.NewReportingMetricSetV2(t, mtest.GetConfig("statement", r.Host()))
 	events, errs := mbtest.ReportingFetchV2(f)
 	if len(errs) > 0 {
 		t.Fatalf("Expected 0 error, had %d. %v\n", len(errs), errs)
