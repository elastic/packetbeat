// Licensed to Elasticsearch B.V. under one or more contributor
// license agreements. See the NOTICE file distributed with
// this work for additional information regarding copyright
// ownership. Elasticsearch B.V. licenses this file to you under
// the Apache License, Version 2.0 (the "License"); you may
// not use this file except in compliance with the License.
// You may obtain a copy of the License at
//
//     http://www.apache.org/licenses/LICENSE-2.0
//
// Unless required by applicable law or agreed to in writing,
// software distributed under the License is distributed on an
// "AS IS" BASIS, WITHOUT WARRANTIES OR CONDITIONS OF ANY
// KIND, either express or implied.  See the License for the
// specific language governing permissions and limitations
// under the License.

// +build integration

package dbstats

import (
	"testing"

	"github.com/stretchr/testify/assert"

	"github.com/elastic/beats/libbeat/tests/compose"
	mbtest "github.com/elastic/beats/metricbeat/mb/testing"
	"github.com/elastic/beats/metricbeat/module/mongodb/mtest"
)

func TestDBStats(t *testing.T) {
	mtest.Runner.Run(t, compose.Suite{
		"Fetch": testFetch,
		"Data":  testData,
	})
}

<<<<<<< HEAD
func testFetch(t *testing.T, r compose.R) {
	f := mbtest.NewEventsFetcher(t, mtest.GetConfig("dbstats", r.Host()))
	events, err := f.Fetch()
	if !assert.NoError(t, err) {
		t.FailNow()
=======
	f := mbtest.NewReportingMetricSetV2(t, getConfig())
	events, errs := mbtest.ReportingFetchV2(f)
	if len(errs) > 0 {
		t.Fatalf("Expected 0 error, had %d. %v\n", len(errs), errs)
>>>>>>> 45074a3e
	}
	assert.NotEmpty(t, events)

	for _, event := range events {
		t.Logf("%s/%s event: %+v", f.Module().Name(), f.Name(), event)
		metricsetFields := event.MetricSetFields

		// Check a few event Fields
		db := metricsetFields["db"].(string)
		assert.NotEqual(t, db, "")

		collections := metricsetFields["collections"].(int64)
		assert.True(t, collections > 0)

		objects := metricsetFields["objects"].(int64)
		assert.True(t, objects > 0)

		avgObjSize, err := metricsetFields.GetValue("avg_obj_size.bytes")
		assert.NoError(t, err)
		assert.True(t, avgObjSize.(int64) > 0)

		dataSize, err := metricsetFields.GetValue("data_size.bytes")
		assert.NoError(t, err)
		assert.True(t, dataSize.(int64) > 0)

		storageSize, err := metricsetFields.GetValue("storage_size.bytes")
		assert.NoError(t, err)
		assert.True(t, storageSize.(int64) > 0)

		numExtents := metricsetFields["num_extents"].(int64)
		assert.True(t, numExtents >= 0)

		indexes := metricsetFields["indexes"].(int64)
		assert.True(t, indexes >= 0)

		indexSize, err := metricsetFields.GetValue("index_size.bytes")
		assert.NoError(t, err)
		assert.True(t, indexSize.(int64) > 0)
	}
}

<<<<<<< HEAD
func testData(t *testing.T, r compose.R) {
	f := mbtest.NewEventsFetcher(t, mtest.GetConfig("dbstats", r.Host()))
	err := mbtest.WriteEvents(f, t)
	if err != nil {
=======
func TestData(t *testing.T) {
	compose.EnsureUp(t, "mongodb")

	f := mbtest.NewReportingMetricSetV2(t, getConfig())
	events, errs := mbtest.ReportingFetchV2(f)
	if len(errs) > 0 {
		t.Fatalf("Expected 0 error, had %d. %v\n", len(errs), errs)
	}
	assert.NotEmpty(t, events)

	if err := mbtest.WriteEventsReporterV2(f, t, ""); err != nil {
>>>>>>> 45074a3e
		t.Fatal("write", err)
	}
}<|MERGE_RESOLUTION|>--- conflicted
+++ resolved
@@ -36,18 +36,11 @@
 	})
 }
 
-<<<<<<< HEAD
 func testFetch(t *testing.T, r compose.R) {
-	f := mbtest.NewEventsFetcher(t, mtest.GetConfig("dbstats", r.Host()))
-	events, err := f.Fetch()
-	if !assert.NoError(t, err) {
-		t.FailNow()
-=======
-	f := mbtest.NewReportingMetricSetV2(t, getConfig())
+	f := mbtest.NewReportingMetricSetV2(t, mtest.GetConfig("dbstats", r.Host()))
 	events, errs := mbtest.ReportingFetchV2(f)
 	if len(errs) > 0 {
 		t.Fatalf("Expected 0 error, had %d. %v\n", len(errs), errs)
->>>>>>> 45074a3e
 	}
 	assert.NotEmpty(t, events)
 
@@ -89,24 +82,9 @@
 	}
 }
 
-<<<<<<< HEAD
 func testData(t *testing.T, r compose.R) {
-	f := mbtest.NewEventsFetcher(t, mtest.GetConfig("dbstats", r.Host()))
-	err := mbtest.WriteEvents(f, t)
-	if err != nil {
-=======
-func TestData(t *testing.T) {
-	compose.EnsureUp(t, "mongodb")
-
-	f := mbtest.NewReportingMetricSetV2(t, getConfig())
-	events, errs := mbtest.ReportingFetchV2(f)
-	if len(errs) > 0 {
-		t.Fatalf("Expected 0 error, had %d. %v\n", len(errs), errs)
-	}
-	assert.NotEmpty(t, events)
-
+	f := mbtest.NewReportingMetricSetV2(t, mtest.GetConfig("dbstats", r.Host()))
 	if err := mbtest.WriteEventsReporterV2(f, t, ""); err != nil {
->>>>>>> 45074a3e
 		t.Fatal("write", err)
 	}
 }