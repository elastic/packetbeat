--- conflicted
+++ resolved
@@ -36,18 +36,12 @@
 	})
 }
 
-<<<<<<< HEAD
 func testFetch(t *testing.T, r compose.R) {
-	f := mbtest.NewEventFetcher(t, mtest.GetConfig("status", r.Host()))
-	event, err := f.Fetch()
-	if !assert.NoError(t, err) {
-=======
-	f := mbtest.NewReportingMetricSetV2(t, getConfig())
+	f := mbtest.NewReportingMetricSetV2(t, mtest.GetConfig("status", r.Host()))
 	events, errs := mbtest.ReportingFetchV2(f)
 
 	assert.Empty(t, errs)
 	if !assert.NotEmpty(t, events) {
->>>>>>> 288a76c6
 		t.FailNow()
 	}
 
@@ -67,31 +61,11 @@
 	assert.True(t, pageFaults.(int64) >= 0)
 }
 
-<<<<<<< HEAD
 func testData(t *testing.T, r compose.R) {
-	f := mbtest.NewEventFetcher(t, mtest.GetConfig("status", r.Host()))
-	err := mbtest.WriteEvent(f, t)
-	if err != nil {
-		t.Fatal("write", err)
-	}
-=======
-func TestData(t *testing.T) {
-	compose.EnsureUp(t, "mongodb")
-
-	config := getConfig()
-	f := mbtest.NewReportingMetricSetV2(t, config)
+	f := mbtest.NewReportingMetricSetV2(t, mtest.GetConfig("status", r.Host()))
 	err := mbtest.WriteEventsReporterV2(f, t, ".")
 	if err != nil {
 		t.Fatal("write", err)
 	}
 
-}
-
-func getConfig() map[string]interface{} {
-	return map[string]interface{}{
-		"module":     "mongodb",
-		"metricsets": []string{"status"},
-		"hosts":      []string{mongodb.GetEnvHost() + ":" + mongodb.GetEnvPort()},
-	}
->>>>>>> 288a76c6
 }