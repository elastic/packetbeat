--- conflicted
+++ resolved
@@ -294,14 +294,10 @@
         if not re.match("(?i)linux", sys.platform) and not "hugepages" in memory:
             # Ensure presence of hugepages only in Linux
             memory["hugepages"] = None
-<<<<<<< HEAD
-        self.assertCountEqual(self.de_dot(SYSTEM_MEMORY_FIELDS), memory.keys())
-=======
         if not re.match("(?i)linux", sys.platform) and not "page_stats" in memory:
             # Ensure presence of page_stats only in Linux
             memory["page_stats"] = None
-        self.assertItemsEqual(self.de_dot(SYSTEM_MEMORY_FIELDS), memory.keys())
->>>>>>> 9c1e3a68
+        self.assertCountEqual(self.de_dot(SYSTEM_MEMORY_FIELDS), memory.keys())
 
         # Check that percentages are calculated.
         mem = memory
