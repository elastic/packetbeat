--- conflicted
+++ resolved
@@ -70,15 +70,6 @@
 }
 
 var defaultConfig = Config{
-<<<<<<< HEAD
-<<<<<<< HEAD
-	Metrics: []string{percentages, normalizedPercentages},
-=======
 	Metrics:                 []string{percentages, normalizedPercentages},
 	UserPerformanceCounters: false,
->>>>>>> f3a063f1d (chore: disable performance counters (#42041))
-=======
-	Metrics:                 []string{percentages, normalizedPercentages},
-	UserPerformanceCounters: true,
->>>>>>> 08d9b21e
 }