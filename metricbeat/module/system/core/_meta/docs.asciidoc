--- conflicted
+++ resolved
@@ -25,12 +25,4 @@
 - module: system
   metricsets: [core]
   core.metrics: [percentages, ticks]
-<<<<<<< HEAD
-<<<<<<< HEAD
-=======
-  #use_performance_counters: false
->>>>>>> f3a063f1d (chore: disable performance counters (#42041))
-=======
-  #use_performance_counters: true
->>>>>>> 08d9b21e
-----+  #use_performance_counters: false