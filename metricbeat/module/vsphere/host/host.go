// Licensed to Elasticsearch B.V. under one or more contributor
// license agreements. See the NOTICE file distributed with
// this work for additional information regarding copyright
// ownership. Elasticsearch B.V. licenses this file to you under
// the Apache License, Version 2.0 (the "License"); you may
// not use this file except in compliance with the License.
// You may obtain a copy of the License at
//
//     http://www.apache.org/licenses/LICENSE-2.0
//
// Unless required by applicable law or agreed to in writing,
// software distributed under the License is distributed on an
// "AS IS" BASIS, WITHOUT WARRANTIES OR CONDITIONS OF ANY
// KIND, either express or implied.  See the License for the
// specific language governing permissions and limitations
// under the License.

package host

import (
	"context"
	"fmt"
	"strings"

	"github.com/elastic/beats/v7/libbeat/common"
	"github.com/elastic/beats/v7/metricbeat/mb"
	"github.com/elastic/beats/v7/metricbeat/module/vsphere"

	"github.com/vmware/govmomi"
	"github.com/vmware/govmomi/performance"
	"github.com/vmware/govmomi/property"
	"github.com/vmware/govmomi/view"
	"github.com/vmware/govmomi/vim25/mo"
	"github.com/vmware/govmomi/vim25/types"
)

func init() {
	mb.Registry.MustAddMetricSet("vsphere", "host", New,
		mb.WithHostParser(vsphere.HostParser),
		mb.DefaultMetricSet(),
	)
}

// MetricSet type defines all fields of the MetricSet.
type HostMetricSet struct {
	*vsphere.MetricSet
}

// New creates a new instance of the MetricSet.
func New(base mb.BaseMetricSet) (mb.MetricSet, error) {
	ms, err := vsphere.NewMetricSet(base)
	if err != nil {
		return nil, err
	}
	return &HostMetricSet{ms}, nil
}

type triggeredAlarm struct {
	Name          string      `json:"name"`
	ID            string      `json:"id"`
	Status        string      `json:"status"`
	TriggeredTime common.Time `json:"triggered_time"`
	Description   string      `json:"description"`
	EntityName    string      `json:"entity_name"`
}

type metricData struct {
	perfMetrics     map[string]interface{}
	assetNames      assetNames
	triggeredAlarms []triggeredAlarm
}

type assetNames struct {
	outputNetworkNames []string
	outputDsNames      []string
	outputVmNames      []string
}

// Define metrics to be collected
var metricSet = map[string]struct{}{
	"disk.capacity.usage.average": {},
	"disk.deviceLatency.average":  {},
	"disk.maxTotalLatency.latest": {},
	"disk.usage.average":          {},
	"disk.read.average":           {},
	"disk.write.average":          {},
	"net.transmitted.average":     {},
	"net.received.average":        {},
	"net.usage.average":           {},
	"net.packetsTx.summation":     {},
	"net.packetsRx.summation":     {},
	"net.errorsTx.summation":      {},
	"net.errorsRx.summation":      {},
	"net.multicastTx.summation":   {},
	"net.multicastRx.summation":   {},
	"net.droppedTx.summation":     {},
	"net.droppedRx.summation":     {},
}

// Fetch methods implements the data gathering and data conversion to the right
// format. It publishes the event which is then forwarded to the output. In case
// of an error set the Error field of mb.Event or simply call report.Error().
func (m *HostMetricSet) Fetch(ctx context.Context, reporter mb.ReporterV2) error {
	ctx, cancel := context.WithCancel(ctx)
	defer cancel()

	client, err := govmomi.NewClient(ctx, m.HostURL, m.Insecure)
	if err != nil {
		return fmt.Errorf("error in NewClient: %w", err)
	}

	defer func() {
		if err := client.Logout(ctx); err != nil {
			m.Logger().Errorf("error trying to logout from vSphere: %v", err)
		}
	}()

	c := client.Client

	// Create a view of HostSystem objects.
	mgr := view.NewManager(c)

	v, err := mgr.CreateContainerView(ctx, c.ServiceContent.RootFolder, []string{"HostSystem"}, true)
	if err != nil {
		return fmt.Errorf("error in CreateContainerView: %w", err)
	}

	defer func() {
		if err := v.Destroy(ctx); err != nil {
			m.Logger().Errorf("error trying to destroy view from vSphere: %v", err)
		}
	}()

	// Retrieve summary property for all hosts.
	var hst []mo.HostSystem
	err = v.Retrieve(ctx, []string{"HostSystem"}, []string{"summary", "network", "name", "vm", "datastore", "triggeredAlarmState"}, &hst)
	if err != nil {
		return fmt.Errorf("error in Retrieve: %w", err)
	}

	// Create a performance manager
	perfManager := performance.NewManager(c)

	// Retrieve all available metrics
	metrics, err := perfManager.CounterInfoByName(ctx)
	if err != nil {
		return fmt.Errorf("failed to retrieve metrics: %w", err)
	}

	pc := property.DefaultCollector(c)
	for i := range hst {
		if ctx.Err() != nil {
			return ctx.Err()
		}
		assetNames, err := getAssetNames(ctx, pc, &hst[i])
		if err != nil {
			m.Logger().Errorf("Failed to retrieve object from host %s: %v", hst[i].Name, err)
		}

		metricMap, err := m.getPerfMetrics(ctx, perfManager, hst[i], metrics)
		if err != nil {
			m.Logger().Errorf("Failed to retrieve performance metrics from host %s: %v", hst[i].Name, err)
		}

		triggeredAlarm, err := getTriggeredAlarm(ctx, pc, hst[i].TriggeredAlarmState)
		if err != nil {
			m.Logger().Errorf("Failed to retrieve triggered alarms from host %s: %w", hst[i].Name, err)
		}

		reporter.Event(mb.Event{
			MetricSetFields: m.mapEvent(hst[i], &metricData{
				perfMetrics:     metricMap,
				triggeredAlarms: triggeredAlarm,
				assetNames:      assetNames,
			}),
		})
	}

	return nil
}

func getAssetNames(ctx context.Context, pc *property.Collector, hs *mo.HostSystem) (assetNames, error) {
	referenceList := append(hs.Datastore, hs.Vm...)

	var objects []mo.ManagedEntity
	if len(referenceList) > 0 {
		if err := pc.Retrieve(ctx, referenceList, []string{"name"}, &objects); err != nil {
			return assetNames{}, err
		}
	}

	outputDsNames := make([]string, 0, len(hs.Datastore))
	outputVmNames := make([]string, 0, len(hs.Vm))
	for _, ob := range objects {
		name := strings.ReplaceAll(ob.Name, ".", "_")
		switch ob.Reference().Type {
		case "Datastore":
			outputDsNames = append(outputDsNames, name)
		case "VirtualMachine":
			outputVmNames = append(outputVmNames, name)
		}
	}

	// calling network explicitly because of mo.Network's ManagedEntityObject.Name does not store Network name
	// instead mo.Network.Name contains correct value of Network name
	outputNetworkNames := make([]string, 0, len(hs.Network))
	if len(hs.Network) > 0 {
		var netObjects []mo.Network
		if err := pc.Retrieve(ctx, hs.Network, []string{"name"}, &netObjects); err != nil {
			return assetNames{}, err
		}
		for _, ob := range netObjects {
			outputNetworkNames = append(outputNetworkNames, strings.ReplaceAll(ob.Name, ".", "_"))
		}
	}

	return assetNames{
		outputNetworkNames: outputNetworkNames,
		outputDsNames:      outputDsNames,
		outputVmNames:      outputVmNames,
	}, nil
}

func getTriggeredAlarm(ctx context.Context, pc *property.Collector, triggeredAlarmState []types.AlarmState) ([]triggeredAlarm, error) {
<<<<<<< HEAD
	triggeredAlarms := make([]triggeredAlarm, 0, len(triggeredAlarmState))
=======
	var triggeredAlarms []triggeredAlarm
>>>>>>> e345f285
	for _, alarmState := range triggeredAlarmState {
		var triggeredAlarm triggeredAlarm
		var alarm mo.Alarm
		err := pc.RetrieveOne(ctx, alarmState.Alarm, nil, &alarm)
		if err != nil {
			return nil, err
		}
		triggeredAlarm.Name = alarm.Info.Name

		var entityName string
		if alarmState.Entity.Type == "Network" {
			var entity mo.Network
			if err := pc.RetrieveOne(ctx, alarmState.Entity, []string{"name"}, &entity); err != nil {
				return nil, err
			}

			entityName = entity.Name
		} else {
			var entity mo.ManagedEntity
			if err := pc.RetrieveOne(ctx, alarmState.Entity, []string{"name"}, &entity); err != nil {
				return nil, err
			}

			entityName = entity.Name
		}
		triggeredAlarm.EntityName = entityName

		triggeredAlarm.Description = alarm.Info.Description
		triggeredAlarm.ID = alarmState.Key
		triggeredAlarm.Status = string(alarmState.OverallStatus)
		triggeredAlarm.TriggeredTime = common.Time(alarmState.Time)

		triggeredAlarms = append(triggeredAlarms, triggeredAlarm)
	}

	return triggeredAlarms, nil
}

func (m *HostMetricSet) getPerfMetrics(ctx context.Context, perfManager *performance.Manager, hst mo.HostSystem, metrics map[string]*types.PerfCounterInfo) (metricMap map[string]interface{}, err error) {
	metricMap = make(map[string]interface{})

	period := int32(m.Module().Config().Period.Seconds())
	availableMetric, err := perfManager.AvailableMetric(ctx, hst.Reference(), period)
	if err != nil {
		return nil, fmt.Errorf("failed to get available metrics: %w", err)
	}

	availableMetricByKey := availableMetric.ByKey()

	// Filter for required metrics
	var metricIDs []types.PerfMetricId
	for key, metric := range metricSet {
		if counter, ok := metrics[key]; ok {
			if _, exists := availableMetricByKey[counter.Key]; exists {
				metricIDs = append(metricIDs, types.PerfMetricId{
					CounterId: counter.Key,
					Instance:  "*",
				})
			}
		} else {
			m.Logger().Warnf("Metric %s not found", metric)
		}
	}

	spec := types.PerfQuerySpec{
		Entity:     hst.Reference(),
		MetricId:   metricIDs,
		MaxSample:  1,
		IntervalId: period,
	}

	// Query performance data
	samples, err := perfManager.Query(ctx, []types.PerfQuerySpec{spec})
	if err != nil {
		if strings.Contains(err.Error(), "ServerFaultCode: A specified parameter was not correct: querySpec.interval") {
			return metricMap, fmt.Errorf("failed to query performance data: use one of the system's supported interval. consider adjusting period: %w", err)
		}

		return metricMap, fmt.Errorf("failed to query performance data: %w", err)
	}

	if len(samples) == 0 {
		m.Logger().Debug("No samples returned from performance manager")
		return metricMap, nil
	}

	results, err := perfManager.ToMetricSeries(ctx, samples)
	if err != nil {
		return metricMap, fmt.Errorf("failed to convert performance data to metric series: %w", err)
	}

	if len(results) == 0 {
		m.Logger().Debug("No results returned from metric series conversion")
		return metricMap, nil
	}

	for _, result := range results[0].Value {
		if len(result.Value) > 0 {
			metricMap[result.Name] = result.Value[0]
			continue
		}
		m.Logger().Debugf("For host %s, Metric %s: No result found", hst.Name, result.Name)
	}

	return metricMap, nil
}<|MERGE_RESOLUTION|>--- conflicted
+++ resolved
@@ -222,11 +222,7 @@
 }
 
 func getTriggeredAlarm(ctx context.Context, pc *property.Collector, triggeredAlarmState []types.AlarmState) ([]triggeredAlarm, error) {
-<<<<<<< HEAD
-	triggeredAlarms := make([]triggeredAlarm, 0, len(triggeredAlarmState))
-=======
 	var triggeredAlarms []triggeredAlarm
->>>>>>> e345f285
 	for _, alarmState := range triggeredAlarmState {
 		var triggeredAlarm triggeredAlarm
 		var alarm mo.Alarm
