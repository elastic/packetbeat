--- conflicted
+++ resolved
@@ -133,22 +133,14 @@
 					ID:          123,
 					Name:        "Snapshot_1",
 					Description: "Test snapshot 1",
-<<<<<<< HEAD
 					CreateTime:  common.Time{},
-=======
-					CreateTime:  time.Time{},
->>>>>>> ffd7f251
 					State:       types.VirtualMachinePowerStatePoweredOff,
 				},
 				{
 					ID:          745,
 					Name:        "Snapshot_2",
 					Description: "Test snapshot 2",
-<<<<<<< HEAD
 					CreateTime:  common.Time{},
-=======
-					CreateTime:  time.Time{},
->>>>>>> ffd7f251
 					State:       types.VirtualMachinePowerStatePoweredOn,
 				},
 			},
