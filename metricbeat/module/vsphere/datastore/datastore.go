--- conflicted
+++ resolved
@@ -126,7 +126,6 @@
 	for i := range dst {
 		if ctx.Err() != nil {
 			return ctx.Err()
-<<<<<<< HEAD
 		}
 
 		assetNames, err := getAssetNames(ctx, pc, &dst[i])
@@ -137,25 +136,6 @@
 		metricMap, err := m.getPerfMetrics(ctx, perfManager, dst[i], metrics)
 		if err != nil {
 			m.Logger().Errorf("Failed to retrieve performance metrics from datastore %s: %v", dst[i].Name, err)
-=======
-		default:
-			assetNames, err := getAssetNames(ctx, pc, &dst[i])
-			if err != nil {
-				m.Logger().Errorf("Failed to retrieve object from datastore %s: %v", dst[i].Name, err)
-			}
-
-			metricMap, err := m.getPerfMetrics(ctx, perfManager, dst[i], metricIds)
-			if err != nil {
-				m.Logger().Errorf("Failed to retrieve performance metrics from datastore %s: %v", dst[i].Name, err)
-			}
-
-			reporter.Event(mb.Event{
-				MetricSetFields: m.mapEvent(dst[i], &metricData{
-					perfMetrics: metricMap,
-					assetNames:  assetNames,
-				}),
-			})
->>>>>>> ffd7f251
 		}
 
 		reporter.Event(mb.Event{
@@ -216,7 +196,6 @@
 	}, nil
 }
 
-<<<<<<< HEAD
 func (m *DataStoreMetricSet) getPerfMetrics(ctx context.Context, perfManager *performance.Manager, dst mo.Datastore, metrics map[string]*types.PerfCounterInfo) (metricMap map[string]interface{}, err error) {
 	metricMap = make(map[string]interface{})
 
@@ -248,19 +227,6 @@
 		MetricId:   metricIDs,
 		MaxSample:  1,
 		IntervalId: period, // using refreshRate as interval
-=======
-func (m *DataStoreMetricSet) getPerfMetrics(ctx context.Context, perfManager *performance.Manager, dst mo.Datastore, metricIds []types.PerfMetricId) (metricMap map[string]interface{}, err error) {
-	metricMap = make(map[string]interface{})
-
-	period := m.Module().Config().Period
-	refreshRate := int32(period.Seconds())
-
-	spec := types.PerfQuerySpec{
-		Entity:     dst.Reference(),
-		MetricId:   metricIds,
-		MaxSample:  1,
-		IntervalId: refreshRate, // using refreshRate as interval
->>>>>>> ffd7f251
 	}
 
 	// Query performance data
