# Testing using GOVCSIM.


To test the vsphere module without a real Vmware SDK URL you can use the following setup. Govcsim is a vCenter Server and ESXi API based simulator written using govmomi. It creates a vCenter Server model with a datacenter, hosts, cluster, resource pools, networks and a datastore.


Requirements:
- golang 1.7+ installed on a system
- git installed on a system

1. Set the GOPATH where govcsim will be installed
```
export GOPATH=/directory/code
```

2. Install Govcsim
```
go get -u github.com/vmware/vic/cmd/vcsim
```

3. Run Govcsim
```
$GOPATH/bin/vcsim
```

Now setup your metricbeat config to connect to Govcsim:

```
- module: vsphere
  metricsets:
    - datastore
    - host
    - virtualmachine
<<<<<<< HEAD
    - datastore_cluster
=======
    - network
>>>>>>> 8319dae8
  enabled: true
  period: 5s
  hosts: ["https://127.0.0.1:8989/sdk"]

  username: "user"
  password: "pass"
  insecure: true
 
```<|MERGE_RESOLUTION|>--- conflicted
+++ resolved
@@ -31,11 +31,8 @@
     - datastore
     - host
     - virtualmachine
-<<<<<<< HEAD
     - datastore_cluster
-=======
     - network
->>>>>>> 8319dae8
   enabled: true
   period: 5s
   hosts: ["https://127.0.0.1:8989/sdk"]
