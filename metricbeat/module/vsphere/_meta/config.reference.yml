--- conflicted
+++ resolved
@@ -1,10 +1,6 @@
 - module: vsphere
   enabled: true
-<<<<<<< HEAD
-  metricsets: ["cluster", "datastore", "host", "virtualmachine"]
-=======
-  metricsets: ["datastore", "host", "virtualmachine", "network"]
->>>>>>> 8319dae8
+  metricsets: ["cluster", "datastore", "host", "virtualmachine", "network"]
   # Real-time data collection – An ESXi Server collects data for each performance counter every 20 seconds.
   period: 20s
   hosts: ["https://localhost/sdk"]
