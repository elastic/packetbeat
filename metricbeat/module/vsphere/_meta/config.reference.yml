--- conflicted
+++ resolved
@@ -1,10 +1,6 @@
 - module: vsphere
   enabled: true
-<<<<<<< HEAD
-  metricsets: ["cluster", "datastore", "host", "virtualmachine", "network"]
-=======
-  metricsets: ["datastore", "host", "virtualmachine", "network", "resourcepool"]
->>>>>>> 372b1267
+  metricsets: ["cluster", "datastore", "host", "virtualmachine", "network", "resourcepool"]
   # Real-time data collection – An ESXi Server collects data for each performance counter every 20 seconds.
   period: 20s
   hosts: ["https://localhost/sdk"]
