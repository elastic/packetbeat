// Licensed to Elasticsearch B.V. under one or more contributor
// license agreements. See the NOTICE file distributed with
// this work for additional information regarding copyright
// ownership. Elasticsearch B.V. licenses this file to you under
// the Apache License, Version 2.0 (the "License"); you may
// not use this file except in compliance with the License.
// You may obtain a copy of the License at
//
//     http://www.apache.org/licenses/LICENSE-2.0
//
// Unless required by applicable law or agreed to in writing,
// software distributed under the License is distributed on an
// "AS IS" BASIS, WITHOUT WARRANTIES OR CONDITIONS OF ANY
// KIND, either express or implied.  See the License for the
// specific language governing permissions and limitations
// under the License.

package cluster

import (
	"github.com/vmware/govmomi/vim25/mo"

	"github.com/elastic/elastic-agent-libs/mapstr"
)

func (m *ClusterMetricSet) mapEvent(cl mo.ClusterComputeResource, data *metricData) mapstr.M {
	event := mapstr.M{
		"host": mapstr.M{
			"count": len(data.assetNames.outputHostNames),
			"names": data.assetNames.outputHostNames,
		},
		"datastore": mapstr.M{
			"count": len(data.assetNames.outputDatastoreNames),
			"names": data.assetNames.outputDatastoreNames,
		},
		"network": mapstr.M{
			"count": len(data.assetNames.outputNetworkNames),
			"names": data.assetNames.outputNetworkNames,
		},
		"name": cl.Name,
	}

<<<<<<< HEAD
	if len(data.triggeredAlarms) > 0 {
		event.Put("triggered_alarms", data.triggeredAlarms)
=======
	if len(data.triggerdAlarms) > 0 {
		event.Put("triggerd_alarms", data.triggerdAlarms)
>>>>>>> 1552b9bf
	}

	if cl.Configuration.DasConfig.Enabled != nil {
		event.Put("das_config.enabled", *cl.Configuration.DasConfig.Enabled)
	}

	if cl.Configuration.DasConfig.AdmissionControlEnabled != nil {
		event.Put("das_config.admission.control.enabled", *cl.Configuration.DasConfig.AdmissionControlEnabled)
	}

	return event
}<|MERGE_RESOLUTION|>--- conflicted
+++ resolved
@@ -40,13 +40,8 @@
 		"name": cl.Name,
 	}
 
-<<<<<<< HEAD
 	if len(data.triggeredAlarms) > 0 {
 		event.Put("triggered_alarms", data.triggeredAlarms)
-=======
-	if len(data.triggerdAlarms) > 0 {
-		event.Put("triggerd_alarms", data.triggerdAlarms)
->>>>>>> 1552b9bf
 	}
 
 	if cl.Configuration.DasConfig.Enabled != nil {
