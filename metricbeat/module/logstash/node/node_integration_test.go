// Licensed to Elasticsearch B.V. under one or more contributor
// license agreements. See the NOTICE file distributed with
// this work for additional information regarding copyright
// ownership. Elasticsearch B.V. licenses this file to you under
// the Apache License, Version 2.0 (the "License"); you may
// not use this file except in compliance with the License.
// You may obtain a copy of the License at
//
//     http://www.apache.org/licenses/LICENSE-2.0
//
// Unless required by applicable law or agreed to in writing,
// software distributed under the License is distributed on an
// "AS IS" BASIS, WITHOUT WARRANTIES OR CONDITIONS OF ANY
// KIND, either express or implied.  See the License for the
// specific language governing permissions and limitations
// under the License.

// +build integration

package node

import (
	"testing"

	"github.com/stretchr/testify/assert"

	"github.com/elastic/beats/libbeat/tests/compose"
	mbtest "github.com/elastic/beats/metricbeat/mb/testing"
	"github.com/elastic/beats/metricbeat/module/logstash"
)

<<<<<<< HEAD
func TestNode(t *testing.T) {
	logstash.Runner.Run(t, compose.Suite{
		"Fetch": func(t *testing.T, r compose.R) {
			f := mbtest.NewEventFetcher(t, logstash.GetConfig("node", r.Host()))
			event, err := f.Fetch()
			if !assert.NoError(t, err) {
				t.FailNow()
			}

			assert.NotNil(t, event)
			t.Logf("%s/%s event: %+v", f.Module().Name(), f.Name(), event)
		},
		"Data": func(t *testing.T, r compose.R) {
			f := mbtest.NewEventFetcher(t, logstash.GetConfig("node", r.Host()))
			err := mbtest.WriteEvent(f, t)
			if err != nil {
				t.Fatal("write", err)
			}

		},
	})
=======
func TestFetch(t *testing.T) {
	compose.EnsureUp(t, "logstash")

	f := mbtest.NewReportingMetricSetV2(t, logstash.GetConfig("node"))
	events, errs := mbtest.ReportingFetchV2(f)

	assert.Empty(t, errs)
	if !assert.NotEmpty(t, events) {
		t.FailNow()
	}

	t.Logf("%s/%s event: %+v", f.Module().Name(), f.Name(),
		events[0].BeatEvent("logstash", "node").Fields.StringToPrint())
}

func TestData(t *testing.T) {
	compose.EnsureUp(t, "logstash")

	config := logstash.GetConfig("node")
	f := mbtest.NewReportingMetricSetV2(t, config)
	err := mbtest.WriteEventsReporterV2(f, t, "")
	if err != nil {
		t.Fatal("write", err)
	}
>>>>>>> eb0ee32e
}<|MERGE_RESOLUTION|>--- conflicted
+++ resolved
@@ -29,52 +29,28 @@
 	"github.com/elastic/beats/metricbeat/module/logstash"
 )
 
-<<<<<<< HEAD
 func TestNode(t *testing.T) {
 	logstash.Runner.Run(t, compose.Suite{
 		"Fetch": func(t *testing.T, r compose.R) {
-			f := mbtest.NewEventFetcher(t, logstash.GetConfig("node", r.Host()))
-			event, err := f.Fetch()
-			if !assert.NoError(t, err) {
+			f := mbtest.NewReportingMetricSetV2(t, logstash.GetConfig("node", r.Host()))
+			events, errs := mbtest.ReportingFetchV2(f)
+
+			assert.Empty(t, errs)
+			if !assert.NotEmpty(t, events) {
 				t.FailNow()
 			}
 
-			assert.NotNil(t, event)
-			t.Logf("%s/%s event: %+v", f.Module().Name(), f.Name(), event)
+			t.Logf("%s/%s event: %+v", f.Module().Name(), f.Name(),
+				events[0].BeatEvent("logstash", "node").Fields.StringToPrint())
+
 		},
 		"Data": func(t *testing.T, r compose.R) {
-			f := mbtest.NewEventFetcher(t, logstash.GetConfig("node", r.Host()))
-			err := mbtest.WriteEvent(f, t)
+			config := logstash.GetConfig("node", r.Host())
+			f := mbtest.NewReportingMetricSetV2(t, config)
+			err := mbtest.WriteEventsReporterV2(f, t, "")
 			if err != nil {
 				t.Fatal("write", err)
 			}
-
 		},
 	})
-=======
-func TestFetch(t *testing.T) {
-	compose.EnsureUp(t, "logstash")
-
-	f := mbtest.NewReportingMetricSetV2(t, logstash.GetConfig("node"))
-	events, errs := mbtest.ReportingFetchV2(f)
-
-	assert.Empty(t, errs)
-	if !assert.NotEmpty(t, events) {
-		t.FailNow()
-	}
-
-	t.Logf("%s/%s event: %+v", f.Module().Name(), f.Name(),
-		events[0].BeatEvent("logstash", "node").Fields.StringToPrint())
-}
-
-func TestData(t *testing.T) {
-	compose.EnsureUp(t, "logstash")
-
-	config := logstash.GetConfig("node")
-	f := mbtest.NewReportingMetricSetV2(t, config)
-	err := mbtest.WriteEventsReporterV2(f, t, "")
-	if err != nil {
-		t.Fatal("write", err)
-	}
->>>>>>> eb0ee32e
 }