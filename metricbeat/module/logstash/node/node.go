// Licensed to Elasticsearch B.V. under one or more contributor
// license agreements. See the NOTICE file distributed with
// this work for additional information regarding copyright
// ownership. Elasticsearch B.V. licenses this file to you under
// the Apache License, Version 2.0 (the "License"); you may
// not use this file except in compliance with the License.
// You may obtain a copy of the License at
//
//     http://www.apache.org/licenses/LICENSE-2.0
//
// Unless required by applicable law or agreed to in writing,
// software distributed under the License is distributed on an
// "AS IS" BASIS, WITHOUT WARRANTIES OR CONDITIONS OF ANY
// KIND, either express or implied.  See the License for the
// specific language governing permissions and limitations
// under the License.

package node

import (
	"github.com/elastic/beats/v7/metricbeat/mb"
	"github.com/elastic/beats/v7/metricbeat/mb/parse"
	"github.com/elastic/beats/v7/metricbeat/module/logstash"
)

// init registers the MetricSet with the central registry.
// The New method will be called after the setup of the module and before starting to fetch data
func init() {
	mb.Registry.MustAddMetricSet(logstash.ModuleName, "node", New,
		mb.WithHostParser(hostParser),
		mb.DefaultMetricSet(),
	)
}

const (
	nodePath = "/_node"
)

var (
	hostParser = parse.URLHostParserBuilder{
		DefaultScheme: "http",
		PathConfigKey: "path",
		DefaultPath:   nodePath,
	}.Build()
)

// MetricSet type defines all fields of the MetricSet
type MetricSet struct {
	*logstash.MetricSet
}

// New create a new instance of the MetricSet
func New(base mb.BaseMetricSet) (mb.MetricSet, error) {
	ms, err := logstash.NewMetricSet(base)
	if err != nil {
		return nil, err
	}

	return &MetricSet{
		ms,
	}, nil
}

// Fetch methods implements the data gathering and data conversion to the right format
// It returns the event which is then forward to the output. In case of an error, a
// descriptive error must be returned.
func (m *MetricSet) Fetch(r mb.ReporterV2) error {
	if err := m.CheckPipelineGraphAPIsAvailable(); err != nil {
		return err
	}

<<<<<<< HEAD
	content, err := m.HTTP.FetchContent()
=======
	pipelinesContent, overrideClusterUUID, err := logstash.GetPipelines(m.MetricSet)
>>>>>>> 8e56f10a
	if err != nil {
		return err
	}

<<<<<<< HEAD
	pipelinesContent, overrideClusterUUID, err := logstash.GetPipelines(m.MetricSet)
=======
	err = eventMappingXPack(r, m, pipelinesContent, overrideClusterUUID)
>>>>>>> 8e56f10a
	if err != nil {
		return err
	}

	if err = eventMapping(r, content, pipelinesContent, overrideClusterUUID); err != nil {
		return err
	}

	return nil
}

func (m *MetricSet) init() error {
	if m.XPack {
		return m.CheckPipelineGraphAPIsAvailable()
	}

	return nil
}<|MERGE_RESOLUTION|>--- conflicted
+++ resolved
@@ -69,20 +69,12 @@
 		return err
 	}
 
-<<<<<<< HEAD
 	content, err := m.HTTP.FetchContent()
-=======
-	pipelinesContent, overrideClusterUUID, err := logstash.GetPipelines(m.MetricSet)
->>>>>>> 8e56f10a
 	if err != nil {
 		return err
 	}
 
-<<<<<<< HEAD
 	pipelinesContent, overrideClusterUUID, err := logstash.GetPipelines(m.MetricSet)
-=======
-	err = eventMappingXPack(r, m, pipelinesContent, overrideClusterUUID)
->>>>>>> 8e56f10a
 	if err != nil {
 		return err
 	}
