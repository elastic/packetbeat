--- conflicted
+++ resolved
@@ -46,11 +46,11 @@
 //    }
 // ]
 type RequestBlock struct {
-<<<<<<< HEAD
-	Type      string       `json:"type"`
-	MBean     string       `json:"mbean"`
-	Attribute []string     `json:"attribute"`
-	Target    *TargetBlock `json:"target,omitempty"`
+	Type      string                 `json:"type"`
+	MBean     string                 `json:"mbean"`
+	Attribute []string               `json:"attribute"`
+	Config    map[string]interface{} `json:"config"`
+	Target    *TargetBlock           `json:"target,omitempty"`
 }
 
 // TargetBlock is used to build the target blocks of the following format into RequestBlock.
@@ -61,15 +61,9 @@
 //    "password":"s!cr!t"
 // }
 type TargetBlock struct {
-	URL      string `json:"url"`
-	User     string `json:"user,omitempty"`
-	Password string `json:"password,omitempty"`
-=======
-	Type      string                 `json:"type"`
-	MBean     string                 `json:"mbean"`
-	Attribute []string               `json:"attribute"`
-	Config    map[string]interface{} `json:"config"`
->>>>>>> 50964fe5
+	URL      string                 `json:"url"`
+	User     string                 `json:"user,omitempty"`
+	Password string                 `json:"password,omitempty"`
 }
 
 type attributeMappingKey struct {
