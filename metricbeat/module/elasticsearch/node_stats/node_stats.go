--- conflicted
+++ resolved
@@ -57,13 +57,6 @@
 // Fetch methods implements the data gathering and data conversion to the right format
 func (m *MetricSet) Fetch(r mb.ReporterV2) error {
 	if err := m.updateServiceURI(); err != nil {
-<<<<<<< HEAD
-=======
-		if m.XPack {
-			m.Logger().Error(err)
-			return nil
-		}
->>>>>>> 8e56f10a
 		return err
 	}
 
@@ -88,8 +81,21 @@
 
 	m.HTTP.SetURI(u)
 	return nil
-<<<<<<< HEAD
-=======
+
+}
+
+func getServiceURI(currURI string, scope elasticsearch.Scope) (string, error) {
+	u, err := url.Parse(currURI)
+	if err != nil {
+		return "", err
+	}
+
+	u.Path = nodeLocalStatsPath
+	if scope == elasticsearch.ScopeCluster {
+		u.Path = nodesAllStatsPath
+	}
+
+	return u.String(), nil
 }
 
 func (m *MetricSet) updateServiceURI() error {
@@ -100,7 +106,6 @@
 
 	m.HTTP.SetURI(u)
 	return nil
->>>>>>> 8e56f10a
 
 }
 
