--- conflicted
+++ resolved
@@ -38,12 +38,6 @@
 		"state": c.Str("state"),
 		"data_counts": c.Dict("data_counts", s.Schema{
 			"processed_record_count": c.Int("processed_record_count"),
-<<<<<<< HEAD
-			"invalid_date_count": c.Int("invalid_date_count"),
-		}),
-		"model_size": c.Dict("model_size_stats", s.Schema{
-			"memory_status": c.Int("memory_status"),
-=======
 			"invalid_date_count":     c.Int("invalid_date_count"),
 		}),
 		"model_size": c.Dict("model_size_stats", s.Schema{
@@ -51,7 +45,6 @@
 		}),
 		"forecasts_stats": c.Dict("forecasts_stats", s.Schema{
 			"total": c.Int("total"),
->>>>>>> 7c977555
 		}),
 	}
 )
