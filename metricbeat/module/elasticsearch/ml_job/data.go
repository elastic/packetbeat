// Licensed to Elasticsearch B.V. under one or more contributor
// license agreements. See the NOTICE file distributed with
// this work for additional information regarding copyright
// ownership. Elasticsearch B.V. licenses this file to you under
// the Apache License, Version 2.0 (the "License"); you may
// not use this file except in compliance with the License.
// You may obtain a copy of the License at
//
//     http://www.apache.org/licenses/LICENSE-2.0
//
// Unless required by applicable law or agreed to in writing,
// software distributed under the License is distributed on an
// "AS IS" BASIS, WITHOUT WARRANTIES OR CONDITIONS OF ANY
// KIND, either express or implied.  See the License for the
// specific language governing permissions and limitations
// under the License.

package ml_job

import (
	"encoding/json"

	"github.com/joeshaw/multierror"
	"github.com/pkg/errors"

	"github.com/elastic/beats/v7/metricbeat/helper/elastic"

	"github.com/elastic/beats/v7/libbeat/common"
	s "github.com/elastic/beats/v7/libbeat/common/schema"
	c "github.com/elastic/beats/v7/libbeat/common/schema/mapstriface"
	"github.com/elastic/beats/v7/metricbeat/mb"
	"github.com/elastic/beats/v7/metricbeat/module/elasticsearch"
)

var (
	schema = s.Schema{
		"id":    c.Str("job_id"),
		"state": c.Str("state"),
		"data_counts": c.Dict("data_counts", s.Schema{
			"processed_record_count": c.Int("processed_record_count"),
			"record": s.Object{
				"earliest": s.Object{
					"ms": c.Int("earliest_record_timestamp"),
				},
				"latest": s.Object{
					"ms": c.Int("latest_record_timestamp"),
				},
				"input": s.Object{
					"count": c.Int("input_record_count"),
				},
			},
			"field": s.Object{
				"processed": s.Object{
					"count": c.Int("processed_field_count"),
				},
			},
			"input": s.Object{
				"bytes": c.Int("input_bytes"),
				"field": s.Object{
					"count": c.Int("input_field_count"),
				},
			},
			"missing_field": s.Object{
				"count": c.Int("missing_field_count"),
			},
			"out_of_order": s.Object{
				"timestamp": s.Object{
					"count": c.Int("out_of_order_timestamp_count"),
				},
			},
			"bucket": s.Object{
				"empty": s.Object{
					"count": c.Int("empty_bucket_count"),
				},
				"sparse": s.Object{
					"count": c.Int("sparse_bucket_count"),
				},
				"count": c.Int("bucket_count"),
			},
			"invalid_date_count": c.Int("invalid_date_count"),
			"last_data_time":     c.Int("last_data_time"),
		}),
		"model_size": c.Dict("model_size_stats", s.Schema{
			"result_type": c.Str("result_type"),
			"model": s.Object{
				"bytes": c.Int("model_bytes"),
			},
			"total": s.Object{
				"field": s.Object{
					"by": s.Object{
						"count": c.Int("total_by_field_count"),
					},
					"over": s.Object{
						"count": c.Int("total_over_field_count"),
					},
					"partition": s.Object{
						"count": c.Int("total_partition_field_count"),
					},
				},
			},
			"bucket_allocation_failures": s.Object{
				"count": c.Int("bucket_allocation_failures_count"),
			},
			"memory_status": c.Int("memory_status"),
			"log_time": s.Object{
				"ms": c.Int("log_time"),
			},
			"timestamp": s.Object{
				"ms": c.Int("timestamp"),
			},
		}),
	}
)

type jobsStruct struct {
	Jobs []map[string]interface{} `json:"jobs"`
}

func eventsMapping(r mb.ReporterV2, info elasticsearch.Info, content []byte) error {

	jobsData := &jobsStruct{}
	err := json.Unmarshal(content, jobsData)
	if err != nil {
		return errors.Wrap(err, "failure parsing Elasticsearch ML Job Stats API response")
	}

	var errs multierror.Errors
	for _, job := range jobsData.Jobs {
<<<<<<< HEAD
=======

		if err := elastic.FixTimestampField(job, "data_counts.earliest_record_timestamp"); err != nil {
			errs = append(errs, err)
			continue
		}
		if err := elastic.FixTimestampField(job, "data_counts.latest_record_timestamp"); err != nil {
			errs = append(errs, err)
			continue
		}

>>>>>>> 19f2f7b8
		event := mb.Event{}

		event.RootFields = common.MapStr{}
		event.RootFields.Put("service.name", elasticsearch.ModuleName)

		event.ModuleFields = common.MapStr{}
		event.ModuleFields.Put("cluster.name", info.ClusterName)
		event.ModuleFields.Put("cluster.id", info.ClusterID)

		event.MetricSetFields, _ = schema.Apply(job)

		r.Event(event)
	}

	return errs.Err()
}<|MERGE_RESOLUTION|>--- conflicted
+++ resolved
@@ -126,8 +126,6 @@
 
 	var errs multierror.Errors
 	for _, job := range jobsData.Jobs {
-<<<<<<< HEAD
-=======
 
 		if err := elastic.FixTimestampField(job, "data_counts.earliest_record_timestamp"); err != nil {
 			errs = append(errs, err)
@@ -138,7 +136,6 @@
 			continue
 		}
 
->>>>>>> 19f2f7b8
 		event := mb.Event{}
 
 		event.RootFields = common.MapStr{}
