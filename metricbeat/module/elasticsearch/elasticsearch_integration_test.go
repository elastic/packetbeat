// Licensed to Elasticsearch B.V. under one or more contributor
// license agreements. See the NOTICE file distributed with
// this work for additional information regarding copyright
// ownership. Elasticsearch B.V. licenses this file to you under
// the Apache License, Version 2.0 (the "License"); you may
// not use this file except in compliance with the License.
// You may obtain a copy of the License at
//
//     http://www.apache.org/licenses/LICENSE-2.0
//
// Unless required by applicable law or agreed to in writing,
// software distributed under the License is distributed on an
// "AS IS" BASIS, WITHOUT WARRANTIES OR CONDITIONS OF ANY
// KIND, either express or implied.  See the License for the
// specific language governing permissions and limitations
// under the License.

// +build integration

package elasticsearch_test

import (
	"bytes"
	"encoding/json"
	"fmt"
	"io/ioutil"
	"math/rand"
	"net/http"
	"strings"
	"testing"
	"time"

	"github.com/pkg/errors"

	"github.com/stretchr/testify/require"

	"github.com/elastic/beats/v7/libbeat/common"
	"github.com/elastic/beats/v7/libbeat/tests/compose"
	"github.com/elastic/beats/v7/metricbeat/helper/elastic"
	mbtest "github.com/elastic/beats/v7/metricbeat/mb/testing"
	"github.com/elastic/beats/v7/metricbeat/module/elasticsearch"
	_ "github.com/elastic/beats/v7/metricbeat/module/elasticsearch/ccr"
	_ "github.com/elastic/beats/v7/metricbeat/module/elasticsearch/cluster_stats"
	_ "github.com/elastic/beats/v7/metricbeat/module/elasticsearch/enrich"
	"github.com/elastic/beats/v7/metricbeat/module/elasticsearch/index"
	_ "github.com/elastic/beats/v7/metricbeat/module/elasticsearch/index_recovery"
	_ "github.com/elastic/beats/v7/metricbeat/module/elasticsearch/index_summary"
	_ "github.com/elastic/beats/v7/metricbeat/module/elasticsearch/ml_job"
	_ "github.com/elastic/beats/v7/metricbeat/module/elasticsearch/node"
	_ "github.com/elastic/beats/v7/metricbeat/module/elasticsearch/node_stats"
	_ "github.com/elastic/beats/v7/metricbeat/module/elasticsearch/shard"
)

var metricSets = []string{
	"ccr",
	"cluster_stats",
	"enrich",
	"index",
	"index_recovery",
	"index_summary",
	"ml_job",
	"node",
	"node_stats",
	"shard",
}

var xpackMetricSets = []string{
	"ccr",
	"enrich",
	"cluster_stats",
	"index",
	"index_recovery",
	"index_summary",
	"ml_job",
	"node_stats",
	"shard",
}

func TestFetch(t *testing.T) {
	service := compose.EnsureUpWithTimeout(t, 300, "elasticsearch")
	host := service.Host()

	version, err := getElasticsearchVersion(host)
	require.NoError(t, err)

	setupTest(t, host, version)

	for _, metricSet := range metricSets {
		t.Run(metricSet, func(t *testing.T) {
			checkSkip(t, metricSet, version)
			f := mbtest.NewReportingMetricSetV2Error(t, getConfig(metricSet, host))
			events, errs := mbtest.ReportingFetchV2Error(f)

			require.Empty(t, errs)
			require.NotEmpty(t, events)

			t.Logf("%s/%s event: %+v", f.Module().Name(), f.Name(),
				events[0].BeatEvent("elasticsearch", metricSet).Fields.StringToPrint())
		})
	}
}

func TestData(t *testing.T) {
	service := compose.EnsureUpWithTimeout(t, 300, "elasticsearch")
	host := service.Host()

	version, err := getElasticsearchVersion(host)
	require.NoError(t, err)

	for _, metricSet := range metricSets {
		t.Run(metricSet, func(t *testing.T) {
			checkSkip(t, metricSet, version)
			f := mbtest.NewReportingMetricSetV2Error(t, getConfig(metricSet, host))
			err := mbtest.WriteEventsReporterV2Error(f, t, metricSet)
			require.NoError(t, err)
		})
	}
}

func TestXPackEnabled(t *testing.T) {
	service := compose.EnsureUpWithTimeout(t, 300, "elasticsearch")
	host := service.Host()

	version, err := getElasticsearchVersion(host)
	require.NoError(t, err)

	setupTest(t, host, version)

	metricSetToTypesMap := map[string][]string{
<<<<<<< HEAD
		"ccr":            []string{"ccr_stats", "ccr_auto_follow_stats"},
		"cluster_stats":  []string{}, // no longer indexed into .monitoring-es-*
=======
		"ccr":            []string{}, // no longer indexed into .monitoring-es-*
		"cluster_stats":  []string{"cluster_stats"},
>>>>>>> d2d68563
		"enrich":         []string{}, // no longer indexed into .monitoring-es-*
		"index_recovery": []string{"index_recovery"},
		"index_summary":  []string{}, // no longer indexed into .monitoring-es-*
		"ml_job":         []string{"job_stats"},
		"node_stats":     []string{}, // no longer indexed into .monitoring-es-*
	}

	config := getXPackConfig(host)

	metricSets := mbtest.NewReportingMetricSetV2Errors(t, config)
	for _, metricSet := range metricSets {
		t.Run(metricSet.Name(), func(t *testing.T) {
			checkSkip(t, metricSet.Name(), version)
			events, errs := mbtest.ReportingFetchV2Error(metricSet)
			require.Empty(t, errs)
			require.NotEmpty(t, events)

			// Special case: the `index` metricset generates as many events
			// as there are distinct indices in Elasticsearch
			if metricSet.Name() == "index" {
				numIndices, err := countIndices(host)
				require.NoError(t, err)
				require.Len(t, events, numIndices)

				for _, event := range events {
					require.Equal(t, "index_stats", event.RootFields["type"])
					require.Regexp(t, `^.monitoring-es-\d-mb`, event.Index)
				}

				return
			}

			// Special case: the `shard` metricset generates as many events
			// as there are distinct shards in Elasticsearch
			if metricSet.Name() == "shard" {
				numShards, err := countShards(host)
				require.NoError(t, err)
				require.Len(t, events, numShards)

				for _, event := range events {
					require.Equal(t, "shards", event.RootFields["type"])
					require.Regexp(t, `^.monitoring-es-\d-mb`, event.Index)
				}

				return
			}

			types := metricSetToTypesMap[metricSet.Name()]
			numTypes := len(types)

			// If no types are returned for this metricset, then it's because this metricset
			// is no longer indexing events into .monitoring-* indices. But instead it is indexing
			// events into the default Metricbeat indices.
			if numTypes == 0 {
				for _, event := range events {
					require.Empty(t, event.Index)
				}
				return
			}

			require.Len(t, events, numTypes)
			for i, event := range events {
				require.Equal(t, types[i], event.RootFields["type"])
				require.Regexp(t, `^.monitoring-es-\d-mb`, event.Index)
			}
		})
	}
}

func TestGetAllIndices(t *testing.T) {
	service := compose.EnsureUpWithTimeout(t, 300, "elasticsearch")
	host := service.Host()

	// Create two indices, one hidden, one not
	indexVisible, err := createIndex(host, false)
	require.NoError(t, err)

	indexHidden, err := createIndex(host, true)
	require.NoError(t, err)

	config := getXPackConfig(host)

	metricSets := mbtest.NewReportingMetricSetV2Errors(t, config)
	for _, metricSet := range metricSets {
		// We only care about the index metricset for this test
		if metricSet.Name() != "index" {
			continue
		}

		events, errs := mbtest.ReportingFetchV2Error(metricSet)

		require.Empty(t, errs)
		require.NotEmpty(t, events)

		// Check that we have events for both indices we created
		var idxVisibleExists, idxHiddenExists bool
		for _, event := range events {
			v, err := event.RootFields.GetValue("index_stats")
			require.NoError(t, err)

			idx, ok := v.(index.Index)
			if !ok {
				t.FailNow()
			}

			switch idx.Index {
			case indexVisible:
				idxVisibleExists = true
				require.False(t, idx.Hidden)
			case indexHidden:
				idxHiddenExists = true
				require.True(t, idx.Hidden)
			}
		}

		require.True(t, idxVisibleExists)
		require.True(t, idxHiddenExists)
	}
}

// GetConfig returns config for elasticsearch module
func getConfig(metricset string, host string) map[string]interface{} {
	return map[string]interface{}{
		"module":                     elasticsearch.ModuleName,
		"metricsets":                 []string{metricset},
		"hosts":                      []string{host},
		"index_recovery.active_only": false,
	}
}

func getXPackConfig(host string) map[string]interface{} {
	return map[string]interface{}{
		"module":        elasticsearch.ModuleName,
		"metricsets":    xpackMetricSets,
		"hosts":         []string{host},
		"xpack.enabled": true,
	}
}

func setupTest(t *testing.T, esHost string, esVersion *common.Version) {
	_, err := createIndex(esHost, false)
	require.NoError(t, err)

	err = enableTrialLicense(esHost, esVersion)
	require.NoError(t, err)

	err = createMLJob(esHost, esVersion)
	require.NoError(t, err)

	err = createCCRStats(esHost)
	require.NoError(t, err)

	err = createEnrichStats(esHost)
	require.NoError(t, err)
}

// createIndex creates an random elasticsearch index
func createIndex(host string, isHidden bool) (string, error) {
	indexName := randString(5)

	reqBody := fmt.Sprintf(`{ "settings": { "index.hidden": %v } }`, isHidden)

	req, err := http.NewRequest("PUT", fmt.Sprintf("http://%v/%v", host, indexName), strings.NewReader(reqBody))
	if err != nil {
		return "", errors.Wrap(err, "could not build create index request")
	}
	req.Header.Add("Content-Type", "application/json")

	client := &http.Client{}
	resp, err := client.Do(req)
	if err != nil {
		return "", errors.Wrap(err, "could not send create index request")
	}
	defer resp.Body.Close()
	respBody, err := ioutil.ReadAll(resp.Body)

	if resp.StatusCode != 200 {
		return "", fmt.Errorf("HTTP error %d: %s, %s", resp.StatusCode, resp.Status, string(respBody))
	}

	return indexName, nil
}

// enableTrialLicense creates and elasticsearch index in case it does not exit yet
func enableTrialLicense(host string, version *common.Version) error {
	client := &http.Client{}

	enabled, err := checkTrialLicenseEnabled(host, version)
	if err != nil {
		return err
	}
	if enabled {
		return nil
	}

	var enableXPackURL string
	if version.Major < 7 {
		enableXPackURL = "/_xpack/license/start_trial?acknowledge=true"
	} else {
		enableXPackURL = "/_license/start_trial?acknowledge=true"
	}

	req, err := http.NewRequest("POST", "http://"+host+enableXPackURL, nil)
	if err != nil {
		return err
	}

	resp, err := client.Do(req)
	if err != nil {
		return err
	}
	defer resp.Body.Close()

	if resp.StatusCode != 200 {
		body, err := ioutil.ReadAll(resp.Body)
		if err != nil {
			return err
		}
		return fmt.Errorf("could not enable trial license, response = %v", string(body))
	}

	return nil
}

// checkTrialLicenseEnabled creates and elasticsearch index in case it does not exit yet
func checkTrialLicenseEnabled(host string, version *common.Version) (bool, error) {
	var licenseURL string
	if version.Major < 7 {
		licenseURL = "/_xpack/license"
	} else {
		licenseURL = "/_license"
	}

	resp, err := http.Get("http://" + host + licenseURL)
	if err != nil {
		return false, err
	}
	defer resp.Body.Close()

	body, err := ioutil.ReadAll(resp.Body)
	if err != nil {
		return false, err
	}

	var data struct {
		License struct {
			Status string `json:"status"`
			Type   string `json:"type"`
		} `json:"license"`
	}
	err = json.Unmarshal(body, &data)
	if err != nil {
		return false, err
	}

	active := data.License.Status == "active"
	isTrial := data.License.Type == "trial"
	return active && isTrial, nil
}

func createMLJob(host string, version *common.Version) error {

	mlJob, err := ioutil.ReadFile("ml_job/_meta/test/test_job.json")
	if err != nil {
		return err
	}

	var jobURL string
	if version.Major < 7 {
		jobURL = "/_xpack/ml/anomaly_detectors/total-requests"
	} else {
		jobURL = "/_ml/anomaly_detectors/total-requests"
	}

	if checkExists("http://" + host + jobURL) {
		return nil
	}

	body, resp, err := httpPutJSON(host, jobURL, mlJob)
	if err != nil {
		return errors.Wrap(err, "error doing PUT request when creating ML job")
	}

	if resp.StatusCode != 200 {
		return fmt.Errorf("HTTP error loading ml job %d: %s, %s", resp.StatusCode, resp.Status, string(body))
	}

	return nil
}

func createCCRStats(host string) error {
	err := setupCCRRemote(host)
	if err != nil {
		return errors.Wrap(err, "error setup CCR remote settings")
	}

	err = createCCRLeaderIndex(host)
	if err != nil {
		return errors.Wrap(err, "error creating CCR leader index")
	}

	err = createCCRFollowerIndex(host)
	if err != nil {
		return errors.Wrap(err, "error creating CCR follower index")
	}

	// Give ES sufficient time to do the replication and produce stats
	checkCCRStats := func() (bool, error) {
		return checkCCRStatsExists(host)
	}

	exists, err := waitForSuccess(checkCCRStats, 500*time.Millisecond, 10)
	if err != nil {
		return errors.Wrap(err, "error checking if CCR stats exist")
	}

	if !exists {
		return fmt.Errorf("expected to find CCR stats but not found")
	}

	return nil
}

func checkCCRStatsExists(host string) (bool, error) {
	resp, err := http.Get("http://" + host + "/_ccr/stats")
	if err != nil {
		return false, err
	}
	defer resp.Body.Close()

	body, err := ioutil.ReadAll(resp.Body)
	if err != nil {
		return false, err
	}

	var data struct {
		FollowStats struct {
			Indices []map[string]interface{} `json:"indices"`
		} `json:"follow_stats"`
	}
	err = json.Unmarshal(body, &data)
	if err != nil {
		return false, err
	}

	return len(data.FollowStats.Indices) > 0, nil
}

func setupCCRRemote(host string) error {
	remoteSettings, err := ioutil.ReadFile("ccr/_meta/test/test_remote_settings.json")
	if err != nil {
		return err
	}

	settingsURL := "/_cluster/settings"
	_, _, err = httpPutJSON(host, settingsURL, remoteSettings)
	return err
}

func createCCRLeaderIndex(host string) error {
	leaderIndex, err := ioutil.ReadFile("ccr/_meta/test/test_leader_index.json")
	if err != nil {
		return err
	}

	indexURL := "/pied_piper"
	_, _, err = httpPutJSON(host, indexURL, leaderIndex)
	return err
}

func createCCRFollowerIndex(host string) error {
	followerIndex, err := ioutil.ReadFile("ccr/_meta/test/test_follower_index.json")
	if err != nil {
		return err
	}

	followURL := "/rats/_ccr/follow"
	_, _, err = httpPutJSON(host, followURL, followerIndex)
	return err
}

func checkExists(url string) bool {
	resp, err := http.Get(url)
	if err != nil {
		return false
	}
	resp.Body.Close()

	// Entry exists
	if resp.StatusCode == 200 {
		return true
	}
	return false
}

func createEnrichStats(host string) error {
	err := createEnrichSourceIndex(host)
	if err != nil {
		return errors.Wrap(err, "error creating enrich source index")
	}

	err = createEnrichPolicy(host)
	if err != nil {
		return errors.Wrap(err, "error creating enrich policy")
	}

	err = executeEnrichPolicy(host)
	if err != nil {
		return errors.Wrap(err, "error executing enrich policy")
	}

	err = createEnrichIngestPipeline(host)
	if err != nil {
		return errors.Wrap(err, "error creating ingest pipeline with enrich processor")
	}

	err = ingestAndEnrichDoc(host)
	if err != nil {
		return errors.Wrap(err, "error ingesting doc for enrichment")
	}

	return nil
}

func createEnrichSourceIndex(host string) error {
	sourceDoc, err := ioutil.ReadFile("enrich/_meta/test/source_doc.json")
	if err != nil {
		return err
	}

	docURL := "/users/_doc/1?refresh=wait_for"
	_, _, err = httpPutJSON(host, docURL, sourceDoc)
	return err
}

func createEnrichPolicy(host string) error {
	policy, err := ioutil.ReadFile("enrich/_meta/test/policy.json")
	if err != nil {
		return err
	}

	policyURL := "/_enrich/policy/users-policy"
	_, _, err = httpPutJSON(host, policyURL, policy)
	return err
}

func executeEnrichPolicy(host string) error {
	executeURL := "/_enrich/policy/users-policy/_execute"
	_, _, err := httpPostJSON(host, executeURL, nil)
	return err
}

func createEnrichIngestPipeline(host string) error {
	pipeline, err := ioutil.ReadFile("enrich/_meta/test/ingest_pipeline.json")
	if err != nil {
		return err
	}

	pipelineURL := "/_ingest/pipeline/user_lookup"
	_, _, err = httpPutJSON(host, pipelineURL, pipeline)
	return err
}

func ingestAndEnrichDoc(host string) error {
	targetDoc, err := ioutil.ReadFile("enrich/_meta/test/target_doc.json")
	if err != nil {
		return err
	}

	docURL := "/my_index/_doc/my_id?pipeline=user_lookup"
	_, _, err = httpPutJSON(host, docURL, targetDoc)
	return err
}

func countIndices(elasticsearchHostPort string) (int, error) {
	return countCatItems(elasticsearchHostPort, "indices", "&expand_wildcards=open,hidden")
}

func countShards(elasticsearchHostPort string) (int, error) {
	return countCatItems(elasticsearchHostPort, "shards", "")
}

func countCatItems(elasticsearchHostPort, catObject, extraParams string) (int, error) {
	resp, err := http.Get("http://" + elasticsearchHostPort + "/_cat/" + catObject + "?format=json" + extraParams)
	if err != nil {
		return 0, err
	}
	defer resp.Body.Close()

	body, err := ioutil.ReadAll(resp.Body)
	if err != nil {
		return 0, err
	}

	var data []common.MapStr
	err = json.Unmarshal(body, &data)
	if err != nil {
		return 0, err
	}

	return len(data), nil
}

func checkSkip(t *testing.T, metricset string, version *common.Version) {
	checkSkipFeature := func(name string, availableVersion *common.Version) {
		isAPIAvailable := elastic.IsFeatureAvailable(version, availableVersion)
		if !isAPIAvailable {
			t.Skipf("elasticsearch %s stats API is not available until %s", name, availableVersion)
		}
	}

	switch metricset {
	case "ccr":
		checkSkipFeature("CCR", elasticsearch.CCRStatsAPIAvailableVersion)
	case "enrich":
		checkSkipFeature("Enrich", elasticsearch.EnrichStatsAPIAvailableVersion)
	}
}

func getElasticsearchVersion(elasticsearchHostPort string) (*common.Version, error) {
	resp, err := http.Get("http://" + elasticsearchHostPort + "/")
	if err != nil {
		return nil, err
	}
	defer resp.Body.Close()

	body, err := ioutil.ReadAll(resp.Body)
	if err != nil {
		return nil, err
	}

	var data common.MapStr
	err = json.Unmarshal(body, &data)
	if err != nil {
		return nil, err
	}

	version, err := data.GetValue("version.number")
	if err != nil {
		return nil, err
	}

	return common.NewVersion(version.(string))
}

func httpPutJSON(host, path string, body []byte) ([]byte, *http.Response, error) {
	return httpSendJSON(host, path, "PUT", body)
}

func httpPostJSON(host, path string, body []byte) ([]byte, *http.Response, error) {
	return httpSendJSON(host, path, "POST", body)
}

func httpSendJSON(host, path, method string, body []byte) ([]byte, *http.Response, error) {
	req, err := http.NewRequest(method, "http://"+host+path, bytes.NewReader(body))
	if err != nil {
		return nil, nil, err
	}
	req.Header.Add("Content-Type", "application/json")

	client := &http.Client{}
	resp, err := client.Do(req)
	if err != nil {
		return nil, nil, err
	}
	defer resp.Body.Close()

	body, err = ioutil.ReadAll(resp.Body)
	if err != nil {
		return nil, nil, err
	}

	return body, resp, nil
}

type checkSuccessFunction func() (bool, error)

func waitForSuccess(f checkSuccessFunction, retryInterval time.Duration, numAttempts int) (bool, error) {
	for numAttempts > 0 {
		success, err := f()
		if err != nil {
			return false, err
		}

		if success {
			return success, nil
		}

		time.Sleep(retryInterval)
		numAttempts--
	}

	return false, nil
}

func randString(len int) string {
	rand.Seed(time.Now().UnixNano())

	b := make([]byte, len)
	aIdx := int('a')
	for i := range b {
		charIdx := aIdx + rand.Intn(26)
		b[i] = byte(charIdx)
	}

	return string(b)
}<|MERGE_RESOLUTION|>--- conflicted
+++ resolved
@@ -127,13 +127,8 @@
 	setupTest(t, host, version)
 
 	metricSetToTypesMap := map[string][]string{
-<<<<<<< HEAD
-		"ccr":            []string{"ccr_stats", "ccr_auto_follow_stats"},
+		"ccr":            []string{}, // no longer indexed into .monitoring-es-*
 		"cluster_stats":  []string{}, // no longer indexed into .monitoring-es-*
-=======
-		"ccr":            []string{}, // no longer indexed into .monitoring-es-*
-		"cluster_stats":  []string{"cluster_stats"},
->>>>>>> d2d68563
 		"enrich":         []string{}, // no longer indexed into .monitoring-es-*
 		"index_recovery": []string{"index_recovery"},
 		"index_summary":  []string{}, // no longer indexed into .monitoring-es-*
