// +build integration windows

package perfmon

import (
	"testing"
	"time"
	"unsafe"

	"time"

	"github.com/pkg/errors"
	"github.com/stretchr/testify/assert"
)

const processorTimeCounter = `\Processor Information(_Total)\% Processor Time`

func TestQuery(t *testing.T) {
	q, err := NewQuery("")
	if err != nil {
		t.Fatal(err)
	}
	defer q.Close()

	err = q.AddCounter(processorTimeCounter, FloatFlormat)
	if err != nil {
		t.Fatal(err)
	}

	for i := 0; i < 2; i++ {
		err = q.Execute()
		if err != nil {
			t.Fatal(err)
		}
	}

	values, err := q.Values()
	if err != nil {
		t.Fatal(err)
	}

	assert.Len(t, values, 1)

	value, found := values[processorTimeCounter]
	if !found {
		t.Fatal(processorTimeCounter, "not found")
	}

	assert.NoError(t, value.Err)
}

func TestExistingCounter(t *testing.T) {
	config := make([]CounterConfig, 1)
	config[0].Alias = "processor.time.total.pct"
	config[0].Query = processorTimeCounter
	config[0].Format = "float"
	handle, err := NewPerfmonReader(config)
	if err != nil {
		t.Fatal(err)
	}
	defer handle.query.Close()

	values, err := handle.Read()
	if err != nil {
		t.Fatal(err)
	}

	t.Log(values)
}

func TestNonExistingCounter(t *testing.T) {
	config := make([]CounterConfig, 1)
	config[0].Alias = "processor.time.total.pct"
	config[0].Query = "\\Processor Information(_Total)\\not existing counter"
	config[0].Format = "float"
	handle, err := NewPerfmonReader(config)
	if assert.Error(t, err) {
		assert.EqualValues(t, PDH_CSTATUS_NO_COUNTER, errors.Cause(err))
	}

	if handle != nil {
		err = handle.query.Close()
		assert.NoError(t, err)
	}
}

func TestNonExistingObject(t *testing.T) {
	config := make([]CounterConfig, 1)
	config[0].Alias = "processor.time.total.pct"
<<<<<<< HEAD
	config[0].Query = "\\non existing object\\% Processor Performance"
	config[0].Format = "float"
=======
	config[0].Query = "\\non existing object\\% Processor Time"
>>>>>>> af609585
	handle, err := NewPerfmonReader(config)
	if assert.Error(t, err) {
		assert.EqualValues(t, PDH_CSTATUS_NO_OBJECT, errors.Cause(err))
	}

	if handle != nil {
		err = handle.query.Close()
		assert.NoError(t, err)
	}
}

<<<<<<< HEAD
func TestLongOutputFormat(t *testing.T) {
=======
func TestRawValues(t *testing.T) {
>>>>>>> af609585
	query, err := NewQuery("")
	if err != nil {
		t.Fatal(err)
	}
	defer query.Close()

<<<<<<< HEAD
	err = query.AddCounter(processorTimeCounter, LongFormat)
=======
	err = query.AddCounter(processorTimeCounter)
>>>>>>> af609585
	if err != nil && err != PDH_NO_MORE_DATA {
		t.Fatal(err)
	}

<<<<<<< HEAD
	err = query.Execute()
	if err != nil {
		t.Fatal(err)
	}

	time.Sleep(time.Millisecond * 1000)

	err = query.Execute()
	if err != nil {
		t.Fatal(err)
	}

	values, err := query.Values()
	if err != nil {
		t.Fatal(err)
	}

	_, okLong := values[processorTimeCounter].Num.(int64)

	assert.True(t, okLong)
}

func TestFloatOutputFormat(t *testing.T) {
	query, err := NewQuery("")
	if err != nil {
		t.Fatal(err)
	}
	defer query.Close()

	err = query.AddCounter(processorTimeCounter, FloatFlormat)
	if err != nil && err != PDH_NO_MORE_DATA {
		t.Fatal(err)
	}

	err = query.Execute()
	if err != nil {
		t.Fatal(err)
	}

	time.Sleep(time.Millisecond * 1000)

	err = query.Execute()
	if err != nil {
		t.Fatal(err)
	}

	values, err := query.Values()
	if err != nil {
		t.Fatal(err)
	}

	_, okFloat := values[processorTimeCounter].Num.(float64)

	assert.True(t, okFloat)
=======
	var values []float64

	for i := 0; i < 2; i++ {

		if err = query.Execute(); err != nil {
			t.Fatal(err)
		}

		_, rawvalue1, err := PdhGetRawCounterValue(query.counters[processorTimeCounter])

		if err != nil {
			t.Fatal(err)
		}

		time.Sleep(time.Millisecond * 1000)

		if err = query.Execute(); err != nil {
			t.Fatal(err)
		}

		_, rawvalue2, err := PdhGetRawCounterValue(query.counters[processorTimeCounter])

		if err != nil {
			t.Fatal(err)
		}

		value, err := PdhCalculateCounterFromRawValue(query.counters[processorTimeCounter], PdhFmtDouble|PdhFmtNoCap100, rawvalue2, rawvalue1)

		if err != nil {
			t.Fatal(err)
		}

		values = append(values, *(*float64)(unsafe.Pointer(&value.LongValue)))

	}

	t.Log(values)

>>>>>>> af609585
}<|MERGE_RESOLUTION|>--- conflicted
+++ resolved
@@ -4,8 +4,6 @@
 
 import (
 	"testing"
-	"time"
-	"unsafe"
 
 	"time"
 
@@ -87,12 +85,8 @@
 func TestNonExistingObject(t *testing.T) {
 	config := make([]CounterConfig, 1)
 	config[0].Alias = "processor.time.total.pct"
-<<<<<<< HEAD
 	config[0].Query = "\\non existing object\\% Processor Performance"
 	config[0].Format = "float"
-=======
-	config[0].Query = "\\non existing object\\% Processor Time"
->>>>>>> af609585
 	handle, err := NewPerfmonReader(config)
 	if assert.Error(t, err) {
 		assert.EqualValues(t, PDH_CSTATUS_NO_OBJECT, errors.Cause(err))
@@ -104,27 +98,18 @@
 	}
 }
 
-<<<<<<< HEAD
 func TestLongOutputFormat(t *testing.T) {
-=======
-func TestRawValues(t *testing.T) {
->>>>>>> af609585
 	query, err := NewQuery("")
 	if err != nil {
 		t.Fatal(err)
 	}
 	defer query.Close()
 
-<<<<<<< HEAD
 	err = query.AddCounter(processorTimeCounter, LongFormat)
-=======
-	err = query.AddCounter(processorTimeCounter)
->>>>>>> af609585
 	if err != nil && err != PDH_NO_MORE_DATA {
 		t.Fatal(err)
 	}
 
-<<<<<<< HEAD
 	err = query.Execute()
 	if err != nil {
 		t.Fatal(err)
@@ -179,7 +164,20 @@
 	_, okFloat := values[processorTimeCounter].Num.(float64)
 
 	assert.True(t, okFloat)
-=======
+}
+
+func TestRawValues(t *testing.T) {
+	query, err := NewQuery("")
+	if err != nil {
+		t.Fatal(err)
+	}
+	defer query.Close()
+
+	err = query.AddCounter(processorTimeCounter)
+	if err != nil && err != PDH_NO_MORE_DATA {
+		t.Fatal(err)
+	}
+
 	var values []float64
 
 	for i := 0; i < 2; i++ {
@@ -217,6 +215,4 @@
 	}
 
 	t.Log(values)
-
->>>>>>> af609585
 }