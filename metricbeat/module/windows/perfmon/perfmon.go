// Licensed to Elasticsearch B.V. under one or more contributor
// license agreements. See the NOTICE file distributed with
// this work for additional information regarding copyright
// ownership. Elasticsearch B.V. licenses this file to you under
// the Apache License, Version 2.0 (the "License"); you may
// not use this file except in compliance with the License.
// You may obtain a copy of the License at
//
//     http://www.apache.org/licenses/LICENSE-2.0
//
// Unless required by applicable law or agreed to in writing,
// software distributed under the License is distributed on an
// "AS IS" BASIS, WITHOUT WARRANTIES OR CONDITIONS OF ANY
// KIND, either express or implied.  See the License for the
// specific language governing permissions and limitations
// under the License.

// +build windows

package perfmon

import (
	"github.com/pkg/errors"
	"strings"

	"github.com/elastic/beats/libbeat/common/cfgwarn"
	"github.com/elastic/beats/libbeat/logp"
	"github.com/elastic/beats/metricbeat/mb"
)

// CounterConfig for perfmon counters.
type CounterConfig struct {
	InstanceLabel    string `config:"instance_label"    validate:"required"`
	InstanceName     string `config:"instance_name"`
	MeasurementLabel string `config:"measurement_label" validate:"required"`
	Query            string `config:"query"             validate:"required"`
	Format           string `config:"format"`
}

// Config for the windows perfmon metricset.
type Config struct {
	IgnoreNECounters  bool            `config:"perfmon.ignore_non_existent_counters"`
	GroupMeasurements bool            `config:"perfmon.group_measurements_by_instance"`
	CounterConfig     []CounterConfig `config:"perfmon.counters" validate:"required"`
}

func init() {
	mb.Registry.MustAddMetricSet("windows", "perfmon", New)
}

type MetricSet struct {
	mb.BaseMetricSet
	reader *Reader
	log    *logp.Logger
}

// New create a new instance of the MetricSet.
func New(base mb.BaseMetricSet) (mb.MetricSet, error) {
	cfgwarn.Beta("The perfmon metricset is beta")

	var config Config
	if err := base.Module().UnpackConfig(&config); err != nil {
		return nil, err
	}
	for _, value := range config.CounterConfig {
		form := strings.ToLower(value.Format)
		switch form {
		case "", "float":
			value.Format = "float"
		case "long", "large":
		default:
			return nil, errors.Errorf("initialization failed: format '%s' "+
				"for counter '%s' is invalid (must be float, large or long)",
				value.Format, value.InstanceLabel)
		}

	}
	reader, err := NewReader(config)
	if err != nil {
		return nil, errors.Wrap(err, "initialization of reader failed")
	}
	return &MetricSet{
		BaseMetricSet: base,
		reader:        reader,
		log:           logp.NewLogger("perfmon"),
	}, nil
}

<<<<<<< HEAD
func (m *MetricSet) Fetch(report mb.ReporterV2) {
	var err error
	// refresh performance counter list
	if m.reader.executed {
		err = m.reader.RefreshCounterPaths()
	}
=======
// Fetch fetches events and reports them upstream
func (m *MetricSet) Fetch(report mb.ReporterV2) error {
>>>>>>> edb7c3dc
	events, err := m.reader.Read()
	if err != nil {
		return errors.Wrap(err, "failed reading counters")
	}
	for _, event := range events {
		isOpen := report.Event(event)
		if !isOpen {
			break
		}
	}

	return nil
}

// Close will be called when metricbeat is stopped, should close the query.
func (m *MetricSet) Close() error {
	err := m.reader.Close()
	if err != nil {
		return errors.Wrap(err, "failed to close pdh query")
	}
	return nil
}<|MERGE_RESOLUTION|>--- conflicted
+++ resolved
@@ -20,8 +20,9 @@
 package perfmon
 
 import (
+	"strings"
+
 	"github.com/pkg/errors"
-	"strings"
 
 	"github.com/elastic/beats/libbeat/common/cfgwarn"
 	"github.com/elastic/beats/libbeat/logp"
@@ -86,21 +87,18 @@
 	}, nil
 }
 
-<<<<<<< HEAD
-func (m *MetricSet) Fetch(report mb.ReporterV2) {
+// Fetch fetches events and reports them upstream
+func (m *MetricSet) Fetch(report mb.ReporterV2) error {
 	var err error
 	// refresh performance counter list
 	if m.reader.executed {
 		err = m.reader.RefreshCounterPaths()
 	}
-=======
-// Fetch fetches events and reports them upstream
-func (m *MetricSet) Fetch(report mb.ReporterV2) error {
->>>>>>> edb7c3dc
 	events, err := m.reader.Read()
 	if err != nil {
 		return errors.Wrap(err, "failed reading counters")
 	}
+
 	for _, event := range events {
 		isOpen := report.Event(event)
 		if !isOpen {
