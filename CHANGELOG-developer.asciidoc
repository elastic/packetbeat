// Use these for links to issue and pulls. Note issues and pulls redirect one to
// each other on Github, so don't worry too much on using the right prefix.
:issue: https://github.com/elastic/beats/issues/
:pull: https://github.com/elastic/beats/pull/

This changelog is intended for community Beat developers. It covers the major
breaking changes to the internal APIs in the official Beats and changes related
to developing a Beat like code generators or `fields.yml`. Only the major
changes will be covered in this changelog that are expected to affect community
developers. Each breaking change added here should have an explanation on how
other Beats should be migrated.

Note: This changelog was only started after the 6.3 release.

=== Beats version HEAD
https://github.com/elastic/beats/compare/v6.3.0..master[Check the HEAD diff]

The list below covers the major changes between 6.3.0 and master only.

==== Breaking changes

- The beat.Pipeline is now passed to cfgfile.RunnerFactory. Beats using libbeat for module reloading or autodiscovery need to be adapted. {pull}7018[7017]
- Moving of TLS helper functions and structs from `output/tls` to `tlscommon`. {pull}7054[7054]
- Port fields.yml collector to Golang {pull}6911[6911]
- Dashboards under _meta/kibana are expected to be decoded. See https://github.com/elastic/beats/pull/7224 for a conversion script. {pull}7265[7265]
- Constructor `(github.com/elastic/beats/libbeat/output/codec/json).New` expects a new `escapeHTML` parameter. {pull}7445[7445]
- Packaging has been refactored and updates are required. See the PR for migration details. {pull}7388[7388]
- `make fields` has been modified to use Mage (https://magefile.org/) in an effort to make
  the building a Beat more cross-platform friendly (e.g. Windows). This requires that your Beat
  has a magefile.go with a fields target. The `FIELDS_FILE_PATH` make variable is no longer
  used because the value is specified in magefile.go. {pull}7670[7670]
- Outputs must implement String. {pull}6404[6404]
- Renamed `-beat-name` CLI option used in `kibana_index_pattern.go` to `-beat` for consistency with other scripts in `dev-tools/cmd`. {pull}8615[8615]
<<<<<<< HEAD
- Systemd unit file template used on Linux packaging now includes environment variables to ease flag overriding. One of them includes the `-e` flag, making beats log to stderr by default on systemd uses. {pull}8942[8942]
=======
- Removed dashboards and index patterns generation for Kibana 5. {pull}8927[8927]
>>>>>>> a07884ec

==== Bugfixes

- Fix permissions of generated Filebeat filesets. {pull}7140[7140]
- Collect fields from _meta/fields.yml too. {pull}8397[8397]
- Fix issue on asset generation that could lead to different results in Windows. {pull}8464[8464]
- Remove default version qualifier, you can use `VERSION_QUALIFIER` environment variable to set it. {pull}9148[9148]

==== Added

- Libbeat provides a global registry for beats developer that allow to register and retrieve plugin. {pull}7392[7392]
- Added more options to control required and optional fields in schema.Apply(), error returned is a plain nil if no error happened {pull}7335[7335]
- Packaging on MacOS now produces a .dmg file containing an installer (.pkg) and uninstaller for the Beat. {pull}7481[7481]
- Added mage targets `goTestUnit` and `goTestIntegration` for executing
  'go test'. This captures the log to a file, summarizes the result, produces a
  coverage profile (.cov), and produces an HTML coverage report. See
  `mage -h goTestUnit`. {pull}7766[7766]
- Beats packaging now build non-oss binaries from code located in the x-pack folder. {issue}7783[7783]
- New function `AddTagsWithKey` is added, so `common.MapStr` can be enriched with tags with an arbitrary key. {pull}7991[7991]
- Move filebeat/reader to libbeat/reader {pull}8206[8206]
- Libbeat provides a new function `cmd.GenRootCmdWithSettings` that should be preferred over deprecated functions
  `cmd.GenRootCmd`, `cmd.GenRootCmdWithRunFlags`, and `cmd.GenRootCmdWithIndexPrefixWithRunFlags`. {pull}7850[7850]
- Set current year in generator templates. {pull}8396[8396]
- You can now override default settings of libbeat by using instance.Settings. {pull}8449[8449]
- Add `-space-id` option to `export_dashboards.go` script to support Kibana Spaces {pull}7942[7942]
- Add `-name` option to `asset.go` script to explicitly name the asset rather than using its filename. {pull}8693[8693]
- Add `-out` option to `kibana_index_pattern.go` to control the output dir to make it possible to write the generated output to `build/kibana` instead of `_meta/kibana.generated` (but the output dir remains unchanged at this point). {pull}8615[8615]
- Add `module_fields.go` for generated `fields.go` files for modules. {pull}8615[8615]
- Add `mage.GenerateModuleReferenceConfig` for generating reference config files that include configuration sections from the module directory. {pull}8615[8615]
- Add `mage.GenerateFieldsGo` for generating fields.go files. {pull}8615[8615]
- Add `mage.KibanaDashboards` for collecting Kibana dashboards and generating index patterns. {pull}8615[8615]
- Allow to disable config resolver using the `Settings.DisableConfigResolver` field when initializing libbeat. {pull}8769[8769]
- Add `mage.AddPlatforms` to allow to specify dependent platforms when building a beat. {pull}8889[8889]
- Add `cfgwarn.CheckRemoved6xSetting(s)` to display a warning for options removed in 7.0. {pull}8909[8909]
- Add docker image building to `mage.Package`. {pull}8898[8898]
- Simplified exporting of dashboards. {pull}7730[7730]
- Update Beats to use go 1.11.2 {pull}8746[8746]<|MERGE_RESOLUTION|>--- conflicted
+++ resolved
@@ -31,11 +31,8 @@
   used because the value is specified in magefile.go. {pull}7670[7670]
 - Outputs must implement String. {pull}6404[6404]
 - Renamed `-beat-name` CLI option used in `kibana_index_pattern.go` to `-beat` for consistency with other scripts in `dev-tools/cmd`. {pull}8615[8615]
-<<<<<<< HEAD
 - Systemd unit file template used on Linux packaging now includes environment variables to ease flag overriding. One of them includes the `-e` flag, making beats log to stderr by default on systemd uses. {pull}8942[8942]
-=======
 - Removed dashboards and index patterns generation for Kibana 5. {pull}8927[8927]
->>>>>>> a07884ec
 
 ==== Bugfixes
 
