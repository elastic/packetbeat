--- conflicted
+++ resolved
@@ -63,8 +63,5 @@
 - Add `mage.KibanaDashboards` for collecting Kibana dashboards and generating index patterns. {pull}8615[8615]
 - Allow to disable config resolver using the `Settings.DisableConfigResolver` field when initializing libbeat. {pull}8769[8769]
 - Add `mage.AddPlatforms` to allow to specify dependent platforms when building a beat. {pull}8889[8889]
-<<<<<<< HEAD
-- Add docker image building to `mage.Package`. {pull}8898[8898]
-=======
 - Add `cfgwarn.CheckRemoved6xSetting(s)` to display a warning for options removed in 7.0. {pull}8909[8909]
->>>>>>> dc9edfd5
+- Add docker image building to `mage.Package`. {pull}8898[8898]