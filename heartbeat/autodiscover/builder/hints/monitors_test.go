// Licensed to Elasticsearch B.V. under one or more contributor
// license agreements. See the NOTICE file distributed with
// this work for additional information regarding copyright
// ownership. Elasticsearch B.V. licenses this file to you under
// the Apache License, Version 2.0 (the "License"); you may
// not use this file except in compliance with the License.
// You may obtain a copy of the License at
//
//     http://www.apache.org/licenses/LICENSE-2.0
//
// Unless required by applicable law or agreed to in writing,
// software distributed under the License is distributed on an
// "AS IS" BASIS, WITHOUT WARRANTIES OR CONDITIONS OF ANY
// KIND, either express or implied.  See the License for the
// specific language governing permissions and limitations
// under the License.

package hints

import (
	"testing"

	"github.com/stretchr/testify/assert"

	"github.com/elastic/beats/v7/libbeat/common"
	"github.com/elastic/beats/v7/libbeat/common/bus"
	"github.com/elastic/beats/v7/libbeat/logp"
)

func TestGenerateHints(t *testing.T) {
	tests := []struct {
		message string
		event   bus.Event
		len     int
		result  common.MapStr
	}{
		{
			message: "Empty event hints should return empty config",
			event: bus.Event{
				"host": "1.2.3.4",
				"kubernetes": common.MapStr{
					"container": common.MapStr{
						"name": "foobar",
						"id":   "abc",
					},
				},
				"docker": common.MapStr{
					"container": common.MapStr{
						"name": "foobar",
						"id":   "abc",
					},
				},
			},
			len:    0,
			result: common.MapStr{},
		},
		{
			message: "Hints without host should return nothing",
			event: bus.Event{
				"hints": common.MapStr{
					"monitor": common.MapStr{
						"type": "http",
					},
				},
			},
			len:    0,
			result: common.MapStr{},
		},
		{
			message: "Hints without port should return nothing if ${data.port} is used",
			event: bus.Event{
				"host": "1.2.3.4",
<<<<<<< HEAD
=======
				"port": 9090,
				"hints": common.MapStr{
					"monitor": common.MapStr{
						"type":  "icmp",
						"hosts": "${data.host}:8888",
					},
				},
			},
			len: 1,
			result: common.MapStr{
				"schedule": "@every 5s",
				"type":     "icmp",
				"hosts":    []interface{}{},
			},
		},
		{
			message: "Hints with multiple hosts return only the matching one",
			event: bus.Event{
				"host": "1.2.3.4",
				"port": 9090,
>>>>>>> 48a5664e
				"hints": common.MapStr{
					"monitor": common.MapStr{
						"type":  "http",
						"hosts": "${data.host}:${data.port},test:${data.port}",
					},
				},
			},
			len:    0,
			result: common.MapStr{},
		},
		{
			message: "Hints with multiple hosts returns all with the template",
			event: bus.Event{
				"host": "1.2.3.4",
				"port": 9090,
				"hints": common.MapStr{
					"monitor": common.MapStr{
						"type":  "http",
						"hosts": "${data.host}:8888,${data.host}:${data.port}",
					},
				},
			},
			len: 1,
			result: common.MapStr{
				"type":     "http",
				"schedule": "@every 5s",
				"hosts":    []interface{}{"1.2.3.4:8888", "1.2.3.4:9090"},
			},
		},
		{
			message: "Monitor defined in monitors as a JSON string should return a config",
			event: bus.Event{
				"host": "1.2.3.4",
				"hints": common.MapStr{
					"monitor": common.MapStr{
						"raw": "{\"enabled\":true,\"type\":\"http\",\"schedule\":\"@every 20s\",\"timeout\":\"3s\"}",
					},
				},
			},
			len: 1,
			result: common.MapStr{
				"type":     "http",
				"timeout":  "3s",
				"schedule": "@every 20s",
				"enabled":  true,
			},
		},
		{
			message: "Monitor with processor config must return an module having the processor defined",
			event: bus.Event{
				"host": "1.2.3.4",
				"port": 9090,
				"hints": common.MapStr{
					"monitor": common.MapStr{
						"type":  "http",
						"hosts": "${data.host}:9090",
						"processors": common.MapStr{
							"add_locale": common.MapStr{
								"abbrevation": "MST",
							},
						},
					},
				},
			},
			len: 1,
			result: common.MapStr{
				"type":     "http",
				"hosts":    []interface{}{"1.2.3.4:9090"},
				"schedule": "@every 5s",
				"processors": []interface{}{
					map[string]interface{}{
						"add_locale": map[string]interface{}{
							"abbrevation": "MST",
						},
					},
				},
			},
		},
		{
			message: "Hints with multiple monitors should return multiple",
			event: bus.Event{
				"host": "1.2.3.4",
				"port": 9090,
				"hints": common.MapStr{
					"monitor": common.MapStr{
						"1": common.MapStr{
							"type":  "http",
							"hosts": "${data.host}:8888,${data.host}:9090",
						},
						"2": common.MapStr{
							"type":  "http",
							"hosts": "${data.host}:8888,${data.host}:9090",
						},
					},
				},
			},
			len: 2,
			result: common.MapStr{
				"type":     "http",
				"schedule": "@every 5s",
				"hosts":    []interface{}{"1.2.3.4:8888", "1.2.3.4:9090"},
			},
		},
		{
			message: "Hints for ICMP with port should return nothing",
			event: bus.Event{
				"host": "1.2.3.4",
				"port": 9090,
				"hints": common.MapStr{
					"monitor": common.MapStr{
						"1": common.MapStr{
							"type":  "icmp",
							"hosts": "${data.host}:9090",
						},
						"2": common.MapStr{
							"type":  "icmp",
							"hosts": "${data.host}:${data.port}",
						},
					},
				},
			},
			len:    0,
			result: common.MapStr{},
		},
	}
	for _, test := range tests {

		m := heartbeatHints{
			config: defaultConfig(),
			logger: logp.L(),
		}
		cfgs := m.CreateConfig(test.event)
		assert.Equal(t, test.len, len(cfgs), test.message)

		if len(cfgs) != 0 {
			config := common.MapStr{}
			err := cfgs[0].Unpack(&config)
			assert.Nil(t, err, test.message)

			assert.Equal(t, test.result, config, test.message)
		}

	}
}<|MERGE_RESOLUTION|>--- conflicted
+++ resolved
@@ -70,29 +70,6 @@
 			message: "Hints without port should return nothing if ${data.port} is used",
 			event: bus.Event{
 				"host": "1.2.3.4",
-<<<<<<< HEAD
-=======
-				"port": 9090,
-				"hints": common.MapStr{
-					"monitor": common.MapStr{
-						"type":  "icmp",
-						"hosts": "${data.host}:8888",
-					},
-				},
-			},
-			len: 1,
-			result: common.MapStr{
-				"schedule": "@every 5s",
-				"type":     "icmp",
-				"hosts":    []interface{}{},
-			},
-		},
-		{
-			message: "Hints with multiple hosts return only the matching one",
-			event: bus.Event{
-				"host": "1.2.3.4",
-				"port": 9090,
->>>>>>> 48a5664e
 				"hints": common.MapStr{
 					"monitor": common.MapStr{
 						"type":  "http",
