--- conflicted
+++ resolved
@@ -21,11 +21,8 @@
 	"fmt"
 	"strings"
 
-<<<<<<< HEAD
 	conf "github.com/elastic/elastic-agent-libs/config"
-=======
 	"github.com/elastic/elastic-agent-libs/mapstr"
->>>>>>> 89bcc33a
 	"github.com/elastic/go-ucfg"
 
 	"github.com/elastic/beats/v7/libbeat/autodiscover"
@@ -65,13 +62,8 @@
 }
 
 // Create config based on input hints in the bus event
-<<<<<<< HEAD
 func (hb *heartbeatHints) CreateConfig(event bus.Event, options ...ucfg.Option) []*conf.C {
-	var hints common.MapStr
-=======
-func (hb *heartbeatHints) CreateConfig(event bus.Event, options ...ucfg.Option) []*common.Config {
 	var hints mapstr.M
->>>>>>> 89bcc33a
 	hIface, ok := event["hints"]
 	if ok {
 		hints, _ = hIface.(mapstr.M)
