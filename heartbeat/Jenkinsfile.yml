--- conflicted
+++ resolved
@@ -71,9 +71,6 @@
             labels:
                 - "windows-2012"
             branches: true     ## for all the branches
-<<<<<<< HEAD
-            tags: true         ## for all the tags
-=======
             tags: true         ## for all the tags
     windows-10:
         mage: "mage build unitTest"
@@ -85,5 +82,4 @@
             labels:
                 - "windows-10"
             branches: true     ## for all the branches
-            tags: true         ## for all the tags
->>>>>>> 5501ce84
+            tags: true         ## for all the tags