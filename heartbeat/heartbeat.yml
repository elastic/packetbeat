--- conflicted
+++ resolved
@@ -21,14 +21,6 @@
 
 # Configure monitors inline
 heartbeat.monitors:
-<<<<<<< HEAD
-- id: "cd8256b0-e86a-11ea-9199-e12923f35450"
-  index: "synthetics-monitor-default"
-  name: "fwae"
-  schedule: "@every 10s"
-  type: "http"
-  urls: "http://www.elastic.co"
-=======
 - type: http
   # ID used to uniquely identify this monitor in elasticsearch even if the config changes
   id: my-monitor
@@ -43,7 +35,6 @@
   # Name of corresponding APM service, if Elastic APM is in use for the monitored service.
   #service.name: my-apm-service-name
 
->>>>>>> 95641d43
 # ======================= Elasticsearch template setting =======================
 
 setup.template.settings:
