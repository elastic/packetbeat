// Licensed to Elasticsearch B.V. under one or more contributor
// license agreements. See the NOTICE file distributed with
// this work for additional information regarding copyright
// ownership. Elasticsearch B.V. licenses this file to you under
// the Apache License, Version 2.0 (the "License"); you may
// not use this file except in compliance with the License.
// You may obtain a copy of the License at
//
//     http://www.apache.org/licenses/LICENSE-2.0
//
// Unless required by applicable law or agreed to in writing,
// software distributed under the License is distributed on an
// "AS IS" BASIS, WITHOUT WARRANTIES OR CONDITIONS OF ANY
// KIND, either express or implied.  See the License for the
// specific language governing permissions and limitations
// under the License.

package wrappers

import (
	"fmt"
	"sync"
	"time"

	"github.com/elastic/beats/heartbeat/scheduler/schedule"

	"github.com/gofrs/uuid"
	"github.com/mitchellh/hashstructure"
	"github.com/pkg/errors"

	"github.com/elastic/beats/heartbeat/eventext"
	"github.com/elastic/beats/heartbeat/look"
	"github.com/elastic/beats/heartbeat/monitors/jobs"
	"github.com/elastic/beats/libbeat/beat"
	"github.com/elastic/beats/libbeat/common"
	"github.com/elastic/beats/libbeat/logp"
)

// WrapCommon applies the common wrappers that all monitor jobs get.
func WrapCommon(js []jobs.Job, id string, name string, typ string, sched *schedule.Schedule, timeout time.Duration) []jobs.Job {
	return jobs.WrapAllSeparately(
		jobs.WrapAll(
			js,
			addMonitorStatus,
			addMonitorDuration,
		), func() jobs.JobWrapper {
			return addMonitorMeta(id, name, typ, len(js) > 1, sched, timeout)
		}, func() jobs.JobWrapper {
			return makeAddSummary()
		})
}

// addMonitorMeta adds the id, name, and type fields to the monitor.
func addMonitorMeta(id string, name string, typ string, isMulti bool, sched *schedule.Schedule, timeout time.Duration) jobs.JobWrapper {
	return func(job jobs.Job) jobs.Job {
		return func(event *beat.Event) ([]jobs.Job, error) {
			started := time.Now()
			cont, e := job(event)
			thisID := id

			if isMulti {
				url, err := event.GetValue("url.full")
				if err != nil {
					logp.Error(errors.Wrap(err, "Mandatory url.full key missing!"))
					url = "n/a"
				}
				urlHash, _ := hashstructure.Hash(url, nil)
				thisID = fmt.Sprintf("%s-%x", id, urlHash)
			}

			status, _ := event.Fields.GetValue("monitor.status")
			var trackerStatus stateStatus
			if status == "down" {
				trackerStatus = StatusDown
			} else {
				trackerStatus = StatusUp
			}
			ip, _ := event.Fields.GetValue("monitor.ip")
			trackerId := fmt.Sprintf("%s-%s", id, ip)

			stateTrackerMtx.Lock()
			sb := statusBlockTracker.getID(trackerId, trackerStatus)
			stateTrackerMtx.Unlock()

			eventext.MergeEventFields(
				event,
				common.MapStr{
					"monitor": common.MapStr{
<<<<<<< HEAD
						"id":           thisID,
						"name":         name,
						"type":         typ,
						"status_block": sb,
=======
						"id":       thisID,
						"name":     name,
						"type":     typ,
						"timespan": timespan(started, sched, timeout),
>>>>>>> 9232921a
					},
				},
			)

			return cont, e
		}
	}
}

func timespan(started time.Time, sched *schedule.Schedule, timeout time.Duration) common.MapStr {
	maxEnd := sched.Next(started)

	if maxEnd.Sub(started) < timeout {
		maxEnd = started.Add(timeout)
	}

	return common.MapStr{
		"gte": started,
		"lt":  maxEnd,
	}
}

// addMonitorStatus wraps the given Job's execution such that any error returned
// by the original Job will be set as a field. The original error will not be
// passed through as a return value. Errors may still be present but only if there
// is an actual error wrapping the error.
func addMonitorStatus(origJob jobs.Job) jobs.Job {
	return func(event *beat.Event) ([]jobs.Job, error) {
		cont, err := origJob(event)

		fields := common.MapStr{
			"monitor": common.MapStr{
				"status": look.Status(err),
			},
		}
		if err != nil {
			fields["error"] = look.Reason(err)
		}
		eventext.MergeEventFields(event, fields)
		return cont, nil
	}
}

// addMonitorDuration executes the given Job, checking the duration of its run.
func addMonitorDuration(job jobs.Job) jobs.Job {
	return func(event *beat.Event) ([]jobs.Job, error) {
		start := time.Now()

		cont, err := job(event)

		if event != nil {
			eventext.MergeEventFields(event, common.MapStr{
				"monitor": common.MapStr{
					"duration": look.RTT(time.Since(start)),
				},
			})
			event.Timestamp = start
		}

		return cont, err
	}
}

const FlappingThreshold time.Duration = time.Minute

const (
	StatusUp stateStatus = iota
	StatusDown
	StatusMixed
)

type stateStatus int8

type historicalStatus struct {
	ts     time.Time
	status stateStatus
}

type monitorState struct {
	startedAt   time.Time
	status      stateStatus
	flapHistory []historicalStatus
}

func (state *monitorState) isFlapping() bool {
	return len(state.flapHistory) > 0
}

func (state *monitorState) isStateStillStable(currentStatus stateStatus) bool {
	return state.status == currentStatus && state.isFlapping()
}

func (state *monitorState) flapCompute(currentStatus stateStatus) bool {
	state.flapHistory = append(state.flapHistory, historicalStatus{time.Now(), state.status})
	state.status = currentStatus

	// Figure out which values are old enough that we can discard them for our calculation
	cutOff := time.Now().Add(-FlappingThreshold)
	discardIndex := -1
	for idx, hs := range state.flapHistory {
		if hs.ts.Before(cutOff) {
			discardIndex = idx
		} else {
			break
		}
	}
	// Do the discarding
	if discardIndex != -1 {
		state.flapHistory = state.flapHistory[discardIndex+1:]
	}

	// Check to see if we are no longer flapping, and if so clear flap history
	for _, hs := range state.flapHistory {
		if hs.status != currentStatus {
			return false
		}
	}
	return true
}

func NewMonitorState(currentStatus stateStatus) *monitorState {
	return &monitorState{
		startedAt: time.Now(),
		status:    currentStatus,
	}
}

type monitorStateTracker struct {
	states map[string]*monitorState
	mtx    sync.Mutex
}

func (mst *monitorStateTracker) get(monitorId string, currentStatus stateStatus) (state *monitorState) {
	if state, ok := mst.states[monitorId]; ok {
		if state.isFlapping() {
			// Check to see if there's still an ongoing flap after recording
			// the new status
			if state.flapCompute(currentStatus) {
				fmt.Printf("STABLE FLAP\n")
				return state
			} else {
				fmt.Printf("EXIT FLAP\n")
				state = NewMonitorState(currentStatus)
				mst.states[monitorId] = state
				return state
			}
		} else if state.status == currentStatus {
			// The state is stable, no changes needed
			fmt.Printf("STABLE STATE\n")
			return state
		} else if state.startedAt.After(time.Now().Add(-FlappingThreshold)) {
			state.flapCompute(currentStatus) // record the new state to the flap history
			fmt.Printf("ENTER FLAP\n")
			return state
		}
	}

	fmt.Printf("NEW STATE\n")
	// No previous state, so make a new one
	state = NewMonitorState(currentStatus)
	mst.states[monitorId] = state
	return state
}

func (mst *monitorStateTracker) getID(monitorId string, currentStatus stateStatus) time.Time {
	mst.mtx.Lock()
	defer mst.mtx.Unlock()
	return mst.get(monitorId, currentStatus).startedAt
}

func newStatusBlockTracker() *monitorStateTracker {
	return &monitorStateTracker{
		states: map[string]*monitorState{},
		mtx:    sync.Mutex{},
	}
}

// makeAddSummary summarizes the job, adding the `summary` field to the last event emitted.
func makeAddSummary() jobs.JobWrapper {
	// This is a tricky method. The way this works is that we track the state across jobs in the
	// state struct here.
	state := struct {
		mtx        sync.Mutex
		remaining  uint16
		up         uint16
		down       uint16
		checkGroup string
		generation uint64
	}{
		mtx: sync.Mutex{},
	}
	// Note this is not threadsafe, must be called from a mutex
	resetState := func() {
		state.remaining = 1
		state.up = 0
		state.down = 0
		state.generation++
		u, err := uuid.NewV1()
		if err != nil {
			panic(fmt.Sprintf("cannot generate UUIDs on this system: %s", err))
		}
		state.checkGroup = u.String()
	}
	resetState()

	return func(job jobs.Job) jobs.Job {
		return func(event *beat.Event) ([]jobs.Job, error) {
			cont, err := job(event)
			state.mtx.Lock()
			defer state.mtx.Unlock()

			// If the event is cancelled we don't record it as being either up or down since
			// we discard the event anyway.
			if !eventext.IsEventCancelled(event) {
				// After each job
				eventStatus, _ := event.GetValue("monitor.status")
				if eventStatus == "up" {
					state.up++
				} else {
					state.down++
				}
			}

			// No error check needed here
			event.PutValue("monitor.check_group", state.checkGroup)

			// Adjust the total remaining to account for new continuations
			state.remaining += uint16(len(cont))
			// Reduce total remaining to account for the just executed job
			state.remaining--

			// After last job
			if state.remaining == 0 {
				monitorId, _ := event.GetValue("monitor.id")
				var trackerStatus stateStatus
				if state.down == 0 {
					trackerStatus = StatusUp
				} else if state.up > 0 {
					trackerStatus = StatusMixed
				} else {
					trackerStatus = StatusDown
				}
				monitorIdString, _ := monitorId.(string)
				stateTrackerMtx.Lock()
				cssId := statusBlockTracker.getID(monitorIdString, trackerStatus)
				stateTrackerMtx.Unlock()
				eventext.MergeEventFields(event, common.MapStr{
					"summary": common.MapStr{
						"continuous_status_segment": cssId,
						"up":                        state.up,
						"down":                      state.down,
					},
				})
				resetState()
			}

			return cont, err
		}
	}
}<|MERGE_RESOLUTION|>--- conflicted
+++ resolved
@@ -86,17 +86,11 @@
 				event,
 				common.MapStr{
 					"monitor": common.MapStr{
-<<<<<<< HEAD
 						"id":           thisID,
 						"name":         name,
 						"type":         typ,
+						"timespan":     timespan(started, sched, timeout),
 						"status_block": sb,
-=======
-						"id":       thisID,
-						"name":     name,
-						"type":     typ,
-						"timespan": timespan(started, sched, timeout),
->>>>>>> 9232921a
 					},
 				},
 			)
