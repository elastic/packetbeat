// Licensed to Elasticsearch B.V. under one or more contributor
// license agreements. See the NOTICE file distributed with
// this work for additional information regarding copyright
// ownership. Elasticsearch B.V. licenses this file to you under
// the Apache License, Version 2.0 (the "License"); you may
// not use this file except in compliance with the License.
// You may obtain a copy of the License at
//
//     http://www.apache.org/licenses/LICENSE-2.0
//
// Unless required by applicable law or agreed to in writing,
// software distributed under the License is distributed on an
// "AS IS" BASIS, WITHOUT WARRANTIES OR CONDITIONS OF ANY
// KIND, either express or implied.  See the License for the
// specific language governing permissions and limitations
// under the License.

package dialchain

import (
	"fmt"
	"net"
	"net/url"
	"time"

	"github.com/elastic/beats/heartbeat/monitors"
<<<<<<< HEAD
	"github.com/elastic/beats/libbeat/beat"
	"github.com/elastic/beats/libbeat/common"
=======
	"github.com/elastic/beats/heartbeat/monitors/jobs"
	"github.com/elastic/beats/heartbeat/monitors/wrappers"
	"github.com/elastic/beats/libbeat/beat"
>>>>>>> 568d2b45
	"github.com/elastic/beats/libbeat/outputs/transport"
)

// Builder maintains a DialerChain for building dialers and dialer based
// monitoring jobs.
// The builder ensures a constant address is being used, for any host
// configured. This ensures the upper network layers (e.g. TLS) correctly see
// and process the original hostname.
type Builder struct {
	template         *DialerChain
	addrIndex        int
	resolveViaSocks5 bool
}

// BuilderSettings configures the layers of the dialer chain to be constructed
// by a Builder.
type BuilderSettings struct {
	Timeout time.Duration
	Socks5  transport.ProxyConfig
	TLS     *transport.TLSConfig
}

// Endpoint configures a host with all port numbers to be monitored by a dialer
// based job.
type Endpoint struct {
	Host  string
	Ports []uint16
}

// NewBuilder creates a new Builder for constructing dialers.
func NewBuilder(settings BuilderSettings) (*Builder, error) {
	d := &DialerChain{
		Net: netDialer(settings.Timeout),
	}
	resolveViaSocks5 := false
	withProxy := settings.Socks5.URL != ""
	if withProxy {
		d.AddLayer(SOCKS5Layer(&settings.Socks5))
		resolveViaSocks5 = !settings.Socks5.LocalResolve
	}

	// insert empty placeholder, so address can be replaced in dialer chain
	// by replacing this placeholder dialer
	idx := len(d.Layers)
	d.AddLayer(IDLayer())

	// add tls layer doing the TLS handshake based on the original address
	if tls := settings.TLS; tls != nil {
		d.AddLayer(TLSLayer(tls, settings.Timeout))
	}

	// validate dialerchain
	if err := d.TestBuild(); err != nil {
		return nil, err
	}

	return &Builder{
		template:         d,
		addrIndex:        idx,
		resolveViaSocks5: resolveViaSocks5,
	}, nil
}

// AddLayer adds another custom network layer to the dialer chain.
func (b *Builder) AddLayer(l Layer) {
	b.template.AddLayer(l)
}

// Build create a new dialer, that will always use the constant address, no matter
// which address is used to connect using the dialer.
// The dialer chain will add per layer information to the given event.
func (b *Builder) Build(addr string, event *beat.Event) (transport.Dialer, error) {
	// clone template, as multiple instance of a dialer can exist at the same time
	dchain := b.template.Clone()

	// fix the final dialers TCP-level address
	dchain.Layers[b.addrIndex] = ConstAddrLayer(addr)

	// create dialer chain with event to add per network layer information
	d, err := dchain.Build(event)
	return d, err
}

// Run executes the given function with a new dialer instance.
func (b *Builder) Run(
	event *beat.Event,
	addr string,
<<<<<<< HEAD
	fn func(transport.Dialer) (*beat.Event, error),
) (*beat.Event, error) {
	event := &beat.Event{}
=======
	fn func(*beat.Event, transport.Dialer) error,
) error {
>>>>>>> 568d2b45
	dialer, err := b.Build(addr, event)
	if err != nil {
		return err
	}

<<<<<<< HEAD
	results, err := fn(dialer)
	if results != nil {
		monitors.MergeEventFields(event, results.Fields)
	}
	return event, err
=======
	return fn(event, dialer)
>>>>>>> 568d2b45
}

// MakeDialerJobs creates a set of monitoring jobs. The jobs behavior depends
// on the builder, endpoint and mode configurations, normally set by user
// configuration.  The task to execute the actual 'ping' receives the dialer
// and the address pair (<hostname>:<port>), required to be used, to ping the
// correctly resolved endpoint.
func MakeDialerJobs(
	b *Builder,
	scheme string,
	endpoints []Endpoint,
	mode monitors.IPSettings,
<<<<<<< HEAD
	fn func(dialer transport.Dialer, addr string) (*beat.Event, error),
) ([]monitors.Job, error) {
	var jobs []monitors.Job
=======
	fn func(event *beat.Event, dialer transport.Dialer, addr string) error,
) ([]jobs.Job, error) {
	var jobs []jobs.Job
>>>>>>> 568d2b45
	for _, endpoint := range endpoints {
		for _, port := range endpoint.Ports {
			endpointURL, err := url.Parse(fmt.Sprintf("%s://%s:%d", scheme, endpoint.Host, port))
			if err != nil {
				return nil, err
			}
			endpointJob, err := makeEndpointJob(b, endpointURL, mode, fn)
			if err != nil {
				return nil, err
			}
			jobs = append(jobs, wrappers.WithURLField(endpointURL, endpointJob))
		}

	}

	return jobs, nil
}

func makeEndpointJob(
	b *Builder,
	endpointURL *url.URL,
	mode monitors.IPSettings,
<<<<<<< HEAD
	fn func(transport.Dialer, string) (*beat.Event, error),
) ([]monitors.Job, error) {

	fields := common.MapStr{
		"monitor": common.MapStr{
			"host":   endpoint.Host,
			"scheme": scheme,
		},
	}
=======
	fn func(*beat.Event, transport.Dialer, string) error,
) (jobs.Job, error) {
>>>>>>> 568d2b45

	// Check if SOCKS5 is configured, with relying on the socks5 proxy
	// in resolving the actual IP.
	// Create one job for every port number configured.
	if b.resolveViaSocks5 {
<<<<<<< HEAD
		jobs := make([]monitors.Job, len(endpoint.Ports))
		for i, port := range endpoint.Ports {
			address := net.JoinHostPort(endpoint.Host, strconv.Itoa(int(port)))
			jobs[i] = monitors.MakeSimpleJob(func() (*beat.Event, error) {
				return b.Run(address, func(dialer transport.Dialer) (*beat.Event, error) {
					return fn(dialer, address)
=======
		return wrappers.WithURLField(endpointURL,
			jobs.MakeSimpleJob(func(event *beat.Event) error {
				hostPort := net.JoinHostPort(endpointURL.Hostname(), endpointURL.Port())
				return b.Run(event, hostPort, func(event *beat.Event, dialer transport.Dialer) error {
					return fn(event, dialer, hostPort)
>>>>>>> 568d2b45
				})
			})), nil
	}

	// Create job that first resolves one or multiple IP (depending on
	// config.Mode) in order to create one continuation Task per IP.
<<<<<<< HEAD
	jobId := jobId(typ, scheme, endpoint.Host, endpoint.Ports)
	settings := monitors.MakeHostJobSettings(jobId, endpoint.Host, mode)

	job, err := monitors.MakeByHostJob(settings,
		monitors.MakePingAllIPPortFactory(endpoint.Ports,
			func(ip *net.IPAddr, port uint16) (*beat.Event, error) {
				// use address from resolved IP
				portStr := strconv.Itoa(int(port))
				ipAddr := net.JoinHostPort(ip.String(), portStr)
				hostAddr := net.JoinHostPort(endpoint.Host, portStr)
				return b.Run(ipAddr, func(dialer transport.Dialer) (*beat.Event, error) {
					return fn(dialer, hostAddr)
				})
=======
	settings := monitors.MakeHostJobSettings(endpointURL.Hostname(), mode)

	job, err := monitors.MakeByHostJob(settings,
		monitors.MakePingIPFactory(
			func(event *beat.Event, ip *net.IPAddr) error {
				// use address from resolved IP
				ipPort := net.JoinHostPort(ip.String(), endpointURL.Port())
				cb := func(event *beat.Event, dialer transport.Dialer) error {
					return fn(event, dialer, ipPort)
				}
				err := b.Run(event, ipPort, cb)
				return err
>>>>>>> 568d2b45
			}))
	if err != nil {
		return nil, err
	}
<<<<<<< HEAD
	return []monitors.Job{monitors.WithJobId(jobId, monitors.WithFields(fields, job))}, nil
}

func jobId(typ, jobType, host string, ports []uint16) string {
	var h string
	if len(ports) == 1 {
		h = fmt.Sprintf("%v:%v", host, ports[0])
	} else {
		h = fmt.Sprintf("%v:%v", host, ports)
	}
	return fmt.Sprintf("%v-%v@%v", typ, jobType, h)
=======
	return job, nil
>>>>>>> 568d2b45
}<|MERGE_RESOLUTION|>--- conflicted
+++ resolved
@@ -24,14 +24,9 @@
 	"time"
 
 	"github.com/elastic/beats/heartbeat/monitors"
-<<<<<<< HEAD
-	"github.com/elastic/beats/libbeat/beat"
-	"github.com/elastic/beats/libbeat/common"
-=======
 	"github.com/elastic/beats/heartbeat/monitors/jobs"
 	"github.com/elastic/beats/heartbeat/monitors/wrappers"
 	"github.com/elastic/beats/libbeat/beat"
->>>>>>> 568d2b45
 	"github.com/elastic/beats/libbeat/outputs/transport"
 )
 
@@ -119,28 +114,14 @@
 func (b *Builder) Run(
 	event *beat.Event,
 	addr string,
-<<<<<<< HEAD
-	fn func(transport.Dialer) (*beat.Event, error),
-) (*beat.Event, error) {
-	event := &beat.Event{}
-=======
 	fn func(*beat.Event, transport.Dialer) error,
 ) error {
->>>>>>> 568d2b45
 	dialer, err := b.Build(addr, event)
 	if err != nil {
 		return err
 	}
 
-<<<<<<< HEAD
-	results, err := fn(dialer)
-	if results != nil {
-		monitors.MergeEventFields(event, results.Fields)
-	}
-	return event, err
-=======
 	return fn(event, dialer)
->>>>>>> 568d2b45
 }
 
 // MakeDialerJobs creates a set of monitoring jobs. The jobs behavior depends
@@ -153,15 +134,9 @@
 	scheme string,
 	endpoints []Endpoint,
 	mode monitors.IPSettings,
-<<<<<<< HEAD
-	fn func(dialer transport.Dialer, addr string) (*beat.Event, error),
-) ([]monitors.Job, error) {
-	var jobs []monitors.Job
-=======
 	fn func(event *beat.Event, dialer transport.Dialer, addr string) error,
 ) ([]jobs.Job, error) {
 	var jobs []jobs.Job
->>>>>>> 568d2b45
 	for _, endpoint := range endpoints {
 		for _, port := range endpoint.Ports {
 			endpointURL, err := url.Parse(fmt.Sprintf("%s://%s:%d", scheme, endpoint.Host, port))
@@ -184,60 +159,24 @@
 	b *Builder,
 	endpointURL *url.URL,
 	mode monitors.IPSettings,
-<<<<<<< HEAD
-	fn func(transport.Dialer, string) (*beat.Event, error),
-) ([]monitors.Job, error) {
-
-	fields := common.MapStr{
-		"monitor": common.MapStr{
-			"host":   endpoint.Host,
-			"scheme": scheme,
-		},
-	}
-=======
 	fn func(*beat.Event, transport.Dialer, string) error,
 ) (jobs.Job, error) {
->>>>>>> 568d2b45
 
 	// Check if SOCKS5 is configured, with relying on the socks5 proxy
 	// in resolving the actual IP.
 	// Create one job for every port number configured.
 	if b.resolveViaSocks5 {
-<<<<<<< HEAD
-		jobs := make([]monitors.Job, len(endpoint.Ports))
-		for i, port := range endpoint.Ports {
-			address := net.JoinHostPort(endpoint.Host, strconv.Itoa(int(port)))
-			jobs[i] = monitors.MakeSimpleJob(func() (*beat.Event, error) {
-				return b.Run(address, func(dialer transport.Dialer) (*beat.Event, error) {
-					return fn(dialer, address)
-=======
 		return wrappers.WithURLField(endpointURL,
 			jobs.MakeSimpleJob(func(event *beat.Event) error {
 				hostPort := net.JoinHostPort(endpointURL.Hostname(), endpointURL.Port())
 				return b.Run(event, hostPort, func(event *beat.Event, dialer transport.Dialer) error {
 					return fn(event, dialer, hostPort)
->>>>>>> 568d2b45
 				})
 			})), nil
 	}
 
 	// Create job that first resolves one or multiple IP (depending on
 	// config.Mode) in order to create one continuation Task per IP.
-<<<<<<< HEAD
-	jobId := jobId(typ, scheme, endpoint.Host, endpoint.Ports)
-	settings := monitors.MakeHostJobSettings(jobId, endpoint.Host, mode)
-
-	job, err := monitors.MakeByHostJob(settings,
-		monitors.MakePingAllIPPortFactory(endpoint.Ports,
-			func(ip *net.IPAddr, port uint16) (*beat.Event, error) {
-				// use address from resolved IP
-				portStr := strconv.Itoa(int(port))
-				ipAddr := net.JoinHostPort(ip.String(), portStr)
-				hostAddr := net.JoinHostPort(endpoint.Host, portStr)
-				return b.Run(ipAddr, func(dialer transport.Dialer) (*beat.Event, error) {
-					return fn(dialer, hostAddr)
-				})
-=======
 	settings := monitors.MakeHostJobSettings(endpointURL.Hostname(), mode)
 
 	job, err := monitors.MakeByHostJob(settings,
@@ -250,24 +189,9 @@
 				}
 				err := b.Run(event, ipPort, cb)
 				return err
->>>>>>> 568d2b45
 			}))
 	if err != nil {
 		return nil, err
 	}
-<<<<<<< HEAD
-	return []monitors.Job{monitors.WithJobId(jobId, monitors.WithFields(fields, job))}, nil
-}
-
-func jobId(typ, jobType, host string, ports []uint16) string {
-	var h string
-	if len(ports) == 1 {
-		h = fmt.Sprintf("%v:%v", host, ports[0])
-	} else {
-		h = fmt.Sprintf("%v:%v", host, ports)
-	}
-	return fmt.Sprintf("%v-%v@%v", typ, jobType, h)
-=======
 	return job, nil
->>>>>>> 568d2b45
 }