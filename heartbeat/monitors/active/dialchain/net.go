--- conflicted
+++ resolved
@@ -23,12 +23,7 @@
 	"strconv"
 	"time"
 
-<<<<<<< HEAD
-	"github.com/elastic/beats/heartbeat/monitors"
-
-=======
 	"github.com/elastic/beats/heartbeat/eventext"
->>>>>>> 568d2b45
 	"github.com/elastic/beats/heartbeat/look"
 	"github.com/elastic/beats/libbeat/beat"
 	"github.com/elastic/beats/libbeat/common"
@@ -93,14 +88,6 @@
 			if err != nil || portNum < 0 || portNum > (1<<16) {
 				return nil, fmt.Errorf("invalid port number '%v' used", port)
 			}
-<<<<<<< HEAD
-			monitors.MergeEventFields(event, common.MapStr{
-				namespace: common.MapStr{
-					"port": uint16(portNum),
-				},
-			})
-=======
->>>>>>> 568d2b45
 
 			addresses, err := net.LookupHost(host)
 			if err != nil {
@@ -118,11 +105,7 @@
 			}
 
 			end := time.Now()
-<<<<<<< HEAD
-			monitors.MergeEventFields(event, common.MapStr{
-=======
 			eventext.MergeEventFields(event, common.MapStr{
->>>>>>> 568d2b45
 				namespace: common.MapStr{
 					"rtt": common.MapStr{
 						"connect": look.RTT(end.Sub(start)),
