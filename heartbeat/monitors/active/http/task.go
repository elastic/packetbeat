// Licensed to Elasticsearch B.V. under one or more contributor
// license agreements. See the NOTICE file distributed with
// this work for additional information regarding copyright
// ownership. Elasticsearch B.V. licenses this file to you under
// the Apache License, Version 2.0 (the "License"); you may
// not use this file except in compliance with the License.
// You may obtain a copy of the License at
//
//     http://www.apache.org/licenses/LICENSE-2.0
//
// Unless required by applicable law or agreed to in writing,
// software distributed under the License is distributed on an
// "AS IS" BASIS, WITHOUT WARRANTIES OR CONDITIONS OF ANY
// KIND, either express or implied.  See the License for the
// specific language governing permissions and limitations
// under the License.

package http

import (
	"bytes"
	"context"
	"fmt"
	"io"
	"io/ioutil"
	"net"
	"net/http"
	"strconv"
	"strings"
	"sync"
	"time"

<<<<<<< HEAD
	"github.com/elastic/beats/libbeat/beat"

	"github.com/elastic/beats/libbeat/common"
	"github.com/elastic/beats/libbeat/outputs/transport"

=======
	"github.com/elastic/beats/heartbeat/eventext"
>>>>>>> 568d2b45
	"github.com/elastic/beats/heartbeat/look"
	"github.com/elastic/beats/heartbeat/monitors"
	"github.com/elastic/beats/heartbeat/monitors/active/dialchain"
	"github.com/elastic/beats/heartbeat/monitors/jobs"
	"github.com/elastic/beats/heartbeat/reason"
	"github.com/elastic/beats/libbeat/beat"
	"github.com/elastic/beats/libbeat/common"
	"github.com/elastic/beats/libbeat/outputs/transport"
)

func newHTTPMonitorHostJob(
	addr string,
	config *Config,
	transport *http.Transport,
	enc contentEncoder,
	body []byte,
	validator RespCheck,
<<<<<<< HEAD
) (monitors.Job, error) {
	typ := config.Name
	id := fmt.Sprintf("%v@%v", typ, addr)
=======
) (jobs.Job, error) {
>>>>>>> 568d2b45

	client := &http.Client{
		CheckRedirect: makeCheckRedirect(config.MaxRedirects),
		Transport:     transport,
		Timeout:       config.Timeout,
	}
	request, err := BuildRequest(addr, config, enc)
	if err != nil {
		return nil, err
	}

	timeout := config.Timeout

<<<<<<< HEAD
	return monitors.WithJobId(id,
		monitors.WithFields(
			common.MapStr{
				"monitor": common.MapStr{
					"scheme": request.URL.Scheme,
					"host":   hostname,
				},
				"http": common.MapStr{
					"url": request.URL.String(),
				},
				"tcp": common.MapStr{
					"port": port,
				},
			},
			monitors.MakeSimpleJob(func() (*beat.Event, error) {
				_, _, event, err := execPing(client, request, body, timeout, validator)
				return event, err
			}),
		)), nil
=======
	return jobs.MakeSimpleJob(func(event *beat.Event) error {
		_, _, err := execPing(event, client, request, body, timeout, validator)
		return err
	}), nil
>>>>>>> 568d2b45
}

func NewHTTPMonitorIPsJob(
	config *Config,
	addr string,
	tls *transport.TLSConfig,
	enc contentEncoder,
	body []byte,
	validator RespCheck,
<<<<<<< HEAD
) (monitors.Job, error) {
	typ := config.Name
	id := fmt.Sprintf("%v@%v", typ, addr)
=======
) (jobs.Job, error) {
>>>>>>> 568d2b45

	req, err := BuildRequest(addr, config, enc)
	if err != nil {
		return nil, err
	}

	hostname, port, err := splitHostnamePort(req)
	if err != nil {
		return nil, err
	}

<<<<<<< HEAD
	settings := monitors.MakeHostJobSettings(id, hostname, config.Mode)

	pingFactory := CreatePingFactory(config, hostname, port, tls, req, body, validator)
	job, err := monitors.MakeByHostJob(settings, pingFactory)

	fields := common.MapStr{
		"monitor": common.MapStr{
			"scheme": req.URL.Scheme,
		},
		"http": common.MapStr{
			"url": req.URL.String(),
		},
		"tcp": common.MapStr{
			"port": port,
		},
	}

	return monitors.WithJobId(id, monitors.WithFields(fields, job)), err
=======
	settings := monitors.MakeHostJobSettings(hostname, config.Mode)

	pingFactory := createPingFactory(config, port, tls, req, body, validator)
	job, err := monitors.MakeByHostJob(settings, pingFactory)

	return job, err
>>>>>>> 568d2b45
}

func CreatePingFactory(
	config *Config,
	port uint16,
	tls *transport.TLSConfig,
	request *http.Request,
	body []byte,
	validator RespCheck,
<<<<<<< HEAD
) func(*net.IPAddr) monitors.Job {
=======
) func(*net.IPAddr) jobs.Job {
>>>>>>> 568d2b45
	timeout := config.Timeout
	isTLS := request.URL.Scheme == "https"
	checkRedirect := makeCheckRedirect(config.MaxRedirects)

<<<<<<< HEAD
	return monitors.MakePingIPFactory(func(ip *net.IPAddr) (*beat.Event, error) {
		event := &beat.Event{}
=======
	return monitors.MakePingIPFactory(func(event *beat.Event, ip *net.IPAddr) error {
>>>>>>> 568d2b45
		addr := net.JoinHostPort(ip.String(), strconv.Itoa(int(port)))
		d := &dialchain.DialerChain{
			Net: dialchain.MakeConstAddrDialer(addr, dialchain.TCPDialer(timeout)),
		}

		// TODO: add socks5 proxy?

		if isTLS {
			d.AddLayer(dialchain.TLSLayer(tls, timeout))
		}

		dialer, err := d.Build(event)
		if err != nil {
			return err
		}

		var (
			writeStart, readStart, writeEnd time.Time
		)
		// Ensure memory consistency for these callbacks.
		// It seems they can be invoked still sometime after the request is done
		cbMutex := sync.Mutex{}

		client := &http.Client{
			CheckRedirect: checkRedirect,
			Timeout:       timeout,
			Transport: &SimpleTransport{
				Dialer: dialer,
				OnStartWrite: func() {
					cbMutex.Lock()
					writeStart = time.Now()
					cbMutex.Unlock()
				},
				OnEndWrite: func() {
					cbMutex.Lock()
					writeEnd = time.Now()
					cbMutex.Unlock()
				},
				OnStartRead: func() {
					cbMutex.Lock()
					readStart = time.Now()
					cbMutex.Unlock()
				},
			},
		}

<<<<<<< HEAD
		_, end, result, err := execPing(client, request, body, timeout, validator)

		if result != nil {
			monitors.MergeEventFields(event, result.Fields)
		}

		if !readStart.IsZero() {
			monitors.MergeEventFields(event, common.MapStr{
=======
		_, end, err := execPing(event, client, request, body, timeout, validator)
		cbMutex.Lock()
		defer cbMutex.Unlock()

		if !readStart.IsZero() {
			eventext.MergeEventFields(event, common.MapStr{
>>>>>>> 568d2b45
				"http": common.MapStr{
					"rtt": common.MapStr{
						"write_request":   look.RTT(writeEnd.Sub(writeStart)),
						"response_header": look.RTT(readStart.Sub(writeStart)),
					},
				},
			})
		}
		if !writeStart.IsZero() {
<<<<<<< HEAD
			event.Fields.Put("http.rtt.validate", look.RTT(end.Sub(writeStart)))
			event.Fields.Put("http.rtt.content", look.RTT(end.Sub(readStart)))
=======
			event.PutValue("http.rtt.validate", look.RTT(end.Sub(writeStart)))
			event.PutValue("http.rtt.content", look.RTT(end.Sub(readStart)))
>>>>>>> 568d2b45
		}

		return err
	})
}

func BuildRequest(addr string, config *Config, enc contentEncoder) (*http.Request, error) {
	method := strings.ToUpper(config.Check.Request.Method)
	request, err := http.NewRequest(method, addr, nil)
	if err != nil {
		return nil, err
	}
	request.Close = true

	if config.Username != "" {
		request.SetBasicAuth(config.Username, config.Password)
	}
	for k, v := range config.Check.Request.SendHeaders {
		// defining the Host header isn't enough. See https://github.com/golang/go/issues/7682
		if k == "Host" {
			request.Host = v
		}

		request.Header.Add(k, v)
	}

	if enc != nil {
		enc.AddHeaders(&request.Header)
	}

	return request, nil
}

func execPing(
	event *beat.Event,
	client *http.Client,
	req *http.Request,
	body []byte,
	timeout time.Duration,
	validator func(*http.Response) error,
<<<<<<< HEAD
) (start, end time.Time, event *beat.Event, errReason reason.Reason) {
=======
) (start, end time.Time, errReason reason.Reason) {
>>>>>>> 568d2b45
	ctx, cancel := context.WithTimeout(context.Background(), timeout)
	defer cancel()

	req = attachRequestBody(&ctx, req, body)
	start, end, resp, errReason := execRequest(client, req, validator)

	if errReason == nil || errReason.Type() != "io" {
		eventext.MergeEventFields(event, common.MapStr{"http": common.MapStr{
			"rtt": common.MapStr{
				"total": look.RTT(end.Sub(start)),
			},
		}})
	}

	if resp != nil {
		eventext.MergeEventFields(event, common.MapStr{"http": common.MapStr{
			"response": common.MapStr{"status_code": resp.StatusCode},
		}})
	}

	if errReason != nil {
		if resp != nil {
			return start, end, errReason
		}
		return start, end, errReason
	}

	return start, end, nil
}

func attachRequestBody(ctx *context.Context, req *http.Request, body []byte) *http.Request {
	req = req.WithContext(*ctx)
	if len(body) > 0 {
		req.Body = ioutil.NopCloser(bytes.NewBuffer(body))
		req.ContentLength = int64(len(body))
	}

	return req
}

func execRequest(client *http.Client, req *http.Request, validator func(*http.Response) error) (start time.Time, end time.Time, resp *http.Response, errReason reason.Reason) {
	start = time.Now()
	resp, err := client.Do(req)
	if resp != nil { // If above errors, the response will be nil
		defer resp.Body.Close()
	}
	end = time.Now()

	if err != nil {
		return start, end, nil, reason.IOFailed(err)
	}

	err = validator(resp)
	if err != nil {
		return start, time.Now(), resp, reason.ValidateFailed(err)
	}

	// Read the entirety of the body. Otherwise, the stats for the check
	// don't include download time.
	io.Copy(ioutil.Discard, resp.Body)

	return start, time.Now(), resp, nil
}

<<<<<<< HEAD
func makeEvent(rtt time.Duration, resp *http.Response) *beat.Event {
	return &beat.Event{
		Fields: common.MapStr{
			"http": common.MapStr{
				"response": common.MapStr{
					"status_code": resp.StatusCode,
				},
				"rtt": common.MapStr{
					"total": look.RTT(rtt),
				},
			},
		},
	}
}

=======
>>>>>>> 568d2b45
func splitHostnamePort(requ *http.Request) (string, uint16, error) {
	host := requ.URL.Host
	// Try to add a default port if needed
	if strings.LastIndex(host, ":") == -1 {
		switch requ.URL.Scheme {
		case urlSchemaHTTP:
			host += ":80"
		case urlSchemaHTTPS:
			host += ":443"
		}
	}
	host, port, err := net.SplitHostPort(host)
	if err != nil {
		return "", 0, err
	}
	p, err := strconv.ParseUint(port, 10, 16)
	if err != nil {
		return "", 0, fmt.Errorf("'%v' is no valid port number in '%v'", port, requ.URL.Host)
	}
	return host, uint16(p), nil
}

func makeCheckRedirect(max int) func(*http.Request, []*http.Request) error {
	if max == 0 {
		return func(_ *http.Request, _ []*http.Request) error {
			return http.ErrUseLastResponse
		}
	}

	return func(_ *http.Request, via []*http.Request) error {
		if max == len(via) {
			return http.ErrUseLastResponse
		}
		return nil
	}
}<|MERGE_RESOLUTION|>--- conflicted
+++ resolved
@@ -30,15 +30,7 @@
 	"sync"
 	"time"
 
-<<<<<<< HEAD
-	"github.com/elastic/beats/libbeat/beat"
-
-	"github.com/elastic/beats/libbeat/common"
-	"github.com/elastic/beats/libbeat/outputs/transport"
-
-=======
 	"github.com/elastic/beats/heartbeat/eventext"
->>>>>>> 568d2b45
 	"github.com/elastic/beats/heartbeat/look"
 	"github.com/elastic/beats/heartbeat/monitors"
 	"github.com/elastic/beats/heartbeat/monitors/active/dialchain"
@@ -56,70 +48,36 @@
 	enc contentEncoder,
 	body []byte,
 	validator RespCheck,
-<<<<<<< HEAD
-) (monitors.Job, error) {
-	typ := config.Name
-	id := fmt.Sprintf("%v@%v", typ, addr)
-=======
 ) (jobs.Job, error) {
->>>>>>> 568d2b45
 
 	client := &http.Client{
 		CheckRedirect: makeCheckRedirect(config.MaxRedirects),
 		Transport:     transport,
 		Timeout:       config.Timeout,
 	}
-	request, err := BuildRequest(addr, config, enc)
+	request, err := buildRequest(addr, config, enc)
 	if err != nil {
 		return nil, err
 	}
 
 	timeout := config.Timeout
 
-<<<<<<< HEAD
-	return monitors.WithJobId(id,
-		monitors.WithFields(
-			common.MapStr{
-				"monitor": common.MapStr{
-					"scheme": request.URL.Scheme,
-					"host":   hostname,
-				},
-				"http": common.MapStr{
-					"url": request.URL.String(),
-				},
-				"tcp": common.MapStr{
-					"port": port,
-				},
-			},
-			monitors.MakeSimpleJob(func() (*beat.Event, error) {
-				_, _, event, err := execPing(client, request, body, timeout, validator)
-				return event, err
-			}),
-		)), nil
-=======
 	return jobs.MakeSimpleJob(func(event *beat.Event) error {
 		_, _, err := execPing(event, client, request, body, timeout, validator)
 		return err
 	}), nil
->>>>>>> 568d2b45
-}
-
-func NewHTTPMonitorIPsJob(
+}
+
+func newHTTPMonitorIPsJob(
 	config *Config,
 	addr string,
 	tls *transport.TLSConfig,
 	enc contentEncoder,
 	body []byte,
 	validator RespCheck,
-<<<<<<< HEAD
-) (monitors.Job, error) {
-	typ := config.Name
-	id := fmt.Sprintf("%v@%v", typ, addr)
-=======
 ) (jobs.Job, error) {
->>>>>>> 568d2b45
-
-	req, err := BuildRequest(addr, config, enc)
+
+	req, err := buildRequest(addr, config, enc)
 	if err != nil {
 		return nil, err
 	}
@@ -129,57 +87,27 @@
 		return nil, err
 	}
 
-<<<<<<< HEAD
-	settings := monitors.MakeHostJobSettings(id, hostname, config.Mode)
-
-	pingFactory := CreatePingFactory(config, hostname, port, tls, req, body, validator)
-	job, err := monitors.MakeByHostJob(settings, pingFactory)
-
-	fields := common.MapStr{
-		"monitor": common.MapStr{
-			"scheme": req.URL.Scheme,
-		},
-		"http": common.MapStr{
-			"url": req.URL.String(),
-		},
-		"tcp": common.MapStr{
-			"port": port,
-		},
-	}
-
-	return monitors.WithJobId(id, monitors.WithFields(fields, job)), err
-=======
 	settings := monitors.MakeHostJobSettings(hostname, config.Mode)
 
 	pingFactory := createPingFactory(config, port, tls, req, body, validator)
 	job, err := monitors.MakeByHostJob(settings, pingFactory)
 
 	return job, err
->>>>>>> 568d2b45
-}
-
-func CreatePingFactory(
+}
+
+func createPingFactory(
 	config *Config,
 	port uint16,
 	tls *transport.TLSConfig,
 	request *http.Request,
 	body []byte,
 	validator RespCheck,
-<<<<<<< HEAD
-) func(*net.IPAddr) monitors.Job {
-=======
 ) func(*net.IPAddr) jobs.Job {
->>>>>>> 568d2b45
 	timeout := config.Timeout
 	isTLS := request.URL.Scheme == "https"
 	checkRedirect := makeCheckRedirect(config.MaxRedirects)
 
-<<<<<<< HEAD
-	return monitors.MakePingIPFactory(func(ip *net.IPAddr) (*beat.Event, error) {
-		event := &beat.Event{}
-=======
 	return monitors.MakePingIPFactory(func(event *beat.Event, ip *net.IPAddr) error {
->>>>>>> 568d2b45
 		addr := net.JoinHostPort(ip.String(), strconv.Itoa(int(port)))
 		d := &dialchain.DialerChain{
 			Net: dialchain.MakeConstAddrDialer(addr, dialchain.TCPDialer(timeout)),
@@ -226,23 +154,12 @@
 			},
 		}
 
-<<<<<<< HEAD
-		_, end, result, err := execPing(client, request, body, timeout, validator)
-
-		if result != nil {
-			monitors.MergeEventFields(event, result.Fields)
-		}
-
-		if !readStart.IsZero() {
-			monitors.MergeEventFields(event, common.MapStr{
-=======
 		_, end, err := execPing(event, client, request, body, timeout, validator)
 		cbMutex.Lock()
 		defer cbMutex.Unlock()
 
 		if !readStart.IsZero() {
 			eventext.MergeEventFields(event, common.MapStr{
->>>>>>> 568d2b45
 				"http": common.MapStr{
 					"rtt": common.MapStr{
 						"write_request":   look.RTT(writeEnd.Sub(writeStart)),
@@ -252,20 +169,15 @@
 			})
 		}
 		if !writeStart.IsZero() {
-<<<<<<< HEAD
-			event.Fields.Put("http.rtt.validate", look.RTT(end.Sub(writeStart)))
-			event.Fields.Put("http.rtt.content", look.RTT(end.Sub(readStart)))
-=======
 			event.PutValue("http.rtt.validate", look.RTT(end.Sub(writeStart)))
 			event.PutValue("http.rtt.content", look.RTT(end.Sub(readStart)))
->>>>>>> 568d2b45
 		}
 
 		return err
 	})
 }
 
-func BuildRequest(addr string, config *Config, enc contentEncoder) (*http.Request, error) {
+func buildRequest(addr string, config *Config, enc contentEncoder) (*http.Request, error) {
 	method := strings.ToUpper(config.Check.Request.Method)
 	request, err := http.NewRequest(method, addr, nil)
 	if err != nil {
@@ -299,11 +211,7 @@
 	body []byte,
 	timeout time.Duration,
 	validator func(*http.Response) error,
-<<<<<<< HEAD
-) (start, end time.Time, event *beat.Event, errReason reason.Reason) {
-=======
 ) (start, end time.Time, errReason reason.Reason) {
->>>>>>> 568d2b45
 	ctx, cancel := context.WithTimeout(context.Background(), timeout)
 	defer cancel()
 
@@ -368,24 +276,6 @@
 	return start, time.Now(), resp, nil
 }
 
-<<<<<<< HEAD
-func makeEvent(rtt time.Duration, resp *http.Response) *beat.Event {
-	return &beat.Event{
-		Fields: common.MapStr{
-			"http": common.MapStr{
-				"response": common.MapStr{
-					"status_code": resp.StatusCode,
-				},
-				"rtt": common.MapStr{
-					"total": look.RTT(rtt),
-				},
-			},
-		},
-	}
-}
-
-=======
->>>>>>> 568d2b45
 func splitHostnamePort(requ *http.Request) (string, uint16, error) {
 	host := requ.URL.Host
 	// Try to add a default port if needed
