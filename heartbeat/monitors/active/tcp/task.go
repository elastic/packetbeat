--- conflicted
+++ resolved
@@ -20,10 +20,7 @@
 import (
 	"time"
 
-<<<<<<< HEAD
-=======
 	"github.com/elastic/beats/heartbeat/eventext"
->>>>>>> 568d2b45
 	"github.com/elastic/beats/heartbeat/look"
 	"github.com/elastic/beats/heartbeat/reason"
 	"github.com/elastic/beats/libbeat/beat"
@@ -37,11 +34,7 @@
 	addr string,
 	timeout time.Duration,
 	validator ConnCheck,
-<<<<<<< HEAD
-) (*beat.Event, error) {
-=======
 ) error {
->>>>>>> 568d2b45
 	start := time.Now()
 	deadline := start.Add(timeout)
 
@@ -53,11 +46,7 @@
 	defer conn.Close()
 	if validator == nil {
 		// no additional validation step => ping success
-<<<<<<< HEAD
-		return &beat.Event{}, nil
-=======
 		return nil
->>>>>>> 568d2b45
 	}
 
 	if err := conn.SetDeadline(deadline); err != nil {
@@ -73,28 +62,15 @@
 	}
 
 	end := time.Now()
-<<<<<<< HEAD
-	event := &beat.Event{
-		Fields: common.MapStr{
-			"tcp": common.MapStr{
-				"rtt": common.MapStr{
-					"validate": look.RTT(end.Sub(validateStart)),
-				},
-=======
 	eventext.MergeEventFields(event, common.MapStr{
 		"tcp": common.MapStr{
 			"rtt": common.MapStr{
 				"validate": look.RTT(end.Sub(validateStart)),
->>>>>>> 568d2b45
 			},
 		},
 	})
 	if err != nil {
-<<<<<<< HEAD
-		event.Fields["error"] = reason.FailValidate(err)
-=======
 		return reason.MakeValidateError(err)
->>>>>>> 568d2b45
 	}
 
 	return nil
