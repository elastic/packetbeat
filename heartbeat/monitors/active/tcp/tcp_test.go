// Licensed to Elasticsearch B.V. under one or more contributor
// license agreements. See the NOTICE file distributed with
// this work for additional information regarding copyright
// ownership. Elasticsearch B.V. licenses this file to you under
// the Apache License, Version 2.0 (the "License"); you may
// not use this file except in compliance with the License.
// You may obtain a copy of the License at
//
//     http://www.apache.org/licenses/LICENSE-2.0
//
// Unless required by applicable law or agreed to in writing,
// software distributed under the License is distributed on an
// "AS IS" BASIS, WITHOUT WARRANTIES OR CONDITIONS OF ANY
// KIND, either express or implied.  See the License for the
// specific language governing permissions and limitations
// under the License.

package tcp

import (
	"fmt"
	"net"
	"net/http"
	"net/http/httptest"
	"net/url"
	"strconv"
	"testing"

	"github.com/stretchr/testify/require"

	"github.com/elastic/beats/v7/heartbeat/hbtest"
	"github.com/elastic/beats/v7/heartbeat/hbtestllext"
	"github.com/elastic/beats/v7/libbeat/beat"
	btesting "github.com/elastic/beats/v7/libbeat/testing"
	"github.com/elastic/elastic-agent-libs/mapstr"
	"github.com/elastic/go-lookslike"
	"github.com/elastic/go-lookslike/testslike"
	"github.com/elastic/go-lookslike/validator"
)

func testTCPCheck(t *testing.T, host string, port uint16) *beat.Event {
	config := mapstr.M{
		"hosts":   host,
		"ports":   port,
		"timeout": "1s",
	}
	return testTCPConfigCheck(t, config)
}

// TestUpEndpointJob tests an up endpoint configured using either direct lookups or IPs
func TestUpEndpointJob(t *testing.T) {
	// Test with domain, IPv4 and IPv6
	scenarios := []struct {
		name       string
		hostname   string
		isIP       bool
		expectedIP string
	}{
		{
			name:       "localhost",
			hostname:   "localhost",
			isIP:       false,
			expectedIP: "127.0.0.1",
		},
		{
			name:       "ipv4",
			hostname:   "127.0.0.1",
			isIP:       true,
			expectedIP: "127.0.0.1",
		},
		{
			name:     "ipv6",
			hostname: "::1",
			isIP:     true,
		},
	}

	for _, scenario := range scenarios {
		t.Run(scenario.name, func(t *testing.T) {
			server, port, err := setupServer(t, func(handler http.Handler) (*httptest.Server, error) {
				return newHostTestServer(handler, scenario.hostname)
			})
			// Some machines don't have ipv6 setup correctly, so we ignore the test
			// if we can't bind to the port / setup the server.
			if err != nil && scenario.hostname == "::1" {
				return
			}
			require.NoError(t, err)

			defer server.Close()

			hostURL := &url.URL{Scheme: "tcp", Host: net.JoinHostPort(scenario.hostname, strconv.Itoa(int(port)))}

			serverURL, err := url.Parse(server.URL)
			require.NoError(t, err)

			event := testTCPCheck(t, hostURL.String(), port)

			validators := []validator.Validator{
				hbtest.BaseChecks(serverURL.Hostname(), "up", "tcp"),
				hbtest.SummaryChecks(1, 0),
				hbtest.URLChecks(t, hostURL),
				hbtest.RespondingTCPChecks(),
			}

			if !scenario.isIP {
				validators = append(validators, hbtest.ResolveChecks(scenario.expectedIP))
			}

			testslike.Test(
				t,
				lookslike.Strict(lookslike.Compose(validators...)),
				event.Fields,
			)
		})
	}
}

func TestConnectionRefusedEndpointJob(t *testing.T) {
	ip := "127.0.0.1"
	port, err := btesting.AvailableTCP4Port()
	require.NoError(t, err)

	event := testTCPCheck(t, ip, port)

	dialErr := fmt.Sprintf("dial tcp %s:%d", ip, port)
	testslike.Test(
		t,
		lookslike.Strict(lookslike.Compose(
			hbtest.BaseChecks(ip, "down", "tcp"),
			hbtest.SummaryChecks(0, 1),
			hbtest.SimpleURLChecks(t, "tcp", ip, port),
			hbtest.ErrorChecks(dialErr, "io"),
		)),
		event.Fields,
	)
}

func TestUnreachableEndpointJob(t *testing.T) {
	ip := "203.0.113.1"
	port := uint16(1234)
	event := testTCPCheck(t, ip, port)

	dialErr := fmt.Sprintf("dial tcp %s:%d", ip, port)
	testslike.Test(
		t,
		lookslike.Strict(lookslike.Compose(
			hbtest.BaseChecks(ip, "down", "tcp"),
			hbtest.SummaryChecks(0, 1),
			hbtest.SimpleURLChecks(t, "tcp", ip, port),
			hbtest.ErrorChecks(dialErr, "io"),
		)),
		event.Fields,
	)
}

func TestCheckUp(t *testing.T) {
	host, port, ip, closeEcho, err := startEchoServer(t)
	require.NoError(t, err)
<<<<<<< HEAD
	defer closeEcho() //nolint:errcheck // not needed in test
=======
	//nolint:errcheck // There are no new changes to this line but
	// linter has been activated in the meantime. We'll cleanup separately.
	defer closeEcho()
>>>>>>> 343abb6f

	configMap := mapstr.M{
		"hosts":         host,
		"ports":         port,
		"timeout":       "1s",
		"check.receive": "echo123",
		"check.send":    "echo123",
	}

	event := testTCPConfigCheck(t, configMap)

	testslike.Test(
		t,
		lookslike.Strict(lookslike.Compose(
			hbtest.BaseChecks(ip, "up", "tcp"),
			hbtest.RespondingTCPChecks(),
			hbtest.SimpleURLChecks(t, "tcp", host, port),
			hbtest.SummaryChecks(1, 0),
			hbtest.ResolveChecks(ip),
			lookslike.MustCompile(map[string]interface{}{
				"tcp": map[string]interface{}{
					"rtt.validate.us": hbtestllext.IsInt64,
				},
			}),
		)),
		event.Fields,
	)
}

func TestCheckDown(t *testing.T) {
	host, port, ip, closeEcho, err := startEchoServer(t)
	require.NoError(t, err)
<<<<<<< HEAD
	defer closeEcho() //nolint:errcheck // not needed in test
=======
	//nolint:errcheck // There are no new changes to this line but
	// linter has been activated in the meantime. We'll cleanup separately.
	defer closeEcho()
>>>>>>> 343abb6f

	configMap := mapstr.M{
		"hosts":         host,
		"ports":         port,
		"timeout":       "1s",
		"check.receive": "BOOM", // should fail
		"check.send":    "echo123",
	}
	event := testTCPConfigCheck(t, configMap)

	testslike.Test(
		t,
		lookslike.Strict(lookslike.Compose(
			hbtest.BaseChecks(ip, "down", "tcp"),
			hbtest.RespondingTCPChecks(),
			hbtest.SimpleURLChecks(t, "tcp", host, port),
			hbtest.SummaryChecks(0, 1),
			hbtest.ResolveChecks(ip),
			lookslike.MustCompile(map[string]interface{}{
				"tcp": map[string]interface{}{
					"rtt.validate.us": hbtestllext.IsInt64,
				},
				"error": map[string]interface{}{
					"type":    "validate",
					"message": "received string mismatch",
				},
			}),
		)), event.Fields)
}

func TestNXDomainJob(t *testing.T) {
	host := "notadomainatallforsure.notadomain.notatldreally"
	port := uint16(1234)
	event := testTCPCheck(t, host, port)

	dialErr := fmt.Sprintf("lookup %s", host)
	testslike.Test(
		t,
		lookslike.Strict(lookslike.Compose(
			hbtest.BaseChecks("", "down", "tcp"),
			hbtest.SummaryChecks(0, 1),
			hbtest.SimpleURLChecks(t, "tcp", host, port),
			hbtest.ErrorChecks(dialErr, "io"),
		)),
		event.Fields,
	)
}

// startEchoServer starts a simple TCP echo server for testing. Only handles a single connection once.
// Note you MUST connect to this server exactly once to avoid leaking a goroutine. This is only useful
// for the specific tests used here.
func startEchoServer(t *testing.T) (host string, port uint16, ip string, close func() error, err error) {
	// Simple echo server
	listener, err := net.Listen("tcp", "localhost:0")
	if err != nil {
		return "", 0, "", nil, err
	}

	go func() {
		conn, err := listener.Accept()
		require.NoError(t, err)
		buf := make([]byte, 1024)
		rlen, err := conn.Read(buf)
		require.NoError(t, err)
		wlen, err := conn.Write(buf[:rlen])
		require.NoError(t, err)
		// Normally we'd retry partial writes, but for tests this is OK
		require.Equal(t, wlen, rlen)
		conn.Close()
	}()

	ip, portStr, err := net.SplitHostPort(listener.Addr().String())
<<<<<<< HEAD
	if err != nil {
		listener.Close()
		return "", 0, "", nil, err
	}
=======
	require.NoError(t, err)
>>>>>>> 343abb6f
	portUint64, err := strconv.ParseUint(portStr, 10, 16)
	if err != nil {
		listener.Close()
		return "", 0, "", nil, err
	}

	return "localhost", uint16(portUint64), ip, listener.Close, nil
}

// StaticResolver allows for a custom in-memory mapping of hosts to IPs, it ignores network names
// and zones.
type StaticResolver struct {
	mapping map[string][]net.IP
}

func NewStaticResolver(mapping map[string][]net.IP) StaticResolver {
	return StaticResolver{mapping}
}

func (s StaticResolver) ResolveIPAddr(network string, host string) (*net.IPAddr, error) {
	found, err := s.LookupIP(host)
	if err != nil {
		return nil, err
	}
	return &net.IPAddr{IP: found[0]}, nil
}

func (s StaticResolver) LookupIP(host string) ([]net.IP, error) {
	if found, ok := s.mapping[host]; ok {
		return found, nil
	} else {
		return nil, makeStaticNXDomainErr(host)
	}
}

func makeStaticNXDomainErr(host string) *net.DNSError {
	return &net.DNSError{
		IsNotFound: true,
		Err:        fmt.Sprintf("Hostname '%s' not found in static resolver", host),
	}
}<|MERGE_RESOLUTION|>--- conflicted
+++ resolved
@@ -157,13 +157,7 @@
 func TestCheckUp(t *testing.T) {
 	host, port, ip, closeEcho, err := startEchoServer(t)
 	require.NoError(t, err)
-<<<<<<< HEAD
 	defer closeEcho() //nolint:errcheck // not needed in test
-=======
-	//nolint:errcheck // There are no new changes to this line but
-	// linter has been activated in the meantime. We'll cleanup separately.
-	defer closeEcho()
->>>>>>> 343abb6f
 
 	configMap := mapstr.M{
 		"hosts":         host,
@@ -196,13 +190,7 @@
 func TestCheckDown(t *testing.T) {
 	host, port, ip, closeEcho, err := startEchoServer(t)
 	require.NoError(t, err)
-<<<<<<< HEAD
 	defer closeEcho() //nolint:errcheck // not needed in test
-=======
-	//nolint:errcheck // There are no new changes to this line but
-	// linter has been activated in the meantime. We'll cleanup separately.
-	defer closeEcho()
->>>>>>> 343abb6f
 
 	configMap := mapstr.M{
 		"hosts":         host,
@@ -275,14 +263,10 @@
 	}()
 
 	ip, portStr, err := net.SplitHostPort(listener.Addr().String())
-<<<<<<< HEAD
 	if err != nil {
 		listener.Close()
 		return "", 0, "", nil, err
 	}
-=======
-	require.NoError(t, err)
->>>>>>> 343abb6f
 	portUint64, err := strconv.ParseUint(portStr, 10, 16)
 	if err != nil {
 		listener.Close()
