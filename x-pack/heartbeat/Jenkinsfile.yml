when:
    branches: true             ## for all the branches
    changeset:                 ## when PR contains any of those entries in the changeset
        - "^x-pack/heartbeat/.*"
        - "@ci"                ## special token regarding the changeset for the ci
        - "@xpack"             ## special token regarding the changeset for the xpack
    comments:                  ## when PR comment contains any of those entries
        - "/test x-pack/heartbeat"
    labels:                    ## when PR labels matches any of those entries
        - "x-pack-heartbeat"
    parameters:                ## when parameter was selected in the UI.
        - "x-pack-heartbeat"
    tags: true                 ## for all the tags
platform: "immutable && ubuntu-18" ## default label for all the stages
stages:
    unitTest:
        mage: "mage build unitTest"
        withNodejs: true
        stage: mandatory
    goIntegTest:
        mage: "mage goIntegTest"
        withNodejs: true
        stage: mandatory
    macos:
        mage: "mage build unitTest"
        platforms:             ## override default label in this specific stage.
          - "macos12 && x86_64"
        when:                  ## Override the top-level when.
            comments:
                - "/test x-pack/heartbeat for macos"
            labels:
                - "macOS"
            parameters:
                - "macosTest"
            tags: true         ## for all the tags
        stage: extended
<<<<<<< HEAD
    macosM1:
        mage: "mage build unitTest"
        platforms:             ## override default label in this specific stage.
          - "orka && darwin && aarch64"
        when:                  ## Override the top-level when.
            comments:
                - "/test auditbeat for macos-m1"
            labels:
                - "macos-m1"
            parameters:
                - "macosM1Test"
            tags: false         ## for all the tags
        stage: extended
# TODO: there are windows test failures already reported
# https://github.com/elastic/beats/issues/23957 and https://github.com/elastic/beats/issues/23958
# waiting for being fixed.
#    windows-2019:
#        mage: "mage build test"
#        platforms:             ## override default labels in this specific stage.
#            - "windows-2019"
#        stage: extended_win
#    windows-2016:
#        mage: "mage build test"
#        platforms:             ## override default labels in this specific stage.
#            - "windows-2016"
#        stage: mandatory
#    windows-2012:
#        mage: "mage build test"
#        platforms:             ## override default labels in this specific stage.
#            - "windows-2012-r2"
#        stage: extended_win
#    windows-10:
#        mage: "mage build test"
#        platforms:             ## override default labels in this specific stage.
#            - "windows-10"
#        stage: extended_win
#    windows-8:
#        mage: "mage build test"
#        platforms:             ## override default labels in this specific stage.
#            - "windows-8"
#        stage: extended_win
=======
    windows-2022:
        mage: "mage build test"
        platforms:             ## override default labels in this specific stage.
          - "windows-2022"
        stage: mandatory
    windows-2019:
        mage: "mage build test"
        platforms:             ## override default labels in this specific stage.
          - "windows-2019"
        stage: extended_win
    windows-2016:
        mage: "mage build test"
        platforms:             ## override default labels in this specific stage.
          - "windows-2016"
        stage: mandatory
    windows-2012:
        mage: "mage build test"
        platforms:             ## override default labels in this specific stage.
          - "windows-2012-r2"
        stage: extended_win
    windows-10:
        mage: "mage build test"
        platforms:             ## override default labels in this specific stage.
          - "windows-10"
        stage: extended_win
    windows-8:
        mage: "mage build test"
        platforms:             ## override default labels in this specific stage.
          - "windows-8"
        stage: extended_win
>>>>>>> 8552e34a
    packaging-linux:
        packaging-linux: "mage package"
        e2e:
            enabled: false
        stage: packaging
        when:
            branches: false    ## Only on a PR basis for the time being
            tags: false        ## packaging on branches/tags is already in place with the downstream build.
            changeset:         ## when PR contains any of those entries in the changeset
              - "^x-pack/heartbeat/.*"
              - "@xpack"             ## special token regarding the changeset for the xpack
    packaging-arm:
        packaging-arm: "mage package"
        e2e:
            enabled: false
        platforms:             ## override default label in this specific stage.
          - "arm"
        stage: packaging
        when:
            branches: false    ## Only on a PR basis for the time being
            tags: false        ## packaging on branches/tags is already in place with the downstream build.
            changeset:         ## when PR contains any of those entries in the changeset
              - "^x-pack/heartbeat/.*"
              - "@xpack"             ## special token regarding the changeset for the xpack<|MERGE_RESOLUTION|>--- conflicted
+++ resolved
@@ -34,7 +34,6 @@
                 - "macosTest"
             tags: true         ## for all the tags
         stage: extended
-<<<<<<< HEAD
     macosM1:
         mage: "mage build unitTest"
         platforms:             ## override default label in this specific stage.
@@ -48,35 +47,6 @@
                 - "macosM1Test"
             tags: false         ## for all the tags
         stage: extended
-# TODO: there are windows test failures already reported
-# https://github.com/elastic/beats/issues/23957 and https://github.com/elastic/beats/issues/23958
-# waiting for being fixed.
-#    windows-2019:
-#        mage: "mage build test"
-#        platforms:             ## override default labels in this specific stage.
-#            - "windows-2019"
-#        stage: extended_win
-#    windows-2016:
-#        mage: "mage build test"
-#        platforms:             ## override default labels in this specific stage.
-#            - "windows-2016"
-#        stage: mandatory
-#    windows-2012:
-#        mage: "mage build test"
-#        platforms:             ## override default labels in this specific stage.
-#            - "windows-2012-r2"
-#        stage: extended_win
-#    windows-10:
-#        mage: "mage build test"
-#        platforms:             ## override default labels in this specific stage.
-#            - "windows-10"
-#        stage: extended_win
-#    windows-8:
-#        mage: "mage build test"
-#        platforms:             ## override default labels in this specific stage.
-#            - "windows-8"
-#        stage: extended_win
-=======
     windows-2022:
         mage: "mage build test"
         platforms:             ## override default labels in this specific stage.
@@ -107,7 +77,6 @@
         platforms:             ## override default labels in this specific stage.
           - "windows-8"
         stage: extended_win
->>>>>>> 8552e34a
     packaging-linux:
         packaging-linux: "mage package"
         e2e:
