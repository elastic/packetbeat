--- conflicted
+++ resolved
@@ -37,7 +37,7 @@
                 - "macosTest"
             branches: true     ## for all the branches
             tags: true         ## for all the tags
-<<<<<<< HEAD
+        stage: extended
     macosArm:
         mage: "mage build unitTest"
         platforms:             ## override default label in this specific stage.
@@ -51,9 +51,7 @@
                 - "macosArmTest"
             branches: true     ## for all the branches
             tags: true         ## for all the tags
-=======
         stage: extended
->>>>>>> c5b5b775
 # TODO: there are windows test failures already reported
 # https://github.com/elastic/beats/issues/23957 and https://github.com/elastic/beats/issues/23958
 # waiting for being fixed.
