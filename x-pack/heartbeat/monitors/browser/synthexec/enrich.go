--- conflicted
+++ resolved
@@ -187,18 +187,11 @@
 	// runner would exit immediately with exitCode 1 and we do not set the duration
 	// to inform the journey never ran
 	if !je.start.IsZero() {
-<<<<<<< HEAD
+		duration := je.end.Sub(je.start)
 		eventext.MergeEventFields(event, mapstr.M{
 			"monitor": mapstr.M{
 				"duration": mapstr.M{
-					"us": int64(je.end.Sub(je.start) / time.Microsecond),
-=======
-		duration := je.end.Sub(je.start)
-		eventext.MergeEventFields(event, common.MapStr{
-			"monitor": common.MapStr{
-				"duration": common.MapStr{
 					"us": duration.Microseconds(),
->>>>>>> d5fe415c
 				},
 			},
 		})
