--- conflicted
+++ resolved
@@ -156,13 +156,7 @@
 		event.SetID(se.Id)
 		// This is only relevant for screenshots, which have a specific ID
 		// In that case we always want to issue an update op
-<<<<<<< HEAD
 		_, _ = event.Meta.Put(events.FieldMetaOpType, events.OpTypeCreate)
-=======
-		//nolint:errcheck // There are no new changes to this line but
-		// linter has been activated in the meantime. We'll cleanup separately.
-		event.Meta.Put(events.FieldMetaOpType, events.OpTypeCreate)
->>>>>>> 343abb6f
 	}
 
 	eventext.MergeEventFields(event, se.ToMap())
