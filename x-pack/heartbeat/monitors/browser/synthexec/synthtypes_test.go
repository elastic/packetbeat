--- conflicted
+++ resolved
@@ -35,13 +35,8 @@
 	testCases := []testCase{
 		{
 			"root fields with URL",
-<<<<<<< HEAD
-			common.MapStr{
+			mapstr.M{
 				"type":            JourneyStart,
-=======
-			mapstr.M{
-				"type":            "journey/start",
->>>>>>> 343abb6f
 				"package_version": "1.2.3",
 				"root_fields": map[string]interface{}{
 					"synthetics": map[string]interface{}{
@@ -51,15 +46,9 @@
 				},
 				"url": testUrl.String(),
 			},
-<<<<<<< HEAD
-			common.MapStr{
-				"synthetics": common.MapStr{
-					"type":            JourneyStart,
-=======
 			mapstr.M{
 				"synthetics": mapstr.M{
-					"type":            "journey/start",
->>>>>>> 343abb6f
+					"type":            JourneyStart,
 					"package_version": "1.2.3",
 					"nested":          "v1",
 				},
