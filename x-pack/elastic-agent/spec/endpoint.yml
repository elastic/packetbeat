name: Endpoint
<<<<<<< HEAD
cmd: endpoint
service: 6788
install_checks:
- exec_file:
    path: "endpoint"
    args:
    - "verify"
post_install:
- exec_file:
    path: "endpoint"
    args:
    - "install"
    - "--upgrade"
    - "--resources"
    - "endpoint-resource.zip"
pre_uninstall:
- exec_file:
    path: "endpoint"
    args:
      - "uninstall"
=======
>>>>>>> c73d6b18
rules:
- fix_stream: {}

- filter_values:
    selector: inputs
    key: type
    values:
    - endpoint

- filter_values:
    selector: inputs
    key: enabled
    values:
    - true

- filter:
    selectors:
    - fleet
    - inputs
    - output

when: HasAny('fleet') && HasItems(%{[inputs]}) && HasNamespace('output', 'elasticsearch')<|MERGE_RESOLUTION|>--- conflicted
+++ resolved
@@ -1,8 +1,7 @@
 name: Endpoint
-<<<<<<< HEAD
 cmd: endpoint
 service: 6788
-install_checks:
+check_install:
 - exec_file:
     path: "endpoint"
     args:
@@ -20,8 +19,6 @@
     path: "endpoint"
     args:
       - "uninstall"
-=======
->>>>>>> c73d6b18
 rules:
 - fix_stream: {}
 
