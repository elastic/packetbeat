// Copyright Elasticsearch B.V. and/or licensed to Elasticsearch B.V. under one
// or more contributor license agreements. Licensed under the Elastic License;
// you may not use this file except in compliance with the Elastic License.

package tar

import (
	"archive/tar"
	"compress/gzip"
	"context"
	"fmt"
	"io"
	"os"
	"path/filepath"
	"strings"

	"github.com/elastic/beats/v7/x-pack/elastic-agent/pkg/agent/errors"
	"github.com/elastic/beats/v7/x-pack/elastic-agent/pkg/artifact"
)

// Installer or tar packages
type Installer struct {
	config *artifact.Config
}

// NewInstaller creates an installer able to install tar packages
func NewInstaller(config *artifact.Config) (*Installer, error) {
	return &Installer{
		config: config,
	}, nil
}

// Install performs installation of program in a specific version.
// It expects package to be already downloaded.
func (i *Installer) Install(_ context.Context, programName, version, installDir string) error {
	artifactPath, err := artifact.GetArtifactPath(programName, version, i.config.OS(), i.config.Arch(), i.config.TargetDirectory)
	if err != nil {
		return err
	}

	f, err := os.Open(artifactPath)
	if err != nil {
		return errors.New(fmt.Sprintf("artifact for '%s' version '%s' could not be found at '%s'", programName, version, artifactPath), errors.TypeFilesystem, errors.M(errors.MetaKeyPath, artifactPath))
	}
	defer f.Close()

	// cleanup install directory before unpack
	_, err = os.Stat(installDir)
	if err == nil || os.IsExist(err) {
		os.RemoveAll(installDir)
	}

	// unpack must occur in directory that holds the installation directory
	// or the extraction will be double nested
	return unpack(f, filepath.Dir(installDir))
}

func unpack(r io.Reader, dir string) error {
	zr, err := gzip.NewReader(r)
	if err != nil {
		return errors.New("requires gzip-compressed body", err, errors.TypeFilesystem)
	}

	tr := tar.NewReader(zr)
	var rootDir string

	for {
		f, err := tr.Next()
		if err == io.EOF {
			break
		}
		if err != nil {
			return err
		}

		if !validFileName(f.Name) {
			return errors.New("tar contained invalid filename: %q", f.Name, errors.TypeFilesystem, errors.M(errors.MetaKeyPath, f.Name))
		}
		rel := filepath.FromSlash(f.Name)
		abs := filepath.Join(dir, rel)

		// find the root dir
		if currentDir := filepath.Dir(abs); rootDir == "" || len(filepath.Dir(rootDir)) > len(currentDir) {
			rootDir = currentDir
		}

		fi := f.FileInfo()
		mode := fi.Mode()
		switch {
		case mode.IsRegular():
			// just to be sure, it should already be created by Dir type
			if err := os.MkdirAll(filepath.Dir(abs), 0755); err != nil {
				return errors.New(err, "TarInstaller: creating directory for file "+abs, errors.TypeFilesystem, errors.M(errors.MetaKeyPath, abs))
			}

			wf, err := os.OpenFile(abs, os.O_RDWR|os.O_CREATE|os.O_TRUNC, mode.Perm())
			if err != nil {
				return errors.New(err, "TarInstaller: creating file "+abs, errors.TypeFilesystem, errors.M(errors.MetaKeyPath, abs))
			}

			_, err = io.Copy(wf, tr)
<<<<<<< HEAD
			if err != nil {
=======

			if err == nil {
>>>>>>> ed772cd8
				// sometimes we try executing binary too fast and run into text file busy after unpacking
				// syncing prevents this
				if syncErr := wf.Sync(); syncErr != nil {
					err = syncErr
				}
			}

			if closeErr := wf.Close(); closeErr != nil && err == nil {
				err = closeErr
			}

			if err != nil {
				return fmt.Errorf("TarInstaller: error writing to %s: %v", abs, err)
			}
		case mode.IsDir():
			if err := os.MkdirAll(abs, 0755); err != nil {
				return errors.New(err, "TarInstaller: creating directory for file "+abs, errors.TypeFilesystem, errors.M(errors.MetaKeyPath, abs))
			}
		default:
			return errors.New(fmt.Sprintf("tar file entry %s contained unsupported file type %v", f.Name, mode), errors.TypeFilesystem, errors.M(errors.MetaKeyPath, f.Name))
		}
	}

	return nil
}

func validFileName(p string) bool {
	if p == "" || strings.Contains(p, `\`) || strings.HasPrefix(p, "/") || strings.Contains(p, "../") {
		return false
	}
	return true
}<|MERGE_RESOLUTION|>--- conflicted
+++ resolved
@@ -99,12 +99,8 @@
 			}
 
 			_, err = io.Copy(wf, tr)
-<<<<<<< HEAD
-			if err != nil {
-=======
 
 			if err == nil {
->>>>>>> ed772cd8
 				// sometimes we try executing binary too fast and run into text file busy after unpacking
 				// syncing prevents this
 				if syncErr := wf.Sync(); syncErr != nil {
