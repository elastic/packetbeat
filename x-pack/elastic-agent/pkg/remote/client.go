--- conflicted
+++ resolved
@@ -15,7 +15,6 @@
 	"time"
 
 	"github.com/pkg/errors"
-	"golang.org/x/net/http2"
 
 	"github.com/elastic/beats/v7/libbeat/common"
 	"github.com/elastic/beats/v7/libbeat/common/transport/httpcommon"
@@ -113,22 +112,6 @@
 	hosts := cfg.GetHosts()
 	clients := make([]*requestClient, len(hosts))
 	for i, host := range cfg.GetHosts() {
-<<<<<<< HEAD
-		var errWrap error
-		httpClient, err := cfg.Transport.Client(
-			httpcommon.WithAPMHTTPInstrumentation(),
-			httpcommon.WithModRoundtripper(func(rt http.RoundTripper) http.RoundTripper {
-				if cfg.IsBasicAuth() {
-					// Pass basic auth credentials to all the underlying calls.
-					rt = NewBasicAuthRoundTripper(rt, cfg.Username, cfg.Password)
-				}
-				if wrapper != nil {
-					rt, errWrap = wrapper(rt)
-				}
-				return rt
-			}),
-		)
-=======
 		connStr, err := common.MakeURL(string(cfg.Protocol), p, host, 0)
 		if err != nil {
 			return nil, errors.Wrap(err, "invalid fleet-server endpoint")
@@ -138,22 +121,31 @@
 			return nil, errors.Wrap(err, "invalid fleet-server endpoint")
 		}
 
-		transport, err := makeTransport(addr.Scheme, cfg.Timeout, cfg.TLS)
->>>>>>> b17daafd
-		if err != nil {
-			err = errors.Wrap(err, "fail to create transport client")
-		} else if errWrap != nil {
-			err = errors.Wrap(errWrap, "fail to create transport client")
+		transport, err := makeTransport(cfg, addr.Scheme)
+		if err != nil {
+			return nil, err
+		}
+
+		if cfg.IsBasicAuth() {
+			// Pass basic auth credentials to all the underlying calls.
+			transport = NewBasicAuthRoundTripper(transport, cfg.Username, cfg.Password)
+		}
+
+		if wrapper != nil {
+			transport, err = wrapper(transport)
+			if err != nil {
+				return nil, errors.Wrap(err, "fail to create transport client")
+			}
+		}
+
+		httpClient := http.Client{
+			Transport: transport,
+			Timeout:   cfg.Transport.Timeout,
 		}
 
 		clients[i] = &requestClient{
-<<<<<<< HEAD
-			request: prefixRequestFactory(url),
-			client:  *httpClient,
-=======
 			request: prefixRequestFactory(connStr),
 			client:  httpClient,
->>>>>>> b17daafd
 		}
 	}
 
@@ -280,24 +272,23 @@
 		newPath := strings.Join([]string{URL, path, "?", params.Encode()}, "")
 		return http.NewRequest(method, newPath, body)
 	}
-<<<<<<< HEAD
-=======
 }
 
 // makeTransport create a transport object based on the TLS configuration.
-func makeTransport(scheme string, timeout time.Duration, tls *tlscommon.Config) (http.RoundTripper, error) {
-	dialer := transport.NetDialer(timeout)
-	if scheme == "http" {
-		return &http.Transport{Dial: dialer.Dial}, nil
-	}
-	tlsConfig, err := tlscommon.LoadTLSConfig(tls)
-	if err != nil {
-		return nil, errors.Wrap(err, "invalid TLS configuration")
-	}
-	tlsDialer, err := transport.TLSDialerH2(dialer, tlsConfig, timeout)
-	if err != nil {
-		return nil, errors.Wrap(err, "fail to create TLS dialer")
-	}
-	return &http2.Transport{DialTLS: tlsDialer.Dial}, nil
->>>>>>> b17daafd
+func makeTransport(cfg Config, scheme string) (http.RoundTripper, error) {
+	opts := []httpcommon.TransportOption{
+		httpcommon.WithAPMHTTPInstrumentation(),
+	}
+
+	// Connect to fleet server via HTTP2 only if no proxy is configured.
+	// The HTTP2 only transport will ignore HTTP_PROXY, HTTPS_PPROXY, and NO_PROXY
+	// environment variables.
+	http2Only := scheme == "https"
+	if http2Only && cfg.Transport.Proxy.URL == nil {
+		opts = append(opts, httpcommon.WithHTTP2Only(true))
+	} else {
+		opts = append(opts, httpcommon.WithForceAttemptHTTP2(true))
+	}
+
+	return cfg.Transport.RoundTripper(opts...)
 }