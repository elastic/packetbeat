--- conflicted
+++ resolved
@@ -333,13 +333,8 @@
 		Host:    beats.AgentMonitoringEndpoint(operatingSystem, cfg.HTTP),
 	}
 
-<<<<<<< HEAD
-	s, err := monitoringServer.New(logger, endpointConfig, monitoring.GetNamespace, app.Routes, isProcessStatsEnabled(cfg.HTTP), tracer)
-=======
 	bufferEnabled := cfg.HTTP.Buffer != nil && cfg.HTTP.Buffer.Enabled
-
-	s, err := monitoringServer.New(logger, endpointConfig, monitoring.GetNamespace, app.Routes, isProcessStatsEnabled(cfg.HTTP), bufferEnabled)
->>>>>>> 0099f5cf
+	s, err := monitoringServer.New(logger, endpointConfig, monitoring.GetNamespace, app.Routes, isProcessStatsEnabled(cfg.HTTP), bufferEnabled, tracer)
 	if err != nil {
 		return nil, errors.New(err, "could not start the HTTP server for the API")
 	}
