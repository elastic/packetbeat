name: Production Website DB Servers
fleet:
  agent:
    id: fleet-agent-id
  api:
    access_api_key: VuaCfGcBCdbkQm-e5aOx:ui2lp2axTNmsyakw9tvNnw
    kibana:
      protocol: https
      host: localhost:5601
      timeout: 30s

outputs:
  default:
    type: elasticsearch
    hosts: [127.0.0.1:9200, 127.0.0.1:9300]
    username: elastic
    password: changeme
    api_key: TiNAGG4BaaMdaH1tRfuU:KnR6yE41RrSowb0kQ0HWoA
    ca_sha256: 7HIpactkIAq2Y49orFOOQKurWxmmSFZhBCoQYcRhJ3Y=

  monitoring:
    type: elasticsearch
    api_key: VuaCfGcBCdbkQm-e5aOx:ui2lp2axTNmsyakw9tvNnw
    hosts: ["monitoring:9200"]
    ca_sha256: "7lHLiyp4J8m9kw38SJ7SURJP4bXRZv/BNxyyXkCcE/M="

<<<<<<< HEAD
datasources:
  - use_output: default
    inputs:
    - type: docker/metrics
      streams:
        - metricset: status
          dataset: docker.status
        - metricset: info
          dataset: ""
      hosts: ["http://127.0.0.1:8080"]
    - type: logs
      streams:
        - paths:
          - /var/log/hello1.log
          - /var/log/hello2.log
      vars:
        var: value
  - namespace: testing
    use_output: default
    inputs:
      - type: apache/metrics
        processors:
          - add_fields:
              fields:
                should_be: first
        streams:
          - enabled: true
            metricset: info
            hosts: ["http://apache.remote"]
        hosts: ["http://apache.local"]
        id: apache-metrics-id
  - namespace: default
    use_output: default
    inputs:
      - type: endpoint
        enabled: true
        streams: []
        policy:
          linux:
            malware:
              mode: prevent
            advanced:
              elasticsearch:
                indices:
                  logging: logging-index
                  control: control-index
                  event: event-index
                kernel:
                  process: true
                  connect: true
            logging:
              file: info
              stdout: debug
            events:
              registry: true
              process: true
              security: true
              file: true
              dns: false
              dll_and_driver_load: false
              network: true
          windows:
            malware:
              mode: prevent
            advanced:
              elasticsearch:
                indices:
                  logging: logging-index
                  control: control-index
                  event: event-index
                kernel:
                  process: true
                  connect: true
            logging:
              file: info
              stdout: debug
            events:
              registry: true
              process: true
              security: true
              file: true
              dns: false
              dll_and_driver_load: false
              network: true
          mac:
            malware:
              mode: prevent
            advanced:
              elasticsearch:
                indices:
                  logging: logging-index
                  control: control-index
                  event: event-index
                kernel:
                  process: true
                  connect: true
            logging:
              file: info
              stdout: debug
            events:
              registry: true
              process: true
              security: true
              file: true
              dns: false
              dll_and_driver_load: false
              network: true
=======
inputs:
- type: docker/metrics
  use_output: default
  streams:
    - metricset: status
      dataset:
        name: docker.status
    - metricset: info
      dataset:
        name: ""
  hosts: ["http://127.0.0.1:8080"]
- type: logs
  use_output: default
  streams:
    - paths:
      - /var/log/hello1.log
      - /var/log/hello2.log
  vars:
    var: value
- type: logs
  dataset:
    type: testtype
  use_output: default
  streams:
    - paths:
      - /var/log/hello3.log
      - /var/log/hello4.log
  vars:
    var: value
- id: apache-metrics-id
  type: apache/metrics
  dataset:
    namespace: testing
  use_output: default
  processors:
    - add_fields:
        fields:
          should_be: first
  streams:
    - enabled: true
      metricset: info
      hosts: ["http://apache.remote"]
  hosts: ["http://apache.local"]
- id: endpoint-id
  name: endpoint-1
  enabled: true
  package:
    name: endpoint
    version: 0.3.0
  dataset:
    namespace: default
  artifact_manifest:
    schema_version: v22
    manifest_version: v21
    artifacts:
      - endpoint-allowlist-windows:
          sha256: 1234
          size: 2
          url: /relative/path/to/endpoint-allowlist-windows
      - endpoint-allowlist-macos:
          sha256: 1234
          size: 2
          url: /relative/path/to/endpoint-allowlist-macos
      - endpoint-allowlist-linux:
          sha256: 1234
          size: 2
          url: /relative/path/to/endpoint-allowlist-linux
  policy:
    linux:
      advanced:
        free-form: free-form-value
      indices:
        network: logs-endpoint.events.network-default
        file: logs-endpoint.events.file-default
        process: logs-endpoint.events.process-default
        metadata: metrics-endpoint.metadata-default
        policy: metrics-endpoint.policy-default
        telemetry: metrics-endpoint.telemetry-default
      logging:
        file: info
        stdout: debug
      events:
        process: true
        file: true
        network: true
    windows:
      malware:
        mode: prevent
      advanced:
        free-form: free-form-value
      indices:
        network: logs-endpoint.events.network-default
        file: logs-endpoint.events.file-default
        registry: logs-endpoint.events.registry-default
        process: logs-endpoint.events.process-default
        driver: logs-endpoint.events.driver-default
        library: logs-endpoint.events.library-default
        alerts: logs-endpoint.alerts-default
        metadata: metrics-endpoint.metadata-default
        policy: metrics-endpoint.policy-default
        telemetry: metrics-endpoint.telemetry-default
      logging:
        file: info
        stdout: debug
      events:
        registry: true
        process: true
        security: true
        file: true
        dns: false
        dll_and_driver_load: false
        network: true
    mac:
      malware:
        mode: prevent
      advanced:
        free-form: free-form-value
      indices:
        network: logs-endpoint.events.network-default
        file: logs-endpoint.events.file-default
        process: logs-endpoint.events.process-default
        alerts: logs-endpoint.alerts-default
        metadata: metrics-endpoint.metadata-default
        policy: metrics-endpoint.policy-default
        telemetry: metrics-endpoint.telemetry-default
      logging:
        file: info
        stdout: debug
      events:
        process: true
        file: true
        network: true
>>>>>>> eec7d8d8

settings.monitoring:
  use_output: monitoring

management:
  host: "localhost"

config:
  reload: 123<|MERGE_RESOLUTION|>--- conflicted
+++ resolved
@@ -24,115 +24,6 @@
     hosts: ["monitoring:9200"]
     ca_sha256: "7lHLiyp4J8m9kw38SJ7SURJP4bXRZv/BNxyyXkCcE/M="
 
-<<<<<<< HEAD
-datasources:
-  - use_output: default
-    inputs:
-    - type: docker/metrics
-      streams:
-        - metricset: status
-          dataset: docker.status
-        - metricset: info
-          dataset: ""
-      hosts: ["http://127.0.0.1:8080"]
-    - type: logs
-      streams:
-        - paths:
-          - /var/log/hello1.log
-          - /var/log/hello2.log
-      vars:
-        var: value
-  - namespace: testing
-    use_output: default
-    inputs:
-      - type: apache/metrics
-        processors:
-          - add_fields:
-              fields:
-                should_be: first
-        streams:
-          - enabled: true
-            metricset: info
-            hosts: ["http://apache.remote"]
-        hosts: ["http://apache.local"]
-        id: apache-metrics-id
-  - namespace: default
-    use_output: default
-    inputs:
-      - type: endpoint
-        enabled: true
-        streams: []
-        policy:
-          linux:
-            malware:
-              mode: prevent
-            advanced:
-              elasticsearch:
-                indices:
-                  logging: logging-index
-                  control: control-index
-                  event: event-index
-                kernel:
-                  process: true
-                  connect: true
-            logging:
-              file: info
-              stdout: debug
-            events:
-              registry: true
-              process: true
-              security: true
-              file: true
-              dns: false
-              dll_and_driver_load: false
-              network: true
-          windows:
-            malware:
-              mode: prevent
-            advanced:
-              elasticsearch:
-                indices:
-                  logging: logging-index
-                  control: control-index
-                  event: event-index
-                kernel:
-                  process: true
-                  connect: true
-            logging:
-              file: info
-              stdout: debug
-            events:
-              registry: true
-              process: true
-              security: true
-              file: true
-              dns: false
-              dll_and_driver_load: false
-              network: true
-          mac:
-            malware:
-              mode: prevent
-            advanced:
-              elasticsearch:
-                indices:
-                  logging: logging-index
-                  control: control-index
-                  event: event-index
-                kernel:
-                  process: true
-                  connect: true
-            logging:
-              file: info
-              stdout: debug
-            events:
-              registry: true
-              process: true
-              security: true
-              file: true
-              dns: false
-              dll_and_driver_load: false
-              network: true
-=======
 inputs:
 - type: docker/metrics
   use_output: default
@@ -265,7 +156,6 @@
         process: true
         file: true
         network: true
->>>>>>> eec7d8d8
 
 settings.monitoring:
   use_output: monitoring
