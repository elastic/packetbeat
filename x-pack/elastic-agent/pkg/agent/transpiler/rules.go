// Copyright Elasticsearch B.V. and/or licensed to Elasticsearch B.V. under one
// or more contributor license agreements. Licensed under the Elastic License;
// you may not use this file except in compliance with the Elastic License.

package transpiler

import (
	"fmt"
	"reflect"
	"regexp"

	"gopkg.in/yaml.v2"

	"github.com/elastic/beats/v7/x-pack/elastic-agent/pkg/agent/errors"
)

// RuleList is a container that allow the same tree to be executed on multiple defined Rule.
type RuleList struct {
	Rules []Rule
}

// Rule defines a rule that can be Applied on the Tree.
type Rule interface {
	Apply(*AST) error
}

// Apply applies a list of rules over the same tree and use the result of the previous execution
// as the input of the next rule, will return early if any error is raise during the execution.
func (r *RuleList) Apply(ast *AST) error {
	var err error
	for _, rule := range r.Rules {
		err = rule.Apply(ast)
		if err != nil {
			return err
		}
	}

	return nil
}

// MarshalYAML marsharl a rule list to YAML.
func (r *RuleList) MarshalYAML() (interface{}, error) {
	doc := make([]map[string]Rule, 0, len(r.Rules))

	for _, rule := range r.Rules {
		var name string
		switch rule.(type) {
		case *CopyRule:
			name = "copy"
		case *CopyToListRule:
			name = "copy_to_list"
		case *CopyAllToListRule:
			name = "copy_all_to_list"
		case *RenameRule:
			name = "rename"
		case *TranslateRule:
			name = "translate"
		case *TranslateWithRegexpRule:
			name = "translate_with_regexp"
		case *MapRule:
			name = "map"
		case *FilterRule:
			name = "filter"
		case *FilterValuesRule:
			name = "filter_values"
		case *FilterValuesWithRegexpRule:
			name = "filter_values_with_regexp"
		case *ExtractListItemRule:
			name = "extract_list_items"
		case *InjectIndexRule:
			name = "inject_index"
		case *InjectStreamProcessorRule:
			name = "inject_stream_processor"
		case *MakeArrayRule:
			name = "make_array"
		case *RemoveKeyRule:
			name = "remove_key"
		case *FixStreamRule:
			name = "fix_stream"
		case *OverwriteRule:
			name = "overwrite"
		default:
			return nil, fmt.Errorf("unknown rule of type %T", rule)
		}

		subdoc := map[string]Rule{
			name: rule,
		}

		doc = append(doc, subdoc)
	}
	return doc, nil
}

// UnmarshalYAML unmarshal a YAML document into a RuleList.
func (r *RuleList) UnmarshalYAML(unmarshal func(interface{}) error) error {
	var unpackTo []map[string]interface{}

	err := unmarshal(&unpackTo)
	if err != nil {
		return err
	}

	// NOTE(ph): this is a bit of a hack because I want to make sure
	// the unpack strategy stay in the struct implementation and yaml
	// doesn't have a RawMessage similar to the JSON package, so partial unpack
	// is not possible.
	unpack := func(in interface{}, out interface{}) error {
		b, err := yaml.Marshal(in)
		if err != nil {
			return err
		}
		return yaml.Unmarshal(b, out)
	}

	var rules []Rule

	for _, m := range unpackTo {
		ks := keys(m)
		if len(ks) > 1 {
			return fmt.Errorf("unknown rule identifier, expecting one identifier and received %d", len(ks))
		}

		name := ks[0]
		fields := m[name]

		var r Rule
		switch name {
		case "copy":
			r = &CopyRule{}
		case "copy_to_list":
			r = &CopyToListRule{}
		case "copy_all_to_list":
			r = &CopyAllToListRule{}
		case "rename":
			r = &RenameRule{}
		case "translate":
			r = &TranslateRule{}
		case "translate_with_regexp":
			r = &TranslateWithRegexpRule{}
		case "map":
			r = &MapRule{}
		case "filter":
			r = &FilterRule{}
		case "filter_values":
			r = &FilterValuesRule{}
		case "filter_values_with_regexp":
			r = &FilterValuesWithRegexpRule{}
		case "extract_list_items":
			r = &ExtractListItemRule{}
		case "inject_index":
			r = &InjectIndexRule{}
		case "inject_stream_processor":
			r = &InjectStreamProcessorRule{}
		case "make_array":
			r = &MakeArrayRule{}
		case "remove_key":
			r = &RemoveKeyRule{}
		case "fix_stream":
			r = &FixStreamRule{}
		case "overwrite":
			r = &OverwriteRule{}
		default:
			return fmt.Errorf("unknown rule of type %s", name)
		}

		if err := unpack(fields, r); err != nil {
			return err
		}

		rules = append(rules, r)
	}
	r.Rules = rules
	return nil
}

// RemoveKeyRule removes key from a dict.
type RemoveKeyRule struct {
	Key string
}

// Apply applies remove key rule.
func (r *RemoveKeyRule) Apply(ast *AST) error {
	sourceMap, ok := ast.root.(*Dict)
	if !ok {
		return nil
	}

	for i, item := range sourceMap.value {
		itemKey, ok := item.(*Key)
		if !ok {
			continue
		}

		if itemKey.name != r.Key {
			continue
		}

		sourceMap.value = append(sourceMap.value[:i], sourceMap.value[i+1:]...)
		return nil
	}
	return nil
}

// RemoveKey creates a RemoveKeyRule
func RemoveKey(key string) *RemoveKeyRule {
	return &RemoveKeyRule{
		Key: key,
	}
}

// MakeArrayRule transforms a single value into an array of length 1.
type MakeArrayRule struct {
	Item Selector
	To   string
}

// Apply applies make array rule.
func (r *MakeArrayRule) Apply(ast *AST) error {
	sourceNode, found := Lookup(ast, r.Item)
	if !found {
		return nil
	}

	newList := &List{
		value: make([]Node, 0, 1),
	}

	sourceKey, ok := sourceNode.(*Key)
	if !ok {
		return nil
	}

	newList.value = append(newList.value, sourceKey.value.Clone())
	return Insert(ast, newList, r.To)
}

// MakeArray creates a MakeArrayRule
func MakeArray(item Selector, to string) *MakeArrayRule {
	return &MakeArrayRule{
		Item: item,
		To:   to,
	}
}

// CopyToListRule is a rule which copies a specified
// node into every item in a provided list.
type CopyToListRule struct {
	Item       Selector
	To         string
	OnConflict string `yaml:"on_conflict" config:"on_conflict"`
}

// Apply copies specified node into every item of the list.
func (r *CopyToListRule) Apply(ast *AST) error {
	sourceNode, found := Lookup(ast, r.Item)
	if !found {
		// nothing to copy
		return nil
	}

	targetListNode, found := Lookup(ast, r.To)
	if !found {
		// nowhere to copy
		return nil
	}

	targetList, ok := targetListNode.Value().(*List)
	if !ok {
		return nil
	}

	for _, listItem := range targetList.value {
		listItemMap, ok := listItem.(*Dict)
		if !ok {
			continue
		}

		if existingNode, found := listItemMap.Find(r.Item); found {
			sourceNodeItemsList := sourceNode.Clone().Value().(Node) // key.value == node
			if existingList, ok := existingNode.Value().(*List); ok {
				existingList.value = mergeStrategy(r.OnConflict).Inject(existingList.Clone().Value().([]Node), sourceNodeItemsList.Value())
			} else if existingMap, ok := existingNode.Value().(*Dict); ok {
				existingMap.value = mergeStrategy(r.OnConflict).Inject(existingMap.Clone().Value().([]Node), sourceNodeItemsList.Value())
			}

			continue
		}

		// if not conflicting move entire node
		listItemMap.value = append(listItemMap.value, sourceNode.Clone())
	}

	return nil
}

// CopyToList creates a CopyToListRule
func CopyToList(item Selector, to, onMerge string) *CopyToListRule {
	return &CopyToListRule{
		Item:       item,
		To:         to,
		OnConflict: onMerge,
	}
}

// CopyAllToListRule is a rule which copies a all nodes
// into every item in a provided list.
type CopyAllToListRule struct {
	To         string
	Except     []string
	OnConflict string `yaml:"on_conflict" config:"on_conflict"`
}

// Apply copies all nodes into every item of the list.
func (r *CopyAllToListRule) Apply(ast *AST) error {
	// get list of nodes
	astMap, err := ast.Map()
	if err != nil {
		return err
	}

	isFiltered := func(item string) bool {
		for _, f := range r.Except {
			if f == item {
				return true
			}
		}

		return false
	}

	// foreach node if not filtered out
	for item := range astMap {
		if isFiltered(item) {
			continue
		}

		if err := CopyToList(item, r.To, r.OnConflict).Apply(ast); err != nil {
			return err
		}
	}

	return nil
}

// CopyAllToList creates a CopyAllToListRule
func CopyAllToList(to, onMerge string, except ...string) *CopyAllToListRule {
	return &CopyAllToListRule{
		To:         to,
		Except:     except,
		OnConflict: onMerge,
	}
}

// OverwriteRule is a rule which overwrites the entire to destination, except for
// the specified keys if the to destination is a dictionary.
type OverwriteRule struct {
	From   Selector
	To     Selector
	Except []string
}

// Apply overwrites the destination, except for
// the specified keys if the to destination is a dictionary.
func (r *OverwriteRule) Apply(ast *AST) error {
	from, ok := Lookup(ast, r.From)
	// skip when the `from` node is not found.
	if !ok {
		return nil
	}
	to, ok := Lookup(ast, r.To)
	// skip when the `to` node is not found.
	if !ok {
		return nil
	}

	keep := make([]Node, 0, len(r.Except))
	switch src := from.(type) {
	case *Dict:
		switch dest := to.(type) {
		case *Dict:
			for _, v := range dest.value {
				if inArray(v.(*Key).name, r.Except) {
					keep = append(keep, v)
				}
			}
			dest.value = src.value
			for _, v := range keep {
				dest.value = append(dest.value, v)
			}
			dest.sort()
			return nil
		}
	}

	return fmt.Errorf("can only overwrite a dict with another dict, from: %T to: %T", from, to)
}

// Overwrite creates a OverwriteRule
func Overwrite(from Selector, to Selector, except ...string) *OverwriteRule {
	return &OverwriteRule{
		From:   from,
		To:     to,
		Except: except,
	}
}

// FixStreamRule fixes streams to contain default values
// in case no value or invalid value are provided
type FixStreamRule struct {
}

// Apply stream fixes.
func (r *FixStreamRule) Apply(ast *AST) error {
	const defaultDataset = "generic"
	const defaultNamespace = "default"

	inputsNode, found := Lookup(ast, "inputs")
	if !found {
		return nil
	}

	inputsNodeList, ok := inputsNode.Value().(*List)
	if !ok {
		return nil
	}

	for _, inputNode := range inputsNodeList.value {
		// fix this only if in compact form
		if nsNode, found := inputNode.Find("dataset.namespace"); found {
			nsKey, ok := nsNode.(*Key)
			if ok {
				if newNamespace := nsKey.value.String(); newNamespace == "" {
					nsKey.value = &StrVal{value: defaultNamespace}
				}
			}
		} else {
			dsNode, found := inputNode.Find("dataset")
			if found {
				// got a dataset
				datasetMap, ok := dsNode.Value().(*Dict)
				if ok {
					nsNode, found := datasetMap.Find("namespace")
					if found {
						nsKey, ok := nsNode.(*Key)
						if ok {
							if newNamespace := nsKey.value.String(); newNamespace == "" {
								nsKey.value = &StrVal{value: defaultNamespace}
							}
						}
					} else {
						inputMap, ok := inputNode.(*Dict)
						if ok {
							inputMap.value = append(inputMap.value, &Key{
								name:  "dataset.namespace",
								value: &StrVal{value: defaultNamespace},
							})
						}
					}
				}
			} else {
				inputMap, ok := inputNode.(*Dict)
				if ok {
					inputMap.value = append(inputMap.value, &Key{
						name:  "dataset.namespace",
						value: &StrVal{value: defaultNamespace},
					})
				}
			}
		}

		streamsNode, ok := inputNode.Find("streams")
		if !ok {
			continue
		}

		streamsList, ok := streamsNode.Value().(*List)
		if !ok {
			continue
		}

		for _, streamNode := range streamsList.value {
			streamMap, ok := streamNode.(*Dict)
			if !ok {
				continue
			}

			// fix this only if in compact form
			if dsNameNode, found := streamMap.Find("dataset.name"); found {
				dsKey, ok := dsNameNode.(*Key)
				if ok {
					if newDataset := dsKey.value.String(); newDataset == "" {
						dsKey.value = &StrVal{value: defaultDataset}
					}
				}
			} else {

				datasetNode, found := streamMap.Find("dataset")
				if found {
					datasetMap, ok := datasetNode.Value().(*Dict)
					if !ok {
						continue
					}

					dsNameNode, found := datasetMap.Find("name")
					if found {
						dsKey, ok := dsNameNode.(*Key)
						if ok {
							if newDataset := dsKey.value.String(); newDataset == "" {
								dsKey.value = &StrVal{value: defaultDataset}
							}
						}
					} else {
						streamMap.value = append(streamMap.value, &Key{
							name:  "dataset.name",
							value: &StrVal{value: defaultDataset},
						})
					}
				} else {
					streamMap.value = append(streamMap.value, &Key{
						name:  "dataset.name",
						value: &StrVal{value: defaultDataset},
					})
				}
			}
		}
	}

	return nil
}

// FixStream creates a FixStreamRule
func FixStream() *FixStreamRule {
	return &FixStreamRule{}
}

// InjectIndexRule injects index to each input.
// Index is in form {type}-{namespace}-{dataset-type}
// type: is provided to the rule.
// namespace: is collected from streams[n].namespace. If not found used 'default'.
// dataset-type: is collected from streams[n].dataset.type. If not found used 'generic'.
type InjectIndexRule struct {
	Type string
}

// Apply injects index into input.
func (r *InjectIndexRule) Apply(ast *AST) error {
	inputsNode, found := Lookup(ast, "inputs")
	if !found {
		return nil
	}

	inputsList, ok := inputsNode.Value().(*List)
	if !ok {
		return nil
	}

	for _, inputNode := range inputsList.value {
		namespace := datasetNamespaceFromInputNode(inputNode)
		datasetType := datasetTypeFromInputNode(inputNode, r.Type)

		streamsNode, ok := inputNode.Find("streams")
		if !ok {
			continue
		}

		streamsList, ok := streamsNode.Value().(*List)
		if !ok {
			continue
		}

		for _, streamNode := range streamsList.value {
			streamMap, ok := streamNode.(*Dict)
			if !ok {
				continue
			}

			dataset := datasetNameFromStreamNode(streamNode)
			streamMap.value = append(streamMap.value, &Key{
				name:  "index",
				value: &StrVal{value: fmt.Sprintf("%s-%s-%s", datasetType, dataset, namespace)},
			})
		}
	}

	return nil
}

// InjectIndex creates a InjectIndexRule
func InjectIndex(indexType string) *InjectIndexRule {
	return &InjectIndexRule{
		Type: indexType,
	}
}

// InjectStreamProcessorRule injects a add fields processor providing
// stream type, namespace and dataset fields into events.
type InjectStreamProcessorRule struct {
	Type       string
	OnConflict string `yaml:"on_conflict" config:"on_conflict"`
}

// Apply injects processor into input.
func (r *InjectStreamProcessorRule) Apply(ast *AST) error {
	inputsNode, found := Lookup(ast, "inputs")
	if !found {
		return nil
	}

	inputsList, ok := inputsNode.Value().(*List)
	if !ok {
		return nil
	}

	for _, inputNode := range inputsList.value {
		namespace := datasetNamespaceFromInputNode(inputNode)
		datasetType := datasetTypeFromInputNode(inputNode, r.Type)

		streamsNode, ok := inputNode.Find("streams")
		if !ok {
			continue
		}

		streamsList, ok := streamsNode.Value().(*List)
		if !ok {
			continue
		}

		for _, streamNode := range streamsList.value {
			streamMap, ok := streamNode.(*Dict)
			if !ok {
				continue
			}

			dataset := datasetNameFromStreamNode(streamNode)

			// get processors node
			processorsNode, found := streamNode.Find("processors")
			if !found {
				processorsNode = &Key{
					name:  "processors",
					value: &List{value: make([]Node, 0)},
				}

				streamMap.value = append(streamMap.value, processorsNode)
			}

			processorsList, ok := processorsNode.Value().(*List)
			if !ok {
				return errors.New("InjectStreamProcessorRule: processors is not a list")
			}

			processorMap := &Dict{value: make([]Node, 0)}
			processorMap.value = append(processorMap.value, &Key{name: "target", value: &StrVal{value: "dataset"}})
			processorMap.value = append(processorMap.value, &Key{name: "fields", value: &Dict{value: []Node{
				&Key{name: "type", value: &StrVal{value: datasetType}},
				&Key{name: "namespace", value: &StrVal{value: namespace}},
				&Key{name: "name", value: &StrVal{value: dataset}},
			}}})

			addFieldsMap := &Dict{value: []Node{&Key{"add_fields", processorMap}}}
			processorsList.value = mergeStrategy(r.OnConflict).InjectItem(processorsList.value, addFieldsMap)

			// add this for backwards compatibility remove later
			streamProcessorMap := &Dict{value: make([]Node, 0)}
			streamProcessorMap.value = append(streamProcessorMap.value, &Key{name: "target", value: &StrVal{value: "stream"}})
			streamProcessorMap.value = append(streamProcessorMap.value, &Key{name: "fields", value: &Dict{value: []Node{
				&Key{name: "type", value: &StrVal{value: datasetType}},
				&Key{name: "namespace", value: &StrVal{value: namespace}},
				&Key{name: "dataset", value: &StrVal{value: dataset}},
			}}})

			streamAddFieldsMap := &Dict{value: []Node{&Key{"add_fields", streamProcessorMap}}}

			processorsList.value = mergeStrategy(r.OnConflict).InjectItem(processorsList.value, streamAddFieldsMap)
			// end of backward compatibility section
		}
	}

	return nil
}

// InjectStreamProcessor creates a InjectStreamProcessorRule
func InjectStreamProcessor(onMerge, streamType string) *InjectStreamProcessorRule {
	return &InjectStreamProcessorRule{
		OnConflict: onMerge,
		Type:       streamType,
	}
}

// ExtractListItemRule extract items with specified name from a list of maps.
// The result is store in a new array.
// Example:
// Source: {items: []List{ map{"key": "val1"}, map{"key", "val2"} } }
// extract-list-item -path:items -item:key -to:keys
// result:
// {items: []List{ map{"key": "val1"}, map{"key", "val2"} }, keys: []List {"val1", "val2"} }
type ExtractListItemRule struct {
	Path Selector
	Item string
	To   string
}

// Apply extracts items from array.
func (r *ExtractListItemRule) Apply(ast *AST) error {
	node, found := Lookup(ast, r.Path)
	if !found {
		return nil
	}

	nodeVal := node.Value()
	if nodeVal == nil {
		return nil
	}

	l, isList := nodeVal.(*List)
	if !isList {
		return nil
	}

	newList := &List{
		value: make([]Node, 0, len(l.value)),
	}

	for _, n := range l.value {
		in, found := n.Find(r.Item)
		if !found {
			continue
		}

		vn, ok := in.Value().(Node)
		if !ok {
			continue
		}

		if ln, ok := vn.(*List); ok {
			for _, lnItem := range ln.value {
				newList.value = append(newList.value, lnItem.Clone())
			}
			continue
		}

		newList.value = append(newList.value, vn.Clone())
	}

	return Insert(ast, newList, r.To)
}

// ExtractListItem creates a ExtractListItemRule
func ExtractListItem(path Selector, item, target string) *ExtractListItemRule {
	return &ExtractListItemRule{
		Path: path,
		Item: item,
		To:   target,
	}
}

// RenameRule takes a selectors and will rename the last path of a Selector to a new name.
type RenameRule struct {
	From Selector
	To   string
}

// Apply renames the last items of a Selector to a new name and keep all the other values and will
// return an error on failure.
func (r *RenameRule) Apply(ast *AST) error {
	// Skip rename when node is not found.
	node, ok := Lookup(ast, r.From)
	if !ok {
		return nil
	}

	n, ok := node.(*Key)
	if !ok {
		return fmt.Errorf("cannot rename, invalid type expected 'Key' received '%T'", node)
	}
	n.name = r.To
	return nil
}

// Rename creates a rename rule.
func Rename(from Selector, to string) *RenameRule {
	return &RenameRule{From: from, To: to}
}

// CopyRule take a from Selector and a destination selector and will insert an existing node into
// the destination, will return an errors if the types are incompatible.
type CopyRule struct {
	From Selector
	To   Selector
}

// Copy creates a copy rule.
func Copy(from, to Selector) *CopyRule {
	return &CopyRule{From: from, To: to}
}

// Apply copy a part of a tree into a new destination.
func (r CopyRule) Apply(ast *AST) error {
	node, ok := Lookup(ast, r.From)
	// skip when the `from` node is not found.
	if !ok {
		return nil
	}

	if err := Insert(ast, node, r.To); err != nil {
		return err
	}

	return nil
}

// TranslateRule take a selector and will try to replace any values that match the translation
// table.
type TranslateRule struct {
	Path   Selector
	Mapper map[string]interface{}
}

// Translate create a translation rule.
func Translate(path Selector, mapper map[string]interface{}) *TranslateRule {
	return &TranslateRule{Path: path, Mapper: mapper}
}

// Apply translates matching elements of a translation table for a specific selector.
func (r *TranslateRule) Apply(ast *AST) error {
	// Skip translate when node is not found.
	node, ok := Lookup(ast, r.Path)
	if !ok {
		return nil
	}

	n, ok := node.(*Key)
	if !ok {
		return fmt.Errorf("cannot rename, invalid type expected 'Key' received '%T'", node)
	}

	for k, v := range r.Mapper {
		if k == n.Value().(Node).Value() {
			val := reflect.ValueOf(v)
			nodeVal, err := load(val)
			if err != nil {
				return err
			}
			n.value = nodeVal
		}
	}

	return nil
}

// TranslateWithRegexpRule take a selector and will try to replace using the regular expression.
type TranslateWithRegexpRule struct {
	Path Selector
	Re   *regexp.Regexp
	With string
}

// MarshalYAML marshal a TranslateWithRegexpRule into a YAML document.
func (r *TranslateWithRegexpRule) MarshalYAML() (interface{}, error) {
	return map[string]interface{}{
		"path": r.Path,
		"re":   r.Re.String(),
		"with": r.With,
	}, nil
}

// UnmarshalYAML unmarshal a YAML document into a TranslateWithRegexpRule.
func (r *TranslateWithRegexpRule) UnmarshalYAML(unmarshal func(interface{}) error) error {
	tmp := struct {
		Path string
		Re   string
		With string
	}{}

	if err := unmarshal(&tmp); err != nil {
		return errors.New(err, "cannot unmarshal into a TranslateWithRegexpRule")
	}

	re, err := regexp.Compile(tmp.Re)
	if err != nil {
		errors.New(err, "invalid regular expression for TranslateWithRegexpRule")
	}

	*r = TranslateWithRegexpRule{
		Path: tmp.Path,
		Re:   re,
		With: tmp.With,
	}
	return nil
}

// TranslateWithRegexp create a translation rule.
func TranslateWithRegexp(path Selector, re *regexp.Regexp, with string) *TranslateWithRegexpRule {
	return &TranslateWithRegexpRule{Path: path, Re: re, With: with}
}

// Apply translates matching elements of a translation table for a specific selector.
func (r *TranslateWithRegexpRule) Apply(ast *AST) error {
	// Skip translate when node is not found.
	node, ok := Lookup(ast, r.Path)
	if !ok {
		return nil
	}

	n, ok := node.(*Key)
	if !ok {
		return fmt.Errorf("cannot rename, invalid type expected 'Key' received '%T'", node)
	}

	candidate, ok := n.value.(Node).Value().(string)
	if !ok {
		return fmt.Errorf("cannot filter on value expected 'string' and received %T", candidate)
	}

	s := r.Re.ReplaceAllString(candidate, r.With)
	val := reflect.ValueOf(s)
	nodeVal, err := load(val)
	if err != nil {
		return err
	}

	n.value = nodeVal

	return nil
}

// MapRule allow to apply mutliples rules on a subset of a Tree based on a provided selector.
type MapRule struct {
	Path  Selector
	Rules []Rule
}

// Map creates a new map rule.
func Map(path Selector, rules ...Rule) *MapRule {
	return &MapRule{Path: path, Rules: rules}
}

// Apply maps multiples rules over a subset of the tree.
func (r *MapRule) Apply(ast *AST) error {
	node, ok := Lookup(ast, r.Path)
	// Skip map  when node is not found.
	if !ok {
		return nil
	}

	n, ok := node.(*Key)
	if !ok {
		return fmt.Errorf(
			"cannot iterate over node, invalid type expected 'Key' received '%T'",
			node,
		)
	}

	l, ok := n.Value().(*List)
	if !ok {
		return fmt.Errorf(
			"cannot iterate over node, invalid type expected 'List' received '%T'",
			node,
		)
	}

	values := l.Value().([]Node)

	for idx, item := range values {
		newAST := &AST{root: item}
		for _, rule := range r.Rules {
			err := rule.Apply(newAST)
			if err != nil {
				return err
			}
			values[idx] = newAST.root
		}
	}
	return nil
}

// MarshalYAML marshal a MapRule into a YAML document.
func (r *MapRule) MarshalYAML() (interface{}, error) {
	rules, err := NewRuleList(r.Rules...).MarshalYAML()
	if err != nil {
		return nil, err
	}

	return map[string]interface{}{
		"path":  r.Path,
		"rules": rules,
	}, nil
}

// UnmarshalYAML unmarshal a YAML document into a MapRule.
func (r *MapRule) UnmarshalYAML(unmarshal func(interface{}) error) error {
	tmp := struct {
		Path  string
		Rules RuleList
	}{}

	if err := unmarshal(&tmp); err != nil {
		return errors.New(err, "cannot unmarshal into a MapRule")
	}

	*r = MapRule{
		Path:  tmp.Path,
		Rules: tmp.Rules.Rules,
	}
	return nil
}

// FilterRule allows to filter the tree and return only a subset of selectors.
type FilterRule struct {
	Selectors []Selector
}

// Filter returns a new Filter Rule.
func Filter(selectors ...Selector) *FilterRule {
	return &FilterRule{Selectors: selectors}
}

// Apply filters a Tree based on list of selectors.
func (r *FilterRule) Apply(ast *AST) error {
	mergedAST := &AST{root: &Dict{}}
	var err error
	for _, selector := range r.Selectors {
		newAST, ok := Select(ast.Clone(), selector)
		if !ok {
			continue
		}
		mergedAST, err = Combine(mergedAST, newAST)
		if err != nil {
			return err
		}
	}
	ast.root = mergedAST.root
	return nil
}

// FilterValuesRule allows to filter the tree and return only a subset of selectors with a predefined set of values.
type FilterValuesRule struct {
	Selector Selector
	Key      Selector
	Values   []interface{}
}

// FilterValues returns a new FilterValues Rule.
func FilterValues(selector Selector, key Selector, values ...interface{}) *FilterValuesRule {
	return &FilterValuesRule{Selector: selector, Key: key, Values: values}
}

// Apply filters a Tree based on list of selectors.
func (r *FilterValuesRule) Apply(ast *AST) error {
	node, ok := Lookup(ast, r.Selector)
	// Skip map  when node is not found.
	if !ok {
		return nil
	}

	n, ok := node.(*Key)
	if !ok {
		return fmt.Errorf(
			"cannot iterate over node, invalid type expected 'Key' received '%T'",
			node,
		)
	}

	l, ok := n.Value().(*List)
	if !ok {
		return fmt.Errorf(
			"cannot iterate over node, invalid type expected 'List' received '%T'",
			node,
		)
	}

	values := l.Value().([]Node)
	var newNodes []Node

	for idx := 0; idx < len(values); idx++ {
		item := values[idx]
		newRoot := &AST{root: item}

		newAST, ok := Lookup(newRoot, r.Key)
		if !ok {
			newNodes = append(newNodes, item)
			continue
		}

		// filter values
		n, ok := newAST.(*Key)
		if !ok {
			return fmt.Errorf("cannot filter on value, invalid type expected 'Key' received '%T'", newAST)
		}

		if n.name != r.Key {
			newNodes = append(newNodes, item)
			continue
		}

		for _, v := range r.Values {
			if v == n.value.(Node).Value() {
				newNodes = append(newNodes, item)
				break
			}
		}

	}

	l.value = newNodes
	n.value = l
	return nil
}

// FilterValuesWithRegexpRule allows to filter the tree and return only a subset of selectors with
// a regular expression.
type FilterValuesWithRegexpRule struct {
	Selector Selector
	Key      Selector
	Re       *regexp.Regexp
}

// FilterValuesWithRegexp returns a new FilterValuesWithRegexp Rule.
func FilterValuesWithRegexp(
	selector Selector,
	key Selector,
	re *regexp.Regexp,
) *FilterValuesWithRegexpRule {
	return &FilterValuesWithRegexpRule{Selector: selector, Key: key, Re: re}
}

// MarshalYAML marshal a FilterValuesWithRegexpRule into a YAML document.
func (r *FilterValuesWithRegexpRule) MarshalYAML() (interface{}, error) {
	return map[string]interface{}{
		"selector": r.Selector,
		"key":      r.Key,
		"re":       r.Re.String(),
	}, nil
}

// UnmarshalYAML unmarshal a YAML document into a FilterValuesWithRegexpRule.
func (r *FilterValuesWithRegexpRule) UnmarshalYAML(unmarshal func(interface{}) error) error {
	tmp := struct {
		Selector string
		Key      string
		Re       string
	}{}

	if err := unmarshal(&tmp); err != nil {
		return errors.New(err, "cannot unmarshal into a FilterValuesWithRegexpRule")
	}

	re, err := regexp.Compile(tmp.Re)
	if err != nil {
		errors.New(err, "invalid regular expression for FilterValuesWithRegexpRule")
	}
	*r = FilterValuesWithRegexpRule{
		Selector: tmp.Selector,
		Key:      tmp.Key,
		Re:       re,
	}

	return nil
}

// Apply filters a Tree based on list of selectors.
func (r *FilterValuesWithRegexpRule) Apply(ast *AST) error {
	node, ok := Lookup(ast, r.Selector)
	// Skip map  when node is not found.
	if !ok {
		return nil
	}

	n, ok := node.(*Key)
	if !ok {
		return fmt.Errorf(
			"cannot iterate over node, invalid type expected 'Key' received '%T'",
			node,
		)
	}

	l, ok := n.Value().(*List)
	if !ok {
		return fmt.Errorf(
			"cannot iterate over node, invalid type expected 'List' received '%T'",
			node,
		)
	}

	values := l.Value().([]Node)
	var newNodes []Node

	for idx := 0; idx < len(values); idx++ {
		item := values[idx]
		newRoot := &AST{root: item}

		newAST, ok := Lookup(newRoot, r.Key)
		if !ok {
			newNodes = append(newNodes, item)
			continue
		}

		// filter values
		n, ok := newAST.(*Key)
		if !ok {
			return fmt.Errorf("cannot filter on value, invalid type expected 'Key' received '%T'", newAST)
		}

		if n.name != r.Key {
			newNodes = append(newNodes, item)
			continue
		}

		candidate, ok := n.value.(Node).Value().(string)
		if !ok {
			return fmt.Errorf("cannot filter on value expected 'string' and received %T", candidate)
		}

		if r.Re.MatchString(candidate) {
			newNodes = append(newNodes, item)
		}
	}

	l.value = newNodes
	n.value = l
	return nil
}

// NewRuleList returns a new list of rules to be executed.
func NewRuleList(rules ...Rule) *RuleList {
	return &RuleList{Rules: rules}
}

func keys(m map[string]interface{}) []string {
	keys := make([]string, 0, len(m))
	for k := range m {
		keys = append(keys, k)
	}
	return keys
}

<<<<<<< HEAD
func inArray(key string, keys []string) bool {
	for _, k := range keys {
		if key == k {
			return true
		}
	}
	return false
=======
func datasetNamespaceFromInputNode(inputNode Node) string {
	const defaultNamespace = "default"

	if namespaceNode, found := inputNode.Find("dataset.namespace"); found {
		nsKey, ok := namespaceNode.(*Key)
		if ok {
			if newNamespace := nsKey.value.String(); newNamespace != "" {
				return newNamespace
			}
		}
	}

	dsNode, found := inputNode.Find("dataset")
	if found {
		dsMapNode, ok := dsNode.Value().(*Dict)
		if ok {
			nsNode, found := dsMapNode.Find("namespace")
			if found {
				nsKey, ok := nsNode.(*Key)
				if ok {
					if newNamespace := nsKey.value.String(); newNamespace != "" {
						return newNamespace
					}
				}
			}
		}
	}

	return defaultNamespace
}

func datasetTypeFromInputNode(inputNode Node, defaultType string) string {
	if dsTypeNode, found := inputNode.Find("dataset.type"); found {
		dsTypeKey, ok := dsTypeNode.(*Key)
		if ok {
			if newDatasetType := dsTypeKey.value.String(); newDatasetType != "" {
				return newDatasetType
			}
		}
	}

	dsNode, found := inputNode.Find("dataset")
	if found {
		dsMapNode, ok := dsNode.Value().(*Dict)
		if ok {
			typeNode, found := dsMapNode.Find("type")
			if found {
				typeKey, ok := typeNode.(*Key)
				if ok {
					if newDatasetType := typeKey.value.String(); newDatasetType != "" {
						return newDatasetType
					}
				}
			}
		}
	}

	return defaultType
}

func datasetNameFromStreamNode(streamNode Node) string {
	const defaultDataset = "generic"

	if dsNameNode, found := streamNode.Find("dataset.name"); found {
		dsNameKey, ok := dsNameNode.(*Key)
		if ok {
			if newDatasetName := dsNameKey.value.String(); newDatasetName != "" {
				return newDatasetName
			}
		}
	}

	dsNode, found := streamNode.Find("dataset")
	if found {
		dsMapNode, ok := dsNode.Value().(*Dict)
		if ok {
			dsNameNode, found := dsMapNode.Find("name")
			if found {
				dsKey, ok := dsNameNode.(*Key)
				if ok {
					if newDataset := dsKey.value.String(); newDataset != "" {
						return newDataset
					}
				}
			}
		}
	}

	return defaultDataset
>>>>>>> eec7d8d8
}<|MERGE_RESOLUTION|>--- conflicted
+++ resolved
@@ -77,8 +77,6 @@
 			name = "remove_key"
 		case *FixStreamRule:
 			name = "fix_stream"
-		case *OverwriteRule:
-			name = "overwrite"
 		default:
 			return nil, fmt.Errorf("unknown rule of type %T", rule)
 		}
@@ -158,8 +156,6 @@
 			r = &RemoveKeyRule{}
 		case "fix_stream":
 			r = &FixStreamRule{}
-		case "overwrite":
-			r = &OverwriteRule{}
 		default:
 			return fmt.Errorf("unknown rule of type %s", name)
 		}
@@ -267,7 +263,7 @@
 
 	targetList, ok := targetListNode.Value().(*List)
 	if !ok {
-		return nil
+		return errors.New("target node is not a list")
 	}
 
 	for _, listItem := range targetList.value {
@@ -349,59 +345,6 @@
 		To:         to,
 		Except:     except,
 		OnConflict: onMerge,
-	}
-}
-
-// OverwriteRule is a rule which overwrites the entire to destination, except for
-// the specified keys if the to destination is a dictionary.
-type OverwriteRule struct {
-	From   Selector
-	To     Selector
-	Except []string
-}
-
-// Apply overwrites the destination, except for
-// the specified keys if the to destination is a dictionary.
-func (r *OverwriteRule) Apply(ast *AST) error {
-	from, ok := Lookup(ast, r.From)
-	// skip when the `from` node is not found.
-	if !ok {
-		return nil
-	}
-	to, ok := Lookup(ast, r.To)
-	// skip when the `to` node is not found.
-	if !ok {
-		return nil
-	}
-
-	keep := make([]Node, 0, len(r.Except))
-	switch src := from.(type) {
-	case *Dict:
-		switch dest := to.(type) {
-		case *Dict:
-			for _, v := range dest.value {
-				if inArray(v.(*Key).name, r.Except) {
-					keep = append(keep, v)
-				}
-			}
-			dest.value = src.value
-			for _, v := range keep {
-				dest.value = append(dest.value, v)
-			}
-			dest.sort()
-			return nil
-		}
-	}
-
-	return fmt.Errorf("can only overwrite a dict with another dict, from: %T to: %T", from, to)
-}
-
-// Overwrite creates a OverwriteRule
-func Overwrite(from Selector, to Selector, except ...string) *OverwriteRule {
-	return &OverwriteRule{
-		From:   from,
-		To:     to,
-		Except: except,
 	}
 }
 
@@ -1235,15 +1178,6 @@
 	return keys
 }
 
-<<<<<<< HEAD
-func inArray(key string, keys []string) bool {
-	for _, k := range keys {
-		if key == k {
-			return true
-		}
-	}
-	return false
-=======
 func datasetNamespaceFromInputNode(inputNode Node) string {
 	const defaultNamespace = "default"
 
@@ -1333,5 +1267,4 @@
 	}
 
 	return defaultDataset
->>>>>>> eec7d8d8
 }