--- conflicted
+++ resolved
@@ -97,22 +97,6 @@
 	return operator, nil
 }
 
-<<<<<<< HEAD
-func defaultOperatorConfig() *operatorCfg.Config {
-	return &operatorCfg.Config{
-		LoggingConfig: logger.DefaultLoggingConfig(),
-		RetryConfig: &retry.Config{
-			Enabled:      false,
-			RetriesCount: 0,
-			Delay:        30 * time.Second,
-			MaxDelay:     5 * time.Minute,
-			Exponential:  false,
-		},
-	}
-}
-
-=======
->>>>>>> c3dcfc7a
 // State describes the current state of the system.
 // Reports all known beats and theirs states. Whether they are running
 // or not, and if they are information about process is also present.
