// Copyright Elasticsearch B.V. and/or licensed to Elasticsearch B.V. under one
// or more contributor license agreements. Licensed under the Elastic License;
// you may not use this file except in compliance with the Elastic License.

package operation

import (
	"context"
	"fmt"
	"os"
	"strings"
	"sync"

	"github.com/elastic/beats/v7/x-pack/elastic-agent/pkg/artifact/uninstall"

	"github.com/elastic/beats/v7/x-pack/elastic-agent/pkg/agent/configrequest"
	"github.com/elastic/beats/v7/x-pack/elastic-agent/pkg/agent/errors"
	operatorCfg "github.com/elastic/beats/v7/x-pack/elastic-agent/pkg/agent/operation/config"
	"github.com/elastic/beats/v7/x-pack/elastic-agent/pkg/agent/program"
	"github.com/elastic/beats/v7/x-pack/elastic-agent/pkg/agent/stateresolver"
	"github.com/elastic/beats/v7/x-pack/elastic-agent/pkg/artifact/download"
	"github.com/elastic/beats/v7/x-pack/elastic-agent/pkg/artifact/install"
	"github.com/elastic/beats/v7/x-pack/elastic-agent/pkg/config"
	"github.com/elastic/beats/v7/x-pack/elastic-agent/pkg/core/app"
	"github.com/elastic/beats/v7/x-pack/elastic-agent/pkg/core/logger"
	"github.com/elastic/beats/v7/x-pack/elastic-agent/pkg/core/monitoring"
	"github.com/elastic/beats/v7/x-pack/elastic-agent/pkg/core/plugin/process"
	"github.com/elastic/beats/v7/x-pack/elastic-agent/pkg/core/plugin/service"
	"github.com/elastic/beats/v7/x-pack/elastic-agent/pkg/core/server"
	"github.com/elastic/beats/v7/x-pack/elastic-agent/pkg/core/state"
)

const (
	isMonitoringMetricsFlag = 1 << 0
	isMonitoringLogsFlag    = 1 << 1
)

// Operator runs Start/Stop/Update operations
// it is responsible for detecting reconnect to existing processes
// based on backed up configuration
// Enables running sidecars for processes.
// TODO: implement retry strategies
type Operator struct {
	bgContext     context.Context
	pipelineID    string
	logger        *logger.Logger
	config        *operatorCfg.Config
	handlers      map[string]handleFunc
	stateResolver *stateresolver.StateResolver
	srv           *server.Server
	reporter      state.Reporter
	monitor       monitoring.Monitor
	isMonitoring  int

	apps     map[string]Application
	appsLock sync.Mutex

	downloader  download.Downloader
	verifier    download.Verifier
	installer   install.InstallerChecker
	uninstaller uninstall.Uninstaller
}

// NewOperator creates a new operator, this operator holds
// a collection of running processes, back it up
// Based on backed up collection it prepares clients, watchers... on init
func NewOperator(
	ctx context.Context,
	logger *logger.Logger,
	pipelineID string,
	config *config.Config,
	fetcher download.Downloader,
	verifier download.Verifier,
	installer install.InstallerChecker,
	uninstaller uninstall.Uninstaller,
	stateResolver *stateresolver.StateResolver,
	srv *server.Server,
	reporter state.Reporter,
	monitor monitoring.Monitor) (*Operator, error) {

	operatorConfig := operatorCfg.DefaultConfig()
	if err := config.Unpack(&operatorConfig); err != nil {
		return nil, err
	}

	if operatorConfig.DownloadConfig == nil {
		return nil, fmt.Errorf("artifacts configuration not provided")
	}

	operator := &Operator{
		bgContext:     ctx,
		config:        operatorConfig,
		pipelineID:    pipelineID,
		logger:        logger,
		downloader:    fetcher,
		verifier:      verifier,
		installer:     installer,
		uninstaller:   uninstaller,
		stateResolver: stateResolver,
		srv:           srv,
		apps:          make(map[string]Application),
		reporter:      reporter,
		monitor:       monitor,
	}

	operator.initHandlerMap()

	os.MkdirAll(operatorConfig.DownloadConfig.TargetDirectory, 0755)
	os.MkdirAll(operatorConfig.DownloadConfig.InstallPath, 0755)

	return operator, nil
}

// State describes the current state of the system.
// Reports all known applications and theirs states. Whether they are running
// or not, and if they are information about process is also present.
func (o *Operator) State() map[string]state.State {
	result := make(map[string]state.State)

	o.appsLock.Lock()
	defer o.appsLock.Unlock()

	for k, v := range o.apps {
		result[k] = v.State()
	}

	return result
}

// HandleConfig handles configuration for a pipeline and performs actions to achieve this configuration.
func (o *Operator) HandleConfig(cfg configrequest.Request) error {
	_, steps, ack, err := o.stateResolver.Resolve(cfg)
	if err != nil {
		return errors.New(err, errors.TypeConfig, fmt.Sprintf("operator: failed to resolve configuration %s, error: %v", cfg, err))
	}

	for _, step := range steps {
		if strings.ToLower(step.ProgramSpec.Cmd) != strings.ToLower(monitoringName) {
			if _, isSupported := program.SupportedMap[strings.ToLower(step.ProgramSpec.Cmd)]; !isSupported {
				return errors.New(fmt.Sprintf("program '%s' is not supported", step.ProgramSpec.Cmd),
					errors.TypeApplication,
					errors.M(errors.MetaKeyAppName, step.ProgramSpec.Cmd))
			}
		}

		handler, found := o.handlers[step.ID]
		if !found {
			return errors.New(fmt.Sprintf("operator: received unexpected event '%s'", step.ID), errors.TypeConfig)
		}

		if err := handler(step); err != nil {
			return errors.New(err, errors.TypeConfig, fmt.Sprintf("operator: failed to execute step %s, error: %v", step.ID, err))
		}
	}

	// Ack the resolver should state for next call.
	ack()

	return nil
}

// Start starts a new process based on a configuration
// specific configuration of new process is passed
func (o *Operator) start(p Descriptor, cfg map[string]interface{}) (err error) {
	flow := []operation{
		newRetryableOperations(
			o.logger,
			o.config.RetryConfig,
			newOperationFetch(o.logger, p, o.config, o.downloader),
			newOperationVerify(p, o.config, o.verifier),
		),
		newOperationInstall(o.logger, p, o.config, o.installer),
		newOperationStart(o.logger, p, o.config, cfg),
		newOperationConfig(o.logger, o.config, cfg),
	}
	return o.runFlow(p, flow)
}

// Stop stops the running process, if process is already stopped it does not return an error
func (o *Operator) stop(p Descriptor) (err error) {
	flow := []operation{
		newOperationStop(o.logger, o.config),
		newOperationUninstall(o.logger, p, o.uninstaller),
	}

	return o.runFlow(p, flow)
}

// PushConfig tries to push config to a running process
func (o *Operator) pushConfig(p Descriptor, cfg map[string]interface{}) error {
	flow := []operation{
		newOperationConfig(o.logger, o.config, cfg),
	}

	return o.runFlow(p, flow)
}

func (o *Operator) runFlow(p Descriptor, operations []operation) error {
	if len(operations) == 0 {
		o.logger.Infof("operator received event with no operations for program '%s'", p.ID())
		return nil
	}

	app, err := o.getApp(p)
	if err != nil {
		return err
	}

	for _, op := range operations {
		if err := o.bgContext.Err(); err != nil {
			return err
		}

		shouldRun, err := op.Check(app)
		if err != nil {
			return err
		}

		if !shouldRun {
			o.logger.Infof("operation '%s' skipped for %s.%s", op.Name(), p.BinaryName(), p.Version())
			continue
		}

		o.logger.Debugf("running operation '%s' for %s.%s", op.Name(), p.BinaryName(), p.Version())
		if err := op.Run(o.bgContext, app); err != nil {
			return err
		}
	}

	// when application is stopped remove from the operator
	if app.State().Status == state.Stopped {
		o.deleteApp(p)
	}

	return nil
}

func (o *Operator) getApp(p Descriptor) (Application, error) {
	o.appsLock.Lock()
	defer o.appsLock.Unlock()

	id := p.ID()

	o.logger.Debugf("operator is looking for %s in app collection: %v", p.ID(), o.apps)
	if a, ok := o.apps[id]; ok {
		return a, nil
	}

	specifier, ok := p.(app.Specifier)
	if !ok {
		return nil, fmt.Errorf("descriptor is not an app.Specifier")
	}

	// TODO: (michal) join args into more compact options version
	var a Application
	var err error
	if p.ServicePort() == 0 {
<<<<<<< HEAD
		// Applications without service ports defined are ran as through the process application type.
=======
>>>>>>> ac515702
		a, err = process.NewApplication(
			o.bgContext,
			p.ID(),
			p.BinaryName(),
			o.pipelineID,
			o.config.LoggingConfig.Level.String(),
			specifier,
			o.srv,
			o.config,
			o.logger,
			o.reporter,
			o.monitor)
	} else {
<<<<<<< HEAD
		// Service port is defined application is ran with service application type, with it fetching
		// the connection credentials through the defined service port.
=======
>>>>>>> ac515702
		a, err = service.NewApplication(
			o.bgContext,
			p.ID(),
			p.BinaryName(),
			o.pipelineID,
			o.config.LoggingConfig.Level.String(),
			p.ServicePort(),
			specifier,
			o.srv,
			o.config,
			o.logger,
			o.reporter,
			o.monitor)
	}

	if err != nil {
		return nil, err
	}

	o.apps[id] = a
	return a, nil
}

func (o *Operator) deleteApp(p Descriptor) {
	o.appsLock.Lock()
	defer o.appsLock.Unlock()

	id := p.ID()

	o.logger.Debugf("operator is removing %s from app collection: %v", p.ID(), o.apps)
	delete(o.apps, id)
}

func isMonitorable(descriptor Descriptor) bool {
	isSidecar := app.IsSidecar(descriptor)
	return !isSidecar // everything is monitorable except sidecar
}<|MERGE_RESOLUTION|>--- conflicted
+++ resolved
@@ -10,8 +10,6 @@
 	"os"
 	"strings"
 	"sync"
-
-	"github.com/elastic/beats/v7/x-pack/elastic-agent/pkg/artifact/uninstall"
 
 	"github.com/elastic/beats/v7/x-pack/elastic-agent/pkg/agent/configrequest"
 	"github.com/elastic/beats/v7/x-pack/elastic-agent/pkg/agent/errors"
@@ -20,6 +18,7 @@
 	"github.com/elastic/beats/v7/x-pack/elastic-agent/pkg/agent/stateresolver"
 	"github.com/elastic/beats/v7/x-pack/elastic-agent/pkg/artifact/download"
 	"github.com/elastic/beats/v7/x-pack/elastic-agent/pkg/artifact/install"
+	"github.com/elastic/beats/v7/x-pack/elastic-agent/pkg/artifact/uninstall"
 	"github.com/elastic/beats/v7/x-pack/elastic-agent/pkg/config"
 	"github.com/elastic/beats/v7/x-pack/elastic-agent/pkg/core/app"
 	"github.com/elastic/beats/v7/x-pack/elastic-agent/pkg/core/logger"
@@ -255,10 +254,7 @@
 	var a Application
 	var err error
 	if p.ServicePort() == 0 {
-<<<<<<< HEAD
 		// Applications without service ports defined are ran as through the process application type.
-=======
->>>>>>> ac515702
 		a, err = process.NewApplication(
 			o.bgContext,
 			p.ID(),
@@ -272,11 +268,8 @@
 			o.reporter,
 			o.monitor)
 	} else {
-<<<<<<< HEAD
 		// Service port is defined application is ran with service application type, with it fetching
 		// the connection credentials through the defined service port.
-=======
->>>>>>> ac515702
 		a, err = service.NewApplication(
 			o.bgContext,
 			p.ID(),
