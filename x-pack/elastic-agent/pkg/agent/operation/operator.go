--- conflicted
+++ resolved
@@ -174,24 +174,8 @@
 
 // PushConfig tries to push config to a running process
 func (o *Operator) pushConfig(p Descriptor, cfg map[string]interface{}) error {
-<<<<<<< HEAD
 	flow := []operation{
 		newOperationConfig(o.logger, o.config, cfg, o.eventProcessor),
-=======
-	var flow []operation
-	configurable := p.IsGrpcConfigurable()
-
-	if configurable {
-		flow = []operation{
-			newOperationConfig(o.logger, o.config, cfg, o.eventProcessor),
-		}
-	} else {
-		flow = []operation{
-			// updates a configuration file and restarts a process
-			newOperationStop(o.logger, o.config, o.eventProcessor),
-			newOperationStart(o.logger, p, o.config, cfg, o.eventProcessor),
-		}
->>>>>>> e9c57bf7
 	}
 
 	return o.runFlow(p, flow)
