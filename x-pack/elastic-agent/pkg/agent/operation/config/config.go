--- conflicted
+++ resolved
@@ -17,9 +17,7 @@
 	RetryConfig   *retry.Config   `yaml:"retry" config:"retry"`
 
 	DownloadConfig *artifact.Config `yaml:"download" config:"download"`
-<<<<<<< HEAD
 	LoggingConfig  *logger.Config   `yaml:"logging,omitempty" config:"logging,omitempty"`
-=======
 }
 
 // DefaultConfig creates a config with pre-set default values.
@@ -28,6 +26,6 @@
 		ProcessConfig:  process.DefaultConfig(),
 		RetryConfig:    retry.DefaultConfig(),
 		DownloadConfig: artifact.DefaultConfig(),
+		LoggingConfig:  logger.DefaultLoggingConfig(),
 	}
->>>>>>> c3dcfc7a
 }