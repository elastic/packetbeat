// Copyright Elasticsearch B.V. and/or licensed to Elasticsearch B.V. under one
// or more contributor license agreements. Licensed under the Elastic License;
// you may not use this file except in compliance with the Elastic License.

package application

import (
	"context"

	"github.com/elastic/beats/v7/x-pack/elastic-agent/pkg/agent/application/filters"
	"github.com/elastic/beats/v7/x-pack/elastic-agent/pkg/agent/application/info"
	"github.com/elastic/beats/v7/x-pack/elastic-agent/pkg/agent/configrequest"
	"github.com/elastic/beats/v7/x-pack/elastic-agent/pkg/agent/errors"
	"github.com/elastic/beats/v7/x-pack/elastic-agent/pkg/agent/operation"
	"github.com/elastic/beats/v7/x-pack/elastic-agent/pkg/config"
	"github.com/elastic/beats/v7/x-pack/elastic-agent/pkg/core/logger"
	"github.com/elastic/beats/v7/x-pack/elastic-agent/pkg/core/monitoring"
	"github.com/elastic/beats/v7/x-pack/elastic-agent/pkg/core/server"
	"github.com/elastic/beats/v7/x-pack/elastic-agent/pkg/dir"
	reporting "github.com/elastic/beats/v7/x-pack/elastic-agent/pkg/reporter"
	logreporter "github.com/elastic/beats/v7/x-pack/elastic-agent/pkg/reporter/log"
)

type emitterFunc func(*config.Config) error

// ConfigHandler is capable of handling config, perform actions at it, shutdown any long running process.
type ConfigHandler interface {
	HandleConfig(configrequest.Request) error
<<<<<<< HEAD
	Close() error
=======
	Shutdown()
>>>>>>> 5c719cfb
}

type discoverFunc func() ([]string, error)

// ErrNoConfiguration is returned when no configuration are found.
var ErrNoConfiguration = errors.New("no configuration found", errors.TypeConfig)

// Local represents a standalone agents, that will read his configuration directly from disk.
// Some part of the configuration can be reloaded.
type Local struct {
	bgContext   context.Context
	cancelCtxFn context.CancelFunc
	log         *logger.Logger
	router      *router
	source      source
	agentInfo   *info.AgentInfo
	srv         *server.Server
}

type source interface {
	Start() error
	Stop() error
}

// newLocal return a agent managed by local configuration.
func newLocal(
	ctx context.Context,
	log *logger.Logger,
	pathConfigFile string,
	rawConfig *config.Config,
) (*Local, error) {
	var err error
	if log == nil {
		log, err = logger.NewFromConfig("", rawConfig)
		if err != nil {
			return nil, err
		}
	}
	agentInfo, err := info.NewAgentInfo()
	if err != nil {
		return nil, err
	}

	c := localConfigDefault()
	if err := rawConfig.Unpack(c); err != nil {
		return nil, errors.New(err, "initialize local mode")
	}

	logR := logreporter.NewReporter(log, c.Management.Reporting)

	localApplication := &Local{
		log:       log,
		agentInfo: agentInfo,
	}

	localApplication.bgContext, localApplication.cancelCtxFn = context.WithCancel(ctx)
	localApplication.srv, err = server.NewFromConfig(log, rawConfig, &operation.ApplicationStatusHandler{})
	if err != nil {
		return nil, errors.New(err, "initialize GRPC listener")
	}

	reporter := reporting.NewReporter(localApplication.bgContext, log, localApplication.agentInfo, logR)

	monitor, err := monitoring.NewMonitor(rawConfig)
	if err != nil {
		return nil, errors.New(err, "failed to initialize monitoring")
	}

	router, err := newRouter(log, streamFactory(localApplication.bgContext, rawConfig, localApplication.srv, reporter, monitor))
	if err != nil {
		return nil, errors.New(err, "fail to initialize pipeline router")
	}
	localApplication.router = router

	discover := discoverer(pathConfigFile, c.Management.Path)
	emit := emitter(log, router, &configModifiers{Decorators: []decoratorFunc{injectMonitoring}, Filters: []filterFunc{filters.ConstraintFilter}}, monitor)

	var cfgSource source
	if !c.Management.Reload.Enabled {
		log.Debug("Reloading of configuration is off")
		cfgSource = newOnce(log, discover, emit)
	} else {
		log.Debugf("Reloading of configuration is on, frequency is set to %s", c.Management.Reload.Period)
		cfgSource = newPeriodic(log, c.Management.Reload.Period, discover, emit)
	}

	localApplication.source = cfgSource

	return localApplication, nil
}

// Start starts a local agent.
func (l *Local) Start() error {
	l.log.Info("Agent is starting")
	defer l.log.Info("Agent is stopped")

	if err := l.srv.Start(); err != nil {
		return err
	}
	if err := l.source.Start(); err != nil {
		return err
	}

	return nil
}

// Stop stops a local agent.
func (l *Local) Stop() error {
	err := l.source.Stop()
	l.cancelCtxFn()
	l.router.Shutdown()
	l.srv.Stop()
	return err
}

// AgentInfo retrieves agent information.
func (l *Local) AgentInfo() *info.AgentInfo {
	return l.agentInfo
}

func discoverer(patterns ...string) discoverFunc {
	var p []string
	for _, newP := range patterns {
		if len(newP) == 0 {
			continue
		}

		p = append(p, newP)
	}

	if len(p) == 0 {
		return func() ([]string, error) {
			return []string{}, ErrNoConfiguration
		}
	}

	return func() ([]string, error) {
		return dir.DiscoverFiles(p...)
	}
}<|MERGE_RESOLUTION|>--- conflicted
+++ resolved
@@ -26,11 +26,8 @@
 // ConfigHandler is capable of handling config, perform actions at it, shutdown any long running process.
 type ConfigHandler interface {
 	HandleConfig(configrequest.Request) error
-<<<<<<< HEAD
 	Close() error
-=======
 	Shutdown()
->>>>>>> 5c719cfb
 }
 
 type discoverFunc func() ([]string, error)
