// Copyright Elasticsearch B.V. and/or licensed to Elasticsearch B.V. under one
// or more contributor license agreements. Licensed under the Elastic License;
// you may not use this file except in compliance with the Elastic License.

package application

import (
	"context"
	"strings"
	"time"

	"github.com/elastic/beats/v7/x-pack/elastic-agent/pkg/agent/application/pipeline"
	"github.com/elastic/beats/v7/x-pack/elastic-agent/pkg/agent/errors"
	"github.com/elastic/beats/v7/x-pack/elastic-agent/pkg/config"
	"github.com/elastic/beats/v7/x-pack/elastic-agent/pkg/core/logger"
	"github.com/elastic/beats/v7/x-pack/elastic-agent/pkg/filewatcher"
)

type periodic struct {
	log      *logger.Logger
	period   time.Duration
	done     chan struct{}
	watcher  *filewatcher.Watch
	loader   *config.Loader
	emitter  pipeline.EmitterFunc
	discover discoverFunc
}

func (p *periodic) Start() error {
	go func() {
		if err := p.work(); err != nil {
			p.log.Debugf("Failed to read configuration, error: %s", err)
		}

	WORK:
		for {
			t := time.NewTimer(p.period)
			select {
			case <-p.done:
				t.Stop()
				break WORK
			case <-t.C:
			}

			if err := p.work(); err != nil {
				p.log.Debugf("Failed to read configuration, error: %s", err)
			}
		}
	}()
	return nil
}

func (p *periodic) work() error {
	files, err := p.discover()
	if err != nil {
		return errors.New(err, "could not discover configuration files", errors.TypeConfig)
	}

	if len(files) == 0 {
		return ErrNoConfiguration
	}

	// Reset the state of the watched files
	p.watcher.Reset()

	p.log.Debugf("Adding %d file to watch", len(files))
	// Add any found files to the watchers
	for _, f := range files {
		p.watcher.Watch(f)
	}

	// Check for the following:
	// - Watching of new files.
	// - Files watched but some of them have changed.
	// - Files that we were watching but are not watched anymore.
	s, err := p.watcher.Update()
	if err != nil {
		return errors.New(err, "could not update the configuration states", errors.TypeConfig)
	}

	if s.NeedUpdate {
		p.log.Info("Configuration changes detected")
		if len(s.Unwatched) > 0 {
			p.log.Debugf("Unwatching %d files: %s", len(s.Unwatched), strings.Join(s.Unwatched, ", "))
		}

		if len(s.Updated) > 0 {
			p.log.Debugf("Updated %d files: %s", len(s.Updated), strings.Join(s.Updated, ", "))
		}

		if len(s.Unchanged) > 0 {
			p.log.Debugf("Unchanged %d files: %s", len(s.Unchanged), strings.Join(s.Updated, ", "))
		}

<<<<<<< HEAD
		err := readfiles(files, p.loader, p.emitter)
=======
		err := readfiles(context.Background(), files, p.emitter)
>>>>>>> fbcece62
		if err != nil {
			// assume something when really wrong and invalidate any cache
			// so we get a full new config on next tick.
			p.watcher.Invalidate()
			return errors.New(err, "could not emit configuration")
		}
	}

	p.log.Info("No configuration change")
	return nil
}

func (p *periodic) Stop() error {
	close(p.done)
	return nil
}

func newPeriodic(
	log *logger.Logger,
	period time.Duration,
	discover discoverFunc,
	loader *config.Loader,
	emitter pipeline.EmitterFunc,
) *periodic {
	w, err := filewatcher.New(log, filewatcher.DefaultComparer)

	// this should not happen.
	if err != nil {
		panic(err)
	}

	return &periodic{
		log:      log,
		period:   period,
		done:     make(chan struct{}),
		watcher:  w,
		discover: discover,
		loader:   loader,
		emitter:  emitter,
	}
}<|MERGE_RESOLUTION|>--- conflicted
+++ resolved
@@ -92,11 +92,7 @@
 			p.log.Debugf("Unchanged %d files: %s", len(s.Unchanged), strings.Join(s.Updated, ", "))
 		}
 
-<<<<<<< HEAD
-		err := readfiles(files, p.loader, p.emitter)
-=======
-		err := readfiles(context.Background(), files, p.emitter)
->>>>>>> fbcece62
+		err := readfiles(context.Background(), files, p.loader, p.emitter)
 		if err != nil {
 			// assume something when really wrong and invalidate any cache
 			// so we get a full new config on next tick.
