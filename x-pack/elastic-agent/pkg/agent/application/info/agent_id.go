--- conflicted
+++ resolved
@@ -8,11 +8,7 @@
 	"bytes"
 	"fmt"
 	"io"
-<<<<<<< HEAD
-=======
-	"path/filepath"
 	"time"
->>>>>>> 29b5d119
 
 	"github.com/gofrs/uuid"
 	"gopkg.in/yaml.v2"
@@ -40,37 +36,6 @@
 	Load() (io.ReadCloser, error)
 }
 
-<<<<<<< HEAD
-=======
-// AgentConfigFile is a name of file used to store agent information
-func AgentConfigFile() string {
-	return filepath.Join(paths.Config(), defaultAgentConfigFile)
-}
-
-// AgentConfigFileLock is a locker for agent config file updates.
-func AgentConfigFileLock() *filelock.AppLocker {
-	return filelock.NewAppLocker(
-		paths.Config(),
-		fmt.Sprintf("%s.lock", defaultAgentConfigFile),
-	)
-}
-
-// AgentCapabilitiesPath is a name of file used to store agent capabilities
-func AgentCapabilitiesPath() string {
-	return filepath.Join(paths.Config(), defaultAgentCapabilitiesFile)
-}
-
-// AgentActionStoreFile is the file that contains the action that can be replayed after restart.
-func AgentActionStoreFile() string {
-	return filepath.Join(paths.Home(), defaultAgentActionStoreFile)
-}
-
-// AgentStateStoreFile is the file that contains the persisted state of the agent including the action that can be replayed after restart.
-func AgentStateStoreFile() string {
-	return filepath.Join(paths.Home(), defaultAgentStateStoreFile)
-}
-
->>>>>>> 29b5d119
 // updateLogLevel updates log level and persists it to disk.
 func updateLogLevel(level string) error {
 	ai, err := loadAgentInfoWithBackoff(false, defaultLogLevel)
@@ -99,34 +64,6 @@
 	return uid.String(), nil
 }
 
-<<<<<<< HEAD
-func loadAgentInfo(forceUpdate bool, logLevel string) (*persistentAgentInfo, error) {
-	agentConfigFile := paths.AgentConfigFile()
-	s := storage.NewDiskStore(agentConfigFile)
-
-	agentinfo, err := getInfoFromStore(s, logLevel)
-	if err != nil {
-		return nil, err
-	}
-
-	if agentinfo != nil && !forceUpdate && agentinfo.ID != "" {
-		return agentinfo, nil
-	}
-
-	agentinfo.ID, err = generateAgentID()
-	if err != nil {
-		return nil, err
-	}
-
-	if err := updateAgentInfo(s, agentinfo); err != nil {
-		return nil, errors.New(err, "storing generated agent id", errors.TypeFilesystem)
-	}
-
-	return agentinfo, nil
-}
-
-=======
->>>>>>> 29b5d119
 func getInfoFromStore(s ioStore, logLevel string) (*persistentAgentInfo, error) {
 	agentConfigFile := paths.AgentConfigFile()
 	reader, err := s.Load()
@@ -243,13 +180,13 @@
 }
 
 func loadAgentInfo(forceUpdate bool, logLevel string) (*persistentAgentInfo, error) {
-	idLock := AgentConfigFileLock()
+	idLock := paths.AgentConfigFileLock()
 	if err := idLock.TryLock(); err != nil {
 		return nil, err
 	}
 	defer idLock.Unlock()
 
-	agentConfigFile := AgentConfigFile()
+	agentConfigFile := paths.AgentConfigFile()
 	s := storage.NewDiskStore(agentConfigFile)
 
 	agentinfo, err := getInfoFromStore(s, logLevel)
