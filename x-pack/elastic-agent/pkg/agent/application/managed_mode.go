--- conflicted
+++ resolved
@@ -235,14 +235,7 @@
 
 	actionDispatcher.MustRegister(
 		&fleetapi.ActionApp{},
-<<<<<<< HEAD
-		&handlerAppAction{
-			srv: managedApplication.srv,
-			log: log,
-		},
-=======
 		handlers.NewAppAction(log),
->>>>>>> 24effbb8
 	)
 
 	actionDispatcher.MustRegister(
