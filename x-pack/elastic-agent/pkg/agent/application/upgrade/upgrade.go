--- conflicted
+++ resolved
@@ -69,17 +69,14 @@
 
 // Upgrade upgrades running agent
 func (u *Upgrader) Upgrade(ctx context.Context, a *fleetapi.ActionUpgrade) error {
-<<<<<<< HEAD
-	sourceURI, err := u.sourceURI(a.Version, a.SourceURI)
-=======
 	if !u.upgradable {
 		return fmt.Errorf(
 			"cannot be upgraded; must be installed with install sub-command and " +
 				"running under control of the systems supervisor")
 	}
 
+	sourceURI, err := u.sourceURI(a.Version, a.SourceURI)
 	archivePath, err := u.downloadArtifact(ctx, a.Version, a.SourceURI)
->>>>>>> ef6274d0
 	if err != nil {
 		return err
 	}
