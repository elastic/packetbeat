// Copyright Elasticsearch B.V. and/or licensed to Elasticsearch B.V. under one
// or more contributor license agreements. Licensed under the Elastic License;
// you may not use this file except in compliance with the Elastic License.

package application

import (
	"context"
	"fmt"
	"time"

	"github.com/elastic/beats/v7/x-pack/elastic-agent/pkg/core/logger"
	"github.com/elastic/beats/v7/x-pack/elastic-agent/pkg/core/server"
	"github.com/elastic/beats/v7/x-pack/elastic-agent/pkg/fleetapi"
)

<<<<<<< HEAD
const defaultActionTimeout = 1 * time.Minute
=======
const defaultActionTimeout = time.Minute
>>>>>>> 2f822688

type handlerAppAction struct {
	log *logger.Logger
	srv *server.Server
}

func (h *handlerAppAction) Handle(ctx context.Context, a action, acker fleetAcker) error {
	h.log.Debugf("handlerAppAction: action '%+v' received", a)
	action, ok := a.(*fleetapi.ActionApp)
	if !ok {
		return fmt.Errorf("invalid type, expected ActionApp and received %T", a)
	}
<<<<<<< HEAD
	_ = action

	appState, ok := h.srv.FindByInputType(action.InputType)
	if !ok {
		return fmt.Errorf("matching app is not found for action input: %s", action.InputType)
	}

	params, err := action.MarshalMap()
	if err != nil {
		return err
	}

	start := time.Now().UTC().Format(time.RFC3339Nano)
	res, err := appState.PerformAction(action.InputType, params, defaultActionTimeout)
	end := time.Now().UTC().Format(time.RFC3339Nano)
	if err != nil {
		action.StartedAt = start
		action.CompletedAt = end
		action.Error = err.Error()
	} else {
		action.StartedAt = readMapString(res, "started_at")
		action.CompletedAt = readMapString(res, "completed_at")
		action.Error = readMapString(res, "error")
	}

	return acker.Ack(ctx, action)
}

func readMapString(m map[string]interface{}, key string) string {
	if m == nil {
		return ""
	}

	if v, ok := m[key]; ok {
		if s, ok := v.(string); ok {
			return s
		}
	}
	return ""
=======

	appState, ok := h.srv.FindByInputType(action.InputType)
	if !ok {
		return fmt.Errorf("matching app is not found for action input: %s", action.InputType)
	}

	params, err := action.MarshalMap()
	if err != nil {
		return err
	}

	start := time.Now().UTC()
	res, err := appState.PerformAction(action.InputType, params, defaultActionTimeout)
	end := time.Now().UTC()

	startFormatted := start.Format(time.RFC3339Nano)
	endFormatted := end.Format(time.RFC3339Nano)
	if err != nil {
		action.StartedAt = startFormatted
		action.CompletedAt = endFormatted
		action.Error = err.Error()
	} else {
		action.StartedAt = readMapString(res, "started_at", startFormatted)
		action.CompletedAt = readMapString(res, "completed_at", endFormatted)
		action.Error = readMapString(res, "error", "")
	}

	return acker.Ack(ctx, action)
}

func readMapString(m map[string]interface{}, key string, def string) string {
	if m == nil {
		return def
	}

	if v, ok := m[key]; ok {
		if s, ok := v.(string); ok && s != "" {
			return s
		}
	}
	return def
>>>>>>> 2f822688
}<|MERGE_RESOLUTION|>--- conflicted
+++ resolved
@@ -14,11 +14,7 @@
 	"github.com/elastic/beats/v7/x-pack/elastic-agent/pkg/fleetapi"
 )
 
-<<<<<<< HEAD
-const defaultActionTimeout = 1 * time.Minute
-=======
 const defaultActionTimeout = time.Minute
->>>>>>> 2f822688
 
 type handlerAppAction struct {
 	log *logger.Logger
@@ -31,47 +27,6 @@
 	if !ok {
 		return fmt.Errorf("invalid type, expected ActionApp and received %T", a)
 	}
-<<<<<<< HEAD
-	_ = action
-
-	appState, ok := h.srv.FindByInputType(action.InputType)
-	if !ok {
-		return fmt.Errorf("matching app is not found for action input: %s", action.InputType)
-	}
-
-	params, err := action.MarshalMap()
-	if err != nil {
-		return err
-	}
-
-	start := time.Now().UTC().Format(time.RFC3339Nano)
-	res, err := appState.PerformAction(action.InputType, params, defaultActionTimeout)
-	end := time.Now().UTC().Format(time.RFC3339Nano)
-	if err != nil {
-		action.StartedAt = start
-		action.CompletedAt = end
-		action.Error = err.Error()
-	} else {
-		action.StartedAt = readMapString(res, "started_at")
-		action.CompletedAt = readMapString(res, "completed_at")
-		action.Error = readMapString(res, "error")
-	}
-
-	return acker.Ack(ctx, action)
-}
-
-func readMapString(m map[string]interface{}, key string) string {
-	if m == nil {
-		return ""
-	}
-
-	if v, ok := m[key]; ok {
-		if s, ok := v.(string); ok {
-			return s
-		}
-	}
-	return ""
-=======
 
 	appState, ok := h.srv.FindByInputType(action.InputType)
 	if !ok {
@@ -113,5 +68,4 @@
 		}
 	}
 	return def
->>>>>>> 2f822688
 }