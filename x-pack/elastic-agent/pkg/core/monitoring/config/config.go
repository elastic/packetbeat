// Copyright Elasticsearch B.V. and/or licensed to Elasticsearch B.V. under one
// or more contributor license agreements. Licensed under the Elastic License;
// you may not use this file except in compliance with the Elastic License.

package config

const defaultPort = 6791
const defaultNamespace = "default"

// MonitoringConfig describes a configuration of a monitoring
type MonitoringConfig struct {
	Enabled        bool                  `yaml:"enabled" config:"enabled"`
	MonitorLogs    bool                  `yaml:"logs" config:"logs"`
	MonitorMetrics bool                  `yaml:"metrics" config:"metrics"`
	LogMetrics     bool                  `yaml:"-" config:"-"`
	HTTP           *MonitoringHTTPConfig `yaml:"http" config:"http"`
	Namespace      string                `yaml:"namespace" config:"namespace"`
<<<<<<< HEAD
	Pprof          bool                  `yaml:"pprof" config:"pprof"`
	MonitorTraces  bool                  `yaml:"traces" config:"traces"`
	APM            APMConfig             `yaml:"apm,omitempty" config:"apm,omitempty" json:"apm,omitempty"`
=======
	Pprof          *PprofConfig          `yaml:"pprof" config:"pprof"`
>>>>>>> 03bf1690
}

// MonitoringHTTPConfig is a config defining HTTP endpoint published by agent
// for other processes to watch its metrics.
// Processes are only exposed when HTTP is enabled.
type MonitoringHTTPConfig struct {
	Enabled bool   `yaml:"enabled" config:"enabled"`
	Host    string `yaml:"host" config:"host"`
	Port    int    `yaml:"port" config:"port" validate:"min=0,max=65535,nonzero"`
}

// PprofConfig is a struct for the pprof enablement flag.
// It is a nil struct by default to allow the agent to use the a value that the user has injected into fleet.yml as the source of truth that is passed to beats
// TODO get this value from Kibana?
type PprofConfig struct {
	Enabled bool `yaml:"enabled" config:"enabled"`
}

// DefaultConfig creates a config with pre-set default values.
func DefaultConfig() *MonitoringConfig {
	return &MonitoringConfig{
		Enabled:        true,
		MonitorLogs:    true,
		MonitorMetrics: true,
		LogMetrics:     true,
		MonitorTraces:  false,
		HTTP: &MonitoringHTTPConfig{
			Enabled: false,
			Port:    defaultPort,
		},
		Namespace: defaultNamespace,
<<<<<<< HEAD
		Pprof:     false,
		APM:       defaultAPMConfig(),
=======
>>>>>>> 03bf1690
	}
}

// APMConfig configures APM Tracing.
type APMConfig struct {
	Environment string   `config:"environment"`
	APIKey      string   `config:"api_key"`
	SecretToken string   `config:"secret_token"`
	Hosts       []string `config:"hosts"`
	TLS         APMTLS   `config:"tls"`
}

// APMTLS contains the configuration options necessary for configuring TLS in
// apm-agent-go.
type APMTLS struct {
	SkipVerify        bool   `config:"skip_verify"`
	ServerCertificate string `config:"server_certificate"`
	ServerCA          string `config:"server_ca"`
}

func defaultAPMConfig() APMConfig {
	return APMConfig{}
}<|MERGE_RESOLUTION|>--- conflicted
+++ resolved
@@ -15,13 +15,9 @@
 	LogMetrics     bool                  `yaml:"-" config:"-"`
 	HTTP           *MonitoringHTTPConfig `yaml:"http" config:"http"`
 	Namespace      string                `yaml:"namespace" config:"namespace"`
-<<<<<<< HEAD
-	Pprof          bool                  `yaml:"pprof" config:"pprof"`
+	Pprof          *PprofConfig          `yaml:"pprof" config:"pprof"`
 	MonitorTraces  bool                  `yaml:"traces" config:"traces"`
 	APM            APMConfig             `yaml:"apm,omitempty" config:"apm,omitempty" json:"apm,omitempty"`
-=======
-	Pprof          *PprofConfig          `yaml:"pprof" config:"pprof"`
->>>>>>> 03bf1690
 }
 
 // MonitoringHTTPConfig is a config defining HTTP endpoint published by agent
@@ -53,11 +49,7 @@
 			Port:    defaultPort,
 		},
 		Namespace: defaultNamespace,
-<<<<<<< HEAD
-		Pprof:     false,
 		APM:       defaultAPMConfig(),
-=======
->>>>>>> 03bf1690
 	}
 }
 
