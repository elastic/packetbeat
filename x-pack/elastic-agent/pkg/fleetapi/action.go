--- conflicted
+++ resolved
@@ -274,16 +274,7 @@
 					"fail to decode POLICY_CHANGE action",
 					errors.TypeConfig)
 			}
-<<<<<<< HEAD
 		case ActionTypeInputAction:
-=======
-		case ActionTypePolicyReassign:
-			action = &ActionPolicyReassign{
-				ActionID:   response.ActionID,
-				ActionType: response.ActionType,
-			}
-		case ActionTypeApplication:
->>>>>>> a3c950b2
 			action = &ActionApp{
 				ActionID:   response.ActionID,
 				ActionType: response.ActionType,
