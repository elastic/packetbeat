--- conflicted
+++ resolved
@@ -14,19 +14,7 @@
     username: elastic
     password: changeme
 
-agent.monitoring.enabled: false
-
 inputs:
-<<<<<<< HEAD
-  - type: synthetics/http
-    id: unique-http-id
-    name: my-http
-    schedule: '@every 10s'
-    hosts: ["http://elastic.co"]
-    timeout: 16s
-    wait: 1s
-    dataset.namespace: default
-=======
   - type: system/metrics
 
     # The only two requirement are that it has only characters allowed in an Elasticsearch index name
@@ -52,7 +40,6 @@
         data_stream.dataset: system.network
       - metricset: filesystem
         data_stream.dataset: system.filesystem
->>>>>>> 7326d5dc
 
 # agent.monitoring:
 #   # enabled turns on monitoring of running processes
