// Use these for links to issue and pulls. Note issues and pulls redirect one to
// each other on Github, so don't worry too much on using the right prefix.
:issue: https://github.com/elastic/beats/issues/
:pull: https://github.com/elastic/beats/pull/

=== Elastic Agent version HEAD

==== Breaking changes

==== Bugfixes

==== New features

- Prepare packaging for endpoint and asc files {pull}20186[20186]
- Improved version CLI {pull}20359[20359]
- Enroll CLI now restarts running daemon {pull}20359[20359]
- Add restart CLI cmd {pull}20359[20359]
- Add new `synthetics/*` inputs to run Heartbeat {pull}20387[20387]
- Users of the Docker image can now pass `FLEET_ENROLL_INSECURE=1` to include the `--insecure` flag with the `elastic-agent enroll` command {issue}20312[20312] {pull}20713[20713]
<<<<<<< HEAD
- Add `docker` composable dynamic provider. {pull}20842[20842]
=======
- Add support for dynamic inputs with providers and `{{variable|"default"}}` substitution. {pull}20839[20839]
>>>>>>> 55622f2e
<|MERGE_RESOLUTION|>--- conflicted
+++ resolved
@@ -17,8 +17,5 @@
 - Add restart CLI cmd {pull}20359[20359]
 - Add new `synthetics/*` inputs to run Heartbeat {pull}20387[20387]
 - Users of the Docker image can now pass `FLEET_ENROLL_INSECURE=1` to include the `--insecure` flag with the `elastic-agent enroll` command {issue}20312[20312] {pull}20713[20713]
-<<<<<<< HEAD
 - Add `docker` composable dynamic provider. {pull}20842[20842]
-=======
-- Add support for dynamic inputs with providers and `{{variable|"default"}}` substitution. {pull}20839[20839]
->>>>>>> 55622f2e
+- Add support for dynamic inputs with providers and `{{variable|"default"}}` substitution. {pull}20839[20839]