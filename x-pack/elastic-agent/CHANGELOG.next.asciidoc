// Use these for links to issue and pulls. Note issues and pulls redirect one to
// each other on Github, so don't worry too much on using the right prefix.
:issue: https://github.com/elastic/beats/issues/
:pull: https://github.com/elastic/beats/pull/

=== Elastic Agent version HEAD

==== Breaking changes

- Docker container is not run as root by default. {pull}21213[21213]

==== Bugfixes
- Fix rename *ConfigChange to *PolicyChange to align on changes in the UI. {pull}20779[20779]
- Thread safe sorted set {pull}21290[21290]
- Copy Action store on upgrade {pull}21298[21298]
- Include inputs in action store actions {pull}21298[21298]
- Fix issue where inputs without processors defined would panic {pull}21628[21628]
- Partial extracted beat result in failure to spawn beat {issue}21718[21718]
<<<<<<< HEAD
- Use local temp instead of system one {pull}21883[21883]
=======
- Fix issue with named pipes on Windows 7 {pull}21931[21931]
- Rename monitoring index from `elastic.agent` to `elastic_agent` {pull}21932[21932]
>>>>>>> 85328207

==== New features

- Prepare packaging for endpoint and asc files {pull}20186[20186]
- Improved version CLI {pull}20359[20359]
- Enroll CLI now restarts running daemon {pull}20359[20359]
- Add restart CLI cmd {pull}20359[20359]
- Users of the Docker image can now pass `FLEET_ENROLL_INSECURE=1` to include the `--insecure` flag with the `elastic-agent enroll` command {issue}20312[20312] {pull}20713[20713]
- Add `docker` composable dynamic provider. {pull}20842[20842]
- Add support for dynamic inputs with providers and `{{variable|"default"}}` substitution. {pull}20839[20839]
- Add support for EQL based condition on inputs {pull}20994[20994]
- Send `fleet.host.id` to Endpoint Security {pull}21042[21042]
- Add `install` and `uninstall` subcommands {pull}21206[21206]
- Use new form of fleet API paths {pull}21478[21478]
- Add `kubernetes` composable dynamic provider. {pull}21480[21480]
- Send updating state {pull}21461[21461]
- Add `elastic.agent.id` and `elastic.agent.version` to published events from filebeat and metricbeat {pull}21543[21543]
- Add `upgrade` subcommand to perform upgrade of installed Elastic Agent {pull}21425[21425]
- Update `fleet.yml` and Kibana hosts when a policy change updates the Kibana hosts {pull}21599[21599]
- Update `install` command to perform enroll before starting Elastic Agent {pull}21772[21772]
- Update `fleet.kibana.path` from a POLICY_CHANGE {pull}21804[21804]
- Removed `install-service.ps1` and `uninstall-service.ps1` from Windows .zip packaging {pull}21694[21694]<|MERGE_RESOLUTION|>--- conflicted
+++ resolved
@@ -16,12 +16,9 @@
 - Include inputs in action store actions {pull}21298[21298]
 - Fix issue where inputs without processors defined would panic {pull}21628[21628]
 - Partial extracted beat result in failure to spawn beat {issue}21718[21718]
-<<<<<<< HEAD
 - Use local temp instead of system one {pull}21883[21883]
-=======
 - Fix issue with named pipes on Windows 7 {pull}21931[21931]
 - Rename monitoring index from `elastic.agent` to `elastic_agent` {pull}21932[21932]
->>>>>>> 85328207
 
 ==== New features
 
