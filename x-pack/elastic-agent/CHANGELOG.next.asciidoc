// Use these for links to issue and pulls. Note issues and pulls redirect one to
// each other on Github, so don't worry too much on using the right prefix.
:issue: https://github.com/elastic/beats/issues/
:pull: https://github.com/elastic/beats/pull/

=== Elastic Agent version HEAD

==== Breaking changes

- Docker container is not run as root by default. {pull}21213[21213]

==== Bugfixes
- Fix rename *ConfigChange to *PolicyChange to align on changes in the UI. {pull}20779[20779]
- Thread safe sorted set {pull}21290[21290]
- Copy Action store on upgrade {pull}21298[21298]
- Include inputs in action store actions {pull}21298[21298]
- Fix issue where inputs without processors defined would panic {pull}21628[21628]
- Prevent reporting ecs version twice {pull}21616[21616]
- Partial extracted beat result in failure to spawn beat {issue}21718[21718]
- Use symlink path for reexecutions {pull}21835[21835]
- Use ML_SYSTEM to detect if agent is running as a service {pull}21884[21884]
- Use local temp instead of system one {pull}21883[21883]
- Fix issue with named pipes on Windows 7 {pull}21931[21931]
- Rename monitoring index from `elastic.agent` to `elastic_agent` {pull}21932[21932]
- Fix missing elastic_agent event data {pull}21994[21994]
- Ensure shell wrapper path exists before writing wrapper on install {pull}22144[22144]
- Fix deb/rpm packaging for Elastic Agent {pull}22153[22153]
- Fix composable input processor promotion to fix duplicates {pull}22344[22344]
- Fix sysv init files for deb/rpm installation {pull}22543[22543]
- Fix shell wrapper for deb/rpm packaging {pull}23038[23038]
- Fixed parsing of npipe URI {pull}22978[22978]
- Remove artifacts on transient download errors {pull}23235[23235]
- Support for linux/arm64 {pull}23479[23479]
- Skip top level files when unziping archive during upgrade {pull}23456[23456]
- Do not take ownership of Endpoint log path {pull}23444[23444]
- Fixed fetching DBus service PID {pull}23496[23496]
- Fix issue of missing log messages from filebeat monitor {pull}23514[23514]
- Increase checkin grace period to 30 seconds {pull}23568[23568]
- Fix libbeat from reporting back degraded on config update {pull}23537[23537]
<<<<<<< HEAD
- Select default agent policy if no enrollment token provided. {pull}23973[23973]
=======
- Fix issues with dynamic inputs and conditions {pull}23886[23886]
>>>>>>> 87583108

==== New features

- Prepare packaging for endpoint and asc files {pull}20186[20186]
- Improved version CLI {pull}20359[20359]
- Enroll CLI now restarts running daemon {pull}20359[20359]
- Add restart CLI cmd {pull}20359[20359]
- Add new `synthetics/*` inputs to run Heartbeat {pull}20387[20387]
- Users of the Docker image can now pass `FLEET_ENROLL_INSECURE=1` to include the `--insecure` flag with the `elastic-agent enroll` command {issue}20312[20312] {pull}20713[20713]
- Add `docker` composable dynamic provider. {pull}20842[20842]
- Add support for dynamic inputs with providers and `{{variable|"default"}}` substitution. {pull}20839[20839]
- Add support for EQL based condition on inputs {pull}20994[20994]
- Send `fleet.host.id` to Endpoint Security {pull}21042[21042]
- Add `install` and `uninstall` subcommands {pull}21206[21206]
- Use new form of fleet API paths {pull}21478[21478]
- Add `kubernetes` composable dynamic provider. {pull}21480[21480]
- Send updating state {pull}21461[21461]
- Add `elastic.agent.id` and `elastic.agent.version` to published events from filebeat and metricbeat {pull}21543[21543]
- Add `upgrade` subcommand to perform upgrade of installed Elastic Agent {pull}21425[21425]
- Update `fleet.yml` and Kibana hosts when a policy change updates the Kibana hosts {pull}21599[21599]
- Update `install` command to perform enroll before starting Elastic Agent {pull}21772[21772]
- Update `fleet.kibana.path` from a POLICY_CHANGE {pull}21804[21804]
- Removed `install-service.ps1` and `uninstall-service.ps1` from Windows .zip packaging {pull}21694[21694]
- Add `priority` to `AddOrUpdate` on dynamic composable input providers communication channel {pull}22352[22352]
- Ship `endpoint-security` logs to elasticsearch {pull}22526[22526]
- Log level reloadable from fleet {pull}22690[22690]
- Push log level downstream {pull}22815[22815]
- Add metrics collection for Agent {pull}22793[22793]
- Add support for Fleet Server {pull}23736[23736]<|MERGE_RESOLUTION|>--- conflicted
+++ resolved
@@ -37,11 +37,8 @@
 - Fix issue of missing log messages from filebeat monitor {pull}23514[23514]
 - Increase checkin grace period to 30 seconds {pull}23568[23568]
 - Fix libbeat from reporting back degraded on config update {pull}23537[23537]
-<<<<<<< HEAD
+- Fix issues with dynamic inputs and conditions {pull}23886[23886]
 - Select default agent policy if no enrollment token provided. {pull}23973[23973]
-=======
-- Fix issues with dynamic inputs and conditions {pull}23886[23886]
->>>>>>> 87583108
 
 ==== New features
 
