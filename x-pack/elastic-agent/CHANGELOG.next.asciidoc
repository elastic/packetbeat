--- conflicted
+++ resolved
@@ -17,11 +17,8 @@
 - Fix issue where inputs without processors defined would panic {pull}21628[21628]
 - Prevent reporting ecs version twice {pull}21616[21616]
 - Partial extracted beat result in failure to spawn beat {issue}21718[21718]
-<<<<<<< HEAD
 - Use symlink path for reexecutions {pull}21835[21835]
-=======
 - Use ML_SYSTEM to detect if agent is running as a service {pull}21884[21884]
->>>>>>> fb6d8ef3
 - Use local temp instead of system one {pull}21883[21883]
 - Rename monitoring index from `elastic.agent` to `elastic_agent` {pull}21932[21932]
 - Fix issue with named pipes on Windows 7 {pull}21931[21931]
