// Use these for links to issue and pulls. Note issues and pulls redirect one to
// each other on Github, so don't worry too much on using the right prefix.
:issue: https://github.com/elastic/beats/issues/
:pull: https://github.com/elastic/beats/pull/

=== Elastic Agent version HEAD

==== Breaking changes

- Docker container is not run as root by default. {pull}21213[21213]

==== Bugfixes
- Fix rename *ConfigChange to *PolicyChange to align on changes in the UI. {pull}20779[20779]
- Thread safe sorted set {pull}21290[21290]
- Copy Action store on upgrade {pull}21298[21298]
- Include inputs in action store actions {pull}21298[21298]
- Fix issue where inputs without processors defined would panic {pull}21628[21628]
- Prevent reporting ecs version twice {pull}21616[21616]
- Partial extracted beat result in failure to spawn beat {issue}21718[21718]
- Use symlink path for reexecutions {pull}21835[21835]
- Use ML_SYSTEM to detect if agent is running as a service {pull}21884[21884]
- Use local temp instead of system one {pull}21883[21883]
- Rename monitoring index from `elastic.agent` to `elastic_agent` {pull}21932[21932]
- Fix issue with named pipes on Windows 7 {pull}21931[21931]
- Fix missing elastic_agent event data {pull}21994[21994]
- Ensure shell wrapper path exists before writing wrapper on install {pull}22144[22144]
- Fix deb/rpm packaging for Elastic Agent {pull}22153[22153]
- Fix composable input processor promotion to fix duplicates {pull}22344[22344]
- Fix sysv init files for deb/rpm installation {pull}22543[22543]
- Fix shell wrapper for deb/rpm packaging {pull}23038[23038]
- Fixed parsing of npipe URI {pull}22978[22978]
- Select default agent policy if no enrollment token provided. {pull}23973[23973]
- Remove artifacts on transient download errors {pull}23235[23235]
- Support for linux/arm64 {pull}23479[23479]
- Skip top level files when unziping archive during upgrade {pull}23456[23456]
- Do not take ownership of Endpoint log path {pull}23444[23444]
- Fixed fetching DBus service PID {pull}23496[23496]
- Fix issue of missing log messages from filebeat monitor {pull}23514[23514]
- Increase checkin grace period to 30 seconds {pull}23568[23568]
- Fix libbeat from reporting back degraded on config update {pull}23537[23537]
- Rewrite check if agent is running with admin rights on Windows {pull}23970[23970]
- Fix issues with dynamic inputs and conditions {pull}23886[23886]
- Fix bad substitution of API key. {pull}24036[24036]
- Fix docker enrollment issue related to Fleet Server change. {pull}24155[24155]
- Improve log on failure of Endpoint Security installation. {pull}24429[24429]
- Verify communication to Kibana before updating Fleet client. {pull}24489[24489]
- Fix nil pointer when null is generated as list item. {issue}23734[23734]

==== New features

- Prepare packaging for endpoint and asc files {pull}20186[20186]
- Improved version CLI {pull}20359[20359]
- Enroll CLI now restarts running daemon {pull}20359[20359]
- Add restart CLI cmd {pull}20359[20359]
- Add new `synthetics/*` inputs to run Heartbeat {pull}20387[20387]
- Users of the Docker image can now pass `FLEET_ENROLL_INSECURE=1` to include the `--insecure` flag with the `elastic-agent enroll` command {issue}20312[20312] {pull}20713[20713]
- Add `docker` composable dynamic provider. {pull}20842[20842]
- Add support for dynamic inputs with providers and `{{variable|"default"}}` substitution. {pull}20839[20839]
- Add support for EQL based condition on inputs {pull}20994[20994]
- Send `fleet.host.id` to Endpoint Security {pull}21042[21042]
- Add `install` and `uninstall` subcommands {pull}21206[21206]
- Use new form of fleet API paths {pull}21478[21478]
- Add `kubernetes` composable dynamic provider. {pull}21480[21480]
- Send updating state {pull}21461[21461]
- Add `elastic.agent.id` and `elastic.agent.version` to published events from filebeat and metricbeat {pull}21543[21543]
- Add `upgrade` subcommand to perform upgrade of installed Elastic Agent {pull}21425[21425]
- Update `fleet.yml` and Kibana hosts when a policy change updates the Kibana hosts {pull}21599[21599]
- Update `install` command to perform enroll before starting Elastic Agent {pull}21772[21772]
- Update `fleet.kibana.path` from a POLICY_CHANGE {pull}21804[21804]
- Removed `install-service.ps1` and `uninstall-service.ps1` from Windows .zip packaging {pull}21694[21694]
- Add `priority` to `AddOrUpdate` on dynamic composable input providers communication channel {pull}22352[22352]
- Ship `endpoint-security` logs to elasticsearch {pull}22526[22526]
- Log level reloadable from fleet {pull}22690[22690]
- Push log level downstream {pull}22815[22815]
- Add metrics collection for Agent {pull}22793[22793]
- Add support for Fleet Server {pull}23736[23736]
- Add support for enrollment with local bootstrap of Fleet Server {pull}23865[23865]
- Add TLS support for Fleet Server {pull}24142[24142]
- Add support for Fleet Server running under Elastic Agent {pull}24220[24220]
- Add CA support to Elastic Agent docker image {pull}24486[24486]
<<<<<<< HEAD
- Add status subcommand {pull}24856[24856]
=======
- Add STATE_PATH, CONFIG_PATH, LOGS_PATH to Elastic Agent docker image {pull}24817[24817]
>>>>>>> e8aa6d8b
<|MERGE_RESOLUTION|>--- conflicted
+++ resolved
@@ -78,8 +78,5 @@
 - Add TLS support for Fleet Server {pull}24142[24142]
 - Add support for Fleet Server running under Elastic Agent {pull}24220[24220]
 - Add CA support to Elastic Agent docker image {pull}24486[24486]
-<<<<<<< HEAD
-- Add status subcommand {pull}24856[24856]
-=======
 - Add STATE_PATH, CONFIG_PATH, LOGS_PATH to Elastic Agent docker image {pull}24817[24817]
->>>>>>> e8aa6d8b
+- Add status subcommand {pull}24856[24856]