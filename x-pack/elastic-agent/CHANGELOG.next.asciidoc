--- conflicted
+++ resolved
@@ -93,11 +93,8 @@
 - Allow HTTP metrics to run in bootstrap mode. Add ability to adjust timeouts for Fleet Server. {pull}28260[28260]
 - Increase the download artifact timeout to 10mins and add log download statistics. {pull}31461[31461]
 - Add filemod times to files in diagnostics collect bundle. {pull}31986[31986]
-<<<<<<< HEAD
 - Allow ':' characters in dynamic variables. {pull}32407[32407]
-=======
 - Allow the - char to appear as part of variable names in eql expressions. {pull}32350[32350]
->>>>>>> 1e6f031f
 
 ==== New features
 
