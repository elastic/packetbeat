--- conflicted
+++ resolved
@@ -36,11 +36,8 @@
 - Windows agent doesn't uninstall with a lowercase `c:` drive in the path {pull}23998[23998]
 - Fix reloading of log level for services {pull}[24055]24055
 - Fix: Successfully installed and enrolled agent running standalone{pull}[24128]24128
-<<<<<<< HEAD
+- Make installer atomic on windows {pull}[24253]24253
 - Remove installed services on agent uninstall {pull}[24151]24151
-=======
-- Make installer atomic on windows {pull}[24253]24253
->>>>>>> d9315456
 
 ==== New features
 
