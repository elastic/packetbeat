--- conflicted
+++ resolved
@@ -41,9 +41,6 @@
 - Pack ECS metadata to request payload send to fleet {pull}17894[17894]
 - Allow CLI overrides of paths {pull}17781[17781]
 - Enable Filebeat input: S3, Azureeventhub, cloudfoundry, httpjson, netflow, o365audit. {pull}17909[17909]
-<<<<<<< HEAD
 - Configurable log level {pull}18083[18083]
-=======
 - Use data subfolder as default for process logs {pull}17960[17960]
-- Enable debug log level for Metricbeat and Filebeat when run under the Elastic Agent. {pull}17935[17935]
->>>>>>> cde17b13
+- Enable debug log level for Metricbeat and Filebeat when run under the Elastic Agent. {pull}17935[17935]