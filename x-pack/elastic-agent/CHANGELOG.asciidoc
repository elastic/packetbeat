// Use these for links to issue and pulls. Note issues and pulls redirect one to
// each other on Github, so don't worry too much on using the right prefix.
:issue: https://github.com/elastic/beats/issues/
:pull: https://github.com/elastic/beats/pull/


[[release-notes-8.0.0]]
=== Agent version 8.0.0


==== Breaking changes
- Rename agent to elastic-agent {pull}17391[17391]

==== Bugfixes

- Fixed tests on windows {pull}16922[16922]
- Fixed installers for SNAPSHOTs and windows {pull}17077[17077]
- Fixed merge of config {pull}17399[17399]
- Handle abs paths on windows correctly {pull}17461[17461]
- Improved cancellation of agent {pull}17318[17318]
- Fixed process spawning on Windows {pull}17751[17751]
- Fix issues when running `mage package` for all the platforms. {pull}17767[17767]
- Rename the User-Agent string from Beats Agent to Elastic Agent. {pull}17765[17765]
- Remove the kbn-version on each request to the Kibana API. {pull}17764[17764]
- Fixed injected log path to monitoring beat {pull}17833[17833]
- Make sure that the Elastic Agent connect over TLS in cloud. {pull}17843[17843]
- Moved stream.* fields to top of event {pull}17858[17858]
<<<<<<< HEAD
- Use /tmp for default monitoring endpoint location for libbeat {pull}18131[18131]
=======
- Use default output by default {pull}18091[18091]
>>>>>>> ea44456f

==== New features

- Generate index name in a format type-dataset-namespace {pull}16903[16903]
- OS agnostic default configuration {pull}17016[17016]
- Introduced post install hooks {pull}17241[17241]
- Support for config constraints {pull}17112[17112]
- Introduced `mage demo` command {pull}17312[17312]
- Display the stability of the agent at enroll and start.  {pull}17336[17336]
- Expose stream.* variables in events {pull}17468[17468]
- Monitoring configuration reloadable {pull}17855[17855]
- Enable Filebeat input: S3, Azureeventhub, cloudfoundry, httpjson, netflow, o365audit. {pull}17909[17909]
- Use data subfolder as default for process logs {pull}17960[17960]
- Enable debug log level for Metricbeat and Filebeat when run under the Elastic Agent. {pull}17935[17935]<|MERGE_RESOLUTION|>--- conflicted
+++ resolved
@@ -25,11 +25,8 @@
 - Fixed injected log path to monitoring beat {pull}17833[17833]
 - Make sure that the Elastic Agent connect over TLS in cloud. {pull}17843[17843]
 - Moved stream.* fields to top of event {pull}17858[17858]
-<<<<<<< HEAD
 - Use /tmp for default monitoring endpoint location for libbeat {pull}18131[18131]
-=======
 - Use default output by default {pull}18091[18091]
->>>>>>> ea44456f
 
 ==== New features
 
