// Use these for links to issue and pulls. Note issues and pulls redirect one to
// each other on Github, so don't worry too much on using the right prefix.
:issue: https://github.com/elastic/beats/issues/
:pull: https://github.com/elastic/beats/pull/


[[release-notes-8.0.0]]
=== Agent version 8.0.0


==== Breaking changes
- Rename agent to elastic-agent {pull}17391[17391]

==== Bugfixes

- Fixed tests on windows {pull}16922[16922]
- Fixed installers for SNAPSHOTs and windows {pull}17077[17077]
- Fixed merge of config {pull}17399[17399]
- Handle abs paths on windows correctly {pull}17461[17461]
- Improved cancellation of agent {pull}17318[17318]
- Fixed process spawning on Windows {pull}17751[17751]
- Fix issues when running `mage package` for all the platforms. {pull}17767[17767]
- Rename the User-Agent string from Beats Agent to Elastic Agent. {pull}17765[17765]
- Remove the kbn-version on each request to the Kibana API. {pull}17764[17764]
- Fixed injected log path to monitoring beat {pull}17833[17833]
- Make sure that the Elastic Agent connect over TLS in cloud. {pull}17843[17843]
- Moved stream.* fields to top of event {pull}17858[17858]
- Use /tmp for default monitoring endpoint location for libbeat {pull}18131[18131]
- Use default output by default {pull}18091[18091]
- Fix panic and flaky tests for the Agent. {pull}18135[18135]
- Fix default configuration after enroll {pull}18232[18232]
- Fix make sure the collected logs or metrics include streams information. {pull}18261[18261]
- Fix version to 7.8 {pull}18286[18286]
- Fix an issue where the checkin_frequency, jitter, and backoff options where not configurable. {pull}17843[17843]
<<<<<<< HEAD
- Ensure that the beats uses the params prefer_v2_templates on bulk request. {pull}18318[18318]
=======
- Stop monitoring on config change {pull}18284[18284]
>>>>>>> 1442c947

==== New features

- Generate index name in a format type-dataset-namespace {pull}16903[16903]
- OS agnostic default configuration {pull}17016[17016]
- Introduced post install hooks {pull}17241[17241]
- Support for config constraints {pull}17112[17112]
- Introduced `mage demo` command {pull}17312[17312]
- Display the stability of the agent at enroll and start.  {pull}17336[17336]
- Expose stream.* variables in events {pull}17468[17468]
- Monitoring configuration reloadable {pull}17855[17855]
- Pack ECS metadata to request payload send to fleet {pull}17894[17894]
- Allow CLI overrides of paths {pull}17781[17781]
- Enable Filebeat input: S3, Azureeventhub, cloudfoundry, httpjson, netflow, o365audit. {pull}17909[17909]
- Configurable log level {pull}18083[18083]
- Use data subfolder as default for process logs {pull}17960[17960]
- Enable introspecting configuration {pull}18124[18124]
- Follow home path for all config files {pull}18161[18161]
- Do not require unnecessary configuration {pull}18003[18003]
- Use nested objects so fleet can handle metadata correctly {pull}18234[18234]
- Enable debug log level for Metricbeat and Filebeat when run under the Elastic Agent. {pull}17935[17935]<|MERGE_RESOLUTION|>--- conflicted
+++ resolved
@@ -32,11 +32,8 @@
 - Fix make sure the collected logs or metrics include streams information. {pull}18261[18261]
 - Fix version to 7.8 {pull}18286[18286]
 - Fix an issue where the checkin_frequency, jitter, and backoff options where not configurable. {pull}17843[17843]
-<<<<<<< HEAD
 - Ensure that the beats uses the params prefer_v2_templates on bulk request. {pull}18318[18318]
-=======
 - Stop monitoring on config change {pull}18284[18284]
->>>>>>> 1442c947
 
 ==== New features
 
