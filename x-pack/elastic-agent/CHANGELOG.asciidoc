// Use these for links to issue and pulls. Note issues and pulls redirect one to
// each other on Github, so don't worry too much on using the right prefix.
:issue: https://github.com/elastic/beats/issues/
:pull: https://github.com/elastic/beats/pull/


[[release-notes-8.0.0]]
=== Agent version 8.0.0


==== Breaking changes
- Rename agent to elastic-agent {pull}17391[17391]

==== Bugfixes

- Fixed tests on windows {pull}16922[16922]
- Fixed installers for SNAPSHOTs and windows {pull}17077[17077]
- Fixed merge of config {pull}17399[17399]
- Handle abs paths on windows correctly {pull}17461[17461]
- Improved cancellation of agent {pull}17318[17318]
<<<<<<< HEAD
- Fixed process spawning on Windows {pull}17751[17751]
=======
- Fix issues when running `mage package` for all the platforms. {pull}17767[17767]
- Rename the User-Agent string from Beats Agent to Elastic Agent. {pull}17765[17765]
- Remove the kbn-version on each request to the Kibana API. {pull}17764[17764]
>>>>>>> dd3fa32c

==== New features

- Generate index name in a format type-dataset-namespace {pull}16903[16903]
- OS agnostic default configuration {pull}17016[17016]
- Introduced post install hooks {pull}17241[17241]
- Support for config constraints {pull}17112[17112]
- Introduced `mage demo` command {pull}17312[17312]
- Display the stability of the agent at enroll and start.  {pull}17336[17336]
- Expose stream.* variables in events {pull}17468[17468]<|MERGE_RESOLUTION|>--- conflicted
+++ resolved
@@ -18,13 +18,10 @@
 - Fixed merge of config {pull}17399[17399]
 - Handle abs paths on windows correctly {pull}17461[17461]
 - Improved cancellation of agent {pull}17318[17318]
-<<<<<<< HEAD
 - Fixed process spawning on Windows {pull}17751[17751]
-=======
 - Fix issues when running `mage package` for all the platforms. {pull}17767[17767]
 - Rename the User-Agent string from Beats Agent to Elastic Agent. {pull}17765[17765]
 - Remove the kbn-version on each request to the Kibana API. {pull}17764[17764]
->>>>>>> dd3fa32c
 
 ==== New features
 
