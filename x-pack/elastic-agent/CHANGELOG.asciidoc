--- conflicted
+++ resolved
@@ -26,11 +26,8 @@
 - Make sure that the Elastic Agent connect over TLS in cloud. {pull}17843[17843]
 - Moved stream.* fields to top of event {pull}17858[17858]
 - Fix an issue where the checkin_frequency, jitter, and backoff options where not configurable. {pull}17843[17843]
-<<<<<<< HEAD
 - ECS compliant Elastic agent metadata sent to fleet {pull}18006[18006]
-=======
 - Use default output by default {pull}18091[18091]
->>>>>>> cde17b13
 
 ==== New features
 
