--- conflicted
+++ resolved
@@ -25,11 +25,8 @@
 - Fixed injected log path to monitoring beat {pull}17833[17833]
 - Make sure that the Elastic Agent connect over TLS in cloud. {pull}17843[17843]
 - Moved stream.* fields to top of event {pull}17858[17858]
-<<<<<<< HEAD
 - Use /tmp for default monitoring endpoint location for libbeat {pull}18131[18131]
-=======
 - Use default output by default {pull}18091[18091]
->>>>>>> e107dc40
 
 ==== New features
 
@@ -41,11 +38,7 @@
 - Display the stability of the agent at enroll and start.  {pull}17336[17336]
 - Expose stream.* variables in events {pull}17468[17468]
 - Monitoring configuration reloadable {pull}17855[17855]
-<<<<<<< HEAD
+- Allow CLI overrides of paths {pull}17781[17781]
 - Enable Filebeat input: S3, Azureeventhub, cloudfoundry, httpjson, netflow, o365audit. {pull}17909[17909]
 - Use data subfolder as default for process logs {pull}17960[17960]
-- Enable debug log level for Metricbeat and Filebeat when run under the Elastic Agent. {pull}17935[17935]
-=======
-- Allow CLI overrides of paths {pull}17781[17781]
-- Enable Filebeat input: S3, Azureeventhub, cloudfoundry, httpjson, netflow, o365audit. {pull}17909[17909]
->>>>>>> e107dc40
+- Enable debug log level for Metricbeat and Filebeat when run under the Elastic Agent. {pull}17935[17935]