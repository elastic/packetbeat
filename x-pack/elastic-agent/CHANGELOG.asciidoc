// Use these for links to issue and pulls. Note issues and pulls redirect one to
// each other on Github, so don't worry too much on using the right prefix.
:issue: https://github.com/elastic/beats/issues/
:pull: https://github.com/elastic/beats/pull/


[[release-notes-8.0.0]]
=== Agent version 8.0.0


==== Breaking changes
- Rename agent to elastic-agent {pull}17391[17391]

==== Bugfixes

- Fixed tests on windows {pull}16922[16922]
- Fixed installers for SNAPSHOTs and windows {pull}17077[17077]
- Fixed merge of config {pull}17399[17399]
- Handle abs paths on windows correctly {pull}17461[17461]
- Improved cancellation of agent {pull}17318[17318]
- Fixed process spawning on Windows {pull}17751[17751]
- Fix issues when running `mage package` for all the platforms. {pull}17767[17767]
- Rename the User-Agent string from Beats Agent to Elastic Agent. {pull}17765[17765]
- Remove the kbn-version on each request to the Kibana API. {pull}17764[17764]
- Fixed injected log path to monitoring beat {pull}17833[17833]
- Make sure that the Elastic Agent connect over TLS in cloud. {pull}17843[17843]
- Moved stream.* fields to top of event {pull}17858[17858]
- Use /tmp for default monitoring endpoint location for libbeat {pull}18131[18131]
- Use default output by default {pull}18091[18091]
- Fix panic and flaky tests for the Agent. {pull}18135[18135]
- Fix default configuration after enroll {pull}18232[18232]
- Fix make sure the collected logs or metrics include streams information. {pull}18261[18261]
- Fix version to 7.8 {pull}18286[18286]
- Fix an issue where the checkin_frequency, jitter, and backoff options where not configurable. {pull}17843[17843]
- Ensure that the beats uses the params prefer_v2_templates on bulk request. {pull}18318[18318]
- Stop monitoring on config change {pull}18284[18284]
- Enable more granular control of monitoring {pull}18346[18346]
- Fix jq: command not found {pull}18408[18408]
- Avoid Chown on windows {pull}18512[18512]
<<<<<<< HEAD
- Correctly report platform and family. {issue}18665[18665]
=======
- Clean action store after enrolling to new configuration {pull}18656[18656]
- Avoid watching monitor logs {pull}18723[18723]
>>>>>>> ab962987

==== New features

- Generate index name in a format type-dataset-namespace {pull}16903[16903]
- OS agnostic default configuration {pull}17016[17016]
- Introduced post install hooks {pull}17241[17241]
- Support for config constraints {pull}17112[17112]
- Introduced `mage demo` command {pull}17312[17312]
- Display the stability of the agent at enroll and start.  {pull}17336[17336]
- Expose stream.* variables in events {pull}17468[17468]
- Monitoring configuration reloadable {pull}17855[17855]
- Pack ECS metadata to request payload send to fleet {pull}17894[17894]
- Allow CLI overrides of paths {pull}17781[17781]
- Enable Filebeat input: S3, Azureeventhub, cloudfoundry, httpjson, netflow, o365audit. {pull}17909[17909]
- Configurable log level {pull}18083[18083]
- Use data subfolder as default for process logs {pull}17960[17960]
- Enable introspecting configuration {pull}18124[18124]
- Follow home path for all config files {pull}18161[18161]
- Do not require unnecessary configuration {pull}18003[18003]
- Use nested objects so fleet can handle metadata correctly {pull}18234[18234]
- Enable debug log level for Metricbeat and Filebeat when run under the Elastic Agent. {pull}17935[17935]
- Pick up version from libbeat {pull}18350[18350]
- More clear output of inspect command {pull}18405[18405]<|MERGE_RESOLUTION|>--- conflicted
+++ resolved
@@ -37,12 +37,7 @@
 - Enable more granular control of monitoring {pull}18346[18346]
 - Fix jq: command not found {pull}18408[18408]
 - Avoid Chown on windows {pull}18512[18512]
-<<<<<<< HEAD
 - Correctly report platform and family. {issue}18665[18665]
-=======
-- Clean action store after enrolling to new configuration {pull}18656[18656]
-- Avoid watching monitor logs {pull}18723[18723]
->>>>>>> ab962987
 
 ==== New features
 
