// Use these for links to issue and pulls. Note issues and pulls redirect one to
// each other on Github, so don't worry too much on using the right prefix.
:issue: https://github.com/elastic/beats/issues/
:pull: https://github.com/elastic/beats/pull/


[[release-notes-8.0.0]]
=== Agent version 8.0.0


==== Breaking changes
- Rename agent to elastic-agent {pull}17391[17391]

==== Bugfixes

- Fixed tests on windows {pull}16922[16922]
- Fixed installers for SNAPSHOTs and windows {pull}17077[17077]
- Fixed merge of config {pull}17399[17399]
- Handle abs paths on windows correctly {pull}17461[17461]
- Improved cancellation of agent {pull}17318[17318]
- Rename the User-Agent string from Beats Agent to Elastic Agent. {pull}17765[17765]
- Fix issues when running `mage package` for all the platforms. {pull}17767[17767]
- Remove the kbn-version on each request to the Kibana API. {pull}17764[17764]
- Fixed process spawning on Windows {pull}17751[17751]
- Fixed injected log path to monitoring beat {pull}17833[17833]
- Make sure that the Elastic Agent connect over TLS in cloud. {pull}17843[17843]
- Moved stream.* fields to top of event {pull}17858[17858]
- Fix an issue where the checkin_frequency, jitter, and backoff options where not configurable. {pull}17843[17843]
- ECS compliant Elastic agent metadata sent to fleet {pull}18006[18006]
- Use default output by default {pull}18091[18091]
- Use /tmp for default monitoring endpoint location for libbeat {pull}18131[18131]
- Fix panic and flaky tests for the Agent. {pull}18135[18135]
- Fix default configuration after enroll {pull}18232[18232]
- Fix make sure the collected logs or metrics include streams information. {pull}18261[18261]
- Stop monitoring on config change {pull}18284[18284]
- Fix jq: command not found {pull}18408[18408]

==== New features

- Generate index name in a format type-dataset-namespace {pull}16903[16903]
- OS agnostic default configuration {pull}17016[17016]
- Introduced post install hooks {pull}17241[17241]
- Support for config constraints {pull}17112[17112]
- Introduced `mage demo` command {pull}17312[17312]
- Display the stability of the agent at enroll and start.  {pull}17336[17336]
- Expose stream.* variables in events {pull}17468[17468]
- Monitoring configuration reloadable {pull}17855[17855]
- Pack ECS metadata to request payload send to fleet {pull}17894[17894]
- Allow CLI overrides of paths {pull}17781[17781]
- Enable Filebeat input: S3, Azureeventhub, cloudfoundry, httpjson, netflow, o365audit. {pull}17909[17909]
- Configurable log level {pull}18083[18083]
- Use data subfolder as default for process logs {pull}17960[17960]
- Do not require unnecessary configuration {pull}18003[18003]
- Enable debug log level for Metricbeat and Filebeat when run under the Elastic Agent. {pull}17935[17935]
- Enable introspecting configuration {pull}18124[18124]
- Follow home path for all config files {pull}18161[18161]
- Use nested objects so fleet can handle metadata correctly {pull}18234[18234]
<<<<<<< HEAD
- More clear output of inspect command {pull}18405[18405]
=======
- Pick up version from libbeat {pull}18350[18350]
>>>>>>> fe12fdd1
<|MERGE_RESOLUTION|>--- conflicted
+++ resolved
@@ -55,8 +55,5 @@
 - Enable introspecting configuration {pull}18124[18124]
 - Follow home path for all config files {pull}18161[18161]
 - Use nested objects so fleet can handle metadata correctly {pull}18234[18234]
-<<<<<<< HEAD
 - More clear output of inspect command {pull}18405[18405]
-=======
-- Pick up version from libbeat {pull}18350[18350]
->>>>>>> fe12fdd1
+- Pick up version from libbeat {pull}18350[18350]