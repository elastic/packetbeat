--- conflicted
+++ resolved
@@ -2,14 +2,8 @@
 // or more contributor license agreements. Licensed under the Elastic License;
 // you may not use this file except in compliance with the Elastic License.
 
-<<<<<<< HEAD
-// +build !aix
-// +build integration
-// +build azure
-=======
-//go:build integration && azure
-// +build integration,azure
->>>>>>> df49fe7f
+//go:build integration && azure && !aix
+// +build integration,azure,!aix
 
 package azureeventhub
 
