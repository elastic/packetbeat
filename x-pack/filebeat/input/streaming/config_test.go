// Copyright Elasticsearch B.V. and/or licensed to Elasticsearch B.V. under one
// or more contributor license agreements. Licensed under the Elastic License;
// you may not use this file except in compliance with the Elastic License.

package streaming

import (
	"fmt"
	"net/url"
	"testing"

	"github.com/stretchr/testify/assert"

	conf "github.com/elastic/elastic-agent-libs/config"
	"github.com/elastic/elastic-agent-libs/logp"
)

var configTests = []struct {
	name    string
	config  map[string]interface{}
	wantErr error
}{
	{
		name: "invalid_url_scheme",
		config: map[string]interface{}{
			"program": `
					bytes(state.response).decode_json().as(inner_body,{
					"events": [inner_body],
				})`,
			"url": "http://localhost:8080",
		},
		wantErr: fmt.Errorf("unsupported scheme: http accessing config"),
	},
	{
		name: "missing_url",
		config: map[string]interface{}{
			"program": `
					bytes(state.response).decode_json().as(inner_body,{
					"events": [inner_body],
				})`,
		},
		wantErr: fmt.Errorf("missing required field accessing 'url'"),
	},
	{
		name: "invalid_program",
		config: map[string]interface{}{
			"program": `
					bytes(state.response).decode_json().as(inner_body,{
					"events": has(state.cursor) && inner_body.ts > state.cursor.last_updated ? 
					[inner_body] 
					: 
					null,
				})`,
			"url": "wss://localhost:443/v1/stream",
		},
		wantErr: fmt.Errorf("failed to check program: failed compilation: ERROR: <input>:3:79: found no matching overload for '_?_:_' applied to '(bool, list(dyn), null)'\n |      \"events\": has(state.cursor) && inner_body.ts > state.cursor.last_updated ? \n | ..............................................................................^ accessing config"),
	},
	{
		name: "invalid_regexps",
		config: map[string]interface{}{
			"regexp": map[string]interface{}{
				"products":  "(?i)(xq>)d+)",
				"solutions": "(?i)(Search|Observability|Security)",
			},
			"url": "wss://localhost:443/v1/stream",
		},
		wantErr: fmt.Errorf("failed to check regular expressions: error parsing regexp: unexpected ): `(?i)(xq>)d+)` accessing config"),
	},
	{
		name: "valid_regexps",
		config: map[string]interface{}{
			"regexp": map[string]interface{}{
				"products":  "(?i)(Elasticsearch|Beats|Logstash|Kibana)",
				"solutions": "(?i)(Search|Observability|Security)",
			},
			"url": "wss://localhost:443/v1/stream",
		},
	},
	{
		name: "valid_config",
		config: map[string]interface{}{
			"program": `
					bytes(state.response).decode_json().as(inner_body,{
					"events": [inner_body],
				})`,
			"url": "wss://localhost:443/v1/stream",
			"regexp": map[string]interface{}{
				"products":  "(?i)(Elasticsearch|Beats|Logstash|Kibana)",
				"solutions": "(?i)(Search|Observability|Security)",
			},
			"state": map[string]interface{}{
				"cursor": map[string]int{
					"last_updated": 1502908200,
				},
			},
		},
	},
	{
		name: "invalid_retry_wait_min_greater_than_wait_max",
		config: map[string]interface{}{
			"retry": map[string]interface{}{
				"max_attempts": 3,
				"wait_min":     "3s",
				"wait_max":     "2s",
			},
			"url": "wss://localhost:443/v1/stream",
		},
		wantErr: fmt.Errorf("wait_min must be less than or equal to wait_max accessing config"),
	},
	{
		name: "invalid_retry_max_attempts_eq_zero",
		config: map[string]interface{}{
			"retry": map[string]interface{}{
				"max_attempts": 0,
				"wait_min":     "1s",
				"wait_max":     "2s",
			},
			"url": "wss://localhost:443/v1/stream",
		},
		wantErr: fmt.Errorf("max_attempts must be greater than zero accessing config"),
	},
	{
		name: "valid_retry",
		config: map[string]interface{}{
			"retry": map[string]interface{}{
				"max_attempts": 3,
				"wait_min":     "2s",
				"wait_max":     "5s",
			},
			"url": "wss://localhost:443/v1/stream",
		},
	},
	{
<<<<<<< HEAD
		name: "valid_authStyle_default",
		config: map[string]interface{}{
			"auth": map[string]interface{}{
				"client_id":     "a_client_id",
				"client_secret": "a_client_secret",
				"token_url":     "https://localhost:443/token",
=======
		name: "valid_retry_with_infinite",
		config: map[string]interface{}{
			"retry": map[string]interface{}{
				"infinite_retries": true,
				"max_attempts":     0,
				"wait_min":         "1s",
				"wait_max":         "2s",
>>>>>>> 177a47a0
			},
			"url": "wss://localhost:443/v1/stream",
		},
	},
<<<<<<< HEAD
	{
		name: "valid_authStyle_in_params",
		config: map[string]interface{}{
			"auth": map[string]interface{}{
				"auth_style":    "in_params",
				"client_id":     "a_client_id",
				"client_secret": "a_client_secret",
				"token_url":     "https://localhost:443/token",
			},
			"url": "wss://localhost:443/v1/stream",
		},
	},
	{
		name: "valid_authStyle_in_header",
		config: map[string]interface{}{
			"auth": map[string]interface{}{
				"auth_style":    "in_header",
				"client_id":     "a_client_id",
				"client_secret": "a_client_secret",
				"token_url":     "https://localhost:443/token",
			},
			"url": "wss://localhost:443/v1/stream",
		},
	},
	{
		name: "invalid_authStyle",
		config: map[string]interface{}{
			"auth": map[string]interface{}{
				"auth_style":    "in_query",
				"client_id":     "a_client_id",
				"client_secret": "a_client_secret",
				"token_url":     "https://localhost:443/token",
			},
			"url": "wss://localhost:443/v1/stream",
		},
		wantErr: fmt.Errorf("unsupported auth style: in_query accessing config"),
	},
	{
		name: "valid_tokenExpiryBuffer",
		config: map[string]interface{}{
			"auth": map[string]interface{}{
				"client_id":           "a_client_id",
				"client_secret":       "a_client_secret",
				"token_url":           "https://localhost:443/token",
				"token_expiry_buffer": "5m",
			},
			"url": "wss://localhost:443/v1/stream",
		},
	},
	{
		name: "invalid_tokenExpiryBuffer",
		config: map[string]interface{}{
			"auth": map[string]interface{}{
				"client_id":           "a_client_id",
				"client_secret":       "a_client_secret",
				"token_url":           "https://localhost:443/token",
				"token_expiry_buffer": "-1s",
			},
			"url": "wss://localhost:443/v1/stream",
		},
		wantErr: fmt.Errorf("requires duration >= 0 accessing 'auth.token_expiry_buffer'"),
	},
=======
>>>>>>> 177a47a0
}

func TestConfig(t *testing.T) {
	logp.TestingSetup()
	for _, test := range configTests {
		t.Run(test.name, func(t *testing.T) {
			cfg := conf.MustNewConfigFrom(test.config)
			conf := config{}
			// Make sure we pass the redact requirement.
			conf.Redact = &redact{}
			err := cfg.Unpack(&conf)

			switch {
			case err == nil && test.wantErr != nil:
				t.Fatalf("expected error unpacking config: %v", test.wantErr)
			case err != nil && test.wantErr == nil:
				t.Fatalf("unexpected error unpacking config: %v", err)
			case err != nil && test.wantErr != nil:
				assert.EqualError(t, err, test.wantErr.Error())
			default:
				// no error
			}
		})
	}
}

func TestRegexpConfig(t *testing.T) {
	cfg := config{
		Program: `{}`,
		URL:     &urlConfig{URL: &url.URL{Scheme: "ws"}},
		Regexps: map[string]string{"regex_cve": `[Cc][Vv][Ee]-[0-9]{4}-[0-9]{4,7}`},
	}
	err := cfg.Validate()
	if err != nil {
		t.Errorf("failed to validate config with regexps: %v", err)
	}
}<|MERGE_RESOLUTION|>--- conflicted
+++ resolved
@@ -131,14 +131,17 @@
 		},
 	},
 	{
-<<<<<<< HEAD
 		name: "valid_authStyle_default",
 		config: map[string]interface{}{
 			"auth": map[string]interface{}{
 				"client_id":     "a_client_id",
 				"client_secret": "a_client_secret",
 				"token_url":     "https://localhost:443/token",
-=======
+			},
+			"url": "wss://localhost:443/v1/stream",
+		},
+	},
+	{
 		name: "valid_retry_with_infinite",
 		config: map[string]interface{}{
 			"retry": map[string]interface{}{
@@ -146,12 +149,10 @@
 				"max_attempts":     0,
 				"wait_min":         "1s",
 				"wait_max":         "2s",
->>>>>>> 177a47a0
-			},
-			"url": "wss://localhost:443/v1/stream",
-		},
-	},
-<<<<<<< HEAD
+			},
+			"url": "wss://localhost:443/v1/stream",
+		},
+	},
 	{
 		name: "valid_authStyle_in_params",
 		config: map[string]interface{}{
@@ -214,8 +215,6 @@
 		},
 		wantErr: fmt.Errorf("requires duration >= 0 accessing 'auth.token_expiry_buffer'"),
 	},
-=======
->>>>>>> 177a47a0
 }
 
 func TestConfig(t *testing.T) {
