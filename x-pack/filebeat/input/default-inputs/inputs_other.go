// Copyright Elasticsearch B.V. and/or licensed to Elasticsearch B.V. under one
// or more contributor license agreements. Licensed under the Elastic License;
// you may not use this file except in compliance with the Elastic License.

//go:build !aix
// +build !aix

package inputs

import (
	"github.com/elastic/beats/v7/filebeat/beater"
	v2 "github.com/elastic/beats/v7/filebeat/input/v2"
	"github.com/elastic/beats/v7/libbeat/beat"
	"github.com/elastic/beats/v7/x-pack/filebeat/input/awscloudwatch"
	"github.com/elastic/beats/v7/x-pack/filebeat/input/awss3"
	"github.com/elastic/beats/v7/x-pack/filebeat/input/cloudfoundry"
	"github.com/elastic/beats/v7/x-pack/filebeat/input/http_endpoint"
	"github.com/elastic/beats/v7/x-pack/filebeat/input/httpjson"
	"github.com/elastic/beats/v7/x-pack/filebeat/input/lumberjack"
	"github.com/elastic/beats/v7/x-pack/filebeat/input/o365audit"
	"github.com/elastic/elastic-agent-libs/logp"
)

func xpackInputs(info beat.Info, log *logp.Logger, store beater.StateStore) []v2.Plugin {
	return []v2.Plugin{
		cloudfoundry.Plugin(),
		http_endpoint.Plugin(),
		httpjson.Plugin(log, store),
		o365audit.Plugin(log, store),
		awss3.Plugin(store),
<<<<<<< HEAD
		awscloudwatch.Plugin(store),
		lumberjack.Plugin(),
=======
		awscloudwatch.Plugin(),
>>>>>>> 96f67e85
	}
}<|MERGE_RESOLUTION|>--- conflicted
+++ resolved
@@ -28,11 +28,7 @@
 		httpjson.Plugin(log, store),
 		o365audit.Plugin(log, store),
 		awss3.Plugin(store),
-<<<<<<< HEAD
-		awscloudwatch.Plugin(store),
+		awscloudwatch.Plugin(),
 		lumberjack.Plugin(),
-=======
-		awscloudwatch.Plugin(),
->>>>>>> 96f67e85
 	}
 }