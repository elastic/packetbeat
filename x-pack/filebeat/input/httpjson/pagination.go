// Copyright Elasticsearch B.V. and/or licensed to Elasticsearch B.V. under one
// or more contributor license agreements. Licensed under the Elastic License;
// you may not use this file except in compliance with the Elastic License.

package httpjson

import (
	"context"
	"errors"
	"io/ioutil"
	"net/http"
	"net/url"

	"github.com/elastic/beats/v7/libbeat/common"
	"github.com/elastic/beats/v7/libbeat/logp"
)

const paginationNamespace = "pagination"

func registerPaginationTransforms() {
	registerTransform(paginationNamespace, appendName, newAppendPagination)
	registerTransform(paginationNamespace, deleteName, newDeletePagination)
	registerTransform(paginationNamespace, setName, newSetRequestPagination)
}

type pagination struct {
	log            *logp.Logger
	httpClient     *httpClient
	requestFactory *requestFactory
	decoder        decoderFunc
}

func newPagination(config config, httpClient *httpClient, log *logp.Logger) *pagination {
	pagination := &pagination{httpClient: httpClient, log: log}
	if config.Response == nil {
		return pagination
	}

	pagination.decoder = registeredDecoders[config.Response.DecodeAs]

	if len(config.Response.Pagination) == 0 {
		return pagination
	}

	rts, _ := newBasicTransformsFromConfig(config.Request.Transforms, requestNamespace, log)
	pts, _ := newBasicTransformsFromConfig(config.Response.Pagination, paginationNamespace, log)

	body := func() *common.MapStr {
		if config.Response.RequestBodyOnPagination {
			return config.Request.Body
		}
		return &common.MapStr{}
	}()

	requestFactory := newPaginationRequestFactory(
		config.Request.Method,
		config.Request.EncodeAs,
		*config.Request.URL.URL,
		body,
		append(rts, pts...),
		config.Auth,
		log,
	)
	pagination.requestFactory = requestFactory
	return pagination
}

func newPaginationRequestFactory(method, encodeAs string, url url.URL, body *common.MapStr, ts []basicTransform, authConfig *authConfig, log *logp.Logger) *requestFactory {
	// config validation already checked for errors here
	rf := &requestFactory{
		url:        url,
		method:     method,
		body:       body,
		transforms: ts,
		log:        log,
		encoder:    registeredEncoders[encodeAs],
	}
	if authConfig != nil && authConfig.Basic.isEnabled() {
		rf.user = authConfig.Basic.User
		rf.password = authConfig.Basic.Password
	}
	return rf
}

type pageIterator struct {
	pagination *pagination

	stdCtx context.Context
	trCtx  *transformContext

	resp *http.Response

	isFirst bool
	done    bool

	n int64
}

func (p *pagination) newPageIterator(stdCtx context.Context, trCtx *transformContext, resp *http.Response) *pageIterator {
	return &pageIterator{
		pagination: p,
		stdCtx:     stdCtx,
		trCtx:      trCtx,
		resp:       resp,
		isFirst:    true,
	}
}

func (iter *pageIterator) next() (*response, bool, error) {
	if iter == nil || iter.resp == nil || iter.done {
		return nil, false, nil
	}

	if iter.isFirst {
		iter.isFirst = false
		tr, err := iter.getPage()
		if err != nil {
			return nil, false, err
		}
		if iter.pagination.requestFactory == nil {
			iter.done = true
		}
		return tr, true, nil
	}

	httpReq, err := iter.pagination.requestFactory.newHTTPRequest(iter.stdCtx, iter.trCtx)
	switch {
	case err == nil:
		// OK
	case errors.Is(err, errNewURLValueNotSet),
		errors.Is(err, errEmptyTemplateResult),
		errors.Is(err, errExecutingTemplate):
		// If this error happens here it means a transform
		// did not find any new value and we can stop paginating without error.
		iter.done = true
		return nil, false, nil
	default:
		return nil, false, err
	}

<<<<<<< HEAD
	resp, err := iter.pagination.httpClient.do(iter.stdCtx, httpReq)
=======
	resp, err := iter.pagination.httpClient.do(iter.stdCtx, iter.trCtx, httpReq) //nolint:bodyclose // Bad linter! The body is closed in the call.
>>>>>>> 043cab99
	if err != nil {
		return nil, false, err
	}
	iter.resp = resp

	r, err := iter.getPage()
	if err != nil {
		return nil, false, err
	}

	if r.body == nil {
		iter.pagination.log.Debug("finished pagination because there is no body")
		iter.done = true
		return nil, false, nil
	}

	return r, true, nil
}

func (iter *pageIterator) getPage() (*response, error) {
	bodyBytes, err := ioutil.ReadAll(iter.resp.Body)
	if err != nil {
		return nil, err
	}
	iter.resp.Body.Close()
	iter.n += 1

	var r response
	r.header = iter.resp.Header
	r.url = *iter.resp.Request.URL
	r.page = iter.n

	if len(bodyBytes) > 0 {
		if iter.pagination.decoder != nil {
			err = iter.pagination.decoder(bodyBytes, &r)
		} else {
			err = decode(iter.resp.Header.Get("Content-Type"), bodyBytes, &r)
		}
		if err != nil {
			return nil, err
		}
	}

	return &r, nil
}<|MERGE_RESOLUTION|>--- conflicted
+++ resolved
@@ -138,11 +138,7 @@
 		return nil, false, err
 	}
 
-<<<<<<< HEAD
-	resp, err := iter.pagination.httpClient.do(iter.stdCtx, httpReq)
-=======
-	resp, err := iter.pagination.httpClient.do(iter.stdCtx, iter.trCtx, httpReq) //nolint:bodyclose // Bad linter! The body is closed in the call.
->>>>>>> 043cab99
+	resp, err := iter.pagination.httpClient.do(iter.stdCtx, httpReq) //nolint:bodyclose // Bad linter! The body is closed in the call.
 	if err != nil {
 		return nil, false, err
 	}
