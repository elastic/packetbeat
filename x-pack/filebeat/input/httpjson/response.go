// Copyright Elasticsearch B.V. and/or licensed to Elasticsearch B.V. under one
// or more contributor license agreements. Licensed under the Elastic License;
// you may not use this file except in compliance with the Elastic License.

package httpjson

import (
	"context"
	"net/http"
	"net/url"

	"github.com/elastic/mito/lib/xml"

	"github.com/elastic/elastic-agent-libs/logp"
	"github.com/elastic/elastic-agent-libs/mapstr"
)

const responseNamespace = "response"

func registerResponseTransforms() {
	registerTransform(responseNamespace, appendName, newAppendResponse)
	registerTransform(responseNamespace, deleteName, newDeleteResponse)
	registerTransform(responseNamespace, setName, newSetResponse)
}

type response struct {
	page       int64
	url        url.URL
	header     http.Header
	xmlDetails map[string]xml.Detail
	body       interface{}
}

func (resp *response) clone() *response {
	clone := &response{
		page:   resp.page,
		header: resp.header.Clone(),
		url:    resp.url,
	}

	switch t := resp.body.(type) {
	case []interface{}:
		c := make([]interface{}, len(t))
		copy(c, t)
		clone.body = c
	case mapstr.M:
		clone.body = t.Clone()
	case map[string]interface{}:
		clone.body = mapstr.M(t).Clone()
	}

	return clone
}

type responseProcessor struct {
	log        *logp.Logger
	transforms []basicTransform
	split      *split
	pagination *pagination
	xmlDetails map[string]xml.Detail
}

func newResponseProcessor(config config, pagination *pagination, xmlDetails map[string]xml.Detail, log *logp.Logger) []*responseProcessor {
	rps := make([]*responseProcessor, 0, len(config.Chain)+1)

	rp := &responseProcessor{
		pagination: pagination,
		xmlDetails: xmlDetails,
		log:        log,
	}
	if config.Response == nil {
		rps = append(rps, rp)
		return rps
	}
	ts, _ := newBasicTransformsFromConfig(config.Response.Transforms, responseNamespace, log)
	rp.transforms = ts

	split, _ := newSplitResponse(config.Response.Split, log)

	rp.split = split

	rps = append(rps, rp)
	for _, ch := range config.Chain {
		rp := &responseProcessor{
			pagination: pagination,
			xmlDetails: xmlDetails,
			log:        log,
		}
		// chain calls responseProcessor object
		if ch.Step != nil && ch.Step.Response != nil {
			split, _ := newSplitResponse(ch.Step.Response.Split, log)
			rp.split = split
		} else if ch.While != nil && ch.While.Response != nil {
			split, _ := newSplitResponse(ch.While.Response.Split, log)
			rp.split = split
		}

		rps = append(rps, rp)
	}

	return rps
}

func newChainResponseProcessor(config chainConfig, httpClient *httpClient, xmlDetails map[string]xml.Detail, log *logp.Logger) *responseProcessor {
	pagination := &pagination{httpClient: httpClient, log: log}

	rp := &responseProcessor{
		pagination: pagination,
		xmlDetails: xmlDetails,
		log:        log,
	}
	if config.Step != nil {
		if config.Step.Response == nil {
			return rp
		}

		ts, _ := newBasicTransformsFromConfig(config.Step.Response.Transforms, responseNamespace, log)
		rp.transforms = ts

		split, _ := newSplitResponse(config.Step.Response.Split, log)

		rp.split = split
	} else if config.While != nil {
		if config.While.Response == nil {
			return rp
		}

		ts, _ := newBasicTransformsFromConfig(config.While.Response.Transforms, responseNamespace, log)
		rp.transforms = ts

		split, _ := newSplitResponse(config.While.Response.Split, log)

		rp.split = split
	}

	return rp
}

func (rp *responseProcessor) startProcessing(stdCtx context.Context, trCtx *transformContext, resps <-chan processResponse, ch chan<- maybeMsg, paginate bool) {
	trCtx.clearIntervalData()

<<<<<<< HEAD
	defer close(ch)
=======
	ch := make(chan maybeMsg)
	go func() {
		defer close(ch)

		for i, httpResp := range resps {
			iter := rp.pagination.newPageIterator(stdCtx, trCtx, httpResp, rp.xmlDetails)
			for {
				page, hasNext, err := iter.next()
				if err != nil {
					ch <- maybeMsg{err: err}
					return
				}
>>>>>>> 76899972

	for resp := range resps {
		// in case of intermediate responses wait for IDs to be collected
		resp.wait()

		iter := rp.pagination.newPageIterator(stdCtx, trCtx, resp.httpResponse)
		for {
			page, hasNext, err := iter.next()
			if err != nil {
				ch <- maybeMsg{err: err}
				return
			}

			if !hasNext {
				break
			}

			respTrs := page.asTransformables(rp.log)

			if len(respTrs) == 0 {
				return
			}

			// last_response context object is updated here organically
			trCtx.updateLastResponse(*page)

			rp.log.Debugf("last received page: %#v", trCtx.lastResponse)

			for _, tr := range respTrs {
				for _, t := range rp.transforms {
					tr, err = t.run(trCtx, tr)
					if err != nil {
						ch <- maybeMsg{err: err}
						return
					}
				}

				if rp.split == nil {
					ch <- maybeMsg{msg: tr.body()}
					rp.log.Debug("no split found: continuing")
					continue
				}

				if err := rp.split.run(trCtx, tr, ch); err != nil {
					switch err { //nolint:errorlint // run never returns a wrapped error.
					case errEmptyField:
						// nothing else to send for this page
						rp.log.Debug("split operation finished")
					case errEmptyRootField:
						// root field not found, most likely the response is empty
						rp.log.Debug(err)
					default:
						rp.log.Debug("split operation failed")
						ch <- maybeMsg{err: err}
						return
					}
				}
			}
			if !paginate {
				break
			}
		}
	}
}

func (resp *response) asTransformables(log *logp.Logger) []transformable {
	var ts []transformable

	convertAndAppend := func(m map[string]interface{}) {
		tr := transformable{}
		tr.setHeader(resp.header.Clone())
		tr.setURL(resp.url)
		tr.setBody(mapstr.M(m).Clone())
		ts = append(ts, tr)
	}

	switch tresp := resp.body.(type) {
	case []interface{}:
		for _, v := range tresp {
			m, ok := v.(map[string]interface{})
			if !ok {
				log.Debugf("events must be JSON objects, but got %T: skipping", v)
				continue
			}
			convertAndAppend(m)
		}
	case map[string]interface{}:
		convertAndAppend(tresp)
	default:
		log.Debugf("response is not a valid JSON")
	}

	return ts
}

func (resp *response) templateValues() mapstr.M {
	if resp == nil {
		return mapstr.M{}
	}
	return mapstr.M{
		"header": resp.header.Clone(),
		"page":   resp.page,
		"url": mapstr.M{
			"value":  resp.url.String(),
			"params": resp.url.Query(),
		},
		"body": resp.body,
	}
}<|MERGE_RESOLUTION|>--- conflicted
+++ resolved
@@ -139,28 +139,13 @@
 func (rp *responseProcessor) startProcessing(stdCtx context.Context, trCtx *transformContext, resps <-chan processResponse, ch chan<- maybeMsg, paginate bool) {
 	trCtx.clearIntervalData()
 
-<<<<<<< HEAD
 	defer close(ch)
-=======
-	ch := make(chan maybeMsg)
-	go func() {
-		defer close(ch)
-
-		for i, httpResp := range resps {
-			iter := rp.pagination.newPageIterator(stdCtx, trCtx, httpResp, rp.xmlDetails)
-			for {
-				page, hasNext, err := iter.next()
-				if err != nil {
-					ch <- maybeMsg{err: err}
-					return
-				}
->>>>>>> 76899972
 
 	for resp := range resps {
 		// in case of intermediate responses wait for IDs to be collected
 		resp.wait()
 
-		iter := rp.pagination.newPageIterator(stdCtx, trCtx, resp.httpResponse)
+		iter := rp.pagination.newPageIterator(stdCtx, trCtx, resp.httpResponse, rp.xmlDetails)
 		for {
 			page, hasNext, err := iter.next()
 			if err != nil {
