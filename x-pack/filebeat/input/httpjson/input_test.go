// Copyright Elasticsearch B.V. and/or licensed to Elasticsearch B.V. under one
// or more contributor license agreements. Licensed under the Elastic License;
// you may not use this file except in compliance with the Elastic License.

package httpjson

import (
	"context"
	"fmt"
	"io"
	"math/rand"
	"net/http"
	"net/http/httptest"
<<<<<<< HEAD
	"strings"
=======
	"os"
	"path/filepath"
>>>>>>> 139b305e
	"testing"
	"time"

	"github.com/stretchr/testify/assert"
	"golang.org/x/sync/errgroup"

	v2 "github.com/elastic/beats/v7/filebeat/input/v2"
	beattest "github.com/elastic/beats/v7/libbeat/publisher/testing"
	conf "github.com/elastic/elastic-agent-libs/config"
	"github.com/elastic/elastic-agent-libs/logp"
)

const dummyText = "Lorem Ipsum is simply dummy text of the printing and typesetting industry. Lorem Ipsum has been the industry's standard dummy text ever since the 1500s, when an unknown printer took a galley of type and scrambled it to make a type specimen book. It has survived not only five centuries, but also the leap into electronic typesetting, remaining essentially unchanged. It was popularised in the 1960s with the release of Letraset sheets containing Lorem Ipsum passages, and more recently with desktop publishing software like Aldus PageMaker including versions of Lorem Ipsum."

func TestInput(t *testing.T) {
	var expectedBulkData []string
	for i := 0; i < 2; i++ {
		for j := 0; j < 2500; j++ {
			expectedBulkData = append(expectedBulkData, fmt.Sprintf(`{ "text%d":%q }`, i+1, strings.Repeat(dummyText, 17)))
		}
	}
	testCases := []struct {
		name         string
		setupServer  func(*testing.T, http.HandlerFunc, map[string]interface{})
		baseConfig   map[string]interface{}
		handler      http.HandlerFunc
		expected     []string
		expectedFile string
	}{
		{
			name:        "Test simple GET request",
			setupServer: newTestServer(httptest.NewServer),
			baseConfig: map[string]interface{}{
				"interval":       1,
				"request.method": http.MethodGet,
			},
			handler:  defaultHandler(http.MethodGet, "", ""),
			expected: []string{`{"hello":[{"world":"moon"},{"space":[{"cake":"pumpkin"}]}]}`},
		},
		{
			name:        "Test simple HTTPS GET request",
			setupServer: newTestServer(httptest.NewTLSServer),
			baseConfig: map[string]interface{}{
				"interval":                      1,
				"request.method":                http.MethodGet,
				"request.ssl.verification_mode": "none",
			},
			handler:  defaultHandler(http.MethodGet, "", ""),
			expected: []string{`{"hello":[{"world":"moon"},{"space":[{"cake":"pumpkin"}]}]}`},
		},
		{
			name:        "Test request honors rate limit",
			setupServer: newTestServer(httptest.NewServer),
			baseConfig: map[string]interface{}{
				"interval":                     1,
				"http_method":                  http.MethodGet,
				"request.rate_limit.limit":     `[[.last_response.header.Get "X-Rate-Limit-Limit"]]`,
				"request.rate_limit.remaining": `[[.last_response.header.Get "X-Rate-Limit-Remaining"]]`,
				"request.rate_limit.reset":     `[[.last_response.header.Get "X-Rate-Limit-Reset"]]`,
			},
			handler:  rateLimitHandler(),
			expected: []string{`{"hello":"world"}`},
		},
		{
			name:        "Test request retries when failed",
			setupServer: newTestServer(httptest.NewServer),
			baseConfig: map[string]interface{}{
				"interval":       1,
				"request.method": http.MethodGet,
			},
			handler:  retryHandler(),
			expected: []string{`{"hello":"world"}`},
		},
		{
			name:        "Test POST request with body",
			setupServer: newTestServer(httptest.NewServer),
			baseConfig: map[string]interface{}{
				"interval":       1,
				"request.method": http.MethodPost,
				"request.body": map[string]interface{}{
					"test": "abc",
				},
			},
			handler:  defaultHandler(http.MethodPost, `{"test":"abc"}`, ""),
			expected: []string{`{"hello":[{"world":"moon"},{"space":[{"cake":"pumpkin"}]}]}`},
		},
		{
			name:        "Test repeated POST requests",
			setupServer: newTestServer(httptest.NewServer),
			baseConfig: map[string]interface{}{
				"interval":       "100ms",
				"request.method": http.MethodPost,
			},
			handler: defaultHandler(http.MethodPost, "", ""),
			expected: []string{
				`{"hello":[{"world":"moon"},{"space":[{"cake":"pumpkin"}]}]}`,
				`{"hello":[{"world":"moon"},{"space":[{"cake":"pumpkin"}]}]}`,
			},
		},
		{
			name:        "Test split by json objects array",
			setupServer: newTestServer(httptest.NewServer),
			baseConfig: map[string]interface{}{
				"interval":       1,
				"request.method": http.MethodGet,
				"response.split": map[string]interface{}{
					"target": "body.hello",
				},
			},
			handler:  defaultHandler(http.MethodGet, "", ""),
			expected: []string{`{"world":"moon"}`, `{"space":[{"cake":"pumpkin"}]}`},
		},
		{
			name:        "Test split by json objects array with keep parent",
			setupServer: newTestServer(httptest.NewServer),
			baseConfig: map[string]interface{}{
				"interval":       1,
				"request.method": http.MethodGet,
				"response.split": map[string]interface{}{
					"target":      "body.hello",
					"keep_parent": true,
				},
			},
			handler: defaultHandler(http.MethodGet, "", ""),
			expected: []string{
				`{"hello":{"world":"moon"}}`,
				`{"hello":{"space":[{"cake":"pumpkin"}]}}`,
			},
		},
		{
			name:        "Test split on empty array without ignore_empty_value",
			setupServer: newTestServer(httptest.NewServer),
			baseConfig: map[string]interface{}{
				"interval":       1,
				"request.method": http.MethodGet,
				"response.split": map[string]interface{}{
					"target": "body.response.empty",
				},
			},
			handler:  defaultHandler(http.MethodGet, "", `{"response":{"empty":[]}}`),
			expected: []string{`{"response":{"empty":[]}}`},
		},
		{
			name:        "Test split on empty array with ignore_empty_value",
			setupServer: newTestServer(httptest.NewServer),
			baseConfig: map[string]interface{}{
				"interval":       1,
				"request.method": http.MethodGet,
				"response.split": map[string]interface{}{
					"target":             "body.response.empty",
					"ignore_empty_value": true,
				},
			},
			handler:  defaultHandler(http.MethodGet, "", `{"response":{"empty":[]}}`),
			expected: nil,
		},
		{
			name:        "Test split on null field with ignore_empty_value keeping parent",
			setupServer: newTestServer(httptest.NewServer),
			baseConfig: map[string]interface{}{
				"interval":       1,
				"request.method": http.MethodGet,
				"response.split": map[string]interface{}{
					"target":             "body.response.empty",
					"ignore_empty_value": true,
					"keep_parent":        true,
				},
			},
			handler:  defaultHandler(http.MethodGet, "", `{"response":{"empty":null}}`),
			expected: []string{`{"response":{"empty":null}}`},
		},
		{
			name:        "Test split on empty array with ignore_empty_value keeping parent",
			setupServer: newTestServer(httptest.NewServer),
			baseConfig: map[string]interface{}{
				"interval":       1,
				"request.method": http.MethodGet,
				"response.split": map[string]interface{}{
					"target":             "body.response.empty",
					"ignore_empty_value": true,
					"keep_parent":        true,
				},
			},
			handler:  defaultHandler(http.MethodGet, "", `{"response":{"empty":[]}}`),
			expected: []string{`{"response":{"empty":[]}}`},
		},
		{
			name:        "Test split on null field at root with ignore_empty_value keeping parent",
			setupServer: newTestServer(httptest.NewServer),
			baseConfig: map[string]interface{}{
				"interval":       1,
				"request.method": http.MethodGet,
				"response.split": map[string]interface{}{
					"target":             "body.response",
					"ignore_empty_value": true,
					"keep_parent":        true,
				},
			},
			handler:  defaultHandler(http.MethodGet, "", `{"response":null,"other":"data"}`),
			expected: []string{`{"other":"data","response":null}`},
		},
		{
			name:        "Test split on empty array at root with ignore_empty_value keeping parent",
			setupServer: newTestServer(httptest.NewServer),
			baseConfig: map[string]interface{}{
				"interval":       1,
				"request.method": http.MethodGet,
				"response.split": map[string]interface{}{
					"target":             "body.response",
					"ignore_empty_value": true,
					"keep_parent":        true,
				},
			},
			handler:  defaultHandler(http.MethodGet, "", `{"response":[],"other":"data"}`),
			expected: []string{`{"other":"data","response":[]}`},
		},
		{
			name:        "Test nested split",
			setupServer: newTestServer(httptest.NewServer),
			baseConfig: map[string]interface{}{
				"interval":       1,
				"request.method": http.MethodGet,
				"response.split": map[string]interface{}{
					"target": "body.hello",
					"split": map[string]interface{}{
						"target":      "body.space",
						"keep_parent": true,
					},
				},
			},
			handler: defaultHandler(http.MethodGet, "", ""),
			expected: []string{
				`{"world":"moon"}`,
				`{"space":{"cake":"pumpkin"}}`,
			},
		},
		{
			name:        "Test split events by not found",
			setupServer: newTestServer(httptest.NewServer),
			baseConfig: map[string]interface{}{
				"interval":       1,
				"request.method": http.MethodGet,
				"response.split": map[string]interface{}{
					"target": "body.unknown",
				},
			},
			handler:  defaultHandler(http.MethodGet, "", ""),
			expected: []string{},
		},
		{
			name: "Test date cursor",
			setupServer: func(t *testing.T, h http.HandlerFunc, config map[string]interface{}) {
				registerRequestTransforms()
				t.Cleanup(func() { registeredTransforms = newRegistry() })
				// mock timeNow func to return a fixed value
				timeNow = func() time.Time {
					t, _ := time.Parse(time.RFC3339, "2002-10-02T15:00:00Z")
					return t
				}

				server := httptest.NewServer(h)
				config["request.url"] = server.URL
				t.Cleanup(server.Close)
				t.Cleanup(func() { timeNow = time.Now })
			},
			baseConfig: map[string]interface{}{
				"interval":       1,
				"request.method": http.MethodGet,
				"request.transforms": []interface{}{
					map[string]interface{}{
						"set": map[string]interface{}{
							"target":  "url.params.$filter",
							"value":   "alertCreationTime ge [[.cursor.timestamp]]",
							"default": `alertCreationTime ge [[formatDate (now (parseDuration "-10m")) "2006-01-02T15:04:05Z"]]`,
						},
					},
				},
				"cursor": map[string]interface{}{
					"timestamp": map[string]interface{}{
						"value": `[[index .last_response.body "@timestamp"]]`,
					},
				},
			},
			handler: dateCursorHandler(),
			expected: []string{
				`{"@timestamp":"2002-10-02T15:00:00Z","foo":"bar"}`,
				`{"@timestamp":"2002-10-02T15:00:01Z","foo":"bar"}`,
				`{"@timestamp":"2002-10-02T15:00:02Z","foo":"bar"}`,
			},
		},
		{
			name: "Test tracer filename sanitization",
			setupServer: func(t *testing.T, h http.HandlerFunc, config map[string]interface{}) {
				registerRequestTransforms()
				t.Cleanup(func() { registeredTransforms = newRegistry() })
				// mock timeNow func to return a fixed value
				timeNow = func() time.Time {
					t, _ := time.Parse(time.RFC3339, "2002-10-02T15:00:00Z")
					return t
				}

				server := httptest.NewServer(h)
				config["request.url"] = server.URL
				t.Cleanup(server.Close)
				t.Cleanup(func() { timeNow = time.Now })
			},
			baseConfig: map[string]interface{}{
				"interval":       1,
				"request.method": http.MethodGet,
				"request.transforms": []interface{}{
					map[string]interface{}{
						"set": map[string]interface{}{
							"target":  "url.params.$filter",
							"value":   "alertCreationTime ge [[.cursor.timestamp]]",
							"default": `alertCreationTime ge [[formatDate (now (parseDuration "-10m")) "2006-01-02T15:04:05Z"]]`,
						},
					},
				},
				"cursor": map[string]interface{}{
					"timestamp": map[string]interface{}{
						"value": `[[index .last_response.body "@timestamp"]]`,
					},
				},
				"request.tracer.filename": "logs/http-request-trace-*.ndjson",
			},
			handler: dateCursorHandler(),
			expected: []string{
				`{"@timestamp":"2002-10-02T15:00:00Z","foo":"bar"}`,
				`{"@timestamp":"2002-10-02T15:00:01Z","foo":"bar"}`,
				`{"@timestamp":"2002-10-02T15:00:02Z","foo":"bar"}`,
			},
			expectedFile: filepath.Join("logs", "http-request-trace-httpjson-foo-eb837d4c-5ced-45ed-b05c-de658135e248_https_somesource_someapi.ndjson"),
		},
		{
			name: "Test pagination",
			setupServer: func(t *testing.T, h http.HandlerFunc, config map[string]interface{}) {
				registerPaginationTransforms()
				registerResponseTransforms()
				t.Cleanup(func() { registeredTransforms = newRegistry() })
				server := httptest.NewServer(h)
				config["request.url"] = server.URL
				t.Cleanup(server.Close)
			},
			baseConfig: map[string]interface{}{
				"interval":       time.Millisecond,
				"request.method": http.MethodGet,
				"response.split": map[string]interface{}{
					"target": "body.items",
					"transforms": []interface{}{
						map[string]interface{}{
							"set": map[string]interface{}{
								"target": "body.page",
								"value":  "[[.last_response.page]]",
							},
						},
					},
				},
				"response.pagination": []interface{}{
					map[string]interface{}{
						"set": map[string]interface{}{
							"target":                 "url.params.page",
							"value":                  "[[.last_response.body.nextPageToken]]",
							"fail_on_template_error": true,
						},
					},
				},
			},
			handler: paginationHandler(),
			expected: []string{
				`{"foo":"a","page":"0"}`, `{"foo":"b","page":"1"}`, `{"foo":"c","page":"0"}`, `{"foo":"d","page":"0"}`,
				`{"foo":"a","page":"0"}`, `{"foo":"b","page":"1"}`, `{"foo":"c","page":"0"}`, `{"foo":"d","page":"0"}`,
			},
		},
		{
			name: "Test first event",
			setupServer: func(t *testing.T, h http.HandlerFunc, config map[string]interface{}) {
				registerPaginationTransforms()
				registerResponseTransforms()
				t.Cleanup(func() { registeredTransforms = newRegistry() })
				server := httptest.NewServer(h)
				config["request.url"] = server.URL
				t.Cleanup(server.Close)
			},
			baseConfig: map[string]interface{}{
				"interval":       1,
				"request.method": http.MethodGet,
				"response.split": map[string]interface{}{
					"target": "body.items",
					"transforms": []interface{}{
						map[string]interface{}{
							"set": map[string]interface{}{
								"target":  "body.first",
								"value":   "[[.cursor.first]]",
								"default": "none",
							},
						},
					},
				},
				"response.pagination": []interface{}{
					map[string]interface{}{
						"set": map[string]interface{}{
							"target":                 "url.params.page",
							"value":                  "[[.last_response.body.nextPageToken]]",
							"fail_on_template_error": true,
						},
					},
				},
				"cursor": map[string]interface{}{
					"first": map[string]interface{}{
						"value": "[[.first_event.foo]]",
					},
				},
			},
			handler:  paginationHandler(),
			expected: []string{`{"first":"none", "foo":"a"}`, `{"first":"a", "foo":"b"}`, `{"first":"a", "foo":"c"}`, `{"first":"c", "foo":"d"}`},
		},
		{
			name: "Test pagination with array response",
			setupServer: func(t *testing.T, h http.HandlerFunc, config map[string]interface{}) {
				registerPaginationTransforms()
				t.Cleanup(func() { registeredTransforms = newRegistry() })
				server := httptest.NewServer(h)
				config["request.url"] = server.URL
				t.Cleanup(server.Close)
			},
			baseConfig: map[string]interface{}{
				"interval":       1,
				"request.method": http.MethodGet,
				"response.pagination": []interface{}{
					map[string]interface{}{
						"set": map[string]interface{}{
							"target": "url.params.page",
							"value":  `[[index (index .last_response.body 0) "nextPageToken"]]`,
						},
					},
				},
			},
			handler:  paginationArrayHandler(),
			expected: []string{`{"nextPageToken":"bar","foo":"bar"}`, `{"foo":"bar"}`, `{"foo":"bar"}`},
		},
		{
			name: "Test oauth2",
			setupServer: func(t *testing.T, h http.HandlerFunc, config map[string]interface{}) {
				server := httptest.NewServer(h)
				config["request.url"] = server.URL
				config["auth.oauth2.token_url"] = server.URL + "/token"
				t.Cleanup(server.Close)
			},
			baseConfig: map[string]interface{}{
				"interval":                  1,
				"request.method":            http.MethodPost,
				"auth.oauth2.client.id":     "a_client_id",
				"auth.oauth2.client.secret": "a_client_secret",
				"auth.oauth2.endpoint_params": map[string]interface{}{
					"param1": "v1",
				},
				"auth.oauth2.scopes": []string{"scope1", "scope2"},
			},
			handler:  oauth2Handler,
			expected: []string{`{"hello": "world"}`},
		},
		{
			name: "Test request transforms can access state from previous transforms",
			setupServer: func(t *testing.T, h http.HandlerFunc, config map[string]interface{}) {
				registerRequestTransforms()
				t.Cleanup(func() { registeredTransforms = newRegistry() })
				server := httptest.NewServer(h)
				config["request.url"] = server.URL + "/test-path"
				t.Cleanup(server.Close)
			},
			baseConfig: map[string]interface{}{
				"interval":       1,
				"request.method": http.MethodPost,
				"request.transforms": []interface{}{
					map[string]interface{}{
						"set": map[string]interface{}{
							"target": "header.X-Foo",
							"value":  "foo",
						},
					},
					map[string]interface{}{
						"set": map[string]interface{}{
							"target": "body.bar",
							"value":  `[[.header.Get "X-Foo"]]`,
						},
					},
					map[string]interface{}{
						"set": map[string]interface{}{
							"target": "body.url.path",
							"value":  `[[.url.Path]]`,
						},
					},
				},
			},
			handler:  defaultHandler(http.MethodPost, `{"bar":"foo","url":{"path":"/test-path"}}`, ""),
			expected: []string{`{"hello":[{"world":"moon"},{"space":[{"cake":"pumpkin"}]}]}`},
		},
		{
			name: "Test response transforms can't access request state from previous transforms",
			setupServer: func(t *testing.T, h http.HandlerFunc, config map[string]interface{}) {
				registerRequestTransforms()
				registerResponseTransforms()
				t.Cleanup(func() { registeredTransforms = newRegistry() })
				server := httptest.NewServer(h)
				config["request.url"] = server.URL
				t.Cleanup(server.Close)
			},
			baseConfig: map[string]interface{}{
				"interval":       10,
				"request.method": http.MethodGet,
				"request.transforms": []interface{}{
					map[string]interface{}{
						"set": map[string]interface{}{
							"target": "header.X-Foo",
							"value":  "foo",
						},
					},
				},
				"response.transforms": []interface{}{
					map[string]interface{}{
						"set": map[string]interface{}{
							"target": "body.bar",
							"value":  `[[.header.Get "X-Foo"]]`,
						},
					},
				},
			},
			handler:  defaultHandler(http.MethodGet, "", ""),
			expected: []string{`{"hello":[{"world":"moon"},{"space":[{"cake":"pumpkin"}]}]}`},
		},
		{
			name:        "Test simple Chain GET request",
			setupServer: newChainTestServer(httptest.NewServer),
			baseConfig: map[string]interface{}{
				"interval":       10,
				"request.method": http.MethodGet,
				"chain": []interface{}{
					map[string]interface{}{
						"step": map[string]interface{}{
							"request.method": http.MethodGet,
							"replace":        "$.records[:].id",
						},
					},
				},
			},
			handler:  defaultHandler(http.MethodGet, "", ""),
			expected: []string{`{"hello":[{"world":"moon"},{"space":[{"cake":"pumpkin"}]}]}`},
		},
		{
			name: "Test multiple Chain GET request",
			setupServer: func(t *testing.T, h http.HandlerFunc, config map[string]interface{}) {
				r := http.HandlerFunc(func(w http.ResponseWriter, r *http.Request) {
					switch r.URL.Path {
					case "/":
						fmt.Fprintln(w, `{"records":[{"id":1}]}`)
					case "/1":
						fmt.Fprintln(w, `{"file_name": "file_1"}`)
					case "/file_1":
						fmt.Fprintln(w, `{"hello":[{"world":"moon"},{"space":[{"cake":"pumpkin"}]}]}`)
					}
				})
				server := httptest.NewServer(r)
				config["request.url"] = server.URL
				config["chain.0.step.request.url"] = server.URL + "/$.records[:].id"
				config["chain.1.step.request.url"] = server.URL + "/$.file_name"
				t.Cleanup(server.Close)
			},
			baseConfig: map[string]interface{}{
				"interval":       10,
				"request.method": http.MethodGet,
				"chain": []interface{}{
					map[string]interface{}{
						"step": map[string]interface{}{
							"request.method": http.MethodGet,
							"replace":        "$.records[:].id",
						},
					},
					map[string]interface{}{
						"step": map[string]interface{}{
							"request.method": http.MethodGet,
							"replace":        "$.file_name",
						},
					},
				},
			},
			handler:  defaultHandler(http.MethodGet, "", ""),
			expected: []string{`{"hello":[{"world":"moon"},{"space":[{"cake":"pumpkin"}]}]}`},
		},
		{
			name: "Test date cursor while using chain",
			setupServer: func(t *testing.T, h http.HandlerFunc, config map[string]interface{}) {
				registerRequestTransforms()
				t.Cleanup(func() { registeredTransforms = newRegistry() })
				// mock timeNow func to return a fixed value
				timeNow = func() time.Time {
					t, _ := time.Parse(time.RFC3339, "2002-10-02T15:00:00Z")
					return t
				}

				r := http.HandlerFunc(func(w http.ResponseWriter, r *http.Request) {
					switch r.URL.Path {
					case "/":
						fmt.Fprintln(w, `{"records":[{"id":1}]}`)
					case "/1":
						fmt.Fprintln(w, `{"hello":[{"world":"moon"},{"space":[{"cake":"pumpkin"}]}]}`)
					}
				})
				server := httptest.NewServer(r)
				config["request.url"] = server.URL
				config["chain.0.step.request.url"] = server.URL + "/$.records[:].id"
				t.Cleanup(server.Close)
				t.Cleanup(func() { timeNow = time.Now })
			},
			baseConfig: map[string]interface{}{
				"interval":       1,
				"request.method": http.MethodGet,
				"request.transforms": []interface{}{
					map[string]interface{}{
						"set": map[string]interface{}{
							"target":  "url.params.$filter",
							"value":   "alertCreationTime ge [[.cursor.timestamp]]",
							"default": `alertCreationTime ge [[formatDate (now (parseDuration "-10m")) "2006-01-02T15:04:05Z"]]`,
						},
					},
				},
				"chain": []interface{}{
					map[string]interface{}{
						"step": map[string]interface{}{
							"request.method": http.MethodGet,
							"replace":        "$.records[:].id",
						},
					},
				},
				"cursor": map[string]interface{}{
					"timestamp": map[string]interface{}{
						"value": `[[index .last_response.body "@timestamp"]]`,
					},
				},
			},
			handler:  dateCursorHandler(),
			expected: []string{`{"hello":[{"world":"moon"},{"space":[{"cake":"pumpkin"}]}]}`},
		},
		{
			name:        "Test split by json objects array in chain",
			setupServer: newChainTestServer(httptest.NewServer),
			baseConfig: map[string]interface{}{
				"interval":       1,
				"request.method": http.MethodGet,
				"chain": []interface{}{
					map[string]interface{}{
						"step": map[string]interface{}{
							"request.method": http.MethodGet,
							"replace":        "$.records[:].id",
							"response.split": map[string]interface{}{
								"target": "body.hello",
							},
						},
					},
				},
			},
			handler:  defaultHandler(http.MethodGet, "", ""),
			expected: []string{`{"world":"moon"}`, `{"space":[{"cake":"pumpkin"}]}`},
		},
		{
			name:        "Test split by json objects array with keep parent in chain",
			setupServer: newChainTestServer(httptest.NewServer),
			baseConfig: map[string]interface{}{
				"interval":       1,
				"request.method": http.MethodGet,
				"chain": []interface{}{
					map[string]interface{}{
						"step": map[string]interface{}{
							"request.method": http.MethodGet,
							"replace":        "$.records[:].id",
							"response.split": map[string]interface{}{
								"target":      "body.hello",
								"keep_parent": true,
							},
						},
					},
				},
			},
			handler: defaultHandler(http.MethodGet, "", ""),
			expected: []string{
				`{"hello":{"world":"moon"}}`,
				`{"hello":{"space":[{"cake":"pumpkin"}]}}`,
			},
		},
		{
			name:        "Test nested split in chain",
			setupServer: newChainTestServer(httptest.NewServer),
			baseConfig: map[string]interface{}{
				"interval":       1,
				"request.method": http.MethodGet,
				"response.split": map[string]interface{}{
					"target": "body.hello",
				},
				"chain": []interface{}{
					map[string]interface{}{
						"step": map[string]interface{}{
							"request.method": http.MethodGet,
							"replace":        "$.records[:].id",
							"response.split": map[string]interface{}{
								"target": "body.hello",
								"split": map[string]interface{}{
									"target":      "body.space",
									"keep_parent": true,
								},
							},
						},
					},
				},
			},
			handler: defaultHandler(http.MethodGet, "", ""),
			expected: []string{
				`{"world":"moon"}`,
				`{"space":{"cake":"pumpkin"}}`,
			},
		},
		{
			name:        "Test pagination with end condition",
			setupServer: newPaginationTestServer(httptest.NewServer),
			baseConfig: map[string]interface{}{
				"interval":       1,
				"request.method": http.MethodGet,
				"response.split": map[string]interface{}{
					"target": "body.records",
				},
				"response.pagination": []interface{}{
					map[string]interface{}{
						"set": map[string]interface{}{
							"target":                 "url.value",
							"value":                  "[[if (ne .last_response.body.done true)]][[.last_response.body.nextLink]][[end]]",
							"fail_on_template_error": true,
						},
					},
				},
			},
			handler: defaultHandler(http.MethodGet, "", ""),
			expected: []string{
				`{"id":1}`,
				`{"id":2}`,
			},
		},
		{
			name:        "Test pagination when used with chaining",
			setupServer: newChainPaginationTestServer(httptest.NewServer),
			baseConfig: map[string]interface{}{
				"interval":       1,
				"request.method": http.MethodGet,
				"response.pagination": []interface{}{
					map[string]interface{}{
						"set": map[string]interface{}{
							"target":                 "url.value",
							"value":                  "[[.last_response.body.nextLink]]",
							"fail_on_template_error": true,
						},
					},
				},
				"chain": []interface{}{
					map[string]interface{}{
						"step": map[string]interface{}{
							"request.method": http.MethodGet,
							"replace":        "$.records[:].id",
						},
					},
				},
			},
			handler: defaultHandler(http.MethodGet, "", ""),
			expected: []string{
				`{"hello":{"world":"moon"}}`,
				`{"space":{"cake":"pumpkin"}}`,
			},
		},
		{
			name:        "Test pagination when used with chaining Unable to get id from response",
			setupServer: newChainPaginationTestServerWithInvalidJSON(httptest.NewServer),
			baseConfig: map[string]interface{}{
				"interval":       1,
				"request.method": http.MethodGet,
				"response.pagination": []interface{}{
					map[string]interface{}{
						"set": map[string]interface{}{
							"target":                 "url.value",
							"value":                  "[[.last_response.body.nextLink]]",
							"fail_on_template_error": true,
						},
					},
				},
				"chain": []interface{}{
					map[string]interface{}{
						"step": map[string]interface{}{
							"request.method": http.MethodGet,
							"replace":        "$.records[:].id",
						},
					},
				},
			},
			handler:  defaultHandler(http.MethodGet, "", ""),
			expected: []string{},
		},
		{
			name:        "Test pagination when used with chaining with bulk data",
			setupServer: newChainPaginationLoadTestServer(httptest.NewServer),
			baseConfig: map[string]interface{}{
				"interval":       1,
				"request.method": http.MethodGet,
				"response.pagination": []interface{}{
					map[string]interface{}{
						"set": map[string]interface{}{
							"target":                 "url.value",
							"value":                  "[[.last_response.body.nextLink]]",
							"fail_on_template_error": true,
						},
					},
				},
				"chain": []interface{}{
					map[string]interface{}{
						"step": map[string]interface{}{
							"request.method": http.MethodGet,
							"replace":        "$.records[:].id",
						},
					},
				},
			},
			handler:  defaultHandler(http.MethodGet, "", ""),
			expected: expectedBulkData,
		},
		{
			name: "Test replace_with clause and first_response object",
			setupServer: func(t *testing.T, h http.HandlerFunc, config map[string]interface{}) {
				r := http.HandlerFunc(func(w http.ResponseWriter, r *http.Request) {
					switch r.URL.Path {
					case "/":
						fmt.Fprintln(w, `{"exportId":"2212"}`)
					case "/2212":
						fmt.Fprintln(w, `{"files":[{"id":"1"},{"id":"2"}]}`)
					case "/2212/1":
						fmt.Fprintln(w, `{"hello":{"world":"moon"}}`)
					case "/2212/2":
						fmt.Fprintln(w, `{"space":{"cake":"pumpkin"}}`)
					}
				})
				server := httptest.NewServer(r)
				config["request.url"] = server.URL
				config["chain.0.step.request.url"] = server.URL + "/$.exportId"
				config["chain.1.step.request.url"] = server.URL + "/$.exportId/$.files[:].id"
				t.Cleanup(server.Close)
			},
			baseConfig: map[string]interface{}{
				"interval":                     1,
				"request.method":               http.MethodGet,
				"response.save_first_response": true,
				"chain": []interface{}{
					map[string]interface{}{
						"step": map[string]interface{}{
							"request.method": http.MethodGet,
							"replace":        "$.exportId",
						},
					},
					map[string]interface{}{
						"step": map[string]interface{}{
							"request.method": http.MethodGet,
							"replace":        "$.files[:].id",
							"replace_with":   "$.exportId,.first_response.body.exportId",
						},
					},
				},
			},
			expected: []string{
				`{"hello":{"world":"moon"}}`,
				`{"space":{"cake":"pumpkin"}}`,
			},
		},
		{
			name: "Test replace_with clause with hardcoded value_1",
			setupServer: func(t *testing.T, h http.HandlerFunc, config map[string]interface{}) {
				r := http.HandlerFunc(func(w http.ResponseWriter, r *http.Request) {
					switch r.URL.Path {
					case "/":
						fmt.Fprintln(w, `{"files":[{"id":"1"},{"id":"2"}]}`)
					case "/2212/1":
						fmt.Fprintln(w, `{"hello":{"world":"moon"}}`)
					case "/2212/2":
						fmt.Fprintln(w, `{"space":{"cake":"pumpkin"}}`)
					}
				})
				server := httptest.NewServer(r)
				config["request.url"] = server.URL
				config["chain.0.step.request.url"] = server.URL + "/$.exportId/$.files[:].id"
				t.Cleanup(server.Close)
			},
			baseConfig: map[string]interface{}{
				"interval":       1,
				"request.method": http.MethodGet,
				"chain": []interface{}{
					map[string]interface{}{
						"step": map[string]interface{}{
							"request.method": http.MethodGet,
							"replace":        "$.files[:].id",
							"replace_with":   "$.exportId,2212",
						},
					},
				},
			},
			expected: []string{
				`{"hello":{"world":"moon"}}`,
				`{"space":{"cake":"pumpkin"}}`,
			},
		},
		{
			name: "Test replace_with clause with hardcoded value (no dot prefix)",
			setupServer: func(t *testing.T, h http.HandlerFunc, config map[string]interface{}) {
				r := http.HandlerFunc(func(w http.ResponseWriter, r *http.Request) {
					switch r.URL.Path {
					case "/":
						fmt.Fprintln(w, `{"files":[{"id":"1"},{"id":"2"}]}`)
					case "/first_response.body.id/1":
						fmt.Fprintln(w, `{"hello":{"world":"moon"}}`)
					case "/first_response.body.id/2":
						fmt.Fprintln(w, `{"space":{"cake":"pumpkin"}}`)
					}
				})
				server := httptest.NewServer(r)
				config["request.url"] = server.URL
				config["chain.0.step.request.url"] = server.URL + "/$.exportId/$.files[:].id"
				t.Cleanup(server.Close)
			},
			baseConfig: map[string]interface{}{
				"interval":                     1,
				"request.method":               http.MethodGet,
				"response.save_first_response": true,
				"chain": []interface{}{
					map[string]interface{}{
						"step": map[string]interface{}{
							"request.method": http.MethodGet,
							"replace":        "$.files[:].id",
							"replace_with":   "$.exportId,first_response.body.id",
						},
					},
				},
			},
			expected: []string{
				`{"hello":{"world":"moon"}}`,
				`{"space":{"cake":"pumpkin"}}`,
			},
		},
		{
			name: "Test replace_with clause with hardcoded value (more than one dot prefix)",
			setupServer: func(t *testing.T, h http.HandlerFunc, config map[string]interface{}) {
				r := http.HandlerFunc(func(w http.ResponseWriter, r *http.Request) {
					switch r.URL.Path {
					case "/":
						fmt.Fprintln(w, `{"files":[{"id":"1"},{"id":"2"}]}`)
					case "/..first_response.body.id/1":
						fmt.Fprintln(w, `{"hello":{"world":"moon"}}`)
					case "/..first_response.body.id/2":
						fmt.Fprintln(w, `{"space":{"cake":"pumpkin"}}`)
					}
				})
				server := httptest.NewServer(r)
				config["request.url"] = server.URL
				config["chain.0.step.request.url"] = server.URL + "/$.exportId/$.files[:].id"
				t.Cleanup(server.Close)
			},
			baseConfig: map[string]interface{}{
				"interval":                     1,
				"request.method":               http.MethodGet,
				"response.save_first_response": true,
				"chain": []interface{}{
					map[string]interface{}{
						"step": map[string]interface{}{
							"request.method": http.MethodGet,
							"replace":        "$.files[:].id",
							"replace_with":   "$.exportId,..first_response.body.id",
						},
					},
				},
			},
			expected: []string{
				`{"hello":{"world":"moon"}}`,
				`{"space":{"cake":"pumpkin"}}`,
			},
		},
		{
			name: "Test replace_with clause with hardcoded value containing '.' (dots)",
			setupServer: func(t *testing.T, h http.HandlerFunc, config map[string]interface{}) {
				r := http.HandlerFunc(func(w http.ResponseWriter, r *http.Request) {
					switch r.URL.Path {
					case "/":
						fmt.Fprintln(w, `{"files":[{"id":"1"},{"id":"2"}]}`)
					case "/.xyz.2212.abc./1":
						fmt.Fprintln(w, `{"hello":{"world":"moon"}}`)
					case "/.xyz.2212.abc./2":
						fmt.Fprintln(w, `{"space":{"cake":"pumpkin"}}`)
					}
				})
				server := httptest.NewServer(r)
				config["request.url"] = server.URL
				config["chain.0.step.request.url"] = server.URL + "/$.exportId/$.files[:].id"
				t.Cleanup(server.Close)
			},
			baseConfig: map[string]interface{}{
				"interval":       1,
				"request.method": http.MethodGet,
				"chain": []interface{}{
					map[string]interface{}{
						"step": map[string]interface{}{
							"request.method": http.MethodGet,
							"replace":        "$.files[:].id",
							"replace_with":   "$.exportId,.xyz.2212.abc.",
						},
					},
				},
			},
			expected: []string{
				`{"hello":{"world":"moon"}}`,
				`{"space":{"cake":"pumpkin"}}`,
			},
		},
		{
			name: "Test global transform context separation with parent_last_response object",
			setupServer: func(t *testing.T, h http.HandlerFunc, config map[string]interface{}) {
				var serverURL string
				registerPaginationTransforms()
				registerRequestTransforms()
				r := http.HandlerFunc(func(w http.ResponseWriter, r *http.Request) {
					switch r.URL.Path {
					case "/":
						fmt.Fprintf(w, `{"files":[{"id":"1"},{"id":"2"}],"exportId":"2212", "nextLink":"%s/link1"}`, serverURL)
					case "/link1":
						fmt.Fprintln(w, `{"files":[{"id":"3"},{"id":"4"}], "exportId":"2213"}`)
					case "/2212/1":
						matchBody(w, r, `{"exportId":"2212"}`, `{"hello":{"world":"moon"}}`)
					case "/2212/2":
						matchBody(w, r, `{"exportId":"2212"}`, `{"space":{"cake":"pumpkin"}}`)
					case "/2213/3":
						matchBody(w, r, `{"exportId":"2213"}`, `{"hello":{"cake":"pumpkin"}}`)
					case "/2213/4":
						matchBody(w, r, `{"exportId":"2213"}`, `{"space":{"world":"moon"}}`)
					}
				})
				server := httptest.NewServer(r)
				t.Cleanup(func() { registeredTransforms = newRegistry() })
				config["request.url"] = server.URL
				serverURL = server.URL
				config["chain.0.step.request.url"] = server.URL + "/$.exportId/$.files[:].id"
				t.Cleanup(server.Close)
			},
			baseConfig: map[string]interface{}{
				"interval":                            1,
				"request.method":                      http.MethodPost,
				"response.request_body_on_pagination": true,
				"response.pagination": []interface{}{
					map[string]interface{}{
						"set": map[string]interface{}{
							"target":                 "url.value",
							"value":                  "[[.last_response.body.nextLink]]",
							"fail_on_template_error": true,
						},
					},
				},
				"chain": []interface{}{
					map[string]interface{}{
						"step": map[string]interface{}{
							"request.method": http.MethodPost,
							"replace":        "$.files[:].id",
							"replace_with":   "$.exportId,.parent_last_response.body.exportId",
							"request.transforms": []interface{}{
								map[string]interface{}{
									"set": map[string]interface{}{
										"target": "body.exportId",
										"value":  "[[ .parent_last_response.body.exportId ]]",
									},
								},
							},
						},
					},
				},
			},
			expected: []string{
				`{"hello":{"world":"moon"}}`,
				`{"space":{"cake":"pumpkin"}}`,
				`{"hello":{"cake":"pumpkin"}}`,
				`{"space":{"world":"moon"}}`,
			},
		},
		{
			name: "Test if cursor value is updated for root response with chaining & pagination",
			setupServer: func(t *testing.T, h http.HandlerFunc, config map[string]interface{}) {
				var serverURL string
				registerPaginationTransforms()
				registerRequestTransforms()
				r := http.HandlerFunc(func(w http.ResponseWriter, r *http.Request) {
					switch r.URL.Path {
					case "/":
						fmt.Fprintf(w, `{"files":[{"id":"1"},{"id":"2"}],"exportId":"2212", "createdAt":"22/02/2022",
						"nextLink":"%s/link1"}`, serverURL)
					case "/link1":
						fmt.Fprintln(w, `{"files":[{"id":"3"},{"id":"4"}], "exportId":"2213", "createdAt":"24/04/2022"}`)
					case "/2212/1":
						matchBody(w, r, `{"createdAt":"22/02/2022","exportId":"2212"}`, `{"hello":{"world":"moon"}}`)
					case "/2212/2":
						matchBody(w, r, `{"createdAt":"22/02/2022","exportId":"2212"}`, `{"space":{"cake":"pumpkin"}}`)
					case "/2213/3":
						matchBody(w, r, `{"createdAt":"24/04/2022","exportId":"2213"}`, `{"hello":{"cake":"pumpkin"}}`)
					case "/2213/4":
						matchBody(w, r, `{"createdAt":"24/04/2022","exportId":"2213"}`, `{"space":{"world":"moon"}}`)
					}
				})
				server := httptest.NewServer(r)
				t.Cleanup(func() { registeredTransforms = newRegistry() })
				config["request.url"] = server.URL
				serverURL = server.URL
				config["chain.0.step.request.url"] = server.URL + "/$.exportId/$.files[:].id"
				t.Cleanup(server.Close)
			},
			baseConfig: map[string]interface{}{
				"interval":                            1,
				"request.method":                      http.MethodPost,
				"response.request_body_on_pagination": true,
				"response.pagination": []interface{}{
					map[string]interface{}{
						"set": map[string]interface{}{
							"target":                 "url.value",
							"value":                  "[[.last_response.body.nextLink]]",
							"fail_on_template_error": true,
						},
					},
				},
				"chain": []interface{}{
					map[string]interface{}{
						"step": map[string]interface{}{
							"request.method": http.MethodPost,
							"replace":        "$.files[:].id",
							"replace_with":   "$.exportId,.parent_last_response.body.exportId",
							"request.transforms": []interface{}{
								map[string]interface{}{
									"set": map[string]interface{}{
										"target": "body.exportId",
										"value":  "[[ .parent_last_response.body.exportId ]]",
									},
								},
								map[string]interface{}{
									"set": map[string]interface{}{
										"target": "body.createdAt",
										"value":  "[[ .cursor.last_published_login ]]",
									},
								},
							},
						},
					},
				},
				"cursor": map[string]interface{}{
					"last_published_login": map[string]interface{}{
						"value": "[[ .last_event.createdAt ]]",
					},
				},
			},
			expected: []string{
				`{"hello":{"world":"moon"}}`,
				`{"space":{"cake":"pumpkin"}}`,
				`{"hello":{"cake":"pumpkin"}}`,
				`{"space":{"world":"moon"}}`,
			},
		},
		{
			name: "Test if cursor value is updated for root response with chaining & pagination along with split operator",
			setupServer: func(t *testing.T, h http.HandlerFunc, config map[string]interface{}) {
				var serverURL string
				registerPaginationTransforms()
				registerRequestTransforms()
				r := http.HandlerFunc(func(w http.ResponseWriter, r *http.Request) {
					switch r.URL.Path {
					case "/":
						fmt.Fprintf(w, `{"files":[{"id":"1"},{"id":"2"}],"exportId":"2212","time":[{"timeStamp":"22/02/2022"}],
						"nextLink":"%s/link1"}`, serverURL)
					case "/link1":
						fmt.Fprintln(w, `{"files":[{"id":"3"},{"id":"4"}], "exportId":"2213","time":[{"timeStamp":"24/04/2022"}]}`)
					case "/2212/1":
						matchBody(w, r, `{"createdAt":"22/02/2022","exportId":"2212"}`, `{"hello":{"world":"moon"}}`)
					case "/2212/2":
						matchBody(w, r, `{"createdAt":"22/02/2022","exportId":"2212"}`, `{"space":{"cake":"pumpkin"}}`)
					case "/2213/3":
						matchBody(w, r, `{"createdAt":"24/04/2022","exportId":"2213"}`, `{"hello":{"cake":"pumpkin"}}`)
					case "/2213/4":
						matchBody(w, r, `{"createdAt":"24/04/2022","exportId":"2213"}`, `{"space":{"world":"moon"}}`)
					}
				})
				server := httptest.NewServer(r)
				t.Cleanup(func() { registeredTransforms = newRegistry() })
				config["request.url"] = server.URL
				serverURL = server.URL
				config["chain.0.step.request.url"] = server.URL + "/$.exportId/$.files[:].id"
				t.Cleanup(server.Close)
			},
			baseConfig: map[string]interface{}{
				"interval":                            1,
				"request.method":                      http.MethodPost,
				"response.request_body_on_pagination": true,
				"response.pagination": []interface{}{
					map[string]interface{}{
						"set": map[string]interface{}{
							"target":                 "url.value",
							"value":                  "[[.last_response.body.nextLink]]",
							"fail_on_template_error": true,
						},
					},
				},
				"response.split": map[string]interface{}{
					"target":      "body.time",
					"type":        "array",
					"keep_parent": true,
				},
				"chain": []interface{}{
					map[string]interface{}{
						"step": map[string]interface{}{
							"request.method": http.MethodPost,
							"replace":        "$.files[:].id",
							"replace_with":   "$.exportId,.parent_last_response.body.exportId",
							"request.transforms": []interface{}{
								map[string]interface{}{
									"set": map[string]interface{}{
										"target": "body.exportId",
										"value":  "[[ .parent_last_response.body.exportId ]]",
									},
								},
								map[string]interface{}{
									"set": map[string]interface{}{
										"target": "body.createdAt",
										"value":  "[[ .cursor.last_published_login ]]",
									},
								},
							},
						},
					},
				},
				"cursor": map[string]interface{}{
					"last_published_login": map[string]interface{}{
						"value": "[[ .last_event.time.timeStamp ]]",
					},
				},
			},
			expected: []string{
				`{"hello":{"world":"moon"}}`,
				`{"space":{"cake":"pumpkin"}}`,
				`{"hello":{"cake":"pumpkin"}}`,
				`{"space":{"world":"moon"}}`,
			},
		},
	}

	for _, testCase := range testCases {
		tc := testCase
		t.Run(tc.name, func(t *testing.T) {
			tc.setupServer(t, tc.handler, tc.baseConfig)

			cfg := conf.MustNewConfigFrom(tc.baseConfig)

			conf := defaultConfig()
			assert.NoError(t, cfg.Unpack(&conf))

			var tempDir string
			if conf.Request.Tracer != nil {
				tempDir = t.TempDir()
				conf.Request.Tracer.Filename = filepath.Join(tempDir, conf.Request.Tracer.Filename)
			}

			input := newStatelessInput(conf)

			assert.Equal(t, "httpjson-stateless", input.Name())
			assert.NoError(t, input.Test(v2.TestContext{}))

			chanClient := beattest.NewChanClient(len(tc.expected))
			t.Cleanup(func() { _ = chanClient.Close() })

			ctx, cancel := newV2Context()
			t.Cleanup(cancel)

			var g errgroup.Group
			g.Go(func() error {
				return input.Run(ctx, chanClient)
			})
			var timeoutDuration time.Duration
			if testCase.name == "Test pagination when used with chaining with bulk data" {
				timeoutDuration = 2 * time.Minute
			} else {
				timeoutDuration = 10 * time.Second
			}
			timeout := time.NewTimer(timeoutDuration)
			t.Cleanup(func() { _ = timeout.Stop() })

			if len(tc.expected) == 0 {
				select {
				case <-timeout.C:
				case got := <-chanClient.Channel:
					t.Errorf("unexpected event: %v", got)
				}
				cancel()
				assert.NoError(t, g.Wait())
				return
			}

			var receivedCount int
		wait:
			for {
				select {
				case <-timeout.C:
					t.Errorf("timed out waiting for %d events", len(tc.expected))
					cancel()
					return
				case got := <-chanClient.Channel:
					val, err := got.Fields.GetValue("message")
					assert.NoError(t, err)
					assert.JSONEq(t, tc.expected[receivedCount], val.(string))
					receivedCount += 1
					if receivedCount == len(tc.expected) {
						cancel()
						break wait
					}
				}
			}
			if tc.expectedFile != "" {
				if _, err := os.Stat(filepath.Join(tempDir, tc.expectedFile)); err == nil {
					assert.NoError(t, g.Wait())
				} else {
					t.Errorf("Expected log filename not found")
				}
			}
			assert.NoError(t, g.Wait())
		})
	}
}

func newTestServer(
	newServer func(http.Handler) *httptest.Server,
) func(*testing.T, http.HandlerFunc, map[string]interface{}) {
	return func(t *testing.T, h http.HandlerFunc, config map[string]interface{}) {
		server := newServer(h)
		config["request.url"] = server.URL
		t.Cleanup(server.Close)
	}
}

func newChainTestServer(
	newServer func(http.Handler) *httptest.Server,
) func(*testing.T, http.HandlerFunc, map[string]interface{}) {
	return func(t *testing.T, h http.HandlerFunc, config map[string]interface{}) {
		r := http.HandlerFunc(func(w http.ResponseWriter, r *http.Request) {
			switch r.URL.Path {
			case "/":
				fmt.Fprintln(w, `{"records":[{"id":1}]}`)
			case "/1":
				fmt.Fprintln(w, `{"hello":[{"world":"moon"},{"space":[{"cake":"pumpkin"}]}]}`)
			}
		})
		server := httptest.NewServer(r)
		config["request.url"] = server.URL
		config["chain.0.step.request.url"] = server.URL + "/$.records[:].id"
		t.Cleanup(server.Close)
	}
}

func newChainPaginationTestServer(
	newServer func(http.Handler) *httptest.Server,
) func(*testing.T, http.HandlerFunc, map[string]interface{}) {
	return func(t *testing.T, h http.HandlerFunc, config map[string]interface{}) {
		registerPaginationTransforms()
		var serverURL string
		r := http.HandlerFunc(func(w http.ResponseWriter, r *http.Request) {
			switch r.URL.Path {
			case "/":
				link := serverURL + "/link2"
				value := fmt.Sprintf(`{"records":[{"id":1}], "nextLink":"%s"}`, link)
				fmt.Fprintln(w, value)
			case "/1":
				fmt.Fprintln(w, `{"hello":{"world":"moon"}}`)
			case "/link2":
				fmt.Fprintln(w, `{"records":[{"id":2}]}`)
			case "/2":
				fmt.Fprintln(w, `{"space":{"cake":"pumpkin"}}`)
			}
		})
		server := httptest.NewServer(r)
		config["request.url"] = server.URL
		serverURL = server.URL
		config["chain.0.step.request.url"] = server.URL + "/$.records[:].id"
		t.Cleanup(func() { registeredTransforms = newRegistry() })
	}
}

func newChainPaginationTestServerWithInvalidJSON(
	newServer func(http.Handler) *httptest.Server,
) func(*testing.T, http.HandlerFunc, map[string]interface{}) {
	return func(t *testing.T, h http.HandlerFunc, config map[string]interface{}) {
		registerPaginationTransforms()
		var serverURL string
		r := http.HandlerFunc(func(w http.ResponseWriter, r *http.Request) {
			switch r.URL.Path {
			case "/":
				link := serverURL + "/link2"
				value := fmt.Sprintf(`"records":[{"id":1}], "nextLink":"%s"}`, link)
				fmt.Fprintln(w, value)
			case "/1":
				fmt.Fprintln(w, `{"hello":{"world":"moon"}}`)
			}
		})
		server := httptest.NewServer(r)
		config["request.url"] = server.URL
		serverURL = server.URL
		config["chain.0.step.request.url"] = server.URL + "/$.records[:].id"
		t.Cleanup(func() { registeredTransforms = newRegistry() })
	}
}

func newPaginationTestServer(
	newServer func(http.Handler) *httptest.Server,
) func(*testing.T, http.HandlerFunc, map[string]interface{}) {
	return func(t *testing.T, h http.HandlerFunc, config map[string]interface{}) {
		registerPaginationTransforms()
		registerResponseTransforms()
		var serverURL string
		r := http.HandlerFunc(func(w http.ResponseWriter, r *http.Request) {
			switch r.URL.Path {
			case "/":
				link := serverURL + "/link2"
				value := fmt.Sprintf(`{"records":[{"id":1}], "nextLink":"%s", "done": false}`, link)
				fmt.Fprintln(w, value)
			case "/link2":
				link := serverURL + "/"
				value := fmt.Sprintf(`{"records":[{"id":2}], "nextLink":"%s","done": true}`, link)
				fmt.Fprintln(w, value)
			}
		})
		server := httptest.NewServer(r)
		config["request.url"] = server.URL
		serverURL = server.URL
		t.Cleanup(func() { registeredTransforms = newRegistry() })
	}
}

func newChainPaginationLoadTestServer(
	newServer func(http.Handler) *httptest.Server,
) func(*testing.T, http.HandlerFunc, map[string]interface{}) {
	records1 := strings.Repeat(`{"id":1},`, 2499) + `{"id":1}`
	records2 := strings.Repeat(`{"id":2},`, 2499) + `{"id":2}`

	return func(t *testing.T, h http.HandlerFunc, config map[string]interface{}) {
		registerPaginationTransforms()
		var serverURL string
		r := http.HandlerFunc(func(w http.ResponseWriter, r *http.Request) {
			switch r.URL.Path {
			case "/":
				link := serverURL + "/link2"
				value := fmt.Sprintf(`{"records":[`+records1+`], "nextLink":"%s"}`, link)
				fmt.Fprintln(w, value)
			case "/1":
				fmt.Fprintf(w, `{ "text1":%q }`+"\n", strings.Repeat(dummyText, 17))
			case "/link2":
				fmt.Fprintln(w, `{"records":[`+records2+`]}`)
			case "/2":
				fmt.Fprintf(w, `{ "text2":%q }`+"\n", strings.Repeat(dummyText, 17))
			}
		})
		server := httptest.NewServer(r)
		config["request.url"] = server.URL
		serverURL = server.URL
		config["chain.0.step.request.url"] = server.URL + "/$.records[:].id"
		t.Cleanup(func() { registeredTransforms = newRegistry() })
	}
}

func newV2Context() (v2.Context, func()) {
	ctx, cancel := context.WithCancel(context.Background())
	return v2.Context{
		Logger:      logp.NewLogger("httpjson_test"),
		ID:          "httpjson-foo-eb837d4c-5ced-45ed-b05c-de658135e248::https://somesource/someapi",
		Cancelation: ctx,
	}, cancel
}

//nolint:errcheck // We can safely ignore errors here
func matchBody(w io.Writer, req *http.Request, match, response string) {
	body, _ := io.ReadAll(req.Body)
	req.Body.Close()
	if string(body) == match {
		w.Write([]byte(response))
	}
}

func defaultHandler(expectedMethod, expectedBody, msg string) http.HandlerFunc {
	return func(w http.ResponseWriter, r *http.Request) {
		w.Header().Set("content-type", "application/json")
		if msg == "" {
			msg = `{"hello":[{"world":"moon"},{"space":[{"cake":"pumpkin"}]}]}`
		}
		switch {
		case r.Method != expectedMethod:
			w.WriteHeader(http.StatusBadRequest)
			msg = fmt.Sprintf(`{"error":"expected method was %q"}`, expectedMethod)
		case expectedBody != "":
			body, _ := io.ReadAll(r.Body)
			r.Body.Close()
			if expectedBody != string(body) {
				w.WriteHeader(http.StatusBadRequest)
				msg = fmt.Sprintf(`{"error":"expected body was %q"}`, expectedBody)
			}
		}

		_, _ = w.Write([]byte(msg))
	}
}

func rateLimitHandler() http.HandlerFunc {
	var isRetry bool
	return func(w http.ResponseWriter, r *http.Request) {
		w.Header().Set("content-type", "application/json")
		if isRetry {
			_, _ = w.Write([]byte(`{"hello":"world"}`))
			return
		}
		w.Header().Set("X-Rate-Limit-Limit", "0")
		w.Header().Set("X-Rate-Limit-Remaining", "0")
		w.Header().Set("X-Rate-Limit-Reset", fmt.Sprint(time.Now().Unix()))
		w.WriteHeader(http.StatusTooManyRequests)
		isRetry = true
		_, _ = w.Write([]byte(`{"error":"too many requests"}`))
	}
}

func retryHandler() http.HandlerFunc {
	count := 0
	return func(w http.ResponseWriter, r *http.Request) {
		w.Header().Set("content-type", "application/json")
		if count == 2 {
			_, _ = w.Write([]byte(`{"hello":"world"}`))
			return
		}
		w.WriteHeader(rand.Intn(100) + 500)
		count += 1
	}
}

func oauth2TokenHandler(w http.ResponseWriter, r *http.Request) {
	w.Header().Set("content-type", "application/json")
	_ = r.ParseForm()
	switch {
	case r.Method != http.MethodPost:
		w.WriteHeader(http.StatusBadRequest)
		_, _ = w.Write([]byte(`{"error":"wrong method"}`))
	case r.FormValue("grant_type") != "client_credentials":
		w.WriteHeader(http.StatusBadRequest)
		_, _ = w.Write([]byte(`{"error":"wrong grant_type"}`))
	case r.FormValue("client_id") != "a_client_id":
		w.WriteHeader(http.StatusBadRequest)
		_, _ = w.Write([]byte(`{"error":"wrong client_id"}`))
	case r.FormValue("client_secret") != "a_client_secret":
		w.WriteHeader(http.StatusBadRequest)
		_, _ = w.Write([]byte(`{"error":"wrong client_secret"}`))
	case r.FormValue("scope") != "scope1 scope2":
		w.WriteHeader(http.StatusBadRequest)
		_, _ = w.Write([]byte(`{"error":"wrong scope"}`))
	case r.FormValue("param1") != "v1":
		w.WriteHeader(http.StatusBadRequest)
		_, _ = w.Write([]byte(`{"error":"wrong param1"}`))
	default:
		_, _ = w.Write([]byte(`{"token_type": "Bearer", "expires_in": "60", "access_token": "abcd"}`))
	}
}

func oauth2Handler(w http.ResponseWriter, r *http.Request) {
	if r.URL.Path == "/token" {
		oauth2TokenHandler(w, r)
		return
	}

	w.Header().Set("content-type", "application/json")
	switch {
	case r.Method != http.MethodPost:
		w.WriteHeader(http.StatusBadRequest)
		_, _ = w.Write([]byte(`{"error":"wrong method"}`))
	case r.Header.Get("Authorization") != "Bearer abcd":
		w.WriteHeader(http.StatusBadRequest)
		_, _ = w.Write([]byte(`{"error":"wrong bearer"}`))
	default:
		_, _ = w.Write([]byte(`{"hello":"world"}`))
	}
}

func dateCursorHandler() http.HandlerFunc {
	var count int
	return func(w http.ResponseWriter, r *http.Request) {
		w.Header().Set("content-type", "application/json")
		switch count {
		case 0:
			if r.URL.Query().Get("$filter") != "alertCreationTime ge 2002-10-02T14:50:00Z" {
				w.WriteHeader(http.StatusBadRequest)
				_, _ = w.Write([]byte(`{"error":"wrong initial cursor value"`))
				return
			}
			_, _ = w.Write([]byte(`{"@timestamp":"2002-10-02T15:00:00Z","foo":"bar"}`))
		case 1:
			if r.URL.Query().Get("$filter") != "alertCreationTime ge 2002-10-02T15:00:00Z" {
				w.WriteHeader(http.StatusBadRequest)
				_, _ = w.Write([]byte(`{"error":"wrong cursor value"`))
				return
			}
			_, _ = w.Write([]byte(`{"@timestamp":"2002-10-02T15:00:01Z","foo":"bar"}`))
		case 2:
			if r.URL.Query().Get("$filter") != "alertCreationTime ge 2002-10-02T15:00:01Z" {
				w.WriteHeader(http.StatusBadRequest)
				_, _ = w.Write([]byte(`{"error":"wrong cursor value"`))
				return
			}
			_, _ = w.Write([]byte(`{"@timestamp":"2002-10-02T15:00:02Z","foo":"bar"}`))
		}
		count += 1
	}
}

func paginationHandler() http.HandlerFunc {
	var count int
	return func(w http.ResponseWriter, r *http.Request) {
		w.Header().Set("content-type", "application/json")
		switch count {
		case 0:
			_, _ = w.Write([]byte(`{"@timestamp":"2002-10-02T15:00:00Z","nextPageToken":"bar","items":[{"foo":"a"}]}`))
		case 1:
			if r.URL.Query().Get("page") != "bar" {
				w.WriteHeader(http.StatusBadRequest)
				_, _ = w.Write([]byte(`{"error":"wrong page token value"}`))
				return
			}
			_, _ = w.Write([]byte(`{"@timestamp":"2002-10-02T15:00:01Z","items":[{"foo":"b"}]}`))
		case 2:
			_, _ = w.Write([]byte(`{"@timestamp":"2002-10-02T15:00:02Z","items":[{"foo":"c"}]}`))
		case 3:
			_, _ = w.Write([]byte(`{"@timestamp":"2002-10-02T15:00:03Z","items":[{"foo":"d"}]}`))
			count = 0
			return
		}
		count += 1
	}
}

func paginationArrayHandler() http.HandlerFunc {
	var count int
	return func(w http.ResponseWriter, r *http.Request) {
		w.Header().Set("content-type", "application/json")
		switch count {
		case 0:
			_, _ = w.Write([]byte(`[{"nextPageToken":"bar","foo":"bar"},{"foo":"bar"}]`))
		case 1:
			if r.URL.Query().Get("page") != "bar" {
				w.WriteHeader(http.StatusBadRequest)
				_, _ = w.Write([]byte(`{"error":"wrong page token value"}`))
				return
			}
			_, _ = w.Write([]byte(`[{"foo":"bar"}]`))
		}
		count += 1
	}
}<|MERGE_RESOLUTION|>--- conflicted
+++ resolved
@@ -11,12 +11,9 @@
 	"math/rand"
 	"net/http"
 	"net/http/httptest"
-<<<<<<< HEAD
-	"strings"
-=======
 	"os"
 	"path/filepath"
->>>>>>> 139b305e
+	"strings"
 	"testing"
 	"time"
 
