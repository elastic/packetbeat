// Copyright Elasticsearch B.V. and/or licensed to Elasticsearch B.V. under one
// or more contributor license agreements. Licensed under the Elastic License;
// you may not use this file except in compliance with the Elastic License.

package gcs

import (
	"context"
	"fmt"
	"strings"
	"sync"

	"cloud.google.com/go/storage"
	"google.golang.org/api/iterator"

	cursor "github.com/elastic/beats/v7/filebeat/input/v2/input-cursor"
	"github.com/elastic/elastic-agent-libs/logp"
	"github.com/elastic/go-concert/timed"
)

// limiter, is used to limit the number of goroutines from blowing up the stack
type limiter struct {
	wg sync.WaitGroup
	// limit specifies the maximum number
	// of concurrent jobs to perform.
	limit chan struct{}
}
type scheduler struct {
	publisher cursor.Publisher
	bucket    *storage.BucketHandle
	src       *Source
	cfg       *config
	state     *state
	log       *logp.Logger
	limiter   *limiter
}

// newScheduler, returns a new scheduler instance
func newScheduler(publisher cursor.Publisher, bucket *storage.BucketHandle, src *Source, cfg *config,
	state *state, log *logp.Logger,
) *scheduler {
	return &scheduler{
		publisher: publisher,
		bucket:    bucket,
		src:       src,
		cfg:       cfg,
		state:     state,
		log:       log,
		limiter:   &limiter{limit: make(chan struct{}, src.MaxWorkers)},
	}
}

// Schedule, is responsible for fetching & scheduling jobs using the workerpool model
func (s *scheduler) schedule(ctx context.Context) error {
	if !s.src.Poll {
<<<<<<< HEAD
<<<<<<< HEAD
		ctxWithTimeout, cancel := context.WithTimeout(s.parentCtx, s.src.BucketTimeOut)
		defer cancel()
		return s.scheduleOnce(ctxWithTimeout)
	}

	for {
		ctxWithTimeout, cancel := context.WithTimeout(s.parentCtx, s.src.BucketTimeOut)
		defer cancel()

		err := s.scheduleOnce(ctxWithTimeout)
=======
		return s.scheduleOnce(ctx)
	}

	for {
		err := s.scheduleOnce(ctx)
>>>>>>> 54d1514376 ([filebeat][gcs] - Enhanced context passing and added scheduler debug logs (#35674))
=======
		return s.scheduleOnce(s.parentCtx)
	}

	for {
		err := s.scheduleOnce(s.parentCtx)
>>>>>>> 91585f0e
		if err != nil {
			return err
		}

		err = timed.Wait(ctx, s.src.PollInterval)
		if err != nil {
			return err
		}
	}
}

// acquire gets an available worker thread.
func (l *limiter) acquire() {
	l.wg.Add(1)
	l.limit <- struct{}{}
}

func (l *limiter) wait() {
	l.wg.Wait()
}

// release puts back a worker thread.
func (l *limiter) release() {
	<-l.limit
	l.wg.Done()
}

func (s *scheduler) scheduleOnce(ctx context.Context) error {
	defer s.limiter.wait()
<<<<<<< HEAD
<<<<<<< HEAD
	pager := s.fetchObjectPager(ctxWithTimeout, s.src.MaxWorkers)
=======
	pager := s.fetchObjectPager(ctx, *s.cfg.MaxWorkers)
	var numObs, numJobs int
>>>>>>> 54d1514376 ([filebeat][gcs] - Enhanced context passing and added scheduler debug logs (#35674))
=======
	pager := s.fetchObjectPager(ctx, *s.cfg.MaxWorkers)
>>>>>>> 91585f0e
	for {
		var objects []*storage.ObjectAttrs
		nextPageToken, err := pager.NextPage(&objects)
		if err != nil {
			return err
		}
		numObs += len(objects)
		jobs := s.createJobs(objects, s.log)
		s.log.Debugf("scheduler: %d objects fetched for current batch", len(objects))

		// If previous checkpoint was saved then look up starting point for new jobs
		if !s.state.checkpoint().LatestEntryTime.IsZero() {
			jobs = s.moveToLastSeenJob(jobs)
			if len(s.state.checkpoint().FailedJobs) > 0 {
				jobs = s.addFailedJobs(ctx, jobs)
			}
		}
		s.log.Debugf("scheduler: %d jobs scheduled for current batch", len(jobs))

		// distributes jobs among workers with the help of a limiter
		for i, job := range jobs {
			numJobs++
			id := fetchJobID(i, s.src.BucketName, job.Name())
			job := job
			s.limiter.acquire()
			go func() {
				defer s.limiter.release()
				job.do(ctx, id)
			}()
		}

		s.log.Debugf("scheduler: total objects read till now: %d\nscheduler: total jobs scheduled till now: %d", numObs, numJobs)
		if len(jobs) != 0 {
			s.log.Debugf("scheduler: first job in current batch: %s\nscheduler: last job in current batch: %s", jobs[0].Name(), jobs[len(jobs)-1].Name())
		}

		if nextPageToken == "" {
			break
		}
	}

	return nil
}

// fetchJobID returns a job id which is a combination of worker id, bucket name and object name
func fetchJobID(workerId int, bucketName string, objectName string) string {
	jobID := fmt.Sprintf("%s-%s-worker-%d", bucketName, objectName, workerId)

	return jobID
}

func (s *scheduler) createJobs(objects []*storage.ObjectAttrs, log *logp.Logger) []*job {
	var jobs []*job

	for _, obj := range objects {
		// check required to ignore directories & sub folders, since there is no inbuilt option to
		// do so. In gcs all the directories are emulated and represented by a prefix, we can
		// define specific prefix's & delimiters to ignore known directories but there is no generic
		// way to do so.
		file := strings.Split(obj.Name, "/")
		if len(file) > 1 && file[len(file)-1] == "" {
			continue
		}

		objectURI := "gs://" + s.src.BucketName + "/" + obj.Name
		job := newJob(s.bucket, obj, objectURI, s.state, s.src, s.publisher, log, false)
		jobs = append(jobs, job)
	}

	return jobs
}

// fetchObjectPager fetches the page handler for objects, given a batch size.
// [NOTE] : There are no api's / sdk functions that list blobs via timestamp/latest entry, it's always lexicographical order
func (s *scheduler) fetchObjectPager(ctx context.Context, pageSize int) *iterator.Pager {
	bktIt := s.bucket.Objects(ctx, &storage.Query{})
	pager := iterator.NewPager(bktIt, pageSize, "")

	return pager
}

// moveToLastSeenJob, moves to the latest job position past the last seen job
// Jobs are stored in lexicographical order always, hence the latest position can be found either on the basis of job name or timestamp
func (s *scheduler) moveToLastSeenJob(jobs []*job) []*job {
	var latestJobs []*job
	jobsToReturn := make([]*job, 0)
	counter := 0
	flag := false
	ignore := false

	for _, job := range jobs {
		switch offset, isPartial := s.state.cp.LastProcessedOffset[job.object.Name]; {
		case isPartial:
			job.offset = offset
			latestJobs = append(latestJobs, job)
		case job.Timestamp().After(s.state.checkpoint().LatestEntryTime):
			latestJobs = append(latestJobs, job)
		case job.Name() == s.state.checkpoint().ObjectName:
			flag = true
		case job.Name() > s.state.checkpoint().ObjectName:
			flag = true
			counter--
		case job.Name() <= s.state.checkpoint().ObjectName && (!ignore):
			ignore = true
		}
		counter++
	}

	if flag && (counter < len(jobs)-1) {
		jobsToReturn = jobs[counter+1:]
	} else if !flag && !ignore {
		jobsToReturn = jobs
	}

	// in a senario where there are some jobs which have a later time stamp
	// but lesser lexicographic order and some jobs have greater lexicographic order
	// than the current checkpoint or if partially completed jobs are present
	if len(jobsToReturn) != len(jobs) && len(latestJobs) > 0 {
		jobsToReturn = append(latestJobs, jobsToReturn...)
	}

	return jobsToReturn
}

func (s *scheduler) addFailedJobs(ctx context.Context, jobs []*job) []*job {
	jobMap := make(map[string]bool)

	for _, j := range jobs {
		jobMap[j.Name()] = true
	}

	failedJobs := s.state.checkpoint().FailedJobs
	s.log.Debugf("scheduler: %d failed jobs found", len(failedJobs))
	fj := 0
	for name := range failedJobs {
		if !jobMap[name] {
			obj, err := s.bucket.Object(name).Attrs(ctx)
			if err != nil {
				s.log.Errorf("adding failed job %s to job list caused an error: %w", err)
			}

			objectURI := "gs://" + s.src.BucketName + "/" + obj.Name
			job := newJob(s.bucket, obj, objectURI, s.state, s.src, s.publisher, s.log, true)
			jobs = append(jobs, job)
			s.log.Debugf("scheduler: adding failed job number %d with name %s to job current list", fj, job.Name())
			fj++
		}
	}
	return jobs
}<|MERGE_RESOLUTION|>--- conflicted
+++ resolved
@@ -53,32 +53,11 @@
 // Schedule, is responsible for fetching & scheduling jobs using the workerpool model
 func (s *scheduler) schedule(ctx context.Context) error {
 	if !s.src.Poll {
-<<<<<<< HEAD
-<<<<<<< HEAD
-		ctxWithTimeout, cancel := context.WithTimeout(s.parentCtx, s.src.BucketTimeOut)
-		defer cancel()
-		return s.scheduleOnce(ctxWithTimeout)
-	}
-
-	for {
-		ctxWithTimeout, cancel := context.WithTimeout(s.parentCtx, s.src.BucketTimeOut)
-		defer cancel()
-
-		err := s.scheduleOnce(ctxWithTimeout)
-=======
 		return s.scheduleOnce(ctx)
 	}
 
 	for {
 		err := s.scheduleOnce(ctx)
->>>>>>> 54d1514376 ([filebeat][gcs] - Enhanced context passing and added scheduler debug logs (#35674))
-=======
-		return s.scheduleOnce(s.parentCtx)
-	}
-
-	for {
-		err := s.scheduleOnce(s.parentCtx)
->>>>>>> 91585f0e
 		if err != nil {
 			return err
 		}
@@ -108,16 +87,8 @@
 
 func (s *scheduler) scheduleOnce(ctx context.Context) error {
 	defer s.limiter.wait()
-<<<<<<< HEAD
-<<<<<<< HEAD
-	pager := s.fetchObjectPager(ctxWithTimeout, s.src.MaxWorkers)
-=======
-	pager := s.fetchObjectPager(ctx, *s.cfg.MaxWorkers)
+	pager := s.fetchObjectPager(ctx, s.src.MaxWorkers)
 	var numObs, numJobs int
->>>>>>> 54d1514376 ([filebeat][gcs] - Enhanced context passing and added scheduler debug logs (#35674))
-=======
-	pager := s.fetchObjectPager(ctx, *s.cfg.MaxWorkers)
->>>>>>> 91585f0e
 	for {
 		var objects []*storage.ObjectAttrs
 		nextPageToken, err := pager.NextPage(&objects)
