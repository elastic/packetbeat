// Copyright Elasticsearch B.V. and/or licensed to Elasticsearch B.V. under one
// or more contributor license agreements. Licensed under the Elastic License;
// you may not use this file except in compliance with the Elastic License.

package awss3

import (
	"context"
	"errors"
	"fmt"
	"net/url"
	"strings"
	"time"

	awssdk "github.com/aws/aws-sdk-go-v2/aws"
	"github.com/aws/aws-sdk-go-v2/service/s3"
	"github.com/aws/aws-sdk-go-v2/service/sqs"
	"github.com/aws/smithy-go"

	"github.com/elastic/beats/v7/filebeat/beater"
	v2 "github.com/elastic/beats/v7/filebeat/input/v2"
	"github.com/elastic/beats/v7/libbeat/beat"
	"github.com/elastic/beats/v7/libbeat/feature"
	"github.com/elastic/beats/v7/libbeat/statestore"
	awscommon "github.com/elastic/beats/v7/x-pack/libbeat/common/aws"
	conf "github.com/elastic/elastic-agent-libs/config"
	"github.com/elastic/go-concert/unison"
)

const (
	inputName                = "aws-s3"
	sqsAccessDeniedErrorCode = "AccessDeniedException"
)

func Plugin(store beater.StateStore) v2.Plugin {
	return v2.Plugin{
		Name:       inputName,
		Stability:  feature.Stable,
		Deprecated: false,
		Info:       "Collect logs from s3",
		Manager:    &s3InputManager{store: store},
	}
}

type s3InputManager struct {
	store beater.StateStore
}

func (im *s3InputManager) Init(grp unison.Group, mode v2.Mode) error {
	return nil
}

func (im *s3InputManager) Create(cfg *conf.C) (v2.Input, error) {
	config := defaultConfig()
	if err := cfg.Unpack(&config); err != nil {
		return nil, err
	}

	return newInput(config, im.store)
}

// s3Input is a input for reading logs from S3 when triggered by an SQS message.
type s3Input struct {
	config    config
	awsConfig awssdk.Config
	store     beater.StateStore
	metrics   *inputMetrics
}

func newInput(config config, store beater.StateStore) (*s3Input, error) {
	awsConfig, err := awscommon.InitializeAWSConfig(config.AWSConfig)
	if err != nil {
		return nil, fmt.Errorf("failed to initialize AWS credentials: %w", err)
	}

	return &s3Input{
		config:    config,
		awsConfig: awsConfig,
		store:     store,
	}, nil
}

func (in *s3Input) Name() string { return inputName }

func (in *s3Input) Test(ctx v2.TestContext) error {
	return nil
}

func (in *s3Input) Run(inputContext v2.Context, pipeline beat.Pipeline) error {
	var err error

	persistentStore, err := in.store.Access()
	if err != nil {
		return fmt.Errorf("can not access persistent store: %w", err)
	}

	defer persistentStore.Close()

	states := newStates(inputContext)
	err = states.readStatesFrom(persistentStore)
	if err != nil {
		return fmt.Errorf("can not start persistent store: %w", err)
	}

	// Wrap input Context's cancellation Done channel a context.Context. This
	// goroutine stops with the parent closes the Done channel.
	ctx, cancelInputCtx := context.WithCancel(context.Background())
	go func() {
		defer cancelInputCtx()
		select {
		case <-inputContext.Cancelation.Done():
		case <-ctx.Done():
		}
	}()
	defer cancelInputCtx()

	if in.config.QueueURL != "" {
		regionName, err := getRegionFromQueueURL(in.config.QueueURL, in.config.AWSConfig.Endpoint, in.config.RegionName)
		if err != nil && in.config.RegionName == "" {
			return fmt.Errorf("failed to get AWS region from queue_url: %w", err)
		}
		var warn regionMismatchError
		if errors.As(err, &warn) {
			// Warn of mismatch, but go ahead with configured region name.
			inputContext.Logger.Warnf("%v: using %q", err, regionName)
		}
		in.awsConfig.Region = regionName

		// Create SQS receiver and S3 notification processor.
		receiver, err := in.createSQSReceiver(inputContext, pipeline)
		if err != nil {
			return fmt.Errorf("failed to initialize sqs receiver: %w", err)
		}
		defer receiver.metrics.Close()

		// Poll metrics periodically in the background
		go pollSqsWaitingMetric(ctx, receiver)

		if err := receiver.Receive(ctx); err != nil {
			return err
		}
	}

	if in.config.BucketARN != "" || in.config.NonAWSBucketName != "" {
		// Create client for publishing events and receive notification of their ACKs.
		client, err := pipeline.ConnectWith(beat.ClientConfig{
			CloseRef:      inputContext.Cancelation,
			EventListener: awscommon.NewEventACKHandler(),
			Processing: beat.ProcessingConfig{
				// This input only produces events with basic types so normalization
				// is not required.
				EventNormalization: boolPtr(false),
			},
		})
		if err != nil {
			return fmt.Errorf("failed to create pipeline client: %w", err)
		}
		defer client.Close()

		// Create S3 receiver and S3 notification processor.
		poller, err := in.createS3Lister(inputContext, ctx, client, persistentStore, states)
		if err != nil {
			return fmt.Errorf("failed to initialize s3 poller: %w", err)
		}
		defer poller.metrics.Close()

		if err := poller.Poll(ctx); err != nil {
			return err
		}
	}

	return nil
}

func (in *s3Input) createSQSReceiver(ctx v2.Context, pipeline beat.Pipeline) (*sqsReader, error) {
	sqsAPI := &awsSQSAPI{
		client: sqs.NewFromConfig(in.awsConfig, func(o *sqs.Options) {
			if in.config.AWSConfig.FIPSEnabled {
				o.EndpointOptions.UseFIPSEndpoint = awssdk.FIPSEndpointStateEnabled
			}
		}),
		queueURL:          in.config.QueueURL,
		apiTimeout:        in.config.APITimeout,
		visibilityTimeout: in.config.VisibilityTimeout,
		longPollWaitTime:  in.config.SQSWaitTime,
	}

	s3API := &awsS3API{
		client: s3.NewFromConfig(in.awsConfig, func(o *s3.Options) {
			if in.config.AWSConfig.FIPSEnabled {
				o.EndpointOptions.UseFIPSEndpoint = awssdk.FIPSEndpointStateEnabled
			}
			o.UsePathStyle = in.config.PathStyle
		}),
	}

	log := ctx.Logger.With("queue_url", in.config.QueueURL)
	log.Infof("AWS api_timeout is set to %v.", in.config.APITimeout)
	log.Infof("AWS region is set to %v.", in.awsConfig.Region)
	log.Infof("AWS SQS visibility_timeout is set to %v.", in.config.VisibilityTimeout)
	log.Infof("AWS SQS max_number_of_messages is set to %v.", in.config.MaxNumberOfMessages)

	if in.config.BackupConfig.GetBucketName() != "" {
		log.Warnf("You have the backup_to_bucket functionality activated with SQS. Please make sure to set appropriate destination buckets" +
			"or prefixes to avoid an infinite loop.")
	}

	fileSelectors := in.config.FileSelectors
	if len(in.config.FileSelectors) == 0 {
		fileSelectors = []fileSelectorConfig{{ReaderConfig: in.config.ReaderConfig}}
	}
	script, err := newScriptFromConfig(log.Named("sqs_script"), in.config.SQSScript)
	if err != nil {
		return nil, err
	}
	in.metrics = newInputMetrics(ctx.ID, nil, in.config.MaxNumberOfMessages)
	s3EventHandlerFactory := newS3ObjectProcessorFactory(log.Named("s3"), in.metrics, s3API, fileSelectors, in.config.BackupConfig, in.config.MaxNumberOfMessages)
	sqsMessageHandler := newSQSS3EventProcessor(log.Named("sqs_s3_event"), in.metrics, sqsAPI, script, in.config.VisibilityTimeout, in.config.SQSMaxReceiveCount, pipeline, s3EventHandlerFactory, in.config.MaxNumberOfMessages)
	sqsReader := newSQSReader(log.Named("sqs"), in.metrics, sqsAPI, in.config.MaxNumberOfMessages, sqsMessageHandler)

	return sqsReader, nil
}

type nonAWSBucketResolver struct {
	endpoint string
}

func (n nonAWSBucketResolver) ResolveEndpoint(region string, options s3.EndpointResolverOptions) (awssdk.Endpoint, error) {
	return awssdk.Endpoint{URL: n.endpoint, SigningRegion: region, HostnameImmutable: true, Source: awssdk.EndpointSourceCustom}, nil
}

func (in *s3Input) createS3Lister(ctx v2.Context, cancelCtx context.Context, client beat.Client, persistentStore *statestore.Store, states *states) (*s3Poller, error) {
	var bucketName string
	var bucketID string
	if in.config.NonAWSBucketName != "" {
		bucketName = in.config.NonAWSBucketName
		bucketID = bucketName
	} else if in.config.BucketARN != "" {
		bucketName = getBucketNameFromARN(in.config.BucketARN)
		bucketID = in.config.BucketARN
	}

	s3Client := s3.NewFromConfig(in.awsConfig, func(o *s3.Options) {
		if in.config.NonAWSBucketName != "" {
			o.EndpointResolver = nonAWSBucketResolver{endpoint: in.config.AWSConfig.Endpoint}
		}

		if in.config.AWSConfig.FIPSEnabled {
			o.EndpointOptions.UseFIPSEndpoint = awssdk.FIPSEndpointStateEnabled
		}
		o.UsePathStyle = in.config.PathStyle
	})
	regionName, err := getRegionForBucket(cancelCtx, s3Client, bucketName)
	if err != nil {
		return nil, fmt.Errorf("failed to get AWS region for bucket: %w", err)
	}

	originalAwsConfigRegion := in.awsConfig.Region

	in.awsConfig.Region = regionName

	if regionName != originalAwsConfigRegion {
		s3Client = s3.NewFromConfig(in.awsConfig, func(o *s3.Options) {
			if in.config.NonAWSBucketName != "" {
				o.EndpointResolver = nonAWSBucketResolver{endpoint: in.config.AWSConfig.Endpoint}
			}

			if in.config.AWSConfig.FIPSEnabled {
				o.EndpointOptions.UseFIPSEndpoint = awssdk.FIPSEndpointStateEnabled
			}
			o.UsePathStyle = in.config.PathStyle
		})
	}

	s3API := &awsS3API{
		client: s3Client,
	}

	log := ctx.Logger.With("bucket", bucketID)
	log.Infof("number_of_workers is set to %v.", in.config.NumberOfWorkers)
	log.Infof("bucket_list_interval is set to %v.", in.config.BucketListInterval)
	log.Infof("bucket_list_prefix is set to %v.", in.config.BucketListPrefix)
	log.Infof("AWS region is set to %v.", in.awsConfig.Region)

	fileSelectors := in.config.FileSelectors
	if len(in.config.FileSelectors) == 0 {
		fileSelectors = []fileSelectorConfig{{ReaderConfig: in.config.ReaderConfig}}
	}
	in.metrics = newInputMetrics(ctx.ID, nil, in.config.MaxNumberOfMessages)
	s3EventHandlerFactory := newS3ObjectProcessorFactory(log.Named("s3"), in.metrics, s3API, fileSelectors, in.config.BackupConfig, in.config.MaxNumberOfMessages)
	s3Poller := newS3Poller(log.Named("s3_poller"),
		in.metrics,
		s3API,
		client,
		s3EventHandlerFactory,
		states,
		persistentStore,
		bucketID,
		in.config.BucketListPrefix,
		in.awsConfig.Region,
		getProviderFromDomain(in.config.AWSConfig.Endpoint, in.config.ProviderOverride),
		in.config.NumberOfWorkers,
		in.config.BucketListInterval)

	return s3Poller, nil
}

var errBadQueueURL = errors.New("QueueURL is not in format: https://sqs.{REGION_ENDPOINT}.{ENDPOINT}/{ACCOUNT_NUMBER}/{QUEUE_NAME}")

func getRegionFromQueueURL(queueURL string, endpoint, defaultRegion string) (region string, err error) {
	// get region from queueURL
	// Example: https://sqs.us-east-1.amazonaws.com/627959692251/test-s3-logs
	u, err := url.Parse(queueURL)
	if err != nil {
		return "", fmt.Errorf(queueURL + " is not a valid URL")
	}
	if (u.Scheme == "https" || u.Scheme == "http") && u.Host != "" {
		queueHostSplit := strings.SplitN(u.Host, ".", 3)
		if len(queueHostSplit) == 3 {
			if queueHostSplit[2] == endpoint || (endpoint == "" && strings.HasPrefix(queueHostSplit[2], "amazonaws.")) {
				region = queueHostSplit[1]
				if defaultRegion != "" && region != defaultRegion {
					return defaultRegion, regionMismatchError{queueURLRegion: region, defaultRegion: defaultRegion}
				}
				return region, nil
			}
		} else if defaultRegion != "" {
			return defaultRegion, nil
		}
	}
	return "", errBadQueueURL
}

type regionMismatchError struct {
	queueURLRegion string
	defaultRegion  string
}

func (e regionMismatchError) Error() string {
	return fmt.Sprintf("configured region disagrees with queue_url region: %q != %q", e.queueURLRegion, e.defaultRegion)
}

func getRegionForBucket(ctx context.Context, s3Client *s3.Client, bucketName string) (string, error) {
	getBucketLocationOutput, err := s3Client.GetBucketLocation(ctx, &s3.GetBucketLocationInput{
		Bucket: awssdk.String(bucketName),
	})

	if err != nil {
		return "", err
	}

	// Region us-east-1 have a LocationConstraint of null.
	if len(getBucketLocationOutput.LocationConstraint) == 0 {
		return "us-east-1", nil
	}

	return string(getBucketLocationOutput.LocationConstraint), nil
}

func getBucketNameFromARN(bucketARN string) string {
	bucketMetadata := strings.Split(bucketARN, ":")
	bucketName := bucketMetadata[len(bucketMetadata)-1]
	return bucketName
}

func getProviderFromDomain(endpoint string, ProviderOverride string) string {
	if ProviderOverride != "" {
		return ProviderOverride
	}
	if endpoint == "" {
		return "aws"
	}
	// List of popular S3 SaaS providers
	providers := map[string]string{
		"amazonaws.com":          "aws",
		"c2s.sgov.gov":           "aws",
		"c2s.ic.gov":             "aws",
		"amazonaws.com.cn":       "aws",
		"backblazeb2.com":        "backblaze",
		"cloudflarestorage.com":  "cloudflare",
		"wasabisys.com":          "wasabi",
		"digitaloceanspaces.com": "digitalocean",
		"dream.io":               "dreamhost",
		"scw.cloud":              "scaleway",
		"googleapis.com":         "gcp",
		"cloud.it":               "arubacloud",
		"linodeobjects.com":      "linode",
		"vultrobjects.com":       "vultr",
		"appdomain.cloud":        "ibm",
		"aliyuncs.com":           "alibaba",
		"oraclecloud.com":        "oracle",
		"exo.io":                 "exoscale",
		"upcloudobjects.com":     "upcloud",
		"ilandcloud.com":         "iland",
		"zadarazios.com":         "zadara",
	}

	parsedEndpoint, _ := url.Parse(endpoint)
	for key, provider := range providers {
		// support endpoint with and without scheme (http(s)://abc.xyz, abc.xyz)
		constraint := parsedEndpoint.Hostname()
		if len(parsedEndpoint.Scheme) == 0 {
			constraint = parsedEndpoint.Path
		}
		if strings.HasSuffix(constraint, key) {
			return provider
		}
	}
	return "unknown"
}

func pollSqsWaitingMetric(ctx context.Context, receiver *sqsReader) {
	// Run GetApproximateMessageCount before start of timer to set initial count for sqs waiting metric
	// This is to avoid misleading values in metric when sqs messages are processed before the ticker channel kicks in
	if shouldReturn := updateMessageCount(receiver, ctx); shouldReturn {
		return
	}

	t := time.NewTicker(time.Minute)
	defer t.Stop()
	// Initialize the metric to 0 at the start of the one minute time interval to avoid
	// giving misleading metric value -1 even though SQS messages are processed.
	// The value will be updated every minute
	receiver.metrics.sqsMessagesWaiting.Set(int64(0))
	for {
		select {
		case <-ctx.Done():
			return
		case <-t.C:
<<<<<<< HEAD
			count, err := receiver.GetApproximateMessageCount(ctx)

			var apiError smithy.APIError
			if errors.As(err, &apiError) {
				switch apiError.ErrorCode() {
				case sqsAccessDeniedErrorCode:
					// stop polling if auth error is encountered
					// Set it back to -1 because there is a permission error
					receiver.metrics.sqsMessagesWaiting.Set(int64(-1))
					return
				}
=======
			if shouldReturn := updateMessageCount(receiver, ctx); shouldReturn {
				return
>>>>>>> 3f30e5ed
			}
		}
	}
}

<<<<<<< HEAD
			receiver.metrics.sqsMessagesWaiting.Set(int64(count))
=======
// updateMessageCount runs GetApproximateMessageCount for the given context and updates the receiver metric with the count returning false on no error
// If there is an error, the metric is reinitialized to -1 and true is returned
func updateMessageCount(receiver *sqsReader, ctx context.Context) bool {
	count, err := receiver.GetApproximateMessageCount(ctx)

	var apiError smithy.APIError
	if errors.As(err, &apiError) {
		switch apiError.ErrorCode() {
		case sqsAccessDeniedErrorCode:
			// stop polling if auth error is encountered
			// Set it back to -1 because there is a permission error
			receiver.metrics.sqsMessagesWaiting.Set(int64(-1))
			return true
>>>>>>> 3f30e5ed
		}
	}

	receiver.metrics.sqsMessagesWaiting.Set(int64(count))
	return false
}

// boolPtr returns a pointer to b.
func boolPtr(b bool) *bool { return &b }<|MERGE_RESOLUTION|>--- conflicted
+++ resolved
@@ -427,30 +427,13 @@
 		case <-ctx.Done():
 			return
 		case <-t.C:
-<<<<<<< HEAD
-			count, err := receiver.GetApproximateMessageCount(ctx)
-
-			var apiError smithy.APIError
-			if errors.As(err, &apiError) {
-				switch apiError.ErrorCode() {
-				case sqsAccessDeniedErrorCode:
-					// stop polling if auth error is encountered
-					// Set it back to -1 because there is a permission error
-					receiver.metrics.sqsMessagesWaiting.Set(int64(-1))
-					return
-				}
-=======
 			if shouldReturn := updateMessageCount(receiver, ctx); shouldReturn {
 				return
->>>>>>> 3f30e5ed
-			}
-		}
-	}
-}
-
-<<<<<<< HEAD
-			receiver.metrics.sqsMessagesWaiting.Set(int64(count))
-=======
+			}
+		}
+	}
+}
+
 // updateMessageCount runs GetApproximateMessageCount for the given context and updates the receiver metric with the count returning false on no error
 // If there is an error, the metric is reinitialized to -1 and true is returned
 func updateMessageCount(receiver *sqsReader, ctx context.Context) bool {
@@ -464,7 +447,6 @@
 			// Set it back to -1 because there is a permission error
 			receiver.metrics.sqsMessagesWaiting.Set(int64(-1))
 			return true
->>>>>>> 3f30e5ed
 		}
 	}
 
