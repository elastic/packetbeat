// Copyright Elasticsearch B.V. and/or licensed to Elasticsearch B.V. under one
// or more contributor license agreements. Licensed under the Elastic License;
// you may not use this file except in compliance with the Elastic License.

package awss3

import (
	"strings"
	"sync"

	v2 "github.com/elastic/beats/v7/filebeat/input/v2"

	"github.com/elastic/elastic-agent-libs/logp"

	"github.com/elastic/beats/v7/libbeat/statestore"
)

<<<<<<< HEAD
const (
	awsS3ObjectStatePrefix = "filebeat::aws-s3::state::"
	awsS3WriteCommitPrefix = "filebeat::aws-s3::writeCommit::"
)

type listingInfo struct {
	totObjects int

	mu            sync.Mutex
	storedObjects int
	errorObjects  int
	finalCheck    bool
	states        []state
}
=======
const awsS3ObjectStatePrefix = "filebeat::aws-s3::state::"
>>>>>>> 45619e3f

// states handles list of s3 object state. One must use newStates to instantiate a
// file states registry. Using the zero-value is not safe.
type states struct {
	log *logp.Logger

<<<<<<< HEAD
	// states store, keyed by ID
	states map[string]state

	listingInfo map[string]*listingInfo
}

// newStates generates a new states registry.
func newStates(ctx v2.Context) *states {
	return &states{
		log:         ctx.Logger.Named("states"),
		states:      map[string]state{},
		listingInfo: map[string]*listingInfo{},
	}
}

func (s *states) MustSkip(state state, store *statestore.Store) bool {
	if !s.IsNew(state) {
		s.log.Debugw("not new state in must skip", "state", state)
		return true
	}

	previousState := s.FindPrevious(state)

	// status is forgotten. if there is no previous state and
	// the state.LastModified is before the last cleanStore
	// write commit we can remove
	var commitWriteState commitWriteState
	err := store.Get(awsS3WriteCommitPrefix+state.Bucket+state.ListPrefix, &commitWriteState)
	if err == nil && previousState.IsEmpty() &&
		(state.LastModified.Before(commitWriteState.Time) || state.LastModified.Equal(commitWriteState.Time)) {
		s.log.Debugw("state.LastModified older than writeCommitState in must skip", "state", state, "commitWriteState", commitWriteState)
		return true
	}

	// the previous state is stored or has error: let's skip
	if !previousState.IsEmpty() && previousState.IsProcessed() {
		s.log.Debugw("previous state is stored or has error", "state", state)
		return true
	}

	return false
}

func (s *states) Delete(id string) {
	s.Lock()
	defer s.Unlock()

	delete(s.states, id)
}

// IsListingFullyStored check if listing if fully stored
// After first time the condition is met it will always return false
func (s *states) IsListingFullyStored(listingID string) bool {
	s.RLock()
	listingInfo := s.listingInfo[listingID]
	s.RUnlock()
	if listingInfo == nil {
		return false
	}

	listingInfo.mu.Lock()
	defer listingInfo.mu.Unlock()
	if listingInfo.finalCheck {
		return false
	}

	listingInfo.finalCheck = (listingInfo.storedObjects + listingInfo.errorObjects) == listingInfo.totObjects

	if (listingInfo.storedObjects + listingInfo.errorObjects) > listingInfo.totObjects {
		s.log.Warnf("unexepected mixmatch between storedObjects (%d), errorObjects (%d) and totObjects (%d)",
			listingInfo.storedObjects, listingInfo.errorObjects, listingInfo.totObjects)
	}

	return listingInfo.finalCheck
}

// AddListing add listing info
func (s *states) AddListing(listingID string, listingInfo *listingInfo) {
	s.Lock()
	defer s.Unlock()
	s.listingInfo[listingID] = listingInfo
}

// DeleteListing delete listing info
func (s *states) DeleteListing(listingID string) {
	s.Lock()
	defer s.Unlock()
	delete(s.listingInfo, listingID)
}

// Update updates a state. If previous state didn't exist, new one is created
func (s *states) Update(newState state, listingID string) {
	s.Lock()
	defer s.Unlock()

	s.states[newState.ID] = newState

	if listingID == "" || !newState.IsProcessed() {
		return
	}

	// here we increase the number of stored object
	listingInfo, ok := s.listingInfo[listingID]
	if !ok {
		return
	}

	listingInfo.mu.Lock()

	if newState.Stored {
		listingInfo.storedObjects++
	}
	if newState.Error {
		listingInfo.errorObjects++
	}
	listingInfo.states = append(listingInfo.states, newState)

	listingInfo.mu.Unlock()
}

// FindPrevious lookups a registered state, that matching the new state.
// Returns a zero-state if no match is found.
func (s *states) FindPrevious(newState state) state {
	s.RLock()
	defer s.RUnlock()
	return s.states[newState.ID]
}

// FindPreviousByID lookups a registered state, that matching the id.
// Returns a zero-state if no match is found.
func (s *states) FindPreviousByID(id string) state {
	s.RLock()
	defer s.RUnlock()
	return s.states[id]
}

func (s *states) IsNew(state state) bool {
	s.RLock()
	defer s.RUnlock()
	oldState, exists := s.states[state.ID]
	return !exists || !oldState.IsEqual(&state)
}

// GetStates creates copy of the file states.
func (s *states) GetStates() []state {
	s.RLock()
	defer s.RUnlock()

	newStates := make([]state, 0, len(s.states))
	for _, state := range s.states {
		newStates = append(newStates, state)
	}

	return newStates
}

// GetListingIDs return a of the listing IDs
func (s *states) GetListingIDs() []string {
	s.RLock()
	defer s.RUnlock()
	listingIDs := make([]string, 0, len(s.listingInfo))
	for listingID := range s.listingInfo {
		listingIDs = append(listingIDs, listingID)
	}

	return listingIDs
}

// GetStatesByListingID return a copy of the states by listing ID
func (s *states) GetStatesByListingID(listingID string) []state {
	s.RLock()
	listingInfo, ok := s.listingInfo[listingID]
	s.RUnlock()

	if !ok {
		return nil
	}

	listingInfo.mu.Lock()
	defer listingInfo.mu.Unlock()

	newStates := make([]state, len(listingInfo.states))
	copy(newStates, listingInfo.states)
	return newStates
=======
	// Completed S3 object states, indexed by state ID.
	// statesLock must be held to access states.
	states     map[string]state
	statesLock sync.Mutex

	// The store used to persist state changes to the registry.
	// storeLock must be held to access store.
	store     *statestore.Store
	storeLock sync.Mutex
}

// newStates generates a new states registry.
func newStates(ctx v2.Context, store *statestore.Store) (*states, error) {
	states := &states{
		log:    ctx.Logger.Named("states"),
		states: map[string]state{},
		store:  store,
	}
	return states, states.loadFromRegistry()
}

func (s *states) IsProcessed(state state) bool {
	s.statesLock.Lock()
	defer s.statesLock.Unlock()
	// Our in-memory table only stores completed objects
	_, ok := s.states[state.ID()]
	return ok
}

func (s *states) AddState(state state) {

	id := state.ID()
	// Update in-memory copy
	s.statesLock.Lock()
	s.states[id] = state
	s.statesLock.Unlock()

	// Persist to the registry
	s.storeLock.Lock()
	key := awsS3ObjectStatePrefix + id
	if err := s.store.Set(key, state); err != nil {
		s.log.Errorw("Failed to write states to the registry", "error", err)
	}
	s.storeLock.Unlock()
>>>>>>> 45619e3f
}

func (s *states) loadFromRegistry() error {
	states := map[string]state{}

	s.storeLock.Lock()
	err := s.store.Each(func(key string, dec statestore.ValueDecoder) (bool, error) {
		if !strings.HasPrefix(key, awsS3ObjectStatePrefix) {
			return true, nil
		}

		// try to decode. Ignore faulty/incompatible values.
		var st state
		if err := dec.Decode(&st); err != nil {
			// Skip this key but continue iteration
			s.log.Warnf("invalid S3 state loading object key %v", key)
			//nolint:nilerr // One bad object shouldn't stop iteration
			return true, nil
		}
		if !st.Stored && !st.Failed {
			// This is from an older version where state could be stored in the
			// registry even if the object wasn't processed, or if it encountered
			// ephemeral download errors. We don't add these to the in-memory cache,
			// so if we see them during a bucket scan we will still retry them.
			return true, nil
		}

		states[st.ID()] = st
		return true, nil
	})
	s.storeLock.Unlock()
	if err != nil {
		return err
	}

	s.statesLock.Lock()
	s.states = states
	s.statesLock.Unlock()

	return nil
}<|MERGE_RESOLUTION|>--- conflicted
+++ resolved
@@ -15,216 +15,13 @@
 	"github.com/elastic/beats/v7/libbeat/statestore"
 )
 
-<<<<<<< HEAD
-const (
-	awsS3ObjectStatePrefix = "filebeat::aws-s3::state::"
-	awsS3WriteCommitPrefix = "filebeat::aws-s3::writeCommit::"
-)
-
-type listingInfo struct {
-	totObjects int
-
-	mu            sync.Mutex
-	storedObjects int
-	errorObjects  int
-	finalCheck    bool
-	states        []state
-}
-=======
 const awsS3ObjectStatePrefix = "filebeat::aws-s3::state::"
->>>>>>> 45619e3f
 
 // states handles list of s3 object state. One must use newStates to instantiate a
 // file states registry. Using the zero-value is not safe.
 type states struct {
 	log *logp.Logger
 
-<<<<<<< HEAD
-	// states store, keyed by ID
-	states map[string]state
-
-	listingInfo map[string]*listingInfo
-}
-
-// newStates generates a new states registry.
-func newStates(ctx v2.Context) *states {
-	return &states{
-		log:         ctx.Logger.Named("states"),
-		states:      map[string]state{},
-		listingInfo: map[string]*listingInfo{},
-	}
-}
-
-func (s *states) MustSkip(state state, store *statestore.Store) bool {
-	if !s.IsNew(state) {
-		s.log.Debugw("not new state in must skip", "state", state)
-		return true
-	}
-
-	previousState := s.FindPrevious(state)
-
-	// status is forgotten. if there is no previous state and
-	// the state.LastModified is before the last cleanStore
-	// write commit we can remove
-	var commitWriteState commitWriteState
-	err := store.Get(awsS3WriteCommitPrefix+state.Bucket+state.ListPrefix, &commitWriteState)
-	if err == nil && previousState.IsEmpty() &&
-		(state.LastModified.Before(commitWriteState.Time) || state.LastModified.Equal(commitWriteState.Time)) {
-		s.log.Debugw("state.LastModified older than writeCommitState in must skip", "state", state, "commitWriteState", commitWriteState)
-		return true
-	}
-
-	// the previous state is stored or has error: let's skip
-	if !previousState.IsEmpty() && previousState.IsProcessed() {
-		s.log.Debugw("previous state is stored or has error", "state", state)
-		return true
-	}
-
-	return false
-}
-
-func (s *states) Delete(id string) {
-	s.Lock()
-	defer s.Unlock()
-
-	delete(s.states, id)
-}
-
-// IsListingFullyStored check if listing if fully stored
-// After first time the condition is met it will always return false
-func (s *states) IsListingFullyStored(listingID string) bool {
-	s.RLock()
-	listingInfo := s.listingInfo[listingID]
-	s.RUnlock()
-	if listingInfo == nil {
-		return false
-	}
-
-	listingInfo.mu.Lock()
-	defer listingInfo.mu.Unlock()
-	if listingInfo.finalCheck {
-		return false
-	}
-
-	listingInfo.finalCheck = (listingInfo.storedObjects + listingInfo.errorObjects) == listingInfo.totObjects
-
-	if (listingInfo.storedObjects + listingInfo.errorObjects) > listingInfo.totObjects {
-		s.log.Warnf("unexepected mixmatch between storedObjects (%d), errorObjects (%d) and totObjects (%d)",
-			listingInfo.storedObjects, listingInfo.errorObjects, listingInfo.totObjects)
-	}
-
-	return listingInfo.finalCheck
-}
-
-// AddListing add listing info
-func (s *states) AddListing(listingID string, listingInfo *listingInfo) {
-	s.Lock()
-	defer s.Unlock()
-	s.listingInfo[listingID] = listingInfo
-}
-
-// DeleteListing delete listing info
-func (s *states) DeleteListing(listingID string) {
-	s.Lock()
-	defer s.Unlock()
-	delete(s.listingInfo, listingID)
-}
-
-// Update updates a state. If previous state didn't exist, new one is created
-func (s *states) Update(newState state, listingID string) {
-	s.Lock()
-	defer s.Unlock()
-
-	s.states[newState.ID] = newState
-
-	if listingID == "" || !newState.IsProcessed() {
-		return
-	}
-
-	// here we increase the number of stored object
-	listingInfo, ok := s.listingInfo[listingID]
-	if !ok {
-		return
-	}
-
-	listingInfo.mu.Lock()
-
-	if newState.Stored {
-		listingInfo.storedObjects++
-	}
-	if newState.Error {
-		listingInfo.errorObjects++
-	}
-	listingInfo.states = append(listingInfo.states, newState)
-
-	listingInfo.mu.Unlock()
-}
-
-// FindPrevious lookups a registered state, that matching the new state.
-// Returns a zero-state if no match is found.
-func (s *states) FindPrevious(newState state) state {
-	s.RLock()
-	defer s.RUnlock()
-	return s.states[newState.ID]
-}
-
-// FindPreviousByID lookups a registered state, that matching the id.
-// Returns a zero-state if no match is found.
-func (s *states) FindPreviousByID(id string) state {
-	s.RLock()
-	defer s.RUnlock()
-	return s.states[id]
-}
-
-func (s *states) IsNew(state state) bool {
-	s.RLock()
-	defer s.RUnlock()
-	oldState, exists := s.states[state.ID]
-	return !exists || !oldState.IsEqual(&state)
-}
-
-// GetStates creates copy of the file states.
-func (s *states) GetStates() []state {
-	s.RLock()
-	defer s.RUnlock()
-
-	newStates := make([]state, 0, len(s.states))
-	for _, state := range s.states {
-		newStates = append(newStates, state)
-	}
-
-	return newStates
-}
-
-// GetListingIDs return a of the listing IDs
-func (s *states) GetListingIDs() []string {
-	s.RLock()
-	defer s.RUnlock()
-	listingIDs := make([]string, 0, len(s.listingInfo))
-	for listingID := range s.listingInfo {
-		listingIDs = append(listingIDs, listingID)
-	}
-
-	return listingIDs
-}
-
-// GetStatesByListingID return a copy of the states by listing ID
-func (s *states) GetStatesByListingID(listingID string) []state {
-	s.RLock()
-	listingInfo, ok := s.listingInfo[listingID]
-	s.RUnlock()
-
-	if !ok {
-		return nil
-	}
-
-	listingInfo.mu.Lock()
-	defer listingInfo.mu.Unlock()
-
-	newStates := make([]state, len(listingInfo.states))
-	copy(newStates, listingInfo.states)
-	return newStates
-=======
 	// Completed S3 object states, indexed by state ID.
 	// statesLock must be held to access states.
 	states     map[string]state
@@ -269,7 +66,6 @@
 		s.log.Errorw("Failed to write states to the registry", "error", err)
 	}
 	s.storeLock.Unlock()
->>>>>>> 45619e3f
 }
 
 func (s *states) loadFromRegistry() error {
