// Copyright Elasticsearch B.V. and/or licensed to Elasticsearch B.V. under one
// or more contributor license agreements. Licensed under the Elastic License;
// you may not use this file except in compliance with the Elastic License.

package awss3

import (
	"bufio"
	"bytes"
	"compress/gzip"
	"context"
	"crypto/sha256"
	"encoding/hex"
	"encoding/json"
	"errors"
	"fmt"
	"io"
	"reflect"
	"strings"
	"time"

	"github.com/aws/aws-sdk-go-v2/service/s3"

	"github.com/elastic/beats/v7/libbeat/beat"
	"github.com/elastic/beats/v7/libbeat/reader"
	"github.com/elastic/beats/v7/libbeat/reader/readfile"
	"github.com/elastic/beats/v7/libbeat/reader/readfile/encoding"
	awscommon "github.com/elastic/beats/v7/x-pack/libbeat/common/aws"
	"github.com/elastic/elastic-agent-libs/logp"
	"github.com/elastic/elastic-agent-libs/mapstr"
)

const (
	contentTypeJSON   = "application/json"
	contentTypeNDJSON = "application/x-ndjson"
)

type s3ObjectProcessorFactory struct {
	log           *logp.Logger
	metrics       *inputMetrics
	s3            s3API
	fileSelectors []fileSelectorConfig
	backupConfig  backupConfig
}

<<<<<<< HEAD
func newS3ObjectProcessorFactory(log *logp.Logger, metrics *inputMetrics, s3 s3API, sel []fileSelectorConfig, backupConfig backupConfig) *s3ObjectProcessorFactory {
=======
// errS3DownloadFailed reports problems downloading an S3 object. Download errors
// should never treated as permanent, they are just an indication to apply a
// retry backoff until the connection is healthy again.
var errS3DownloadFailed = errors.New("S3 download failure")

func newS3ObjectProcessorFactory(log *logp.Logger, metrics *inputMetrics, s3 s3API, sel []fileSelectorConfig, backupConfig backupConfig, maxWorkers int) *s3ObjectProcessorFactory {
>>>>>>> 45619e3f
	if metrics == nil {
		// Metrics are optional. Initialize a stub.
		metrics = newInputMetrics("", nil, 0)
	}
	if len(sel) == 0 {
		sel = []fileSelectorConfig{
			{ReaderConfig: defaultConfig().ReaderConfig},
		}
	}
	return &s3ObjectProcessorFactory{
		log:           log,
		metrics:       metrics,
		s3:            s3,
		fileSelectors: sel,
		backupConfig:  backupConfig,
	}
}

func (f *s3ObjectProcessorFactory) findReaderConfig(key string) *readerConfig {
	for _, sel := range f.fileSelectors {
		if sel.Regex == nil || sel.Regex.MatchString(key) {
			return &sel.ReaderConfig
		}
	}
	return nil
}

// Create returns a new s3ObjectProcessor. It returns nil when no file selectors
// match the S3 object key.
func (f *s3ObjectProcessorFactory) Create(ctx context.Context, log *logp.Logger, client beat.Client, ack *awscommon.EventACKTracker, obj s3EventV2) s3ObjectHandler {
	log = log.With(
		"bucket_arn", obj.S3.Bucket.Name,
		"object_key", obj.S3.Object.Key)

	readerConfig := f.findReaderConfig(obj.S3.Object.Key)
	if readerConfig == nil {
		log.Debug("Skipping S3 object processing. No file_selectors are a match.")
		return nil
	}

	return &s3ObjectProcessor{
		s3ObjectProcessorFactory: f,
		log:                      log,
		ctx:                      ctx,
		publisher:                client,
		acker:                    ack,
		readerConfig:             readerConfig,
		s3Obj:                    obj,
		s3ObjHash:                s3ObjectHash(obj),
	}
}

type s3ObjectProcessor struct {
	*s3ObjectProcessorFactory

	log          *logp.Logger
	ctx          context.Context
	publisher    beat.Client
	acker        *awscommon.EventACKTracker // ACKer tied to the SQS message (multiple S3 readers share an ACKer when the S3 notification event contains more than one S3 object).
	readerConfig *readerConfig              // Config about how to process the object.
	s3Obj        s3EventV2                  // S3 object information.
	s3ObjHash    string
	s3RequestURL string

	s3Metadata map[string]interface{} // S3 object metadata.
}

func (p *s3ObjectProcessor) Wait() {
	p.acker.Wait()
}

func (p *s3ObjectProcessor) ProcessS3Object() error {
	if p == nil {
		return nil
	}

	// Metrics and Logging
	p.log.Debug("Begin S3 object processing.")
	p.metrics.s3ObjectsRequestedTotal.Inc()
	p.metrics.s3ObjectsInflight.Inc()
	start := time.Now()
	defer func() {
		elapsed := time.Since(start)
		p.metrics.s3ObjectsInflight.Dec()
		p.metrics.s3ObjectProcessingTime.Update(elapsed.Nanoseconds())
		p.log.Debugw("End S3 object processing.", "elapsed_time_ns", elapsed)
	}()

	// Request object (download).
	contentType, meta, body, err := p.download()
	if err != nil {
		// Wrap downloadError in the result so the caller knows it's not a
		// permanent failure.
		return fmt.Errorf("%w: %w", errS3DownloadFailed, err)
	}
	defer body.Close()
	p.s3Metadata = meta

	reader, err := p.addGzipDecoderIfNeeded(newMonitoredReader(body, p.metrics.s3BytesProcessedTotal))
	if err != nil {
		return fmt.Errorf("failed checking for gzip content: %w", err)
	}

	// Overwrite with user configured Content-Type.
	if p.readerConfig.ContentType != "" {
		contentType = p.readerConfig.ContentType
	}

	// try to create a decoder from the using the codec config
	decoder, err := newDecoder(p.readerConfig.Decoding, reader)
	if err != nil {
		return err
	}
	if decoder != nil {
		defer decoder.close()

		var evtOffset int64
		for decoder.next() {
			data, err := decoder.decode()
			if err != nil {
				if errors.Is(err, io.EOF) {
					return nil
				}
				break
			}
			evtOffset, err = p.readJSONSlice(bytes.NewReader(data), evtOffset)
			if err != nil {
				break
			}
		}
	} else {
		// This is the legacy path. It will be removed in future and clubbed together with the decoder.
		// Process object content stream.
		switch {
		case strings.HasPrefix(contentType, contentTypeJSON) || strings.HasPrefix(contentType, contentTypeNDJSON):
			err = p.readJSON(reader)
		default:
			err = p.readFile(reader)
		}
	}
	if err != nil {
		return fmt.Errorf("failed reading s3 object (elapsed_time_ns=%d): %w",
			time.Since(start).Nanoseconds(), err)
	}

	return nil
}

// download requests the S3 object from AWS and returns the object's
// Content-Type and reader to get the object's contents. The caller must
// close the returned reader.
func (p *s3ObjectProcessor) download() (contentType string, metadata map[string]interface{}, body io.ReadCloser, err error) {
	getObjectOutput, err := p.s3.GetObject(p.ctx, p.s3Obj.S3.Bucket.Name, p.s3Obj.S3.Object.Key)
	if err != nil {
		return "", nil, nil, err
	}

	if getObjectOutput == nil {
		return "", nil, nil, fmt.Errorf("empty response from s3 get object: %w", err)
	}
	s3RequestURL := getObjectOutput.ResultMetadata.Get(s3RequestURLMetadataKey)
	if s3RequestURLAsString, ok := s3RequestURL.(string); ok {
		p.s3RequestURL = s3RequestURLAsString
	}

	meta := s3Metadata(getObjectOutput, p.readerConfig.IncludeS3Metadata...)
	if getObjectOutput.ContentType == nil {
		return "", meta, getObjectOutput.Body, nil
	}
	return *getObjectOutput.ContentType, meta, getObjectOutput.Body, nil
}

func (p *s3ObjectProcessor) addGzipDecoderIfNeeded(body io.Reader) (io.Reader, error) {
	bufReader := bufio.NewReader(body)

	gzipped, err := isStreamGzipped(bufReader)
	if err != nil {
		return nil, err
	}
	if !gzipped {
		return bufReader, nil
	}

	return gzip.NewReader(bufReader)
}

func (p *s3ObjectProcessor) readJSON(r io.Reader) error {
	dec := json.NewDecoder(r)
	dec.UseNumber()

	for dec.More() && p.ctx.Err() == nil {
		offset := dec.InputOffset()

		var item json.RawMessage
		if err := dec.Decode(&item); err != nil {
			return fmt.Errorf("failed to decode json: %w", err)
		}

		if p.readerConfig.ExpandEventListFromField != "" {
			if err := p.splitEventList(p.readerConfig.ExpandEventListFromField, item, offset, p.s3ObjHash); err != nil {
				return err
			}
			continue
		}

		data, _ := item.MarshalJSON()
		evt := p.createEvent(string(data), offset)
		p.publish(p.acker, &evt)
	}

	return nil
}

// readJSONSlice uses a json.RawMessage to process JSON slice data as individual JSON objects.
// It accepts a reader and a starting offset, it returns an updated offset and an error if any.
// It reads the opening token separately and then iterates over the slice, decoding each object and publishing it.
func (p *s3ObjectProcessor) readJSONSlice(r io.Reader, evtOffset int64) (int64, error) {
	dec := json.NewDecoder(r)
	dec.UseNumber()

	// reads starting token separately since this is always a slice.
	_, err := dec.Token()
	if err != nil {
		return -1, fmt.Errorf("failed to read JSON slice token for object key: %s, with error: %w", p.s3Obj.S3.Object.Key, err)
	}

	// we track each event offset separately since we are reading a slice.
	for dec.More() && p.ctx.Err() == nil {
		var item json.RawMessage
		if err := dec.Decode(&item); err != nil {
			return -1, fmt.Errorf("failed to decode json: %w", err)
		}

		if p.readerConfig.ExpandEventListFromField != "" {
			if err := p.splitEventList(p.readerConfig.ExpandEventListFromField, item, evtOffset, p.s3ObjHash); err != nil {
				return -1, err
			}
			continue
		}

		data, _ := item.MarshalJSON()
		evt := p.createEvent(string(data), evtOffset)
		p.publish(p.acker, &evt)
		evtOffset++
	}

	return evtOffset, nil
}

func (p *s3ObjectProcessor) splitEventList(key string, raw json.RawMessage, offset int64, objHash string) error {
	// .[] signifies the root object is an array, and it should be split.
	if key != ".[]" {
		var jsonObject map[string]json.RawMessage
		if err := json.Unmarshal(raw, &jsonObject); err != nil {
			return err
		}

		var found bool
		raw, found = jsonObject[key]
		if !found {
			return fmt.Errorf("expand_event_list_from_field key <%v> is not in event", key)
		}
	}

	dec := json.NewDecoder(bytes.NewReader(raw))
	dec.UseNumber()

	tok, err := dec.Token()
	if err != nil {
		return err
	}
	delim, ok := tok.(json.Delim)
	if !ok || delim != '[' {
		return fmt.Errorf("expand_event_list_from_field <%v> is not an array", key)
	}

	for dec.More() {
		arrayOffset := dec.InputOffset()

		var item json.RawMessage
		if err := dec.Decode(&item); err != nil {
			return fmt.Errorf("failed to decode array item at offset %d: %w", offset+arrayOffset, err)
		}

		data, _ := item.MarshalJSON()
		p.s3ObjHash = objHash
		evt := p.createEvent(string(data), offset+arrayOffset)
		p.publish(p.acker, &evt)
	}

	return nil
}

func (p *s3ObjectProcessor) readFile(r io.Reader) error {
	encodingFactory, ok := encoding.FindEncoding(p.readerConfig.Encoding)
	if !ok || encodingFactory == nil {
		return fmt.Errorf("failed to find '%v' encoding", p.readerConfig.Encoding)
	}

	enc, err := encodingFactory(r)
	if err != nil {
		return fmt.Errorf("failed to initialize encoding: %w", err)
	}

	var reader reader.Reader
	reader, err = readfile.NewEncodeReader(io.NopCloser(r), readfile.Config{
		Codec:        enc,
		BufferSize:   int(p.readerConfig.BufferSize),
		Terminator:   p.readerConfig.LineTerminator,
		CollectOnEOF: true,
		MaxBytes:     int(p.readerConfig.MaxBytes) * 4,
	})
	if err != nil {
		return fmt.Errorf("failed to create encode reader: %w", err)
	}

	reader = readfile.NewStripNewline(reader, p.readerConfig.LineTerminator)
	reader = p.readerConfig.Parsers.Create(reader)
	reader = readfile.NewLimitReader(reader, int(p.readerConfig.MaxBytes))

	var offset int64
	for {
		message, err := reader.Next()
		if len(message.Content) > 0 {
			event := p.createEvent(string(message.Content), offset)
			event.Fields.DeepUpdate(message.Fields)
			offset += int64(message.Bytes)
			p.publish(p.acker, &event)
		}

		if errors.Is(err, io.EOF) {
			// No more lines
			break
		}
		if err != nil {
			return fmt.Errorf("error reading message: %w", err)
		}
	}

	return nil
}

func (p *s3ObjectProcessor) publish(ack *awscommon.EventACKTracker, event *beat.Event) {
	ack.Add()
	event.Private = ack
	p.metrics.s3EventsCreatedTotal.Inc()
	p.publisher.Publish(*event)
}

func (p *s3ObjectProcessor) createEvent(message string, offset int64) beat.Event {
	event := beat.Event{
		Timestamp: time.Now().UTC(),
		Fields: mapstr.M{
			"message": message,
			"log": mapstr.M{
				"offset": offset,
				"file": mapstr.M{
					"path": p.s3RequestURL,
				},
			},
			"aws": mapstr.M{
				"s3": mapstr.M{
					"bucket": mapstr.M{
						"name": p.s3Obj.S3.Bucket.Name,
						"arn":  p.s3Obj.S3.Bucket.ARN,
					},
					"object": mapstr.M{
						"key": p.s3Obj.S3.Object.Key,
					},
				},
			},
			"cloud": mapstr.M{
				"provider": p.s3Obj.Provider,
				"region":   p.s3Obj.AWSRegion,
			},
		},
	}
	event.SetID(objectID(p.s3ObjHash, offset))

	if len(p.s3Metadata) > 0 {
		_, _ = event.Fields.Put("aws.s3.metadata", p.s3Metadata)
	}

	return event
}

func (p *s3ObjectProcessor) FinalizeS3Object() error {
	bucketName := p.backupConfig.GetBucketName()
	if bucketName == "" {
		return nil
	}
	backupKey := p.backupConfig.BackupToBucketPrefix + p.s3Obj.S3.Object.Key
	_, err := p.s3.CopyObject(p.ctx, p.s3Obj.S3.Bucket.Name, bucketName, p.s3Obj.S3.Object.Key, backupKey)
	if err != nil {
		return fmt.Errorf("failed to copy object to backup bucket: %w", err)
	}
	if !p.backupConfig.Delete {
		return nil
	}
	_, err = p.s3.DeleteObject(p.ctx, p.s3Obj.S3.Bucket.Name, p.s3Obj.S3.Object.Key)
	if err != nil {
		return fmt.Errorf("failed to delete object from bucket: %w", err)
	}
	return nil
}

func objectID(objectHash string, offset int64) string {
	return fmt.Sprintf("%s-%012d", objectHash, offset)
}

// s3ObjectHash returns a short sha256 hash of the bucket arn + object key name.
func s3ObjectHash(obj s3EventV2) string {
	h := sha256.New()
	h.Write([]byte(obj.S3.Bucket.ARN))
	h.Write([]byte(obj.S3.Object.Key))
	prefix := hex.EncodeToString(h.Sum(nil))
	return prefix[:10]
}

// isStreamGzipped determines whether the given stream of bytes (encapsulated in a buffered reader)
// represents gzipped content or not. A buffered reader is used so the function can peek into the byte
// stream without consuming it. This makes it convenient for code executed after this function call
// to consume the stream if it wants.
func isStreamGzipped(r *bufio.Reader) (bool, error) {
	buf, err := r.Peek(3)
	if err != nil && err != io.EOF {
		return false, err
	}

	// gzip magic number (1f 8b) and the compression method (08 for DEFLATE).
	return bytes.HasPrefix(buf, []byte{0x1F, 0x8B, 0x08}), nil
}

// s3Metadata returns a map containing the selected S3 object metadata keys.
func s3Metadata(resp *s3.GetObjectOutput, keys ...string) mapstr.M {
	if len(keys) == 0 {
		return nil
	}

	// When you upload objects using the REST API, the optional user-defined
	// metadata names must begin with "x-amz-meta-" to distinguish them from
	// other HTTP headers.
	const userMetaPrefix = "x-amz-meta-"

	allMeta := map[string]interface{}{}

	// Get headers using AWS SDK struct tags.
	fields := reflect.TypeOf(resp).Elem()
	values := reflect.ValueOf(resp).Elem()
	for i := 0; i < fields.NumField(); i++ {
		f := fields.Field(i)

		if loc, _ := f.Tag.Lookup("location"); loc != "header" {
			continue
		}

		name, found := f.Tag.Lookup("locationName")
		if !found {
			continue
		}
		name = strings.ToLower(name)

		if name == userMetaPrefix {
			continue
		}

		v := values.Field(i)
		switch v.Kind() {
		case reflect.Ptr:
			if v.IsNil() {
				continue
			}
			v = v.Elem()
		default:
			if v.IsZero() {
				continue
			}
		}

		allMeta[name] = v.Interface()
	}

	// Add in the user defined headers.
	for k, v := range resp.Metadata {
		k = strings.ToLower(k)
		allMeta[userMetaPrefix+k] = v
	}

	// Select the matching headers from the config.
	metadata := mapstr.M{}
	for _, key := range keys {
		key = strings.ToLower(key)

		v, found := allMeta[key]
		if !found {
			continue
		}

		metadata[key] = v
	}

	return metadata
}<|MERGE_RESOLUTION|>--- conflicted
+++ resolved
@@ -43,16 +43,12 @@
 	backupConfig  backupConfig
 }
 
-<<<<<<< HEAD
-func newS3ObjectProcessorFactory(log *logp.Logger, metrics *inputMetrics, s3 s3API, sel []fileSelectorConfig, backupConfig backupConfig) *s3ObjectProcessorFactory {
-=======
 // errS3DownloadFailed reports problems downloading an S3 object. Download errors
 // should never treated as permanent, they are just an indication to apply a
 // retry backoff until the connection is healthy again.
 var errS3DownloadFailed = errors.New("S3 download failure")
 
-func newS3ObjectProcessorFactory(log *logp.Logger, metrics *inputMetrics, s3 s3API, sel []fileSelectorConfig, backupConfig backupConfig, maxWorkers int) *s3ObjectProcessorFactory {
->>>>>>> 45619e3f
+func newS3ObjectProcessorFactory(log *logp.Logger, metrics *inputMetrics, s3 s3API, sel []fileSelectorConfig, backupConfig backupConfig) *s3ObjectProcessorFactory {
 	if metrics == nil {
 		// Metrics are optional. Initialize a stub.
 		metrics = newInputMetrics("", nil, 0)
