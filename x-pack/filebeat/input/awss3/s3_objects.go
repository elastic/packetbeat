// Copyright Elasticsearch B.V. and/or licensed to Elasticsearch B.V. under one
// or more contributor license agreements. Licensed under the Elastic License;
// you may not use this file except in compliance with the Elastic License.

package awss3

import (
	"bufio"
	"bytes"
	"compress/gzip"
	"context"
	"crypto/sha256"
	"encoding/hex"
	"encoding/json"
	"errors"
	"fmt"
	"io"
	"io/ioutil"
	"reflect"
	"strings"
	"time"

	awscommon "github.com/elastic/beats/v7/x-pack/libbeat/common/aws"
	"github.com/elastic/elastic-agent-libs/mapstr"

	"github.com/aws/aws-sdk-go-v2/service/s3"

	"github.com/elastic/beats/v7/libbeat/beat"
	"github.com/elastic/beats/v7/libbeat/reader"
	"github.com/elastic/beats/v7/libbeat/reader/readfile"
	"github.com/elastic/beats/v7/libbeat/reader/readfile/encoding"
	"github.com/elastic/elastic-agent-libs/logp"
	"github.com/elastic/elastic-agent-libs/monitoring"
)

const (
	contentTypeJSON   = "application/json"
	contentTypeNDJSON = "application/x-ndjson"
)

type s3ObjectProcessorFactory struct {
	log           *logp.Logger
	metrics       *inputMetrics
<<<<<<< HEAD
	s3            s3API
	publisher     beat.Client
=======
	s3            s3Getter
>>>>>>> a461c175
	fileSelectors []fileSelectorConfig
	backupConfig  backupConfig
}

<<<<<<< HEAD
func newS3ObjectProcessorFactory(log *logp.Logger, metrics *inputMetrics, s3 s3API, publisher beat.Client, sel []fileSelectorConfig, backupConfig backupConfig) *s3ObjectProcessorFactory {
=======
func newS3ObjectProcessorFactory(log *logp.Logger, metrics *inputMetrics, s3 s3Getter, sel []fileSelectorConfig) *s3ObjectProcessorFactory {
>>>>>>> a461c175
	if metrics == nil {
		metrics = newInputMetrics(monitoring.NewRegistry(), "")
	}
	if len(sel) == 0 {
		sel = []fileSelectorConfig{
			{ReaderConfig: defaultConfig().ReaderConfig},
		}
	}
	return &s3ObjectProcessorFactory{
		log:           log,
		metrics:       metrics,
		s3:            s3,
		fileSelectors: sel,
		backupConfig:  backupConfig,
	}
}

func (f *s3ObjectProcessorFactory) findReaderConfig(key string) *readerConfig {
	for _, sel := range f.fileSelectors {
		if sel.Regex == nil || sel.Regex.MatchString(key) {
			return &sel.ReaderConfig
		}
	}
	return nil
}

// Create returns a new s3ObjectProcessor. It returns nil when no file selectors
// match the S3 object key.
func (f *s3ObjectProcessorFactory) Create(ctx context.Context, log *logp.Logger, client beat.Client, ack *awscommon.EventACKTracker, obj s3EventV2) s3ObjectHandler {
	log = log.With(
		"bucket_arn", obj.S3.Bucket.Name,
		"object_key", obj.S3.Object.Key)

	readerConfig := f.findReaderConfig(obj.S3.Object.Key)
	if readerConfig == nil {
		log.Debug("Skipping S3 object processing. No file_selectors are a match.")
		return nil
	}

	return &s3ObjectProcessor{
		s3ObjectProcessorFactory: f,
		log:                      log,
		ctx:                      ctx,
		publisher:                client,
		acker:                    ack,
		readerConfig:             readerConfig,
		s3Obj:                    obj,
		s3ObjHash:                s3ObjectHash(obj),
	}
}

type s3ObjectProcessor struct {
	*s3ObjectProcessorFactory

	log          *logp.Logger
	ctx          context.Context
	publisher    beat.Client
	acker        *awscommon.EventACKTracker // ACKer tied to the SQS message (multiple S3 readers share an ACKer when the S3 notification event contains more than one S3 object).
	readerConfig *readerConfig              // Config about how to process the object.
	s3Obj        s3EventV2                  // S3 object information.
	s3ObjHash    string
	s3RequestURL string

	s3Metadata map[string]interface{} // S3 object metadata.
}

func (p *s3ObjectProcessor) Wait() {
	p.acker.Wait()
}

func (p *s3ObjectProcessor) ProcessS3Object() error {
	if p == nil {
		return nil
	}

	// Metrics and Logging
	p.log.Debug("Begin S3 object processing.")
	p.metrics.s3ObjectsRequestedTotal.Inc()
	p.metrics.s3ObjectsInflight.Inc()
	start := time.Now()
	defer func() {
		elapsed := time.Since(start)
		p.metrics.s3ObjectsInflight.Dec()
		p.metrics.s3ObjectProcessingTime.Update(elapsed.Nanoseconds())
		p.log.Debugw("End S3 object processing.", "elapsed_time_ns", elapsed)
	}()

	// Request object (download).
	contentType, meta, body, err := p.download()
	if err != nil {
		return fmt.Errorf("failed to get s3 object (elapsed_time_ns=%d): %w",
			time.Since(start).Nanoseconds(), err)
	}
	defer body.Close()
	p.s3Metadata = meta

	reader, err := p.addGzipDecoderIfNeeded(newMonitoredReader(body, p.metrics.s3BytesProcessedTotal))
	if err != nil {
		return fmt.Errorf("failed checking for gzip content: %w", err)
	}

	// Overwrite with user configured Content-Type.
	if p.readerConfig.ContentType != "" {
		contentType = p.readerConfig.ContentType
	}

	// Process object content stream.
	switch {
	case strings.HasPrefix(contentType, contentTypeJSON) || strings.HasPrefix(contentType, contentTypeNDJSON):
		err = p.readJSON(reader)
	default:
		err = p.readFile(reader)
	}

	if err != nil {
		return fmt.Errorf("failed reading s3 object (elapsed_time_ns=%d): %w",
			time.Since(start).Nanoseconds(), err)
	}

	return nil
}

// download requests the S3 object from AWS and returns the object's
// Content-Type and reader to get the object's contents. The caller must
// close the returned reader.
func (p *s3ObjectProcessor) download() (contentType string, metadata map[string]interface{}, body io.ReadCloser, err error) {
	getObjectOutput, err := p.s3.GetObject(p.ctx, p.s3Obj.S3.Bucket.Name, p.s3Obj.S3.Object.Key)
	if err != nil {
		return "", nil, nil, err
	}

	if getObjectOutput == nil {
		return "", nil, nil, fmt.Errorf("empty response from s3 get object: %w", err)
	}
	s3RequestURL := getObjectOutput.ResultMetadata.Get(s3RequestURLMetadataKey)
	if s3RequestURLAsString, ok := s3RequestURL.(string); ok {
		p.s3RequestURL = s3RequestURLAsString
	}

	meta := s3Metadata(getObjectOutput, p.readerConfig.IncludeS3Metadata...)
	if getObjectOutput.ContentType == nil {
		return "", meta, getObjectOutput.Body, nil
	}
	return *getObjectOutput.ContentType, meta, getObjectOutput.Body, nil
}

func (p *s3ObjectProcessor) addGzipDecoderIfNeeded(body io.Reader) (io.Reader, error) {
	bufReader := bufio.NewReader(body)

	gzipped, err := isStreamGzipped(bufReader)
	if err != nil {
		return nil, err
	}
	if !gzipped {
		return bufReader, nil
	}

	return gzip.NewReader(bufReader)
}

func (p *s3ObjectProcessor) readJSON(r io.Reader) error {
	dec := json.NewDecoder(r)
	dec.UseNumber()

	for dec.More() && p.ctx.Err() == nil {
		offset := dec.InputOffset()

		var item json.RawMessage
		if err := dec.Decode(&item); err != nil {
			return fmt.Errorf("failed to decode json: %w", err)
		}

		if p.readerConfig.ExpandEventListFromField != "" {
			if err := p.splitEventList(p.readerConfig.ExpandEventListFromField, item, offset, p.s3ObjHash); err != nil {
				return err
			}
			continue
		}

		data, _ := item.MarshalJSON()
		evt := p.createEvent(string(data), offset)
		p.publish(p.acker, &evt)
	}

	return nil
}

func (p *s3ObjectProcessor) splitEventList(key string, raw json.RawMessage, offset int64, objHash string) error {
	var jsonObject map[string]json.RawMessage
	if err := json.Unmarshal(raw, &jsonObject); err != nil {
		return err
	}

	raw, found := jsonObject[key]
	if !found {
		return fmt.Errorf("expand_event_list_from_field key <%v> is not in event", key)
	}

	dec := json.NewDecoder(bytes.NewReader(raw))
	dec.UseNumber()

	tok, err := dec.Token()
	if err != nil {
		return err
	}
	delim, ok := tok.(json.Delim)
	if !ok || delim != '[' {
		return fmt.Errorf("expand_event_list_from_field <%v> is not an array", key)
	}

	for dec.More() {
		arrayOffset := dec.InputOffset()

		var item json.RawMessage
		if err := dec.Decode(&item); err != nil {
			return fmt.Errorf("failed to decode array item at offset %d: %w", offset+arrayOffset, err)
		}

		data, _ := item.MarshalJSON()
		p.s3ObjHash = objHash
		evt := p.createEvent(string(data), offset+arrayOffset)
		p.publish(p.acker, &evt)
	}

	return nil
}

func (p *s3ObjectProcessor) readFile(r io.Reader) error {
	encodingFactory, ok := encoding.FindEncoding(p.readerConfig.Encoding)
	if !ok || encodingFactory == nil {
		return fmt.Errorf("failed to find '%v' encoding", p.readerConfig.Encoding)
	}

	enc, err := encodingFactory(r)
	if err != nil {
		return fmt.Errorf("failed to initialize encoding: %w", err)
	}

	var reader reader.Reader
	reader, err = readfile.NewEncodeReader(ioutil.NopCloser(r), readfile.Config{
		Codec:      enc,
		BufferSize: int(p.readerConfig.BufferSize),
		Terminator: p.readerConfig.LineTerminator,
		MaxBytes:   int(p.readerConfig.MaxBytes) * 4,
	})
	if err != nil {
		return fmt.Errorf("failed to create encode reader: %w", err)
	}

	reader = readfile.NewStripNewline(reader, p.readerConfig.LineTerminator)
	reader = p.readerConfig.Parsers.Create(reader)
	reader = readfile.NewLimitReader(reader, int(p.readerConfig.MaxBytes))

	var offset int64
	for {
		message, err := reader.Next()
		if errors.Is(err, io.EOF) {
			// No more lines
			break
		}
		if err != nil {
			return fmt.Errorf("error reading message: %w", err)
		}

		event := p.createEvent(string(message.Content), offset)
		event.Fields.DeepUpdate(message.Fields)
		offset += int64(message.Bytes)
		p.publish(p.acker, &event)
	}

	return nil
}

func (p *s3ObjectProcessor) publish(ack *awscommon.EventACKTracker, event *beat.Event) {
	ack.Add()
	event.Private = ack
	p.metrics.s3EventsCreatedTotal.Inc()
	p.publisher.Publish(*event)
}

func (p *s3ObjectProcessor) createEvent(message string, offset int64) beat.Event {
	event := beat.Event{
		Timestamp: time.Now().UTC(),
		Fields: mapstr.M{
			"message": message,
			"log": mapstr.M{
				"offset": offset,
				"file": mapstr.M{
					"path": p.s3RequestURL,
				},
			},
			"aws": mapstr.M{
				"s3": mapstr.M{
					"bucket": mapstr.M{
						"name": p.s3Obj.S3.Bucket.Name,
						"arn":  p.s3Obj.S3.Bucket.ARN,
					},
					"object": mapstr.M{
						"key": p.s3Obj.S3.Object.Key,
					},
				},
			},
			"cloud": mapstr.M{
				"provider": p.s3Obj.Provider,
				"region":   p.s3Obj.AWSRegion,
			},
		},
	}
	event.SetID(objectID(p.s3ObjHash, offset))

	if len(p.s3Metadata) > 0 {
		_, _ = event.Fields.Put("aws.s3.metadata", p.s3Metadata)
	}

	return event
}

func (p *s3ObjectProcessor) FinalizeS3Object() error {
	bucketName := p.backupConfig.GetBucketName()
	if bucketName != "" {
		backupKey := p.s3Obj.S3.Object.Key
		if p.backupConfig.BackupToBucketPrefix != "" {
			backupKey = fmt.Sprintf("%s%s", p.backupConfig.BackupToBucketPrefix, backupKey)
		}
		_, err := p.s3.CopyObject(p.ctx, p.s3Obj.S3.Bucket.Name, bucketName, p.s3Obj.S3.Object.Key, backupKey)
		if err != nil {
			return fmt.Errorf("failed to copy object to backup bucket: %w", err)
		}
		if p.backupConfig.Delete {
			_, err = p.s3.DeleteObject(p.ctx, p.s3Obj.S3.Bucket.Name, p.s3Obj.S3.Object.Key)
			if err != nil {
				return fmt.Errorf("failed to delete object from bucket: %w", err)
			}
		}
	}
	return nil
}

func objectID(objectHash string, offset int64) string {
	return fmt.Sprintf("%s-%012d", objectHash, offset)
}

// s3ObjectHash returns a short sha256 hash of the bucket arn + object key name.
func s3ObjectHash(obj s3EventV2) string {
	h := sha256.New()
	h.Write([]byte(obj.S3.Bucket.ARN))
	h.Write([]byte(obj.S3.Object.Key))
	prefix := hex.EncodeToString(h.Sum(nil))
	return prefix[:10]
}

// isStreamGzipped determines whether the given stream of bytes (encapsulated in a buffered reader)
// represents gzipped content or not. A buffered reader is used so the function can peek into the byte
// stream without consuming it. This makes it convenient for code executed after this function call
// to consume the stream if it wants.
func isStreamGzipped(r *bufio.Reader) (bool, error) {
	buf, err := r.Peek(3)
	if err != nil && err != io.EOF {
		return false, err
	}

	// gzip magic number (1f 8b) and the compression method (08 for DEFLATE).
	return bytes.HasPrefix(buf, []byte{0x1F, 0x8B, 0x08}), nil
}

// s3Metadata returns a map containing the selected S3 object metadata keys.
func s3Metadata(resp *s3.GetObjectOutput, keys ...string) mapstr.M {
	if len(keys) == 0 {
		return nil
	}

	// When you upload objects using the REST API, the optional user-defined
	// metadata names must begin with "x-amz-meta-" to distinguish them from
	// other HTTP headers.
	const userMetaPrefix = "x-amz-meta-"

	allMeta := map[string]interface{}{}

	// Get headers using AWS SDK struct tags.
	fields := reflect.TypeOf(resp).Elem()
	values := reflect.ValueOf(resp).Elem()
	for i := 0; i < fields.NumField(); i++ {
		f := fields.Field(i)

		if loc, _ := f.Tag.Lookup("location"); loc != "header" {
			continue
		}

		name, found := f.Tag.Lookup("locationName")
		if !found {
			continue
		}
		name = strings.ToLower(name)

		if name == userMetaPrefix {
			continue
		}

		v := values.Field(i)
		switch v.Kind() {
		case reflect.Ptr:
			if v.IsNil() {
				continue
			}
			v = v.Elem()
		default:
			if v.IsZero() {
				continue
			}
		}

		allMeta[name] = v.Interface()
	}

	// Add in the user defined headers.
	for k, v := range resp.Metadata {
		k = strings.ToLower(k)
		allMeta[userMetaPrefix+k] = v
	}

	// Select the matching headers from the config.
	metadata := mapstr.M{}
	for _, key := range keys {
		key = strings.ToLower(key)

		v, found := allMeta[key]
		if !found {
			continue
		}

		metadata[key] = v
	}

	return metadata
}<|MERGE_RESOLUTION|>--- conflicted
+++ resolved
@@ -41,21 +41,12 @@
 type s3ObjectProcessorFactory struct {
 	log           *logp.Logger
 	metrics       *inputMetrics
-<<<<<<< HEAD
 	s3            s3API
-	publisher     beat.Client
-=======
-	s3            s3Getter
->>>>>>> a461c175
 	fileSelectors []fileSelectorConfig
 	backupConfig  backupConfig
 }
 
-<<<<<<< HEAD
-func newS3ObjectProcessorFactory(log *logp.Logger, metrics *inputMetrics, s3 s3API, publisher beat.Client, sel []fileSelectorConfig, backupConfig backupConfig) *s3ObjectProcessorFactory {
-=======
-func newS3ObjectProcessorFactory(log *logp.Logger, metrics *inputMetrics, s3 s3Getter, sel []fileSelectorConfig) *s3ObjectProcessorFactory {
->>>>>>> a461c175
+func newS3ObjectProcessorFactory(log *logp.Logger, metrics *inputMetrics, s3 s3Getter, sel []fileSelectorConfig, backupConfig backupConfig) *s3ObjectProcessorFactory {
 	if metrics == nil {
 		metrics = newInputMetrics(monitoring.NewRegistry(), "")
 	}
