// Copyright Elasticsearch B.V. and/or licensed to Elasticsearch B.V. under one
// or more contributor license agreements. Licensed under the Elastic License;
// you may not use this file except in compliance with the Elastic License.

package awss3

import (
	"context"
	"errors"
	"fmt"
	"net/url"
	"sync"
	"time"

	"github.com/gofrs/uuid"
	"go.uber.org/multierr"

	"github.com/elastic/beats/v7/libbeat/beat"
	"github.com/elastic/beats/v7/libbeat/statestore"
	awscommon "github.com/elastic/beats/v7/x-pack/libbeat/common/aws"
	"github.com/elastic/elastic-agent-libs/logp"
	"github.com/elastic/elastic-agent-libs/monitoring"
	"github.com/elastic/go-concert/timed"
)

const maxCircuitBreaker = 5

type commitWriteState struct {
	time.Time
}

type s3ObjectInfo struct {
	name         string
	key          string
	etag         string
	lastModified time.Time
	listingID    string
}

type s3ObjectPayload struct {
	s3ObjectHandler s3ObjectHandler
	s3ObjectInfo    s3ObjectInfo
	s3ObjectEvent   s3EventV2
}

type s3Poller struct {
	numberOfWorkers      int
	bucket               string
	listPrefix           string
	region               string
	provider             string
	bucketPollInterval   time.Duration
	workerSem            *awscommon.Sem
	s3                   s3API
	log                  *logp.Logger
	metrics              *inputMetrics
	client               beat.Client
	s3ObjectHandler      s3ObjectHandlerFactory
	states               *states
	store                *statestore.Store
	workersListingMap    *sync.Map
	workersProcessingMap *sync.Map
}

func newS3Poller(log *logp.Logger,
	metrics *inputMetrics,
	s3 s3API,
	client beat.Client,
	s3ObjectHandler s3ObjectHandlerFactory,
	states *states,
	store *statestore.Store,
	bucket string,
	listPrefix string,
	awsRegion string,
	provider string,
	numberOfWorkers int,
	bucketPollInterval time.Duration,
) *s3Poller {
	if metrics == nil {
		metrics = newInputMetrics(monitoring.NewRegistry(), "")
	}
	return &s3Poller{
		numberOfWorkers:      numberOfWorkers,
		bucket:               bucket,
		listPrefix:           listPrefix,
		region:               awsRegion,
		provider:             provider,
		bucketPollInterval:   bucketPollInterval,
		workerSem:            awscommon.NewSem(numberOfWorkers),
		s3:                   s3,
		log:                  log,
		metrics:              metrics,
		client:               client,
		s3ObjectHandler:      s3ObjectHandler,
		states:               states,
		store:                store,
		workersListingMap:    new(sync.Map),
		workersProcessingMap: new(sync.Map),
	}
}

func (p *s3Poller) handlePurgingLock(info s3ObjectInfo, isStored bool) {
	id := stateID(info.name, info.key, info.etag, info.lastModified)
	previousState := p.states.FindPreviousByID(id)
	if !previousState.IsEmpty() {
		if isStored {
			previousState.MarkAsStored()
		} else {
			previousState.MarkAsError()
		}

		p.states.Update(previousState, info.listingID)
	}

	// Manage locks for purging.
	if p.states.IsListingFullyStored(info.listingID) {
		// locked on processing we unlock when all the object were ACKed
		lock, _ := p.workersListingMap.Load(info.listingID)
		lock.(*sync.Mutex).Unlock()
	}
}

func (p *s3Poller) createS3ObjectProcessor(ctx context.Context, state state) (s3ObjectHandler, s3EventV2) {
	event := s3EventV2{}
	event.AWSRegion = p.region
	event.Provider = p.provider
	event.S3.Bucket.Name = state.Bucket
	event.S3.Bucket.ARN = p.bucket
	event.S3.Object.Key = state.Key

	acker := awscommon.NewEventACKTracker(ctx)

	return p.s3ObjectHandler.Create(ctx, p.log, acker, event), event
}

func (p *s3Poller) ProcessObject(s3ObjectPayloadChan <-chan *s3ObjectPayload) error {
	var errs []error

	for s3ObjectPayload := range s3ObjectPayloadChan {
		// Process S3 object (download, parse, create events).
		err := s3ObjectPayload.s3ObjectHandler.ProcessS3Object()

		// Wait for all events to be ACKed before proceeding.
		s3ObjectPayload.s3ObjectHandler.Wait()

		info := s3ObjectPayload.s3ObjectInfo

		if err != nil {
			event := s3ObjectPayload.s3ObjectEvent
			errs = append(errs,
				fmt.Errorf(
					fmt.Sprintf("failed processing S3 event for object key %q in bucket %q: %%w",
						event.S3.Object.Key, event.S3.Bucket.Name),
					err))

			p.handlePurgingLock(info, false)
			continue
		}

		p.handlePurgingLock(info, true)

		// Metrics
		p.metrics.s3ObjectsAckedTotal.Inc()
	}

	return multierr.Combine(errs...)
}

func (p *s3Poller) GetS3Objects(ctx context.Context, s3ObjectPayloadChan chan<- *s3ObjectPayload) {
	defer close(s3ObjectPayloadChan)

	bucketName := getBucketNameFromARN(p.bucket)

	circuitBreaker := 0
	paginator := p.s3.ListObjectsPaginator(bucketName, p.listPrefix)
	for paginator.HasMorePages() {
		page, err := paginator.NextPage(ctx)
		if err != nil {
			if !paginator.HasMorePages() {
				break
			}

			p.log.Warnw("Error when paginating listing.", "error", err)
			circuitBreaker++
			if circuitBreaker >= maxCircuitBreaker {
				p.log.Warnw(fmt.Sprintf("%d consecutive error when paginating listing, breaking the circuit.", circuitBreaker), "error", err)
				break
			}
			continue
		}

		listingID, err := uuid.NewV4()
		if err != nil {
			p.log.Warnw("Error generating UUID for listing page.", "error", err)
			continue
		}

		// lock for the listing page and state in workersListingMap
		// this map is shared with the storedOp and will be unlocked there
		lock := new(sync.Mutex)
		lock.Lock()
		p.workersListingMap.Store(listingID.String(), lock)

		totProcessableObjects := 0
		totListedObjects := len(page.Contents)
		s3ObjectPayloadChanByPage := make(chan *s3ObjectPayload, totListedObjects)

		// Metrics
		p.metrics.s3ObjectsListedTotal.Add(uint64(totListedObjects))
		for _, object := range page.Contents {
			// Unescape s3 key name. For example, convert "%3D" back to "=".
			filename, err := url.QueryUnescape(*object.Key)
			if err != nil {
				p.log.Errorw("Error when unescaping object key, skipping.", "error", err, "s3_object", *object.Key)
				continue
			}

			state := newState(bucketName, filename, *object.ETag, p.listPrefix, *object.LastModified)
			if p.states.MustSkip(state, p.store) {
				p.log.Debugw("skipping state.", "state", state)
				continue
			}

			p.states.Update(state, "")

<<<<<<< HEAD
			s3Processor, event := p.createS3ObjectProcessor(ctx, state)
=======
			event := s3EventV2{}
			event.AWSRegion = p.region
			event.Provider = p.provider
			event.S3.Bucket.Name = bucketName
			event.S3.Bucket.ARN = p.bucket
			event.S3.Object.Key = filename

			acker := awscommon.NewEventACKTracker(ctx)

			s3Processor := p.s3ObjectHandler.Create(ctx, p.log, p.client, acker, event)
>>>>>>> a461c175
			if s3Processor == nil {
				p.log.Debugw("empty s3 processor.", "state", state)
				continue
			}

			totProcessableObjects++

			s3ObjectPayloadChanByPage <- &s3ObjectPayload{
				s3ObjectHandler: s3Processor,
				s3ObjectInfo: s3ObjectInfo{
					name:         bucketName,
					key:          filename,
					etag:         *object.ETag,
					lastModified: *object.LastModified,
					listingID:    listingID.String(),
				},
				s3ObjectEvent: event,
			}
		}

		if totProcessableObjects == 0 {
			p.log.Debugw("0 processable objects on bucket pagination.", "bucket", p.bucket, "listPrefix", p.listPrefix, "listingID", listingID)
			// nothing to be ACKed, unlock here
			p.states.DeleteListing(listingID.String())
			lock.Unlock()
		} else {
			listingInfo := &listingInfo{totObjects: totProcessableObjects}
			p.states.AddListing(listingID.String(), listingInfo)

			// Metrics
			p.metrics.s3ObjectsProcessedTotal.Add(uint64(totProcessableObjects))
		}

		close(s3ObjectPayloadChanByPage)
		for s3ObjectPayload := range s3ObjectPayloadChanByPage {
			s3ObjectPayloadChan <- s3ObjectPayload
		}
	}
}

func (p *s3Poller) Purge() {
	listingIDs := p.states.GetListingIDs()
	p.log.Debugw("purging listing.", "listingIDs", listingIDs)
	for _, listingID := range listingIDs {
		// we lock here in order to process the purge only after
		// full listing page is ACKed by all the workers
		lock, loaded := p.workersListingMap.Load(listingID)
		if !loaded {
			// purge calls can overlap, GetListingIDs can return
			// an outdated snapshot with listing already purged
			p.states.DeleteListing(listingID)
			p.log.Debugw("deleting already purged listing from states.", "listingID", listingID)
			continue
		}

		lock.(*sync.Mutex).Lock()

		states := map[string]*state{}
		latestStoredTimeByBucketAndListPrefix := make(map[string]time.Time, 0)

		for _, state := range p.states.GetStatesByListingID(listingID) {
			// it is not stored, keep
			if !state.Stored {
				p.log.Debugw("state not stored, skip purge", "state", state)
				continue
			}

			var latestStoredTime time.Time
			states[state.ID] = &state
			latestStoredTime, ok := latestStoredTimeByBucketAndListPrefix[state.Bucket+state.ListPrefix]
			if !ok {
				var commitWriteState commitWriteState
				err := p.store.Get(awsS3WriteCommitPrefix+state.Bucket+state.ListPrefix, &commitWriteState)
				if err == nil {
					// we have no entry in the map and we have no entry in the store
					// set zero time
					latestStoredTime = time.Time{}
					p.log.Debugw("last stored time is zero time", "bucket", state.Bucket, "listPrefix", state.ListPrefix)
				} else {
					latestStoredTime = commitWriteState.Time
					p.log.Debugw("last stored time is commitWriteState", "commitWriteState", commitWriteState, "bucket", state.Bucket, "listPrefix", state.ListPrefix)
				}
			} else {
				p.log.Debugw("last stored time from memory", "latestStoredTime", latestStoredTime, "bucket", state.Bucket, "listPrefix", state.ListPrefix)
			}

			if state.LastModified.After(latestStoredTime) {
				p.log.Debugw("last stored time updated", "state.LastModified", state.LastModified, "bucket", state.Bucket, "listPrefix", state.ListPrefix)
				latestStoredTimeByBucketAndListPrefix[state.Bucket+state.ListPrefix] = state.LastModified
			}
		}

		for key := range states {
			p.states.Delete(key)
		}

		if err := p.states.writeStates(p.store); err != nil {
			p.log.Errorw("Failed to write states to the registry", "error", err)
		}

		for bucketAndListPrefix, latestStoredTime := range latestStoredTimeByBucketAndListPrefix {
			if err := p.store.Set(awsS3WriteCommitPrefix+bucketAndListPrefix, commitWriteState{latestStoredTime}); err != nil {
				p.log.Errorw("Failed to write commit time to the registry", "error", err)
			}
		}

		// purge is done, we can unlock and clean
		lock.(*sync.Mutex).Unlock()
		p.workersListingMap.Delete(listingID)
		p.states.DeleteListing(listingID)

		// Listing is removed from all states, we can finalize now
		for _, state := range states {
			processor, _ := p.createS3ObjectProcessor(context.TODO(), *state)
			if err := processor.FinalizeS3Object(); err != nil {
				p.log.Errorw("Failed to finalize S3 object", "key", state.Key, "error", err)
			}
		}
	}
}

func (p *s3Poller) Poll(ctx context.Context) error {
	// This loop tries to keep the workers busy as much as possible while
	// honoring the number in config opposed to a simpler loop that does one
	//  listing, sequentially processes every object and then does another listing
	workerWg := new(sync.WaitGroup)
	for ctx.Err() == nil {
		// Determine how many S3 workers are available.
		workers, err := p.workerSem.AcquireContext(p.numberOfWorkers, ctx)
		if err != nil {
			break
		}

		if workers == 0 {
			continue
		}

		s3ObjectPayloadChan := make(chan *s3ObjectPayload)

		workerWg.Add(1)
		go func() {
			defer func() {
				workerWg.Done()
			}()

			p.GetS3Objects(ctx, s3ObjectPayloadChan)
			p.Purge()
		}()

		workerWg.Add(workers)
		for i := 0; i < workers; i++ {
			go func() {
				defer func() {
					workerWg.Done()
					p.workerSem.Release(1)
				}()
				if err := p.ProcessObject(s3ObjectPayloadChan); err != nil {
					p.log.Warnw("Failed processing S3 listing.", "error", err)
				}
			}()
		}

		err = timed.Wait(ctx, p.bucketPollInterval)
		if err != nil {
			if errors.Is(err, context.Canceled) {
				// A canceled context is a normal shutdown.
				return nil
			}

			return err
		}
	}

	// Wait for all workers to finish.
	workerWg.Wait()

	if errors.Is(ctx.Err(), context.Canceled) {
		// A canceled context is a normal shutdown.
		return nil
	}
	return ctx.Err()
}<|MERGE_RESOLUTION|>--- conflicted
+++ resolved
@@ -130,7 +130,7 @@
 
 	acker := awscommon.NewEventACKTracker(ctx)
 
-	return p.s3ObjectHandler.Create(ctx, p.log, acker, event), event
+	return p.s3ObjectHandler.Create(ctx, p.log, p.client, acker, event), event
 }
 
 func (p *s3Poller) ProcessObject(s3ObjectPayloadChan <-chan *s3ObjectPayload) error {
@@ -223,20 +223,7 @@
 
 			p.states.Update(state, "")
 
-<<<<<<< HEAD
 			s3Processor, event := p.createS3ObjectProcessor(ctx, state)
-=======
-			event := s3EventV2{}
-			event.AWSRegion = p.region
-			event.Provider = p.provider
-			event.S3.Bucket.Name = bucketName
-			event.S3.Bucket.ARN = p.bucket
-			event.S3.Object.Key = filename
-
-			acker := awscommon.NewEventACKTracker(ctx)
-
-			s3Processor := p.s3ObjectHandler.Create(ctx, p.log, p.client, acker, event)
->>>>>>> a461c175
 			if s3Processor == nil {
 				p.log.Debugw("empty s3 processor.", "state", state)
 				continue
