// Copyright Elasticsearch B.V. and/or licensed to Elasticsearch B.V. under one
// or more contributor license agreements. Licensed under the Elastic License;
// you may not use this file except in compliance with the Elastic License.

package awss3

import (
	"errors"
	"testing"

	aws "github.com/elastic/beats/v7/x-pack/libbeat/common/aws"
	"github.com/stretchr/testify/assert"
)

func TestGetProviderFromDomain(t *testing.T) {
	tests := []struct {
		endpoint string
		override string
		want     string
	}{
		{endpoint: "", override: "", want: "aws"},
		{endpoint: "c2s.ic.gov", want: "aws"},
		{endpoint: "abc.com", override: "abc", want: "abc"},
		{endpoint: "oraclecloud.com", override: "xyz", want: "xyz"},
		{endpoint: "amazonaws.com", want: "aws"},
		{endpoint: "c2s.sgov.gov", want: "aws"},
		{endpoint: "c2s.ic.gov", want: "aws"},
		{endpoint: "amazonaws.com.cn", want: "aws"},
		{endpoint: "https://backblazeb2.com", want: "backblaze"},
		{endpoint: "https://1234567890.r2.cloudflarestorage.com", want: "cloudflare"},
		{endpoint: "https://wasabisys.com", want: "wasabi"},
		{endpoint: "https://digitaloceanspaces.com", want: "digitalocean"},
		{endpoint: "https://dream.io", want: "dreamhost"},
		{endpoint: "https://scw.cloud", want: "scaleway"},
		{endpoint: "https://googleapis.com", want: "gcp"},
		{endpoint: "https://cloud.it", want: "arubacloud"},
		{endpoint: "https://linodeobjects.com", want: "linode"},
		{endpoint: "https://vultrobjects.com", want: "vultr"},
		{endpoint: "https://appdomain.cloud", want: "ibm"},
		{endpoint: "https://aliyuncs.com", want: "alibaba"},
		{endpoint: "https://oraclecloud.com", want: "oracle"},
		{endpoint: "https://exo.io", want: "exoscale"},
		{endpoint: "https://upcloudobjects.com", want: "upcloud"},
		{endpoint: "https://ilandcloud.com", want: "iland"},
		{endpoint: "https://zadarazios.com", want: "zadara"},
	}

	for _, test := range tests {
		assert.Equal(t, test.want, getProviderFromDomain(test.endpoint, test.override),
			"for endpoint=%q and override=%q", test.endpoint, test.override)
	}
}

func TestGetRegionFromQueueURL(t *testing.T) {
	tests := []struct {
		name       string
		queueURL   string
		regionName string
		endpoint   string
		want       string
		wantErr    error
	}{
		{
			name:     "amazonaws.com_domain_with_blank_endpoint",
			queueURL: "https://sqs.us-east-1.amazonaws.com/627959692251/test-s3-logs",
			want:     "us-east-1",
		},
		{
			name:       "amazonaws.com_domain_with_region_override",
			queueURL:   "https://sqs.us-east-1.amazonaws.com/627959692251/test-s3-logs",
			regionName: "us-east-2",
			want:       "us-east-2",
		},
		{
			name:     "abc.xyz_and_domain_with_matching_endpoint",
			queueURL: "https://sqs.us-east-1.abc.xyz/627959692251/test-s3-logs",
			endpoint: "abc.xyz",
			want:     "us-east-1",
		},
		{
			name:       "abc.xyz_with_region_override",
			queueURL:   "https://sqs.us-east-1.abc.xyz/627959692251/test-s3-logs",
			regionName: "us-west-3",
			want:       "us-west-3",
		},
		{
			name:     "abc.xyz_and_domain_with_blank_endpoint",
			queueURL: "https://sqs.us-east-1.abc.xyz/627959692251/test-s3-logs",
			wantErr:  errBadQueueURL,
		},
		{
			name:     "vpce_endpoint",
			queueURL: "https://vpce-test.sqs.us-east-2.vpce.amazonaws.com/12345678912/sqs-queue",
			want:     "us-east-2",
		},
		{
			name:       "vpce_endpoint_with_region_override",
			queueURL:   "https://vpce-test.sqs.us-east-2.vpce.amazonaws.com/12345678912/sqs-queue",
			regionName: "us-west-1",
			want:       "us-west-1",
		},
		{
			name:     "vpce_endpoint_with_endpoint",
			queueURL: "https://vpce-test.sqs.us-east-1.vpce.amazonaws.com/12345678912/sqs-queue",
			endpoint: "amazonaws.com",
			want:     "us-east-1",
		},
		{
			name:     "non_aws_vpce_with_endpoint",
			queueURL: "https://vpce-test.sqs.us-east-1.vpce.abc.xyz/12345678912/sqs-queue",
			endpoint: "abc.xyz",
			want:     "us-east-1",
		},
		{
			name:     "non_aws_vpce_without_endpoint",
			queueURL: "https://vpce-test.sqs.us-east-1.vpce.abc.xyz/12345678912/sqs-queue",
			wantErr:  errBadQueueURL,
		},
		{
			name:       "non_aws_vpce_with_region_override",
			queueURL:   "https://vpce-test.sqs.us-east-1.vpce.abc.xyz/12345678912/sqs-queue",
			regionName: "us-west-1",
			want:       "us-west-1",
		},
	}

	for _, test := range tests {
		t.Run(test.name, func(t *testing.T) {
<<<<<<< HEAD
			got := getRegionFromQueueURL(test.queueURL, test.endpoint)
=======
			config := config{
				QueueURL:   test.queueURL,
				RegionName: test.regionName,
				AWSConfig:  aws.ConfigAWS{Endpoint: test.endpoint},
			}
			got, err := chooseRegion(nil, config)
			if !errors.Is(err, test.wantErr) {
				t.Errorf("unexpected error: got:%v want:%v", err, test.wantErr)
			}
>>>>>>> 4e6d762c
			if got != test.want {
				t.Errorf("unexpected result: got:%q want:%q", got, test.want)
			}
		})
	}
}<|MERGE_RESOLUTION|>--- conflicted
+++ resolved
@@ -5,11 +5,16 @@
 package awss3
 
 import (
+	"context"
 	"errors"
 	"testing"
 
-	aws "github.com/elastic/beats/v7/x-pack/libbeat/common/aws"
+	"github.com/aws/aws-sdk-go-v2/aws"
 	"github.com/stretchr/testify/assert"
+
+	v2 "github.com/elastic/beats/v7/filebeat/input/v2"
+	awscommon "github.com/elastic/beats/v7/x-pack/libbeat/common/aws"
+	"github.com/elastic/elastic-agent-libs/logp"
 )
 
 func TestGetProviderFromDomain(t *testing.T) {
@@ -51,7 +56,7 @@
 	}
 }
 
-func TestGetRegionFromQueueURL(t *testing.T) {
+func TestRegionSelection(t *testing.T) {
 	tests := []struct {
 		name       string
 		queueURL   string
@@ -126,22 +131,36 @@
 
 	for _, test := range tests {
 		t.Run(test.name, func(t *testing.T) {
-<<<<<<< HEAD
-			got := getRegionFromQueueURL(test.queueURL, test.endpoint)
-=======
 			config := config{
 				QueueURL:   test.queueURL,
 				RegionName: test.regionName,
-				AWSConfig:  aws.ConfigAWS{Endpoint: test.endpoint},
+				AWSConfig:  awscommon.ConfigAWS{Endpoint: test.endpoint},
 			}
-			got, err := chooseRegion(nil, config)
+			in := newSQSReaderInput(config, aws.Config{})
+			inputCtx := v2.Context{
+				Logger: logp.NewLogger("awss3_test"),
+				ID:     "test_id",
+			}
+
+			// Run setup and verify that it put the correct region in awsConfig.Region
+			err := in.setup(inputCtx, &fakePipeline{})
+			in.cleanup()
+			got := in.awsConfig.Region // The region passed into the AWS API
 			if !errors.Is(err, test.wantErr) {
 				t.Errorf("unexpected error: got:%v want:%v", err, test.wantErr)
 			}
->>>>>>> 4e6d762c
 			if got != test.want {
 				t.Errorf("unexpected result: got:%q want:%q", got, test.want)
 			}
 		})
 	}
+}
+
+func newV2Context() (v2.Context, func()) {
+	ctx, cancel := context.WithCancel(context.Background())
+	return v2.Context{
+		Logger:      logp.NewLogger("awss3_test"),
+		ID:          "test_id",
+		Cancelation: ctx,
+	}, cancel
 }