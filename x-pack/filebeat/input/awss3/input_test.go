// Copyright Elasticsearch B.V. and/or licensed to Elasticsearch B.V. under one
// or more contributor license agreements. Licensed under the Elastic License;
// you may not use this file except in compliance with the Elastic License.

package awss3

import (
	"context"
	"errors"
	"testing"

<<<<<<< HEAD
	"github.com/aws/aws-sdk-go-v2/aws"
	"github.com/stretchr/testify/assert"

	v2 "github.com/elastic/beats/v7/filebeat/input/v2"
	awscommon "github.com/elastic/beats/v7/x-pack/libbeat/common/aws"
	"github.com/elastic/elastic-agent-libs/logp"
=======
	"github.com/stretchr/testify/assert"

	aws "github.com/elastic/beats/v7/x-pack/libbeat/common/aws"
>>>>>>> edf45688
)

func TestGetProviderFromDomain(t *testing.T) {
	tests := []struct {
		endpoint string
		override string
		want     string
	}{
		{endpoint: "", override: "", want: "aws"},
		{endpoint: "c2s.ic.gov", want: "aws"},
		{endpoint: "abc.com", override: "abc", want: "abc"},
		{endpoint: "oraclecloud.com", override: "xyz", want: "xyz"},
		{endpoint: "amazonaws.com", want: "aws"},
		{endpoint: "c2s.sgov.gov", want: "aws"},
		{endpoint: "c2s.ic.gov", want: "aws"},
		{endpoint: "amazonaws.com.cn", want: "aws"},
		{endpoint: "https://backblazeb2.com", want: "backblaze"},
		{endpoint: "https://1234567890.r2.cloudflarestorage.com", want: "cloudflare"},
		{endpoint: "https://wasabisys.com", want: "wasabi"},
		{endpoint: "https://digitaloceanspaces.com", want: "digitalocean"},
		{endpoint: "https://dream.io", want: "dreamhost"},
		{endpoint: "https://scw.cloud", want: "scaleway"},
		{endpoint: "https://googleapis.com", want: "gcp"},
		{endpoint: "https://cloud.it", want: "arubacloud"},
		{endpoint: "https://linodeobjects.com", want: "linode"},
		{endpoint: "https://vultrobjects.com", want: "vultr"},
		{endpoint: "https://appdomain.cloud", want: "ibm"},
		{endpoint: "https://aliyuncs.com", want: "alibaba"},
		{endpoint: "https://oraclecloud.com", want: "oracle"},
		{endpoint: "https://exo.io", want: "exoscale"},
		{endpoint: "https://upcloudobjects.com", want: "upcloud"},
		{endpoint: "https://ilandcloud.com", want: "iland"},
		{endpoint: "https://zadarazios.com", want: "zadara"},
	}

	for _, test := range tests {
		assert.Equal(t, test.want, getProviderFromDomain(test.endpoint, test.override),
			"for endpoint=%q and override=%q", test.endpoint, test.override)
	}
}

func TestRegionSelection(t *testing.T) {
	tests := []struct {
		name       string
		queueURL   string
		regionName string
		endpoint   string
		want       string
		wantErr    error
	}{
		{
			name:     "amazonaws.com_domain_with_blank_endpoint",
			queueURL: "https://sqs.us-east-1.amazonaws.com/627959692251/test-s3-logs",
			want:     "us-east-1",
		},
		{
			name:       "amazonaws.com_domain_with_region_override",
			queueURL:   "https://sqs.us-east-1.amazonaws.com/627959692251/test-s3-logs",
			regionName: "us-east-2",
			want:       "us-east-2",
		},
		{
			name:     "abc.xyz_and_domain_with_matching_endpoint",
			queueURL: "https://sqs.us-east-1.abc.xyz/627959692251/test-s3-logs",
			endpoint: "abc.xyz",
			want:     "us-east-1",
		},
		{
			name:       "abc.xyz_with_region_override",
			queueURL:   "https://sqs.us-east-1.abc.xyz/627959692251/test-s3-logs",
			regionName: "us-west-3",
			want:       "us-west-3",
		},
		{
			name:     "abc.xyz_and_domain_with_blank_endpoint",
			queueURL: "https://sqs.us-east-1.abc.xyz/627959692251/test-s3-logs",
			wantErr:  errBadQueueURL,
		},
		{
			name:     "vpce_endpoint",
			queueURL: "https://vpce-test.sqs.us-east-2.vpce.amazonaws.com/12345678912/sqs-queue",
			want:     "us-east-2",
		},
		{
			name:       "vpce_endpoint_with_region_override",
			queueURL:   "https://vpce-test.sqs.us-east-2.vpce.amazonaws.com/12345678912/sqs-queue",
			regionName: "us-west-1",
			want:       "us-west-1",
		},
		{
			name:     "vpce_endpoint_with_endpoint",
			queueURL: "https://vpce-test.sqs.us-east-1.vpce.amazonaws.com/12345678912/sqs-queue",
			endpoint: "amazonaws.com",
			want:     "us-east-1",
		},
		{
			name:     "non_aws_vpce_with_endpoint",
			queueURL: "https://vpce-test.sqs.us-east-1.vpce.abc.xyz/12345678912/sqs-queue",
			endpoint: "abc.xyz",
			want:     "us-east-1",
		},
		{
			name:     "non_aws_vpce_without_endpoint",
			queueURL: "https://vpce-test.sqs.us-east-1.vpce.abc.xyz/12345678912/sqs-queue",
			wantErr:  errBadQueueURL,
		},
		{
			name:       "non_aws_vpce_with_region_override",
			queueURL:   "https://vpce-test.sqs.us-east-1.vpce.abc.xyz/12345678912/sqs-queue",
			regionName: "us-west-1",
			want:       "us-west-1",
		},
	}

	for _, test := range tests {
		t.Run(test.name, func(t *testing.T) {
			config := config{
				QueueURL:   test.queueURL,
				RegionName: test.regionName,
				AWSConfig:  awscommon.ConfigAWS{Endpoint: test.endpoint},
			}
			in := newSQSReaderInput(config, aws.Config{})
			inputCtx := v2.Context{
				Logger: logp.NewLogger("awss3_test"),
				ID:     "test_id",
			}

			// Run setup and verify that it put the correct region in awsConfig.Region
			err := in.setup(inputCtx, &fakePipeline{})
			in.cleanup()
			got := in.awsConfig.Region // The region passed into the AWS API
			if !errors.Is(err, test.wantErr) {
				t.Errorf("unexpected error: got:%v want:%v", err, test.wantErr)
			}
			if got != test.want {
				t.Errorf("unexpected result: got:%q want:%q", got, test.want)
			}
		})
	}
}

func newV2Context() (v2.Context, func()) {
	ctx, cancel := context.WithCancel(context.Background())
	return v2.Context{
		Logger:      logp.NewLogger("awss3_test"),
		ID:          "test_id",
		Cancelation: ctx,
	}, cancel
}<|MERGE_RESOLUTION|>--- conflicted
+++ resolved
@@ -9,18 +9,12 @@
 	"errors"
 	"testing"
 
-<<<<<<< HEAD
-	"github.com/aws/aws-sdk-go-v2/aws"
+	awssdk "github.com/aws/aws-sdk-go-v2/aws"
 	"github.com/stretchr/testify/assert"
 
 	v2 "github.com/elastic/beats/v7/filebeat/input/v2"
 	awscommon "github.com/elastic/beats/v7/x-pack/libbeat/common/aws"
 	"github.com/elastic/elastic-agent-libs/logp"
-=======
-	"github.com/stretchr/testify/assert"
-
-	aws "github.com/elastic/beats/v7/x-pack/libbeat/common/aws"
->>>>>>> edf45688
 )
 
 func TestGetProviderFromDomain(t *testing.T) {
@@ -142,7 +136,7 @@
 				RegionName: test.regionName,
 				AWSConfig:  awscommon.ConfigAWS{Endpoint: test.endpoint},
 			}
-			in := newSQSReaderInput(config, aws.Config{})
+			in := newSQSReaderInput(config, awssdk.Config{})
 			inputCtx := v2.Context{
 				Logger: logp.NewLogger("awss3_test"),
 				ID:     "test_id",
