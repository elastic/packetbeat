// Copyright Elasticsearch B.V. and/or licensed to Elasticsearch B.V. under one
// or more contributor license agreements. Licensed under the Elastic License;
// you may not use this file except in compliance with the Elastic License.

// +build integration
// +build aws

package awss3

import (
	"context"
	"net/http"
	"os"
	"strings"
	"sync"
	"testing"
	"time"

	"github.com/elastic/beats/v7/x-pack/filebeat/input/awss3/ftest"

	"github.com/elastic/beats/v7/libbeat/monitoring"

	awssdk "github.com/aws/aws-sdk-go-v2/aws"
	"github.com/aws/aws-sdk-go-v2/service/s3"
	"github.com/aws/aws-sdk-go-v2/service/sqs"
	"github.com/aws/aws-sdk-go-v2/service/sqs/sqsiface"
	"github.com/stretchr/testify/assert"

	v2 "github.com/elastic/beats/v7/filebeat/input/v2"
	"github.com/elastic/beats/v7/libbeat/beat"
	"github.com/elastic/beats/v7/libbeat/common"
	"github.com/elastic/beats/v7/libbeat/logp"
	pubtest "github.com/elastic/beats/v7/libbeat/publisher/testing"
	"github.com/elastic/beats/v7/libbeat/tests/resources"
	awscommon "github.com/elastic/beats/v7/x-pack/libbeat/common/aws"
	"github.com/elastic/go-concert/unison"
)

const (
	fileName1         = "sample1.txt"
	fileName2         = "sample2.txt"
	visibilityTimeout = 300 * time.Second
)

func defaultTestConfigSQSCollector() *common.Config {
	return common.MustNewConfigFrom(common.MapStr{
		"queue_url": os.Getenv("QUEUE_URL"),
		"file_selectors": []common.MapStr{
			{
				"regex":     strings.Replace(fileName1, ".", "\\.", -1),
				"max_bytes": 4096,
			},
			{
				"regex":     strings.Replace(fileName2, ".", "\\.", -1),
				"max_bytes": 4096,
				"parsers": []common.MapStr{
					{
						"multiline": common.MapStr{
							"pattern": "^<Event",
							"negate":  true,
							"match":   "after",
						},
					},
				},
			},
		},
	})
}

func defaultTestConfigBucketCollector() *common.Config {
	return common.MustNewConfigFrom(common.MapStr{
		"s3_bucket": os.Getenv("S3_BUCKET_NAME"),
		"file_selectors": []common.MapStr{
			{
				"regex":     strings.Replace(fileName1, ".", "\\.", -1),
				"max_bytes": 4096,
			},
			{
				"regex":     strings.Replace(fileName2, ".", "\\.", -1),
				"max_bytes": 4096,
				"parsers": []common.MapStr{
					{
						"multiline": common.MapStr{
							"pattern": "^<Event",
							"negate":  true,
							"match":   "after",
						},
					},
				},
			},
		},
	})
}
func newV2Context() (v2.Context, func()) {
	ctx, cancel := context.WithCancel(context.Background())
	return v2.Context{
		Logger:      logp.NewLogger("s3_test"),
		ID:          "test_id",
		Cancelation: ctx,
	}, cancel
}

func setupInputSQSCollector(t *testing.T, cfg *common.Config) (*s3SQSCollector, chan beat.Event) {
	inp, err := Plugin(nil).Manager.Create(cfg)
	if err != nil {
		t.Fatal(err)
	}

	ctx, cancel := newV2Context()
	t.Cleanup(cancel)

	client := pubtest.NewChanClient(0)
	pipeline := pubtest.ConstClient(client)
	metricRegistry := monitoring.GetNamespace("dataset").GetRegistry()
	inputMetrics := newInputMetrics(metricRegistry, ctx.ID)

	collector, err := inp.(*s3Input).createSQSCollector(ctx, pipeline, inputMetrics)
	if err != nil {
		t.Fatal(err)
	}
	return collector, client.Channel
}

func setupInputBucketCollector(t *testing.T, cfg *common.Config) (*s3BucketCollector, chan beat.Event) {
	inp, err := Plugin(nil).Manager.Create(cfg)
	if err != nil {
		t.Fatal(err)
	}

	ctx, cancel := newV2Context()
	t.Cleanup(cancel)

	client := pubtest.NewChanClient(0)
	pipeline := pubtest.ConstClient(client)
	metricRegistry := monitoring.GetNamespace("dataset").GetRegistry()
	inputMetrics := newInputMetrics(metricRegistry, ctx.ID)

	collector, err := inp.(*s3Input).createS3BucketCollector(ctx, pipeline, inputMetrics, nil, nil)
	if err != nil {
		t.Fatal(err)
	}
	return collector, client.Channel
}

func setupCollectorSQSCollector(t *testing.T, cfg *common.Config, mock bool) (*s3SQSCollector, chan beat.Event) {
	collector, receiver := setupInputSQSCollector(t, cfg)
	if mock {
		svcS3 := &MockS3Client{}
		svcSQS := &MockSQSClient{}
		collector.sqs = svcSQS
		collector.s3 = svcS3
		return collector, receiver
	}

<<<<<<< HEAD
	testConfig := ftest.GetConfigForTestSQSCollector(t)
	config := config{}
	if err := cfg.Unpack(&testConfig); err != nil {
		t.Fatal("failed generating config: ", err)
	}

	awsConfig, err := awscommon.GetAWSCredentials(config.AWSConfig)
=======
	config := getConfigForTest(t)
	awsConfig, err := awscommon.InitializeAWSConfig(config.AWSConfig)
>>>>>>> 94af9dfc
	if err != nil {
		t.Fatal("failed InitializeAWSConfig with AWS Config: ", err)
	}

	s3BucketRegion := os.Getenv("S3_BUCKET_REGION")
	if s3BucketRegion == "" {
		t.Log("S3_BUCKET_REGION is not set, default to us-west-1")
		s3BucketRegion = "us-west-1"
	}
	awsConfig.Region = s3BucketRegion
	awsConfig = awsConfig.Copy()
	collector.sqs = sqs.New(awsConfig)
	collector.s3 = s3.New(awsConfig)
	return collector, receiver
}

func setupCollectorBucketCollector(t *testing.T, cfg *common.Config, mock bool) (*s3BucketCollector, chan beat.Event) {
	collector, receiver := setupInputBucketCollector(t, cfg)
	if mock {
		svcS3 := &MockS3Client{}
		collector.s3 = svcS3
		return collector, receiver
	}

	testConfig := ftest.GetConfigForTestS3BucketCollector(t)
	config := config{}
	if err := cfg.Unpack(&testConfig); err != nil {
		t.Fatal("failed generating config: ", err)
	}

	awsConfig, err := awscommon.GetAWSCredentials(config.AWSConfig)
	if err != nil {
		t.Fatal("failed GetAWSCredentials with AWS Config: ", err)
	}

	s3BucketRegion := os.Getenv("S3_BUCKET_REGION")
	if s3BucketRegion == "" {
		t.Log("S3_BUCKET_REGION is not set, default to us-west-1")
		s3BucketRegion = "us-west-1"
	}
	awsConfig.Region = s3BucketRegion
	awsConfig = awsConfig.Copy()
	collector.s3 = s3.New(awsConfig)
	return collector, receiver
}

func runTestSQSCollector(t *testing.T, cfg *common.Config, mock bool, run func(t *testing.T, collector *s3SQSCollector, receiver chan beat.Event)) {
	collector, receiver := setupCollectorSQSCollector(t, cfg, mock)
	run(t, collector, receiver)
}

func runTestBucketCollector(t *testing.T, cfg *common.Config, mock bool, run func(t *testing.T, collector *s3BucketCollector, receiver chan beat.Event)) {
	collector, receiver := setupCollectorBucketCollector(t, cfg, mock)
	run(t, collector, receiver)
}
func TestS3InputSQSCollector(t *testing.T) {
	runTestBucketCollector(t, defaultTestConfigBucketCollector(), false, func(t *testing.T, collector *s3BucketCollector, receiver chan beat.Event) {
		// upload a sample log file for testing
		s3BucketNameEnv := os.Getenv("S3_BUCKET_NAME")
		if s3BucketNameEnv == "" {
			t.Fatal("failed to get S3_BUCKET_NAME")
		}

		wg := sync.WaitGroup{}
		wg.Add(1)
		go func() {
			defer wg.Done()
			collector.run()
		}()

		for i := 0; i < 4; i++ {
			event := <-receiver
			bucketName, err := event.GetValue("aws.s3.bucket.name")
			assert.NoError(t, err)
			assert.Equal(t, s3BucketNameEnv, bucketName)

			objectKey, err := event.GetValue("aws.s3.object.key")
			assert.NoError(t, err)

			switch objectKey {
			case fileName1:
				message, err := event.GetValue("message")
				assert.NoError(t, err)
				assert.Contains(t, message, "logline")
			case fileName2:
				message, err := event.GetValue("message")
				assert.NoError(t, err)
				assert.Contains(t, message, "<Event>")
				assert.Contains(t, message, "</Event>")
			default:
				t.Fatalf("object key %s is unknown", objectKey)
			}
		}
	})
}

func TestS3InputBucketCollector(t *testing.T) {
	runTestSQSCollector(t, defaultTestConfigSQSCollector(), false, func(t *testing.T, collector *s3SQSCollector, receiver chan beat.Event) {
		// upload a sample log file for testing
		s3BucketNameEnv := os.Getenv("S3_BUCKET_NAME")
		if s3BucketNameEnv == "" {
			t.Fatal("failed to get S3_BUCKET_NAME")
		}

		wg := sync.WaitGroup{}
		wg.Add(1)
		go func() {
			defer wg.Done()
			collector.run()
		}()

		for i := 0; i < 4; i++ {
			event := <-receiver
			bucketName, err := event.GetValue("aws.s3.bucket.name")
			assert.NoError(t, err)
			assert.Equal(t, s3BucketNameEnv, bucketName)

			objectKey, err := event.GetValue("aws.s3.object.key")
			assert.NoError(t, err)

			switch objectKey {
			case fileName1:
				message, err := event.GetValue("message")
				assert.NoError(t, err)
				assert.Contains(t, message, "logline")
			case fileName2:
				message, err := event.GetValue("message")
				assert.NoError(t, err)
				assert.Contains(t, message, "<Event>")
				assert.Contains(t, message, "</Event>")
			default:
				t.Fatalf("object key %s is unknown", objectKey)
			}
		}
	})
}

// MockSQSClient struct is used for unit tests.
type MockSQSClient struct {
	sqsiface.ClientAPI
}

var (
	sqsMessageTest = "{\"Records\":[{\"eventSource\":\"aws:s3\",\"awsRegion\":\"ap-southeast-1\"," +
		"\"eventTime\":\"2019-06-21T16:16:54.629Z\",\"eventName\":\"ObjectCreated:Put\"," +
		"\"s3\":{\"configurationId\":\"object-created-event\",\"bucket\":{\"name\":\"test-s3-ks-2\"," +
		"\"arn\":\"arn:aws:s3:::test-s3-ks-2\"},\"object\":{\"key\":\"server-access-logging2019-06-21-16-16-54\"}}}]}"
)

func (m *MockSQSClient) ReceiveMessageRequest(input *sqs.ReceiveMessageInput) sqs.ReceiveMessageRequest {
	httpReq, _ := http.NewRequest("", "", nil)
	return sqs.ReceiveMessageRequest{
		Request: &awssdk.Request{
			Data: &sqs.ReceiveMessageOutput{
				Messages: []sqs.Message{
					{Body: awssdk.String(sqsMessageTest)},
				},
			},
			HTTPRequest: httpReq,
		},
	}
}

func (m *MockSQSClient) DeleteMessageRequest(input *sqs.DeleteMessageInput) sqs.DeleteMessageRequest {
	httpReq, _ := http.NewRequest("", "", nil)
	return sqs.DeleteMessageRequest{
		Request: &awssdk.Request{
			Data:        &sqs.DeleteMessageOutput{},
			HTTPRequest: httpReq,
		},
	}
}

func (m *MockSQSClient) ChangeMessageVisibilityRequest(input *sqs.ChangeMessageVisibilityInput) sqs.ChangeMessageVisibilityRequest {
	httpReq, _ := http.NewRequest("", "", nil)
	return sqs.ChangeMessageVisibilityRequest{
		Request: &awssdk.Request{
			Data:        &sqs.ChangeMessageVisibilityOutput{},
			HTTPRequest: httpReq,
		},
	}
}

func TestMockS3InputSQSCollector(t *testing.T) {
	defer resources.NewGoroutinesChecker().Check(t)
	cfg := common.MustNewConfigFrom(map[string]interface{}{
		"queue_url": "https://sqs.ap-southeast-1.amazonaws.com/123456/test",
	})

	runTestSQSCollector(t, cfg, true, func(t *testing.T, collector *s3SQSCollector, receiver chan beat.Event) {
		defer collector.cancellation.Done()
		defer collector.publisher.Close()

		output, err := collector.receiveMessage(collector.sqs, collector.visibilityTimeout)
		assert.NoError(t, err)

		var grp unison.MultiErrGroup
		errC := make(chan error)
		defer close(errC)
		grp.Go(func() (err error) {
			return collector.processMessage(collector.s3, output.Messages[0], errC)
		})

		event := <-receiver
		bucketName, err := event.GetValue("aws.s3.bucket.name")
		assert.NoError(t, err)
		assert.Equal(t, "test-s3-ks-2", bucketName)
	})
}

func TestMockS3InputBucketCollector(t *testing.T) {
	defer resources.NewGoroutinesChecker().Check(t)
	cfg := common.MustNewConfigFrom(map[string]interface{}{
		"s3_bucket": "arn:aws:s3:::aBucket",
	})

	runTestBucketCollector(t, cfg, true, func(t *testing.T, collector *s3BucketCollector, receiver chan beat.Event) {
		defer collector.cancellation.Done()
		defer collector.publisher.Close()

		output, err := collector.getS3Objects()
		assert.NoError(t, err)

		errC := make(chan error)
		defer close(errC)
		err = handleS3Objects(collector.s3, output, errC, collector.cancellation, collector.config.APITimeout, collector.publisher, collector.metrics, collector.logger)

		event := <-receiver
		bucketName, err := event.GetValue("aws.s3.bucket.name")
		assert.NoError(t, err)
		assert.Equal(t, "test-s3-ks-2", bucketName)
	})
}<|MERGE_RESOLUTION|>--- conflicted
+++ resolved
@@ -152,18 +152,13 @@
 		return collector, receiver
 	}
 
-<<<<<<< HEAD
 	testConfig := ftest.GetConfigForTestSQSCollector(t)
 	config := config{}
 	if err := cfg.Unpack(&testConfig); err != nil {
 		t.Fatal("failed generating config: ", err)
 	}
 
-	awsConfig, err := awscommon.GetAWSCredentials(config.AWSConfig)
-=======
-	config := getConfigForTest(t)
 	awsConfig, err := awscommon.InitializeAWSConfig(config.AWSConfig)
->>>>>>> 94af9dfc
 	if err != nil {
 		t.Fatal("failed InitializeAWSConfig with AWS Config: ", err)
 	}
@@ -194,9 +189,9 @@
 		t.Fatal("failed generating config: ", err)
 	}
 
-	awsConfig, err := awscommon.GetAWSCredentials(config.AWSConfig)
-	if err != nil {
-		t.Fatal("failed GetAWSCredentials with AWS Config: ", err)
+	awsConfig, err := awscommon.InitializeAWSConfig(config.AWSConfig)
+	if err != nil {
+		t.Fatal("failed InitializeAWSConfig with AWS Config: ", err)
 	}
 
 	s3BucketRegion := os.Getenv("S3_BUCKET_REGION")
