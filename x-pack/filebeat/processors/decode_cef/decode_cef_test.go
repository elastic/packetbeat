--- conflicted
+++ resolved
@@ -86,8 +86,6 @@
 				"observer.version": "1.2.3",
 			},
 		},
-<<<<<<< HEAD
-=======
 		"key_with_dash": {
 			config: func() config {
 				c := defaultConfig()
@@ -119,7 +117,6 @@
 				"source.ip":        "127.0.0.1",
 			},
 		},
->>>>>>> e345f285
 		"parse_errors": {
 			message: "CEF:0|Trend Micro|Deep Security Manager|1.2.3|600|User Signed In|Low|msg=User signed in with =xyz",
 			fields: mapstr.M{
