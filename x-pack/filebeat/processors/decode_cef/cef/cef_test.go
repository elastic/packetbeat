--- conflicted
+++ resolved
@@ -60,11 +60,8 @@
 
 	noValueInExtension = `CEF:26|security|threat=manager|1.0|100|trojan successfully stopped|10|src= dst=12.121.122.82 spt=`
 
-<<<<<<< HEAD
-=======
 	hyphenInExtensionKey = `CEF:26|security|threatmanager|1.0|100|trojan successfully stopped|10|Some-Key=123456`
 
->>>>>>> e345f285
 	// Found by fuzzing but minimised by hand.
 	fuzz0 = `CEF:0|a=\\ b|`
 	fuzz1 = `CEF:0|\|a=|b=`
@@ -92,10 +89,7 @@
 	escapedMessage,
 	truncatedHeader,
 	noValueInExtension,
-<<<<<<< HEAD
-=======
 	hyphenInExtensionKey,
->>>>>>> e345f285
 	fuzz0,
 	fuzz1,
 	fuzz2,
@@ -189,8 +183,6 @@
 		}, e.Extensions)
 	})
 
-<<<<<<< HEAD
-=======
 	t.Run("hyphenInExtensionKey", func(t *testing.T) {
 		var e Event
 		err := e.Unpack(hyphenInExtensionKey)
@@ -209,7 +201,6 @@
 		}, e.Extensions)
 	})
 
->>>>>>> e345f285
 	t.Run("equalsSignInHeader", func(t *testing.T) {
 		var e Event
 		err := e.Unpack(equalsSignInHeader)
