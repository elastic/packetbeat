--- conflicted
+++ resolved
@@ -397,11 +397,7 @@
 [float]
 ==== `retry.blanket_retries`
 
-<<<<<<< HEAD
-Normally the input will only retry when a connection error is found to be retryable based on the error type the  RFC 6455 error codes defined by the websocket protocol. If `blanket_retries` is set to `true` (`false` by default) the input will retry on any error. This is not recommended unless the user is certain that all errors are transient and can be resolved by retrying.
-=======
 Normally the input will only retry when a connection error is found to be retryable based on the error type and the RFC 6455 error codes defined by the websocket protocol. If `blanket_retries` is set to `true` (`false` by default) the input will retry on any error. This is not recommended unless the user is certain that all errors are transient and can be resolved by retrying.
->>>>>>> a3cefc06
 
 [float]
 ==== `retry.infinite_retries`
