--- conflicted
+++ resolved
@@ -942,7 +942,6 @@
     # Filebeat will choose the paths depending on your OS.
     #var.paths:
 
-<<<<<<< HEAD
 #------------------------------ Microsoft Module ------------------------------
 - module: microsoft
   # ATP configuration
@@ -959,9 +958,6 @@
    
     # Oauth Token URL, should include the tenant ID
     #var.oauth2.token_url: "https://login.microsoftonline.com/TENANT-ID/oauth2/token"
-=======
-#---------------------------- Microsoft DHCP Module ----------------------------
-- module: microsoft
   dhcp:
     enabled: true
 
@@ -980,7 +976,6 @@
     # "local" (default) for system timezone.
     # "+02:00" for GMT+02:00
     # var.tz_offset: local
->>>>>>> 6d0dc626
 
 #--------------------------------- MISP Module ---------------------------------
 - module: misp
