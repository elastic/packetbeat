--- conflicted
+++ resolved
@@ -763,32 +763,6 @@
     # Filebeat will choose the paths depending on your OS.
     #var.paths:
 
-<<<<<<< HEAD
-=======
-#------------------------------ Cyber-Ark Module ------------------------------
-# The cyberark module is deprecated and will be removed in future releases.
-# Please use the Cyberark Privileged Account Security (cyberarkpas) module instead.
-- module: cyberark
-  corepas:
-    enabled: false
-
-    # Set which input to use between udp (default), tcp or file.
-    # var.input: udp
-    # var.syslog_host: localhost
-    # var.syslog_port: 9527
-
-    # Set paths for the log files when file input is used.
-    # var.paths:
-
-    # Toggle output of non-ECS fields (default true).
-    # var.rsa_fields: true
-
-    # Set custom timezone offset.
-    # "local" (default) for system timezone.
-    # "+02:00" for GMT+02:00
-    # var.tz_offset: local
-
->>>>>>> 5456b6eb
 #----------------------------- CyberArk PAS Module -----------------------------
 - module: cyberarkpas
   audit:
@@ -1186,61 +1160,6 @@
     # the subscription.
     var.credentials_file: ${path.config}/gcp-service-account-xyz.json
 
-<<<<<<< HEAD
-=======
-#-------------------------------- Gsuite Module --------------------------------
-# Gsuite module is deprecated and will be removed in future releases. Please use Google Workspace module instead.
-- module: gsuite
-  saml:
-    enabled: false
-    # var.jwt_file: credentials.json
-    # var.delegated_account: admin@example.com
-    # var.initial_interval: 24h
-    # var.http_client_timeout: 60s
-    # var.user_key: all
-    # var.interval: 2h
-  user_accounts:
-    enabled: false
-    # var.jwt_file: credentials.json
-    # var.delegated_account: admin@example.com
-    # var.initial_interval: 24h
-    # var.http_client_timeout: 60s
-    # var.user_key: all
-    # var.interval: 2h
-  login:
-    enabled: false
-    # var.jwt_file: credentials.json
-    # var.delegated_account: admin@example.com
-    # var.initial_interval: 24h
-    # var.http_client_timeout: 60s
-    # var.user_key: all
-    # var.interval: 2h
-  admin:
-    enabled: false
-    # var.jwt_file: credentials.json
-    # var.delegated_account: admin@example.com
-    # var.initial_interval: 24h
-    # var.http_client_timeout: 60s
-    # var.user_key: all
-    # var.interval: 2h
-  drive:
-    enabled: false
-    # var.jwt_file: credentials.json
-    # var.delegated_account: admin@example.com
-    # var.initial_interval: 24h
-    # var.http_client_timeout: 60s
-    # var.user_key: all
-    # var.interval: 2h
-  groups:
-    enabled: false
-    # var.jwt_file: credentials.json
-    # var.delegated_account: admin@example.com
-    # var.initial_interval: 24h
-    # var.http_client_timeout: 60s
-    # var.user_key: all
-    # var.interval: 2h
-
->>>>>>> 5456b6eb
 #------------------------------- HAProxy Module -------------------------------
 - module: haproxy
   # All logs
