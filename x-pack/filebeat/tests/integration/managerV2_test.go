--- conflicted
+++ resolved
@@ -238,7 +238,6 @@
 		"-E", "management.enabled=true",
 	)
 
-<<<<<<< HEAD
 	for _, contains := range []string{
 		"Can only start an input when all related states are finished",
 		"file 'flog.log' is not finished, will retry starting the input soon",
@@ -247,26 +246,6 @@
 		"ForceReload set to FALSE",
 	} {
 		checkFilebeatLogs(t, filebeat, contains)
-=======
-	// waitDeadlineOr5Mins looks at the test deadline
-	// and returns a reasonable value of waiting for a
-	// condition to be met. The possible values are:
-	// - if no test deadline is set, return 5 minutes
-	// - if a deadline is set and there is less than
-	//   0.5 second left, return the time left
-	// - otherwise return the time left minus 0.5 second.
-	waitDeadlineOr5Min := func() time.Duration {
-		deadline, deadlineSet := t.Deadline()
-		if deadlineSet {
-			left := time.Until(deadline)
-			final := left - 500*time.Millisecond
-			if final <= 0 {
-				return left
-			}
-			return final
-		}
-		return 5 * time.Minute
->>>>>>> 27adc683
 	}
 }
 
