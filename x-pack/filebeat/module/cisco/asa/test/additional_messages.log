--- conflicted
+++ resolved
@@ -83,14 +83,11 @@
 Apr 27 2020 02:03:03 dev01: %ASA-6-713903: IP = 192.128.1.1, All IPSec SA proposals found unacceptable!
 Apr 27 2020 02:03:03 dev01: %ASA-6-713902: Group = 100.60.140.10, All IPSec SA proposals found unacceptable!
 Apr 27 2020 02:03:03 dev01: %ASA-6-713901: Group = 100.60.140.10, IP = 192.128.1.1, All IPSec SA proposals found unacceptable!
-<<<<<<< HEAD
 Apr 27 02:03:03 dev01: %ASA-5-713049: Group = 100.60.140.10, Username = test_user, IP = 1.2.3.4, Security negotiation complete for User (test_user) Responder, Inbound SPI = 0x0000000, Outbound SPI = 0x0000000
-=======
 Apr 27 2020 02:03:03 dev01: %ASA-4-106023: Deny protocol 47 src outside:100.66.124.24 dst inside:172.31.98.44 by access-group "inbound"
 Apr 27 2020 02:03:03 dev01: %ASA-4-106023: Deny icmp src OUTSIDE:2a05:d016:add:4002:91f2:a9b2:e09a:6fc6 dst OUTSIDE:fe00:afa0::1 (type 128, code 0) by access-group "OUTSIDE_in"
 Apr 27 2020 02:03:03 dev01: %ASA-4-302016: Teardown UDP connection 123364823 for OUTSIDE:82.0.0.1/500 to identity:85.0.0.1/500 duration 92:24:20 bytes 4671944
 May  5 19:02:25 dev01: %ASA-4-733100: [ Scanning] drop rate-2 exceeded. Current burst rate is 0 per second, max configured rate is 8; Current average rate is 5 per second, max configured rate is 4; Cumulative total count is 19269
 May  5 19:02:25 dev01: %ASA-4-733100: [   192.168.0.1] drop rate-1 exceeded. Current burst rate is 0 per second, max configured rate is 10; Current average rate is 5 per second, max configured rate is 5; Cumulative total count is 6018
 May  5 19:02:25 dev01: %ASA-4-733100: [     Port-5432 5432] drop rate-1 exceeded. Current burst rate is 8 per second, max configured rate is 10; Current average rate is 20 per second, max configured rate is 5; Cumulative total count is 12466
-May  5 19:02:25 dev01: %ASA-4-733100: [           RDP 3389] drop rate-1 exceeded. Current burst rate is 63 per second, max configured rate is 10; Current average rate is 5 per second, max configured rate is 5; Cumulative total count is 3054
->>>>>>> 4c1652c3
+May  5 19:02:25 dev01: %ASA-4-733100: [           RDP 3389] drop rate-1 exceeded. Current burst rate is 63 per second, max configured rate is 10; Current average rate is 5 per second, max configured rate is 5; Cumulative total count is 3054