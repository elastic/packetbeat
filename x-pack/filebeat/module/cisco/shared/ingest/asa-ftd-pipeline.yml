--- conflicted
+++ resolved
@@ -1464,8 +1464,6 @@
       value: "{{_temp_.cisco.mapped_destination_port}}"
       if: "ctx?._temp_?.cisco?.mapped_destination_port != ctx?.destination?.port"
       ignore_empty_value: true
-<<<<<<< HEAD
-=======
   #
   # Zone-based Network Directionality
   #
@@ -1531,7 +1529,6 @@
           )
         )
 
->>>>>>> 69cde7a8
   #
   # Populate ECS event.code
   #
