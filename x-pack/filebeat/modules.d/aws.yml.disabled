--- conflicted
+++ resolved
@@ -83,7 +83,7 @@
     #var.shared_credential_file: /etc/filebeat/aws_credentials
 
     # Profile name for aws credential
-<<<<<<< HEAD
+    # If not set the default profile is used
     #var.credential_profile_name: fb-aws
 
     # The duration that the received messages are hidden from ReceiveMessage request
@@ -92,8 +92,4 @@
 
     # Maximum duration before GetObject request will be interrupted by context
     # Default to be 120s
-    #var.context_timeout: 120s
-=======
-    # If not set the default profile is used
-    #var.credential_profile_name: fb-aws
->>>>>>> 4f0d0d73
+    #var.context_timeout: 120s