--- conflicted
+++ resolved
@@ -26,17 +26,7 @@
     build:
         mage: "mage build unitTest"
         withModule: true
-        platforms:             ## override default labels in this specific stage.
-            - "windows-2019"
         stage: mandatory
-<<<<<<< HEAD
-=======
-    windows-2022:
-      mage: "mage build unitTest"
-      platforms: ## override default labels in this specific stage.
-        - "windows-2022"
-      stage: mandatory
->>>>>>> aabf0a9f
     windows-2019:
         mage: "mage build unitTest"
         platforms:             ## override default labels in this specific stage.
