--- conflicted
+++ resolved
@@ -62,19 +62,6 @@
                 - "windows-2008"
             branches: true     ## for all the branches
             tags: true         ## for all the tags
-<<<<<<< HEAD
-    #windows-7-32:  See https://github.com/elastic/beats/issues/19829
-    #    mage: "mage build unitTest"
-    #    platforms:             ## override default labels in this specific stage.
-    #        - "windows-7-32-bit"
-    #    when:                  ## Override the top-level when.
-    #        comments:
-    #            - "/test x-pack/winlogbeat for windows-7-32"
-    #        labels:
-    #            - "windows-7-32"
-    #        branches: true     ## for all the branches
-    #        tags: true         ## for all the tags
-=======
     windows-8:
         mage: "mage build unitTest"
         platforms:             ## override default labels in this specific stage.
@@ -86,4 +73,14 @@
                 - "windows-8"
             branches: true     ## for all the branches
             tags: true         ## for all the tags
->>>>>>> 5f9bed50
+    #windows-7-32:  See https://github.com/elastic/beats/issues/19829
+    #    mage: "mage build unitTest"
+    #    platforms:             ## override default labels in this specific stage.
+    #        - "windows-7-32-bit"
+    #    when:                  ## Override the top-level when.
+    #        comments:
+    #            - "/test x-pack/winlogbeat for windows-7-32"
+    #        labels:
+    #            - "windows-7-32"
+    #        branches: true     ## for all the branches
+    #        tags: true         ## for all the tags