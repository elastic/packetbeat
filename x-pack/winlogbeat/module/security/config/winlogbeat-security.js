--- conflicted
+++ resolved
@@ -1850,10 +1850,6 @@
                 {from: "winlog.event_data.AccountName", to: "user.name"},
                 {from: "winlog.event_data.AccountDomain", to: "user.domain"},
                 {from: "winlog.event_data.ClientAddress", to: "source.ip", type: "ip"},
-<<<<<<< HEAD
-=======
-                {from: "winlog.event_data.ClientAddress", to: "related.ip", type: "ip"},
->>>>>>> 8e56f10a
                 {from: "winlog.event_data.ClientName", to: "source.domain"},
                 {from: "winlog.event_data.LogonID", to: "winlog.logon.id"},
             ],
@@ -1864,7 +1860,6 @@
             var user = evt.Get("winlog.event_data.AccountName");
             evt.AppendTo('related.user', user);
         })
-<<<<<<< HEAD
         .Add(function(evt) {
             var ip = evt.Get("source.ip");
             if (ip) {
@@ -1967,104 +1962,6 @@
     var copyTargetUserToComputerObject = new processor.Chain()
         .Convert({
             fields: [
-=======
-        .Build();
-
-    var addServiceFields = new processor.Chain()
-        .Convert({
-            fields: [
-                {from: "winlog.event_data.ServiceName", to: "service.name"},
-            ],
-            ignore_missing: true,
-        })
-        .Add(function(evt) {
-            var code = evt.Get("winlog.event_data.ServiceType");
-            if (!code) {
-                return;
-            }
-            evt.Put("service.type", serviceTypes[code]);
-        })
-        .Build();
-
-    var addTrustInformation = new processor.Chain()
-        .Add(function(evt) {
-            var code = evt.Get("winlog.event_data.TdoType");
-            if (!code) {
-                return;
-            }
-            evt.Put("winlog.trustType", trustTypes[code]);
-            code = evt.Get("winlog.event_data.TdoDirection");
-            if (!code) {
-                return;
-            }
-            evt.Put("winlog.trustDirection", trustDirection[code]);
-            code = evt.Get("winlog.event_data.TdoAttributes");
-            if (!code) {
-                return;
-            }
-            evt.Put("winlog.trustAttribute", trustAttributes[code]);
-
-        })
-        .Build();
-
-    var copyTargetUser = function(evt) {
-        var targetUserId = evt.Get("winlog.event_data.TargetUserSid");
-        if (targetUserId) {
-            if (evt.Get("user.id")) evt.Put("user.target.id", targetUserId);
-            else evt.Put("user.id", targetUserId);
-        }
-
-        var targetUserName = evt.Get("winlog.event_data.TargetUserName");
-        if (targetUserName) {
-            if (/.@*/.test(targetUserName)) {
-                targetUserName = targetUserName.split('@')[0];
-            }
-
-            evt.AppendTo("related.user", targetUserName);
-            if (evt.Get("user.name")) evt.Put("user.target.name", targetUserName);
-            else evt.Put("user.name", targetUserName);
-        }
-
-        var targetUserDomain = evt.Get("winlog.event_data.TargetDomainName");
-        if (targetUserDomain) {
-            if (evt.Get("user.domain")) evt.Put("user.target.domain", targetUserDomain);
-            else evt.Put("user.domain", targetUserDomain);
-        }
-    }
-
-    var copyMemberToUser = function(evt) {
-        var member = evt.Get("winlog.event_data.MemberName");
-        if (!member) {
-            return;
-        }
-
-        var userName = member.split(',')[0].replace('CN=', '').replace('cn=', '');
-
-        evt.AppendTo("related.user", userName);
-        evt.Put("user.target.name", userName);
-    }
-
-    var copyTargetUserToGroup = new processor.Chain()
-        .Convert({
-            fields: [
-                {from: "winlog.event_data.TargetUserSid", to: "group.id"},
-                {from: "winlog.event_data.TargetSid", to: "group.id"},
-                {from: "winlog.event_data.TargetUserName", to: "group.name"},
-                {from: "winlog.event_data.TargetDomainName", to: "group.domain"},
-            ],
-            ignore_missing: true,
-        }).Add(function(evt) {
-            if (!evt.Get("user.target")) return;
-            evt.Put("user.target.group.id", evt.Get("group.id"));
-            evt.Put("user.target.group.name", evt.Get("group.name"));
-            evt.Put("user.target.group.domain", evt.Get("group.domain"));
-        })
-        .Build();
-
-    var copyTargetUserToComputerObject = new processor.Chain()
-        .Convert({
-            fields: [
->>>>>>> 8e56f10a
                 {from: "winlog.event_data.TargetSid", to: "winlog.computerObject.id"},
                 {from: "winlog.event_data.TargetUserName", to: "winlog.computerObject.name"},
                 {from: "winlog.event_data.TargetDomainName", to: "winlog.computerObject.domain"},
@@ -2410,7 +2307,6 @@
 
     var  scheduledTask = new processor.Chain()
         .Add(copySubjectUser)
-<<<<<<< HEAD
         .Add(copySubjectUserLogonId)
         .Add(addEventFields)
         .Build();
@@ -2462,59 +2358,6 @@
     var objectPolicyChange = new processor.Chain()
         .Add(copySubjectUser)
         .Add(copySubjectUserLogonId)
-=======
-        .Add(copySubjectUserLogonId)
-        .Add(addEventFields)
-        .Build();
-
-    var sensitivePrivilege = new processor.Chain()
-        .Add(copySubjectUser)
-        .Add(copySubjectUserLogonId)
-        .Add(renameCommonAuthFields)
-        .Add(addEventFields)
-        .Add(function(evt) {
-            var privs = evt.Get("winlog.event_data.PrivilegeList");
-            if (!privs) {
-                return;
-            }
-            evt.Put("winlog.event_data.PrivilegeList", privs.split(/\s+/));
-        })
-        .Add(function(evt){
-            var maskCodes = evt.Get("winlog.event_data.AccessMask");
-            if (!maskCodes) {
-                return;
-            }
-            var maskList = maskCodes.replace(/\s+/g, '').split("%%").filter(String);
-            evt.Put("winlog.event_data.AccessMask", maskList);
-            var maskResults = [];
-            for (var j = 0; j < maskList.length; j++) {
-                var description = msobjsMessageTable[maskList[j]];
-                if (description === undefined) {
-                    return;
-                }
-                maskResults.push(description);
-            }
-            evt.Put("winlog.event_data.AccessMaskDescription", maskResults);
-        })
-        .Build();
-
-    var trustDomainMgmtEvts = new processor.Chain()
-        .Add(copySubjectUser)
-        .Add(copySubjectUserLogonId)
-        .Add(addEventFields)
-        .Add(addTrustInformation)
-        .Build();
-
-    var policyChange = new processor.Chain()
-        .Add(copySubjectUser)
-        .Add(copySubjectUserLogonId)
-        .Add(addEventFields)
-        .Build();
-
-    var objectPolicyChange = new processor.Chain()
-        .Add(copySubjectUser)
-        .Add(copySubjectUserLogonId)
->>>>>>> 8e56f10a
         .Add(renameCommonAuthFields)
         .Add(addEventFields)
         .Add(function(evt) {
