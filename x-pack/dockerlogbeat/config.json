--- conflicted
+++ resolved
@@ -27,34 +27,10 @@
       "name": "BEAT_STRICT_PERMS",
       "value": "false"
     },
-<<<<<<< HEAD
-    "env":[
-      {
-        "description": "debug level",
-        "name": "LOG_DRIVER_LEVEL",
-        "value": "info",
-        "Settable": [
-          "value"
-        ]
-      },
-      {
-        "description": "libbeat env hack",
-        "name": "BEAT_STRICT_PERMS",
-        "value": "false"
-      }, 
-      {
-        "description": "config for dockerlogbeat",
-        "name": "BEAT_UNIX_SOCK_PATH",
-        "value": "/contmount/controller.sock"
-      }
-    ]
-  }
-=======
     {
       "description": "config for dockerlogbeat",
       "name": "BEAT_UNIX_SOCK_PATH",
       "value": "/contmount/controller.sock"
     }
   ]
-}
->>>>>>> 67f24e02
+}