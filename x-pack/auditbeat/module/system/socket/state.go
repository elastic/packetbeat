// Copyright Elasticsearch B.V. and/or licensed to Elasticsearch B.V. under one
// or more contributor license agreements. Licensed under the Elastic License;
// you may not use this file except in compliance with the Elastic License.

//go:build (linux && 386) || (linux && amd64)

package socket

import (
	"encoding/binary"
	"errors"
	"fmt"
	"net"
	"os"
	"strconv"
	"sync"
	"sync/atomic"
	"time"

	"golang.org/x/sys/unix"

	"github.com/elastic/beats/v7/auditbeat/tracing"
	"github.com/elastic/beats/v7/libbeat/common"
	"github.com/elastic/beats/v7/libbeat/common/flowhash"
	"github.com/elastic/beats/v7/metricbeat/mb"
	"github.com/elastic/beats/v7/x-pack/auditbeat/module/system/socket/dns"
	"github.com/elastic/beats/v7/x-pack/auditbeat/module/system/socket/helper"
	"github.com/elastic/elastic-agent-libs/mapstr"
	"github.com/elastic/go-libaudit/v2/aucoalesce"
)

const (
	// how often to check for expired flows.
	expireInterval = time.Second

	// how often the state log generated (only in debug mode).
	logInterval = time.Second * 30
)

var (
	userCache  = aucoalesce.NewUserCache(5 * time.Minute)
	groupCache = aucoalesce.NewGroupCache(5 * time.Minute)
)

type kernelTime uint64

type flowProto uint8

const (
	protoUnknown flowProto = 0
	protoTCP     flowProto = unix.IPPROTO_TCP
	protoUDP     flowProto = unix.IPPROTO_UDP
)

func (p flowProto) String() string {
	switch p {
	case protoTCP:
		return "tcp"
	case protoUDP:
		return "udp"
	}
	return "unknown"
}

type inetType uint8

const (
	inetTypeUnknown inetType = 0
	inetTypeIPv4    inetType = unix.AF_INET
	inetTypeIPv6    inetType = unix.AF_INET6
)

func (t inetType) String() string {
	switch t {
	case inetTypeIPv4:
		return "ipv4"
	case inetTypeIPv6:
		return "ipv6"
	}
	return "unknown"
}

type flowDirection uint8

const (
	directionUnknown flowDirection = iota
	directionIngress
	directionEgress
)

// String returns the textual representation of the flowDirection.
func (d flowDirection) String() string {
	switch d {
	case directionIngress:
		return "ingress"
	case directionEgress:
		return "egress"
	default:
		return "unknown"
	}
}

type endpoint struct {
	addr           net.TCPAddr
	packets, bytes uint64
}

func (e *endpoint) updateWith(other endpoint) {
	if e.addr.IP == nil {
		e.addr.IP = other.addr.IP
		e.addr.Port = other.addr.Port
	}
	e.packets += other.packets
	e.bytes += other.bytes
}

// String returns the textual representation of the endpoint address:port.
func (e *endpoint) String() string {
	if e.addr.IP != nil {
		return e.addr.String()
	}
	return "(not bound)"
}

func newEndpointIPv4(beIP uint32, bePort uint16, pkts uint64, bytes uint64) (e endpoint) {
	var buf [4]byte
	e.packets = pkts
	e.bytes = bytes
	if bePort != 0 && beIP != 0 {
		tracing.MachineEndian.PutUint16(buf[:], bePort)
		port := binary.BigEndian.Uint16(buf[:])
		tracing.MachineEndian.PutUint32(buf[:], beIP)
		e.addr = net.TCPAddr{
			IP:   net.IPv4(buf[0], buf[1], buf[2], buf[3]),
			Port: int(port),
		}
	}
	return e
}

func newEndpointIPv6(beIPa uint64, beIPb uint64, bePort uint16, pkts uint64, bytes uint64) (e endpoint) {
	e.packets = pkts
	e.bytes = bytes
	if bePort != 0 && (beIPa != 0 || beIPb != 0) {
		addr := make([]byte, 16)
		tracing.MachineEndian.PutUint16(addr[:], bePort)
		port := binary.BigEndian.Uint16(addr[:])
		tracing.MachineEndian.PutUint64(addr, beIPa)
		tracing.MachineEndian.PutUint64(addr[8:], beIPb)
		e.addr = net.TCPAddr{
			IP:   addr,
			Port: int(port),
		}
	}
	return e
}

type flow struct {
	prev, next helper.LinkedElement

	sock              uintptr
	inetType          inetType
	proto             flowProto
	dir               flowDirection
	created, lastSeen kernelTime
	pid               uint32
	process           *process
	local, remote     endpoint
	complete          bool
	done              bool
	// these are automatically calculated by state from kernelTimes above
	createdTime, lastSeenTime time.Time
}

// If this flow should be reported or only captured partial data
func (f *flow) isValid() bool {
	return f.inetType != inetTypeUnknown && f.proto != protoUnknown && f.local.addr.IP != nil && f.remote.addr.IP != nil
}

// Prev returns the previous flow in a linked list of flows.
func (f *flow) Prev() helper.LinkedElement {
	return f.prev
}

// Next returns the next flow in a linked list of flows.
func (f *flow) Next() helper.LinkedElement {
	return f.next
}

// SetPrev sets previous flow in a linked list of flows.
func (f *flow) SetPrev(e helper.LinkedElement) {
	f.prev = e
}

// SetNext sets the next flow in a linked list of flows.
func (f *flow) SetNext(e helper.LinkedElement) {
	f.next = e
}

// Timestamp returns the time value used to expire this flow.
func (f *flow) Timestamp() time.Time {
	return f.lastSeenTime
}

type process struct {
	// RWMutex is used to arbitrate reads and writes to resolvedDomains.
	sync.RWMutex

	pid                  uint32
	name, path           string
	args                 []string
	created              kernelTime
	uid, gid, euid, egid uint32
	hasCreds             bool

	// populated by state from created
	createdTime time.Time

	// populated after createdTime is adjusted.
	entityID string

	// populated by DNS enrichment.
	resolvedDomains map[string]string
}

func (p *process) addTransaction(tr dns.Transaction) {
	p.Lock()
	defer p.Unlock()
	if p.resolvedDomains == nil {
		p.resolvedDomains = make(map[string]string)
	}
	for _, addr := range tr.Addresses {
		p.resolvedDomains[addr.String()] = tr.Domain
	}
}

// ResolveIP returns the domain associated with the given IP.
func (p *process) ResolveIP(ip net.IP) (domain string, found bool) {
	p.RLock()
	defer p.RUnlock()
	domain, found = p.resolvedDomains[ip.String()]
	return domain, found
}

type socket struct {
	sock  uintptr
	flows map[string]*flow
	// Sockets have direction if they have been connect()ed or accept()ed.
	dir     flowDirection
	bound   bool
	pid     uint32
	process *process
	// This signals that the socket is in the closeTimeout list.
	closing    bool
	prev, next helper.LinkedElement

	createdTime, lastSeenTime time.Time
}

// Prev returns the previous socket in the linked list.
func (s *socket) Prev() helper.LinkedElement {
	return s.prev
}

// Next returns the next socket in the linked list.
func (s *socket) Next() helper.LinkedElement {
	return s.next
}

// SetPrev sets the previous socket in the linked list.
func (s *socket) SetPrev(e helper.LinkedElement) {
	s.prev = e
}

// SetNext sets the next socket in the linked list.
func (s *socket) SetNext(e helper.LinkedElement) {
	s.next = e
}

// Timestamp returns the time reference used to expire sockets.
func (s *socket) Timestamp() time.Time {
	return s.lastSeenTime
}

type dnsTracker struct {
	// map[net.UDPAddr(string)][]dns.Transaction
	transactionByClient *common.Cache

	// map[net.UDPAddr(string)]*process
	processByClient *common.Cache
}

func newDNSTracker(timeout time.Duration) dnsTracker {
	return dnsTracker{
		transactionByClient: common.NewCache(timeout, 8),
		processByClient:     common.NewCache(timeout, 8),
	}
}

// AddTransaction registers a new DNS transaction.
func (dt *dnsTracker) AddTransaction(tr dns.Transaction) {
	clientAddr := tr.Client.String()
	if procIf := dt.processByClient.Get(clientAddr); procIf != nil {
		if proc, ok := procIf.(*process); ok {
			proc.addTransaction(tr)
			return
		}
	}
	var list []dns.Transaction
	var ok bool
	if prev := dt.transactionByClient.Get(clientAddr); prev != nil {
<<<<<<< HEAD
		//nolint:errcheck // ignore
		list = prev.([]dns.Transaction)
=======
		list, ok = prev.([]dns.Transaction)
		if !ok {
			return
		}
>>>>>>> 775d26d9
	}
	list = append(list, tr)
	dt.transactionByClient.Put(clientAddr, list)
}

// AddTransactionWithProcess registers a new DNS transaction for the given process.
func (dt *dnsTracker) AddTransactionWithProcess(tr dns.Transaction, proc *process) {
	proc.addTransaction(tr)
}

// CleanUp removes expired entries from the maps.
func (dt *dnsTracker) CleanUp() {
	dt.transactionByClient.CleanUp()
	dt.processByClient.CleanUp()
}

// RegisterEndpoint registers a new local endpoint used for DNS queries
// to correlate captured DNS packets with their originator process.
func (dt *dnsTracker) RegisterEndpoint(addr net.UDPAddr, proc *process) {
	key := addr.String()
	dt.processByClient.Put(key, proc)
	if listIf := dt.transactionByClient.Get(key); listIf != nil {
<<<<<<< HEAD
		//nolint:errcheck // ignore
		list := listIf.([]dns.Transaction)
=======
		list, ok := listIf.([]dns.Transaction)
		if !ok {
			return
		}

>>>>>>> 775d26d9
		for _, tr := range list {
			proc.addTransaction(tr)
		}
	}
}

type state struct {
	sync.Mutex
	// Used to convert kernel time to user time
	kernelEpoch time.Time

	reporter mb.PushReporterV2
	log      helper.Logger

	processes map[uint32]*process
	socks     map[uintptr]*socket
	threads   map[uint32]event

	numFlows uint64

	// configuration
	inactiveTimeout, closeTimeout, socketTimeout time.Duration
	clockMaxDrift                                time.Duration

	// lru used for flow expiration.
	flowLRU helper.LinkedList

	// lru used for socket expiration.
	socketLRU helper.LinkedList

	// holds sockets in closing state. This is to keep them around until their
	// close timeout expires.
	closing helper.LinkedList

	dns dnsTracker

	// Decouple time.Now()
	clock func() time.Time

	// currentPID is the PID of the beat.
	currentPID int
}

func (s *state) getSocket(sock uintptr) *socket {
	if socket, found := s.socks[sock]; found {
		return socket
	}
	now := s.clock()
	socket := &socket{
		sock:         sock,
		createdTime:  now,
		lastSeenTime: now,
	}
	s.socks[sock] = socket
	s.socketLRU.Add(socket)
	return socket
}

var kernelProcess = process{
	pid:  0,
	name: "[kernel_task]",
}

func NewState(r mb.PushReporterV2, log helper.Logger, inactiveTimeout, socketTimeout, closeTimeout, clockMaxDrift time.Duration) *state {
	s := makeState(r, log, inactiveTimeout, socketTimeout, closeTimeout, clockMaxDrift)
	go s.expireLoop()
	go s.logStateLoop()
	return s
}

func makeState(r mb.PushReporterV2, log helper.Logger, inactiveTimeout, socketTimeout, closeTimeout, clockMaxDrift time.Duration) *state {
	return &state{
		reporter:        r,
		log:             log,
		processes:       make(map[uint32]*process),
		socks:           make(map[uintptr]*socket),
		threads:         make(map[uint32]event),
		inactiveTimeout: inactiveTimeout,
		socketTimeout:   socketTimeout,
		closeTimeout:    closeTimeout,
		clockMaxDrift:   clockMaxDrift,
		dns:             newDNSTracker(inactiveTimeout * 2),
		clock:           time.Now,
		currentPID:      os.Getpid(),
	}
}

var (
	lastEvents uint64
	lastTime   time.Time
)

func (s *state) logState() {
	s.Lock()
	numFlows := s.numFlows
	numSocks := len(s.socks)
	numProcs := len(s.processes)
	numThreads := len(s.threads)
	flowLRUSize := s.flowLRU.Size()
	closingSize := s.closing.Size()
	events := atomic.LoadUint64(&eventCount)
	s.Unlock()

	now := s.clock()
	took := now.Sub(lastTime)
	newEvs := events - lastEvents
	lastEvents = events
	lastTime = now
	var errs []string
	if uint64(flowLRUSize) != numFlows {
		errs = append(errs, "flow count mismatch")
	}
	msg := fmt.Sprintf("state flows=%d sockets=%d procs=%d threads=%d lru=%d closing=%d events=%d eps=%.1f",
		numFlows, numSocks, numProcs, numThreads, flowLRUSize, closingSize, events,
		float64(newEvs)*float64(time.Second)/float64(took))
	if errs == nil {
		s.log.Debugf("%s", msg)
	} else {
		s.log.Warnf("%s. Warnings: %v", msg, errs)
	}
}

func (s *state) expireLoop() {
	reportTicker := time.NewTicker(expireInterval)
	defer reportTicker.Stop()
	for {
		select {
		case <-s.reporter.Done():
			return
		case <-reportTicker.C:
			s.ExpireFlows()
		}
	}
}

func (s *state) logStateLoop() {
	logTicker := time.NewTicker(logInterval)
	defer logTicker.Stop()
	for {
		select {
		case <-s.reporter.Done():
			return
		case <-logTicker.C:
			s.logState()
		}
	}
}

func (s *state) ExpireFlows() {
	start := s.clock()
	toReport := s.expireFlows()
	if sent := s.reportFlows(&toReport); sent != 0 {
		s.log.Debugf("ExpireOlder took %v reported=%d", s.clock().Sub(start), sent)
	}
}

func (s *state) expireFlows() (toReport helper.LinkedList) {
	s.Lock()
	defer s.Unlock()
	now := s.clock()
	s.flowLRU.RemoveOlder(now.Add(-s.inactiveTimeout), func(e helper.LinkedElement) bool {
		flow, ok := e.(*flow)
		if ok {
			flows := s.onFlowTerminated(flow)
			toReport.Append(&flows)
		}
		return ok
	})
	s.socketLRU.RemoveOlder(now.Add(-s.socketTimeout), func(e helper.LinkedElement) bool {
		sock, ok := e.(*socket)
		if ok {
			s.onSockDestroyed(sock.sock, sock, 0)
		}
		return ok
	})
	s.closing.RemoveOlder(now.Add(-s.closeTimeout), func(e helper.LinkedElement) bool {
		sock, ok := e.(*socket)
		if ok {
			flows := s.onSockTerminated(sock)
			toReport.Append(&flows)
		}
		return ok
	})

	// Expire cached DNS
	s.dns.CleanUp()
	return toReport
}

func (s *state) CreateProcess(p *process) error {
	if p.pid == 0 {
		return errors.New("can't create process with PID 0")
	}
	s.Lock()
	defer s.Unlock()
	s.processes[p.pid] = p
	if p.createdTime == (time.Time{}) {
		p.createdTime = s.kernTimestampToTime(p.created)
	}
	return nil
}

func (s *state) ForkProcess(parentPID, childPID uint32, ts kernelTime) error {
	if parentPID == childPID {
		return nil
	}
	s.Lock()
	defer s.Unlock()
	if _, found := s.processes[childPID]; found {
		return errors.New("fork: child pid already registered to another process")
	}
	if parent, found := s.processes[parentPID]; found {
		child := &process{
			pid:         childPID,
			name:        parent.name,
			path:        parent.path,
			args:        parent.args,
			created:     ts,
			uid:         parent.uid,
			gid:         parent.gid,
			euid:        parent.euid,
			egid:        parent.egid,
			hasCreds:    parent.hasCreds,
			createdTime: s.kernTimestampToTime(ts),
		}
		child.resolvedDomains = make(map[string]string, len(parent.resolvedDomains))
		for k, v := range parent.resolvedDomains {
			child.resolvedDomains[k] = v
		}
		s.processes[childPID] = child
	}
	return nil
}

func (s *state) TerminateProcess(pid uint32) error {
	if pid == 0 {
		return errors.New("can't terminate process with PID 0")
	}
	s.Lock()
	defer s.Unlock()
	delete(s.processes, pid)
	return nil
}

func (s *state) processExists(pid uint32) bool {
	s.Lock()
	defer s.Unlock()
	_, ok := s.processes[pid]
	return ok
}

func (s *state) getProcess(pid uint32) *process {
	if pid == 0 {
		return &kernelProcess
	}
	return s.processes[pid]
}

type threadEnterError struct {
	tid      uint32
	existing event
}

// Error is the error message string.
func (t threadEnterError) Error() string {
	return fmt.Sprintf("thread already had an event. tid=%d existing=%v", t.tid, t.existing)
}

func (s *state) ThreadEnter(tid uint32, ev event) error {
	s.Lock()
	prev, hasPrev := s.threads[tid]
	s.threads[tid] = ev
	s.Unlock()
	if hasPrev {
		return threadEnterError{
			tid:      tid,
			existing: prev,
		}
	}
	return nil
}

func (s *state) ThreadLeave(tid uint32) (ev event, found bool) {
	s.Lock()
	defer s.Unlock()
	if ev, found = s.threads[tid]; found {
		delete(s.threads, tid)
	}
	return ev, found
}

func (s *state) onSockTerminated(sock *socket) (toReport helper.LinkedList) {
	for _, f := range sock.flows {
		flows := s.onFlowTerminated(f)
		toReport.Append(&flows)
	}
	sock.flows = nil
	delete(s.socks, sock.sock)
	if sock.closing {
		s.closing.Remove(sock)
	} else {
		s.moveToClosing(sock)
	}
	return toReport
}

// CreateSocket allocates a new sock in the system
func (s *state) CreateSocket(ref flow) error {
	var toReport helper.LinkedList
	// Send flows to the output as a deferred function to avoid
	// holding on s mutex when there's backpressure from the output.
	defer s.reportFlows(&toReport)

	s.Lock()
	defer s.Unlock()
	ref.createdTime = s.kernTimestampToTime(ref.created)
	ref.lastSeenTime = s.kernTimestampToTime(ref.lastSeen)
	if prev, found := s.socks[ref.sock]; found {
		// Fetch existing flow in case of TCP negotiation
		if initial, found := prev.flows[ref.remote.String()]; found && ref.local.String() == initial.local.String() {
			initial.dir = ref.dir
			initial.pid = ref.pid
			initial.process = ref.process
			ref.updateWith(*initial, s)
			delete(prev.flows, ref.remote.String())
		}
		// terminate existing if sock ptr is reused
		toReport = s.onSockTerminated(prev)
	}
	return s.createFlow(ref)
}

func (s *state) OnDNSTransaction(tr dns.Transaction) error {
	s.Lock()
	defer s.Unlock()
	s.dns.AddTransaction(tr)
	return nil
}

func (s *state) mutualEnrich(sock *socket, f *flow) {
	// if the sock is not bound to a local address yet, update if possible
	if !sock.bound && f.local.addr.IP != nil {
		sock.bound = true
		for _, flow := range sock.flows {
			if flow.local.addr.IP == nil {
				flow.local.addr = f.local.addr
			}
		}
	}
	if sockNoDir := sock.dir == directionUnknown; sockNoDir != (f.dir == directionUnknown) {
		if sockNoDir {
			sock.dir = f.dir
		} else {
			f.dir = sock.dir
		}
	}
	if sock.pid == 0 {
		sock.pid = f.pid
		sock.process = f.process
	}
	if sock.pid == f.pid && sock.pid != 0 {
		if sockNoProcess := sock.process == nil; sockNoProcess != (f.process == nil) {
			if sockNoProcess {
				sock.process = f.process
			} else {
				f.process = sock.process
			}
		} else if sock.process == nil && sock.pid != 0 {
			sock.process = s.getProcess(sock.pid)
			f.process = sock.process
		}
	}
	if !sock.closing {
		sock.lastSeenTime = s.clock()
		s.socketLRU.Remove(sock)
		s.socketLRU.Add(sock)
	}
}

func (s *state) createFlow(ref flow) error {
	// Get or create a socket for this flow
	sock := s.getSocket(ref.sock)
	ref.createdTime = ref.lastSeenTime
	s.mutualEnrich(sock, &ref)

	// don't create the flow yet if it doesn't have a populated remote address
	if ref.remote.addr.IP == nil {
		return nil
	}
	ptr := new(flow)
	*ptr = ref
	if sock.flows == nil {
		sock.flows = make(map[string]*flow, 1)
	}
	sock.flows[ref.remote.addr.String()] = ptr
	s.flowLRU.Add(ptr)
	s.numFlows++
	return nil
}

// OnSockDestroyed is called to signal that the given sock has been destroyed.
func (s *state) OnSockDestroyed(ptr uintptr, pid uint32) error {
	s.Lock()
	defer s.Unlock()

	s.onSockDestroyed(ptr, nil, pid)
	return nil
}

func (s *state) onSockDestroyed(ptr uintptr, sock *socket, pid uint32) {
	var found bool
	if sock == nil {
		if sock, found = s.socks[ptr]; !found {
			return
		}
	}
	// Enrich with pid
	if sock.pid == 0 && pid != 0 {
		sock.pid = pid
	}
	if sock.process == nil && sock.pid != 0 {
		sock.process = s.getProcess(pid)
	}
	// Keep the sock around in case it's a connected TCP socket, as still some
	// packets can be received shortly after/during inet_release.
	if !sock.closing {
		s.moveToClosing(sock)
	}
}

func (s *state) moveToClosing(sock *socket) {
	sock.lastSeenTime = s.clock()
	sock.closing = true
	s.socketLRU.Remove(sock)
	s.closing.Add(sock)
}

// UpdateFlow receives a partial flow and creates or updates an existing flow.
func (s *state) UpdateFlow(ref flow) error {
	return s.UpdateFlowWithCondition(ref, nil)
}

// UpdateFlowWithCondition receives a partial flow and creates or updates an
// existing flow. The optional condition must be met before an existing flow is
// updated. Otherwise the update is ignored.
func (s *state) UpdateFlowWithCondition(ref flow, cond func(*flow) bool) error {
	s.Lock()
	defer s.Unlock()
	ref.createdTime = s.kernTimestampToTime(ref.created)
	ref.lastSeenTime = s.kernTimestampToTime(ref.lastSeen)
	sock, found := s.socks[ref.sock]
	if !found {
		return s.createFlow(ref)
	}
	prev, found := sock.flows[ref.remote.addr.String()]
	if !found {
		// Sock has been already closed and it may be receiving a SYN for a different
		// flow.
		if sock.closing {
			return nil
		}
		return s.createFlow(ref)
	}
	if cond != nil && !cond(prev) {
		return nil
	}
	s.mutualEnrich(sock, &ref)
	prev.updateWith(ref, s)
	s.enrichDNS(prev)
	s.flowLRU.Remove(prev)
	s.flowLRU.Add(prev)
	return nil
}

func (s *state) enrichDNS(f *flow) {
	if f.remote.addr.Port == 53 && f.proto == protoUDP && f.pid != 0 && f.process != nil {
		localUDP := net.UDPAddr{
			IP:   f.local.addr.IP,
			Port: f.local.addr.Port,
		}
		s.dns.RegisterEndpoint(localUDP, f.process)
	}
}

func (f *flow) updateWith(ref flow, s *state) {
	f.lastSeenTime = ref.lastSeenTime
	if ref.inetType != f.inetType {
		if f.inetType == inetTypeUnknown {
			f.inetType = ref.inetType
		}
	}
	if ref.proto != f.proto {
		if f.proto == protoUnknown {
			f.proto = ref.proto
		}
	}
	if f.pid == 0 && ref.pid != 0 {
		f.pid = ref.pid
		f.process = ref.process
	}
	if f.process == nil {
		if ref.process != nil && f.pid == ref.pid {
			f.process = ref.process
		} else {
			f.process = s.getProcess(f.pid)
		}
	}
	if f.dir == directionUnknown {
		f.dir = ref.dir
	}
	if ref.complete {
		f.complete = true
	}
	f.local.updateWith(ref.local)
	f.remote.updateWith(ref.remote)
}

func (s *state) reportFlow(f *flow) (reported bool) {
	if f != nil && f.isValid() && int(f.pid) != s.currentPID {
		if ev, err := f.toEvent(true); err == nil {
			reported = s.reporter.Event(ev)
		} else {
			s.log.Errorf("Failed to convert flow=%v err=%v", f, err)
		}
	}
	return reported
}

func (s *state) reportFlows(l *helper.LinkedList) (count int) {
	for item := l.Get(); item != nil; item = l.Get() {
		if f, ok := item.(*flow); ok {
			if s.reportFlow(f) {
				count++
			}
		}
	}
	return count
}

func (s *state) onFlowTerminated(f *flow) (toReport helper.LinkedList) {
	if f.done {
		return toReport
	}
	s.flowLRU.Remove(f)
	f.done = true
	// Unbind this flow from its parent
	if parent, found := s.socks[f.sock]; found {
		delete(parent.flows, f.remote.addr.String())
	}
	s.numFlows--
	toReport.Add(f)
	return toReport
}

func (f *flow) toEvent(final bool) (ev mb.Event, err error) {
	localAddr := f.local.addr
	remoteAddr := f.remote.addr

	local := mapstr.M{
		"ip":      localAddr.IP.String(),
		"port":    localAddr.Port,
		"packets": f.local.packets,
		"bytes":   f.local.bytes,
	}

	remote := mapstr.M{
		"ip":      remoteAddr.IP.String(),
		"port":    remoteAddr.Port,
		"packets": f.remote.packets,
		"bytes":   f.remote.bytes,
	}

	src, dst := local, remote
	switch f.dir {
	case directionIngress:
		src, dst = dst, src
	case directionUnknown:
		// For some flows we can miss information to determine the source (dir=unknown).
		// As a last resort, assume that the client side uses a higher port number
		// than the server.
		if localAddr.Port < remoteAddr.Port {
			src, dst = dst, src
		}
	}

	inetType := f.inetType
	// Under Linux, a socket created as AF_INET6 can receive IPv4 connections
	// and it will use the IPv4 stack.
	// This results in src and dst address using IPv4 mapped addresses (which
	// Golang converts to IPv4 automatically). It will be misleading to report
	// network.type: ipv6 and have v4 addresses, so it's better to report
	// a network.type of ipv4 (which also matches the actual stack used).
	if inetType == inetTypeIPv6 && f.local.addr.IP.To4() != nil && f.remote.addr.IP.To4() != nil {
		inetType = inetTypeIPv4
	}
	eventType := []string{"info"}
	if inetType == inetTypeIPv6 || inetType == inetTypeIPv4 {
		eventType = append(eventType, "connection")
	}

	root := mapstr.M{
		"source":      src,
		"client":      src,
		"destination": dst,
		"server":      dst,
		"network": mapstr.M{
			"direction": f.dir.String(),
			"type":      inetType.String(),
			"transport": f.proto.String(),
			"packets":   f.local.packets + f.remote.packets,
			"bytes":     f.local.bytes + f.remote.bytes,
			"community_id": flowhash.CommunityID.Hash(flowhash.Flow{
				SourceIP:        localAddr.IP,
				SourcePort:      uint16(localAddr.Port),
				DestinationIP:   remoteAddr.IP,
				DestinationPort: uint16(remoteAddr.Port),
				Protocol:        uint8(f.proto),
			}),
		},
		"event": mapstr.M{
			"kind":     "event",
			"action":   "network_flow",
			"category": []string{"network"},
			"type":     eventType,
			"start":    f.createdTime,
			"end":      f.lastSeenTime,
			"duration": f.lastSeenTime.Sub(f.createdTime).Nanoseconds(),
		},
		"flow": mapstr.M{
			"final":    final,
			"complete": f.complete,
		},
	}
	var errs []error
	rootPut := func(key string, value interface{}) {
		if _, err := root.Put(key, value); err != nil {
			errs = append(errs, err)
		}
	}

	relatedIPs := []string{}
	if len(localAddr.IP) != 0 {
		relatedIPs = append(relatedIPs, localAddr.IP.String())
	}
	if len(localAddr.IP) > 0 {
		relatedIPs = append(relatedIPs, remoteAddr.IP.String())
	}
	if len(relatedIPs) > 0 {
		rootPut("related.ip", relatedIPs)
	}

	metricset := mapstr.M{
		"kernel_sock_address": fmt.Sprintf("0x%x", f.sock),
	}

	if f.pid != 0 {
		process := mapstr.M{
			"pid": int(f.pid),
		}
		if f.process != nil {
			process["name"] = f.process.name
			process["args"] = f.process.args
			process["executable"] = f.process.path
			if f.process.createdTime != (time.Time{}) {
				process["created"] = f.process.createdTime
			}
			if f.process.entityID != "" {
				process["entity_id"] = f.process.entityID
			}

			if f.process.hasCreds {
				uid := strconv.Itoa(int(f.process.uid))
				gid := strconv.Itoa(int(f.process.gid))
				rootPut("user.id", uid)
				rootPut("group.id", gid)
				if name := userCache.LookupID(uid); name != "" {
					rootPut("user.name", name)
					rootPut("related.user", []string{name})
				}
				if name := groupCache.LookupID(gid); name != "" {
					rootPut("group.name", name)
				}
				metricset["uid"] = f.process.uid
				metricset["gid"] = f.process.gid
				metricset["euid"] = f.process.euid
				metricset["egid"] = f.process.egid
			}

			if domain, found := f.process.ResolveIP(f.local.addr.IP); found {
				local["domain"] = domain
			}
			if domain, found := f.process.ResolveIP(f.remote.addr.IP); found {
				remote["domain"] = domain
			}
		}
		root["process"] = process
	}

	return mb.Event{
		RootFields:      root,
		MetricSetFields: metricset,
	}, errors.Join(errs...)
}

func (s *state) SyncClocks(kernelNanos, userNanos uint64) error {
	userTime := time.Unix(int64(time.Duration(userNanos)/time.Second), int64(time.Duration(userNanos)%time.Second))
	bootTime := userTime.Add(-time.Duration(kernelNanos))
	s.Lock()
	if s.kernelEpoch == (time.Time{}) {
		s.kernelEpoch = bootTime
		s.Unlock()
		return nil
	}
	drift := s.kernelEpoch.Sub(bootTime)
	adjusted := drift < -s.clockMaxDrift || drift > s.clockMaxDrift
	if adjusted {
		s.kernelEpoch = bootTime
	}
	s.Unlock()
	if adjusted {
		s.log.Debugf("adjusted internal clock drift=%s", drift)
	}
	return nil
}

func (s *state) kernTimestampToTime(ts kernelTime) time.Time {
	if ts == 0 {
		return time.Time{}
	}
	if s.kernelEpoch == (time.Time{}) {
		// This is the first event and time sync hasn't happened yet.
		// Take a temporary epoch relative to current time.
		now := s.clock()
		s.kernelEpoch = now.Add(-time.Duration(ts))
		return now
	}
	return s.kernelEpoch.Add(time.Duration(ts))
}<|MERGE_RESOLUTION|>--- conflicted
+++ resolved
@@ -309,15 +309,10 @@
 	var list []dns.Transaction
 	var ok bool
 	if prev := dt.transactionByClient.Get(clientAddr); prev != nil {
-<<<<<<< HEAD
-		//nolint:errcheck // ignore
-		list = prev.([]dns.Transaction)
-=======
 		list, ok = prev.([]dns.Transaction)
 		if !ok {
 			return
 		}
->>>>>>> 775d26d9
 	}
 	list = append(list, tr)
 	dt.transactionByClient.Put(clientAddr, list)
@@ -340,16 +335,11 @@
 	key := addr.String()
 	dt.processByClient.Put(key, proc)
 	if listIf := dt.transactionByClient.Get(key); listIf != nil {
-<<<<<<< HEAD
-		//nolint:errcheck // ignore
-		list := listIf.([]dns.Transaction)
-=======
 		list, ok := listIf.([]dns.Transaction)
 		if !ok {
 			return
 		}
 
->>>>>>> 775d26d9
 		for _, tr := range list {
 			proc.addTransaction(tr)
 		}
