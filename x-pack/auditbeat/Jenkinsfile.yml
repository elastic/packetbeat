--- conflicted
+++ resolved
@@ -95,7 +95,17 @@
                 - "windows-2008"
             branches: true     ## for all the branches
             tags: true         ## for all the tags
-<<<<<<< HEAD
+    windows-8:
+        mage: "mage build unitTest"
+        platforms:             ## override default labels in this specific stage.
+            - "windows-8"
+        when:                  ## Override the top-level when.
+            comments:
+                - "/test x-pack/auditbeat for windows-8"
+            labels:
+                - "windows-8"
+            branches: true     ## for all the branches
+            tags: true         ## for all the tags
     windows-7-32:
         mage: "mage build unitTest"
         platforms:             ## override default labels in this specific stage.
@@ -105,16 +115,5 @@
                 - "/test auditbeat for windows-7-32"
             labels:
                 - "windows-7-32"
-=======
-    windows-8:
-        mage: "mage build unitTest"
-        platforms:             ## override default labels in this specific stage.
-            - "windows-8"
-        when:                  ## Override the top-level when.
-            comments:
-                - "/test x-pack/auditbeat for windows-8"
-            labels:
-                - "windows-8"
->>>>>>> fc4d0093
             branches: true     ## for all the branches
             tags: true         ## for all the tags