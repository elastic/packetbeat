// Copyright Elasticsearch B.V. and/or licensed to Elasticsearch B.V. under one
// or more contributor license agreements. Licensed under the Elastic License;
// you may not use this file except in compliance with the Elastic License.

//go:build linux

package sessionmd

import (
	"context"
	"fmt"
	"reflect"
	"strconv"

	"github.com/elastic/beats/v7/libbeat/beat"
	"github.com/elastic/beats/v7/libbeat/processors"
	"github.com/elastic/beats/v7/x-pack/auditbeat/processors/sessionmd/processdb"
	"github.com/elastic/beats/v7/x-pack/auditbeat/processors/sessionmd/procfs"
	"github.com/elastic/beats/v7/x-pack/auditbeat/processors/sessionmd/provider"
	"github.com/elastic/beats/v7/x-pack/auditbeat/processors/sessionmd/provider/ebpf_provider"
	"github.com/elastic/beats/v7/x-pack/auditbeat/processors/sessionmd/provider/procfs_provider"
	cfg "github.com/elastic/elastic-agent-libs/config"
	"github.com/elastic/elastic-agent-libs/logp"
	"github.com/elastic/elastic-agent-libs/mapstr"
)

const (
	processorName = "add_session_metadata"
	logName       = "processor." + processorName
)

// InitializeModule initializes this module.
func InitializeModule() {
	processors.RegisterPlugin(processorName, New)
}

type addSessionMetadata struct {
	config   config
	logger   *logp.Logger
	db       *processdb.DB
	provider provider.Provider
}

func New(cfg *cfg.C) (beat.Processor, error) {
	c := defaultConfig()
	if err := cfg.Unpack(&c); err != nil {
		return nil, fmt.Errorf("fail to unpack the %v configuration: %w", processorName, err)
	}

	logger := logp.NewLogger(logName)

	ctx := context.Background()
	reader := procfs.NewProcfsReader(*logger)
	db, err := processdb.NewDB(reader, *logger)
	if err != nil {
		return nil, fmt.Errorf("failed to create DB: %w", err)
	}

	backfilledPIDs := db.ScrapeProcfs()
	logger.Infof("backfilled %d processes", len(backfilledPIDs))

	var p provider.Provider

	switch c.Backend {
	case "auto":
		p, err = ebpf_provider.NewProvider(ctx, logger, db)
		if err != nil {
			// Most likely cause of error is not supporting ebpf on system, try procfs
			p, err = procfs_provider.NewProvider(ctx, logger, db, reader, c.PIDField)
			if err != nil {
				return nil, fmt.Errorf("failed to create provider: %w", err)
			}
			logger.Info("backend=auto using procfs")
		} else {
			logger.Info("backend=auto using ebpf")
		}
	case "ebpf":
		p, err = ebpf_provider.NewProvider(ctx, logger, db)
		if err != nil {
			return nil, fmt.Errorf("failed to create ebpf provider: %w", err)
		}
	case "procfs":
		p, err = procfs_provider.NewProvider(ctx, logger, db, reader, c.PIDField)
		if err != nil {
			return nil, fmt.Errorf("failed to create ebpf provider: %w", err)
		}
	default:
		return nil, fmt.Errorf("unknown backend configuration")
	}
	return &addSessionMetadata{
		config:   c,
		logger:   logger,
		db:       db,
		provider: p,
	}, nil
}

func (p *addSessionMetadata) Run(ev *beat.Event) (*beat.Event, error) {
	pi, err := ev.GetValue(p.config.PIDField)
	if err != nil {
		// Do not attempt to enrich events without PID; it's not a supported event
		return ev, nil //nolint:nilerr // Running on events without PID is expected
	}

<<<<<<< HEAD
	// Do not enrich failed syscalls, as there was no actual process change related to it
	v, err := ev.GetValue("auditd.result")
	if err == nil && v == "fail" {
		p.logger.Errorf("!!!! got failed syscall")
		return ev, nil
	}

	err = p.provider.UpdateDB(ev)
=======
	pid, err := pidToUInt32(pi)
	if err != nil {
		return ev, nil  //nolint:nilerr // Running on events with a different PID type is not a processor error
	}

	err = p.provider.UpdateDB(ev, pid)
>>>>>>> 8ec6275d
	if err != nil {
		return ev, err
	}

	result, err := p.enrich(ev, pid)
	if err != nil {
		return ev, fmt.Errorf("enriching event: %w", err)
	}
	return result, nil
}

func (p *addSessionMetadata) Close() error {
	p.db.Close()
	return nil
}

func (p *addSessionMetadata) String() string {
	return fmt.Sprintf("%v=[backend=%s, pid_field=%s]",
		processorName, p.config.Backend, p.config.PIDField)
}

func (p *addSessionMetadata) enrich(ev *beat.Event, pid uint32) (*beat.Event, error) {
	fullProcess, err := p.db.GetProcess(pid)
	if err != nil {
		m := fmt.Errorf("pid %v not found in db: %w", pid, err)
<<<<<<< HEAD
		p.logger.Errorf("%v", m)
=======
//		p.logger.Warnf("%s", m)
>>>>>>> 8ec6275d
		return nil, m
	}

	processMap := fullProcess.ToMap()

	if b, err := ev.Fields.HasKey("process"); !b || err != nil {
		return nil, fmt.Errorf("no process field in event")
	}
	m, ok := tryToMapStr(ev.Fields["process"])
	if !ok {
		return nil, fmt.Errorf("process field type not supported")
	}

	result := ev.Clone()
	err = mapstr.MergeFieldsDeep(m, processMap, true)
	if err != nil {
		return nil, fmt.Errorf("merging enriched fields with event: %w", err)
	}
	result.Fields["process"] = m
	return result, nil
}

// pidToUInt32 converts PID value to uint32
func pidToUInt32(value interface{}) (pid uint32, err error) {
	switch v := value.(type) {
	case string:
		nr, err := strconv.Atoi(v)
		if err != nil {
			return 0, fmt.Errorf("error converting string to integer: %w", err)
		}
		pid = uint32(nr)
	case uint32:
		pid = v
	case int, int8, int16, int32, int64:
		pid64 := reflect.ValueOf(v).Int()
		if pid = uint32(pid64); int64(pid) != pid64 {
			return 0, fmt.Errorf("integer out of range: %d", pid64)
		}
	case uint, uintptr, uint8, uint16, uint64:
		pidu64 := reflect.ValueOf(v).Uint()
		if pid = uint32(pidu64); uint64(pid) != pidu64 {
			return 0, fmt.Errorf("integer out of range: %d", pidu64)
		}
	default:
		return 0, fmt.Errorf("not an integer or string, but %T", v)
	}
	return pid, nil
}

func tryToMapStr(v interface{}) (mapstr.M, bool) {
	switch m := v.(type) {
	case mapstr.M:
		return m, true
	case map[string]interface{}:
		return mapstr.M(m), true
	default:
		return nil, false
	}
}<|MERGE_RESOLUTION|>--- conflicted
+++ resolved
@@ -102,7 +102,6 @@
 		return ev, nil //nolint:nilerr // Running on events without PID is expected
 	}
 
-<<<<<<< HEAD
 	// Do not enrich failed syscalls, as there was no actual process change related to it
 	v, err := ev.GetValue("auditd.result")
 	if err == nil && v == "fail" {
@@ -110,15 +109,12 @@
 		return ev, nil
 	}
 
-	err = p.provider.UpdateDB(ev)
-=======
 	pid, err := pidToUInt32(pi)
 	if err != nil {
 		return ev, nil  //nolint:nilerr // Running on events with a different PID type is not a processor error
 	}
 
 	err = p.provider.UpdateDB(ev, pid)
->>>>>>> 8ec6275d
 	if err != nil {
 		return ev, err
 	}
@@ -144,11 +140,7 @@
 	fullProcess, err := p.db.GetProcess(pid)
 	if err != nil {
 		m := fmt.Errorf("pid %v not found in db: %w", pid, err)
-<<<<<<< HEAD
 		p.logger.Errorf("%v", m)
-=======
-//		p.logger.Warnf("%s", m)
->>>>>>> 8ec6275d
 		return nil, m
 	}
 
