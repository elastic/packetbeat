--- conflicted
+++ resolved
@@ -73,28 +73,7 @@
         mage: "mage build unitTest"
         platforms:             ## override default labels in this specific stage.
             - "windows-7"
-<<<<<<< HEAD
-    windows-7-32:
-        mage: "mage build unitTest"
-        platforms:             ## override default labels in this specific stage.
-            - "windows-7-32-bit"
-=======
-        when:                  ## Override the top-level when.
-            comments:
-                - "/test x-pack/metricbeat for windows-7"
-            labels:
-                - "windows-7"
-            branches: true     ## for all the branches
-            tags: true         ## for all the tags
 #    windows-7-32:
 #        mage: "mage build unitTest"
 #        platforms:             ## override default labels in this specific stage.
-#            - "windows-7-32-bit"
-#        when:                  ## Override the top-level when.
-#            comments:
-#                - "/test x-pack/metricbeat for windows-7-32"
-#            labels:
-#                - "windows-7-32"
-#            branches: true     ## for all the branches
-#            tags: true         ## for all the tags
->>>>>>> 6cad2813
+#            - "windows-7-32-bit"