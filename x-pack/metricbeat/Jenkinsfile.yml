when:
    branches: true             ## for all the branches
    changeset:                 ## when PR contains any of those entries in the changeset
        - "^x-pack/metricbeat/.*"
        - "@ci"                ## special token regarding the changeset for the ci
        - "@xpack"             ## special token regarding the changeset for the xpack
    comments:                  ## when PR comment contains any of those entries
        - "/test x-pack/metricbeat"
    labels:                    ## when PR labels matches any of those entries
        - "x-pack-metricbeat"
    parameters:                ## when parameter was selected in the UI.
        - "x-pack-metricbeat"
    tags: true                 ## for all the tags
platform: "immutable && ubuntu-18" ## default label for all the stages
stages:
    Lint:
        make: |
          make -C x-pack/metricbeat check;
          make -C x-pack/metricbeat update;
          make -C metricbeat check;
          make -C metricbeat update;
          make check-no-changes;
    unitTest:
        mage: "mage build unitTest"
    cloud:
        cloud: "mage build test"
        withModule: true       ## run the ITs only if the changeset affects a specific module.
        dirs:                  ## run the cloud tests for the given modules.
            - "x-pack/metricbeat/module/aws"
        when:                  ## Override the top-level when.
            parameters:
                - "awsCloudTests"
            comments:
                - "/test x-pack/metricbeat for aws cloud"
            labels:
                - "aws"
    macos:
        mage: "mage build unitTest"
        platforms:             ## override default label in this specific stage.
          - "macosx"
        when:                  ## Override the top-level when.
            comments:
                - "/test x-pack/metricbeat for macos"
            labels:
                - "macOS"
            parameters:
                - "macosTest"
            branches: true     ## for all the branches
            tags: true         ## for all the tags
    windows:
        mage: "mage build unitTest"
        platforms:             ## override default labels in this specific stage.
            - "windows-2019"
    windows-2016:
        mage: "mage build unitTest"
        platforms:             ## override default labels in this specific stage.
            - "windows-2016"
    windows-2012:
        mage: "mage build unitTest"
        platforms:             ## override default labels in this specific stage.
            - "windows-2012-r2"
    windows-10:
        mage: "mage build unitTest"
        platforms:             ## override default labels in this specific stage.
            - "windows-10"
    windows-2008:
        mage: "mage build unitTest"
        platforms:             ## override default labels in this specific stage.
            - "windows-2008-r2"
    windows-8:
        mage: "mage build unitTest"
        platforms:             ## override default labels in this specific stage.
            - "windows-8"
    windows-7:
        mage: "mage build unitTest"
        platforms:             ## override default labels in this specific stage.
            - "windows-7"
<<<<<<< HEAD
#    windows-7-32:
#        mage: "mage build unitTest"
#        platforms:             ## override default labels in this specific stage.
#            - "windows-7-32-bit"
    packaging-linux:
        packaging-linux: "mage package"
        isE2E: false
=======
    windows-7-32:
        mage: "mage build unitTest"
        platforms:             ## override default labels in this specific stage.
            - "windows-7-32-bit"
>>>>>>> f5e1fc45
<|MERGE_RESOLUTION|>--- conflicted
+++ resolved
@@ -75,17 +75,10 @@
         mage: "mage build unitTest"
         platforms:             ## override default labels in this specific stage.
             - "windows-7"
-<<<<<<< HEAD
-#    windows-7-32:
-#        mage: "mage build unitTest"
-#        platforms:             ## override default labels in this specific stage.
-#            - "windows-7-32-bit"
-    packaging-linux:
-        packaging-linux: "mage package"
-        isE2E: false
-=======
     windows-7-32:
         mage: "mage build unitTest"
         platforms:             ## override default labels in this specific stage.
             - "windows-7-32-bit"
->>>>>>> f5e1fc45
+    packaging-linux:
+        packaging-linux: "mage package"
+        isE2E: false