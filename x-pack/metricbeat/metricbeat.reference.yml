--- conflicted
+++ resolved
@@ -545,21 +545,19 @@
   # use istio-telemetry.istio-system:42422, when deploying Metricbeat in a kuberentes cluster as Pod or Daemonset
   hosts: ["localhost:42422"]
 
-<<<<<<< HEAD
+# Istio mixer. To monitor Mixer itself.
+- module: istio
+  metricsets: ["mixer"]
+  period: 10s
+  # use istio-telemetry.istio-system:15014, when deploying Metricbeat in a kuberentes cluster as Pod or Daemonset
+  hosts: ["localhost:15014"]
+
 # Istio pilot. To collect all Pilot-generated metrics.
 - module: istio
   metricsets: ["pilot"]
   period: 10s
-  # use istio-pilot.istio-system:15014, when deploying Metricbeat in a kuberentes cluster
-=======
-# Istio mixer. To monitor Mixer itself.
-- module: istio
-  metricsets: ["mixer"]
-  period: 10s
-  # use istio-telemetry.istio-system:15014, when deploying Metricbeat in a kuberentes cluster as Pod or Daemonset
->>>>>>> 5193ce98
+  # use istio-pilot.istio-system:15014, when deploying Metricbeat in a kuberentes cluster as Pod or Daemonset
   hosts: ["localhost:15014"]
-
 #------------------------------- Jolokia Module -------------------------------
 - module: jolokia
   #metricsets: ["jmx"]
