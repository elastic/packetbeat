--- conflicted
+++ resolved
@@ -1185,46 +1185,31 @@
     exclude: []
 
 #-------------------------------- Oracle Module --------------------------------
-<<<<<<< HEAD
-- module: oracle
-  period: 10m
-  metricsets:
-    - tablespace
-  enabled: true
-  hosts: ['user="user" password="pass" connectString="0.0.0.0:1521/ORCLPDB1.localdomain"']
-- module: oracle
-  period: 10s
-  metricsets:
-    - performance
-  enabled: true
-  hosts: ['user="user" password="pass" connectString="0.0.0.0:1521/ORCLPDB1.localdomain"']
-
-  # username: ""
-  # password: ""
-=======
-- module: oracle
-  period: 10m
-  metricsets:
-    - tablespace
-  enabled: true
-  hosts: ["user/pass@0.0.0.0:1521/ORCLPDB1.localdomain"]
-- module: oracle
-  period: 10s
-  metricsets:
-    - performance
-  enabled: true
-  hosts: ["user/pass@0.0.0.0:1521/ORCLPDB1.localdomain"]
-- module: oracle
-  period: 60s
-  metricsets:
-    - sysmetric
-  enabled: true
-  hosts: ["user/pass@0.0.0.0:1521/ORCLPDB1.localdomain"]
-  # patterns: ["foo%","%bar","%foobar%"]
-
-  # username: ""
-  # password: ""
->>>>>>> 9d0f1713
+# Module: oracle
+# Docs: https://www.elastic.co/guide/en/beats/metricbeat/main/metricbeat-module-oracle.html
+
+- module: oracle
+  period: 10m
+  metricsets:
+    - tablespace
+  enabled: true
+  hosts: ['user="user" password="pass" connectString="0.0.0.0:1521/ORCLPDB1.localdomain"']
+- module: oracle
+  period: 10s
+  metricsets:
+    - performance
+  enabled: true
+  hosts: ['user="user" password="pass" connectString="0.0.0.0:1521/ORCLPDB1.localdomain"']
+- module: oracle
+  period: 60s
+  metricsets:
+    - sysmetric
+  enabled: true
+  hosts: ['user="user" password="pass" connectString="0.0.0.0:1521/ORCLPDB1.localdomain"']
+  # patterns: ["foo%","%bar","%foobar%"]
+
+  # username: ""
+  # password: ""
 
 #------------------------------- PHP_FPM Module -------------------------------
 - module: php_fpm
