--- conflicted
+++ resolved
@@ -495,15 +495,6 @@
   # use istio-telemetry.istio-system:42422, when deploying Metricbeat in a kubernetes cluster as Pod or Daemonset
   hosts: ["localhost:42422"]
 
-<<<<<<< HEAD
-#--------------------------------- Iis Module ---------------------------------
-- module: iis
-  metricsets:
-    - webserver
-  enabled: true
-  period: 10s
-
-=======
 # Istio mixer. To monitor Mixer itself.
 - module: istio
   metricsets: ["mixer"]
@@ -531,7 +522,6 @@
   period: 10s
   # use istio-pilot.istio-system:15014, when deploying Metricbeat in a kubernetes cluster as Pod or Daemonset
   hosts: ["localhost:15014"]
->>>>>>> f9403ce9
 
 #------------------------------- Jolokia Module -------------------------------
 - module: jolokia
