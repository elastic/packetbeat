--- conflicted
+++ resolved
@@ -503,15 +503,6 @@
   #    fields: # added to the the response in root. overwrites existing fields
   #      key: "value"
 
-<<<<<<< HEAD
-#--------------------------------- Iis Module ---------------------------------
-- module: iis
-  metricsets:
-    - webserver
-  enabled: true
-  period: 10s
-
-=======
 #-------------------------------- IBM MQ Module --------------------------------
 - module: ibmmq
   metricsets: ['qmgr']
@@ -547,7 +538,14 @@
   metricsets: ["mesh"]
   period: 10s
   hosts: ["localhost:42422"]
->>>>>>> 2657f713
+
+#--------------------------------- Iis Module ---------------------------------
+- module: iis
+  metricsets:
+    - webserver
+  enabled: true
+  period: 10s
+
 
 #------------------------------- Jolokia Module -------------------------------
 - module: jolokia
