version: '2.3'

services:
  beat:
    build: ../../metricbeat
    environment:
      - BEAT_STRICT_PERMS=false
      - TEST_ENVIRONMENT=false
    working_dir: /go/src/github.com/elastic/beats/x-pack/metricbeat
    volumes:
      - ${PWD}/../..:/go/src/github.com/elastic/beats/
      - /var/run/docker.sock:/var/run/docker.sock
      - ${HOME}/.docker:/root/.docker:ro
    network_mode: host
    command: make

  # Used by base tests
  elasticsearch:
    extends:
      file: ../../metricbeat/docker-compose.yml
      service: elasticsearch

  # Used by base tests
  kibana:
    # Copied configuration from OSS metricbeat because services with depends_on
    # cannot be extended with extends
<<<<<<< HEAD
    image: docker.elastic.co/integrations-ci/beats-kibana:${KIBANA_VERSION:-8.15.2}-1
    build:
      context: ../../metricbeat/module/kibana/_meta
      args:
        KIBANA_VERSION: ${KIBANA_VERSION:-8.15.2}
=======
    image: docker.elastic.co/integrations-ci/beats-kibana:${KIBANA_VERSION:-8.14.2}-1
    build:
      context: ../../metricbeat/module/kibana/_meta
      args:
        KIBANA_VERSION: ${KIBANA_VERSION:-8.14.2}
>>>>>>> e345f285
    depends_on:
      - elasticsearch
    ports:
      - 5601<|MERGE_RESOLUTION|>--- conflicted
+++ resolved
@@ -24,19 +24,11 @@
   kibana:
     # Copied configuration from OSS metricbeat because services with depends_on
     # cannot be extended with extends
-<<<<<<< HEAD
-    image: docker.elastic.co/integrations-ci/beats-kibana:${KIBANA_VERSION:-8.15.2}-1
-    build:
-      context: ../../metricbeat/module/kibana/_meta
-      args:
-        KIBANA_VERSION: ${KIBANA_VERSION:-8.15.2}
-=======
     image: docker.elastic.co/integrations-ci/beats-kibana:${KIBANA_VERSION:-8.14.2}-1
     build:
       context: ../../metricbeat/module/kibana/_meta
       args:
         KIBANA_VERSION: ${KIBANA_VERSION:-8.14.2}
->>>>>>> e345f285
     depends_on:
       - elasticsearch
     ports:
