--- conflicted
+++ resolved
@@ -109,11 +109,7 @@
 		return nil, errors.Wrap(err, "error creating Stackdriver client")
 	}
 
-<<<<<<< HEAD
-	m.metricsMeta, err = m.metricDescriptor(ctx, client, m.config.ProjectID, m.stackDriverConfig)
-=======
 	m.metricsMeta, err = m.metricDescriptor(ctx, client)
->>>>>>> be501aed
 	if err != nil {
 		return nil, errors.Wrap(err, "error calling metricDescriptor function")
 	}
@@ -202,22 +198,6 @@
 	return nil
 }
 
-<<<<<<< HEAD
-// Validate googlecloud module config
-func (c *config) Validate() error {
-	// storage and loadbalancing metricset does not require region or zone config parameter.
-	if c.ServiceName == "storage" || c.ServiceName == "loadbalancing" {
-		return nil
-	}
-
-	if c.Region == "" && c.Zone == "" {
-		return errors.New("region and zone in Google Cloud config file cannot both be empty")
-	}
-	return nil
-}
-
-=======
->>>>>>> be501aed
 // Validate stackdriver related config
 func (mc *stackDriverConfig) Validate() error {
 	gcpAlignerNames := make([]string, 0)
@@ -235,11 +215,7 @@
 
 // metricDescriptor calls ListMetricDescriptorsRequest API to get metric metadata
 // (sample period and ingest delay) of each given metric type
-<<<<<<< HEAD
-func (m MetricSet) metricDescriptor(ctx context.Context, client *monitoring.MetricClient, projectID string, stackDriverConfigs []stackDriverConfig) (map[string]metricMeta, error) {
-=======
 func (m *MetricSet) metricDescriptor(ctx context.Context, client *monitoring.MetricClient) (map[string]metricMeta, error) {
->>>>>>> be501aed
 	metricsWithMeta := make(map[string]metricMeta, 0)
 
 	for _, sdc := range m.stackDriverConfig {
@@ -262,9 +238,6 @@
 				samplePeriod: 60 * time.Second,
 				ingestDelay:  0 * time.Second,
 			}
-<<<<<<< HEAD
-			m.Logger().Debugf("metric type = %s, sample period = %s, ingest delay = %s", mt, out.Metadata.SamplePeriod, out.Metadata.IngestDelay)
-=======
 
 			if out.Metadata.SamplePeriod != nil {
 				m.Logger().Debugf("For metric type %s: sample period = %s", mt, out.Metadata.SamplePeriod)
@@ -277,7 +250,6 @@
 			}
 
 			metricsWithMeta[mt] = meta
->>>>>>> be501aed
 		}
 	}
 
