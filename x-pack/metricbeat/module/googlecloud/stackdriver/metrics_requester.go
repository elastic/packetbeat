--- conflicted
+++ resolved
@@ -52,17 +52,11 @@
 func (r *stackdriverMetricsRequester) Metric(ctx context.Context, m string) (out []*monitoringpb.TimeSeries) {
 	out = make([]*monitoringpb.TimeSeries, 0)
 
-	filter := r.getFilterForMetric(m)
-
 	req := &monitoringpb.ListTimeSeriesRequest{
 		Name:     "projects/" + r.config.ProjectID,
 		Interval: r.interval,
 		View:     monitoringpb.ListTimeSeriesRequest_FULL,
-<<<<<<< HEAD
-		Filter:   filter,
-=======
 		Filter:   r.getFilterForMetric(m),
->>>>>>> bd19973a
 	}
 
 	it := r.client.ListTimeSeries(ctx, req)
@@ -133,14 +127,6 @@
 	service := serviceRegexp.ReplaceAllString(m, "${service}")
 
 	switch service {
-<<<<<<< HEAD
-	case googlecloud.ServicePubsub:
-		return
-	default:
-		f = fmt.Sprintf(`%s AND resource.labels.zone = "%s"`, f, r.config.Zone)
-	}
-
-=======
 	case googlecloud.ServicePubsub, googlecloud.ServiceLoadBalancing:
 		return
 	default:
@@ -154,7 +140,6 @@
 			f = fmt.Sprintf(`%s AND resource.labels.zone = "%s"`, f, r.config.Zone)
 		}
 	}
->>>>>>> bd19973a
 	return
 }
 
