--- conflicted
+++ resolved
@@ -3,11 +3,8 @@
   - ec2
   - elb
   - ebs
-<<<<<<< HEAD
   - rds
-=======
   - sqs
->>>>>>> dc576280
   - usage
   - sns
   - s3_daily_storage
