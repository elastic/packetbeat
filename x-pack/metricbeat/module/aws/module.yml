name: aws
metricsets:
  - elb
  - ebs
<<<<<<< HEAD
  - billing
=======
  - sns
>>>>>>> 382ea815
<|MERGE_RESOLUTION|>--- conflicted
+++ resolved
@@ -2,8 +2,5 @@
 metricsets:
   - elb
   - ebs
-<<<<<<< HEAD
   - billing
-=======
-  - sns
->>>>>>> 382ea815
+  - sns