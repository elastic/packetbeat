--- conflicted
+++ resolved
@@ -2,8 +2,5 @@
 metricsets:
   - elb
   - ebs
-<<<<<<< HEAD
   - billing
-=======
-  - sns
->>>>>>> b971de75
+  - sns