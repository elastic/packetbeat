- module: aws
  period: 1m
  metricsets:
    - elb
    - natgateway
    - rds
    - s3_request
    - transitgateway
    - usage
    - vpn
- module: aws
  period: 5m
  metricsets:
    - cloudwatch
  metrics:
    - namespace: AWS/EC2
      #name: ["CPUUtilization", "DiskWriteOps"]
      resource_type: ec2:instance
      #dimensions:
      #  - name: InstanceId
      #    value: i-0686946e22cf9494a
      #statistic: ["Average", "Maximum"]
- module: aws
  period: 5m
  metricsets:
    - dynamodb
    - ebs
    - ec2
    - lambda
    - rds
    - sns
    - sqs
- module: aws
  period: 24h
  metricsets:
    - billing
  cost_explorer_config:
    group_by_dimension_keys:
      - "AZ"
      - "INSTANCE_TYPE"
      - "SERVICE"
#    group_by_tag_keys:
#      - "aws:createdBy"
- module: aws
  period: 24h
  metricsets:
<<<<<<< HEAD
    - s3_daily_storage
=======
    - s3_daily_storage
- module: aws
  period: 1m
  latency: 5m
  metricsets:
    - s3_request
>>>>>>> bf971f39
<|MERGE_RESOLUTION|>--- conflicted
+++ resolved
@@ -4,7 +4,6 @@
     - elb
     - natgateway
     - rds
-    - s3_request
     - transitgateway
     - usage
     - vpn
@@ -44,13 +43,9 @@
 - module: aws
   period: 24h
   metricsets:
-<<<<<<< HEAD
-    - s3_daily_storage
-=======
     - s3_daily_storage
 - module: aws
   period: 1m
   latency: 5m
   metricsets:
-    - s3_request
->>>>>>> bf971f39
+    - s3_request