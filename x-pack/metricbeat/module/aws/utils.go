--- conflicted
+++ resolved
@@ -15,11 +15,7 @@
 	"github.com/aws/aws-sdk-go-v2/service/cloudwatch"
 	"github.com/aws/aws-sdk-go-v2/service/cloudwatch/types"
 	"github.com/aws/aws-sdk-go-v2/service/resourcegroupstaggingapi"
-<<<<<<< HEAD
 	resourcegroupstaggingapitypes "github.com/aws/aws-sdk-go-v2/service/resourcegroupstaggingapi/types"
-=======
-	"github.com/aws/aws-sdk-go-v2/service/resourcegroupstaggingapi/resourcegroupstaggingapiiface"
->>>>>>> a973162d
 )
 
 // GetStartTimeEndTime function uses durationString to create startTime and endTime for queries.
@@ -66,13 +62,6 @@
 
 		metricsTotal = append(metricsTotal, page.Metrics...)
 	}
-
-<<<<<<< HEAD
-=======
-	if err := paginator.Err(); err != nil {
-		return metricsTotal, fmt.Errorf("error ListMetrics with Paginator, skipping region %s. error: %w", regionName, err)
-	}
->>>>>>> a973162d
 	return metricsTotal, nil
 }
 
@@ -105,13 +94,6 @@
 			}
 			getMetricDataOutput.MetricDataResults = append(getMetricDataOutput.MetricDataResults, page.MetricDataResults...)
 		}
-<<<<<<< HEAD
-=======
-
-		if err := paginator.Err(); err != nil {
-			return getMetricDataOutput.MetricDataResults, fmt.Errorf("error GetMetricData with Paginator: %w", err)
-		}
->>>>>>> a973162d
 	}
 
 	return getMetricDataOutput.MetricDataResults, nil
@@ -210,13 +192,6 @@
 		}
 	}
 
-<<<<<<< HEAD
-=======
-	if err := paginator.Err(); err != nil {
-		err = fmt.Errorf("error GetResources with Paginator: %w", err)
-		return nil, err
-	}
->>>>>>> a973162d
 	return resourceTagMap, nil
 }
 
