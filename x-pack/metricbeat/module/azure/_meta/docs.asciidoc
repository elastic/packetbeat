--- conflicted
+++ resolved
@@ -102,15 +102,13 @@
 so the `period` for `database_account` metricset  should be `300s` or multiples of `300s`.
 
 [float]
-<<<<<<< HEAD
 === `billing`
 This metricset will collect relevant usage data and forecast information from a specific subscription, these metrics will have a timegrain every 24 hours,
 so the `period` for `billing` metricset  should be `24h` or multiples of `24h`.
 
-=======
+[float]
 === `app_insights`
 This metricset will collect application insights metrics, the `period` (interval) for the `app-insights` metricset is set by default at `300s`.
->>>>>>> 2efea848
 
 [float]
 == Additional notes about metrics and costs
