// Copyright Elasticsearch B.V. and/or licensed to Elasticsearch B.V. under one
// or more contributor license agreements. Licensed under the Elastic License;
// you may not use this file except in compliance with the Elastic License.

package azure

import (
	"fmt"
	"time"

	"github.com/elastic/beats/v7/libbeat/common/cfgwarn"

	"github.com/pkg/errors"

	"github.com/elastic/beats/v7/metricbeat/mb"
)

// Config options
type Config struct {
	ClientId            string           `config:"client_id"    validate:"required"`
	ClientSecret        string           `config:"client_secret" validate:"required"`
	TenantId            string           `config:"tenant_id" validate:"required"`
	SubscriptionId      string           `config:"subscription_id" validate:"required"`
	Period              time.Duration    `config:"period" validate:"nonzero,required"`
	Resources           []ResourceConfig `config:"resources"`
	RefreshListInterval time.Duration    `config:"refresh_list_interval"`
	DefaultResourceType string           `config:"default_resource_type"`
}

// ResourceConfig contains resource and metric list specific configuration.
type ResourceConfig struct {
	Id          []string       `config:"resource_id"`
	Group       []string       `config:"resource_group"`
	Metrics     []MetricConfig `config:"metrics"`
	Type        string         `config:"resource_type"`
	Query       string         `config:"resource_query"`
	ServiceType []string       `config:"service_type"`
}

// MetricConfig contains metric specific configuration.
type MetricConfig struct {
	Name         []string          `config:"name"`
	Namespace    string            `config:"namespace"`
	Aggregations []string          `config:"aggregations"`
	Dimensions   []DimensionConfig `config:"dimensions"`
	Timegrain    string            `config:"timegrain"`
}

// DimensionConfig contains dimensions specific configuration.
type DimensionConfig struct {
	Name  string `config:"name"`
	Value string `config:"value"`
}

func init() {
	// Register the ModuleFactory function for the "azure" module.
	if err := mb.Registry.AddModule("azure", newModule); err != nil {
		panic(err)
	}
}

// newModule adds validation that hosts is non-empty, a requirement to use the
// azure module.
func newModule(base mb.BaseModule) (mb.Module, error) {
	var config Config
	if err := base.UnpackConfig(&config); err != nil {
		return nil, errors.Wrap(err, "error unpack raw module config using UnpackConfig")
	}
	return &base, nil
}

// MetricSet holds any configuration or state information. It must implement
// the mb.MetricSet interface. And this is best achieved by embedding
// mb.BaseMetricSet because it implements all of the required mb.MetricSet
// interface methods except for Fetch.
type MetricSet struct {
	mb.BaseMetricSet
	Client     *Client
	MapMetrics mapResourceMetrics
}

// NewMetricSet will instantiate a new azure metricset
func NewMetricSet(base mb.BaseMetricSet) (*MetricSet, error) {
	metricsetName := base.Name()
	cfgwarn.Beta("The azure %s metricset is beta.", metricsetName)
	var config Config
	err := base.Module().UnpackConfig(&config)
	if err != nil {
		return nil, errors.Wrap(err, "error unpack raw module config using UnpackConfig")
	}

	//validate config based on metricset
	switch metricsetName {
	case nativeMetricset:
		// resources must be configured for the monitor metricset
		if len(config.Resources) == 0 {
			return nil, errors.Errorf("no resource options defined: module azure - %s metricset", metricsetName)
		}
	default:
		// validate config resource options entered, no resource queries allowed for the compute_vm and compute_vm_scaleset metricsets
		for _, resource := range config.Resources {
			if resource.Query != "" {
				return nil, errors.Errorf("error initializing the monitor client: module azure - %s metricset. No queries allowed, please select one of the allowed options", metricsetName)
			}
		}
		// check for lightweight resources if no groups or ids have been entered, if not a new resource is created to check the entire subscription
		var resources []ResourceConfig
		for _, resource := range config.Resources {
<<<<<<< HEAD
			if len(resource.Group) != 0 || len(resource.Id) != 0 {
=======
			if hasConfigOptions(resource.Group) || hasConfigOptions(resource.ID) {
>>>>>>> d89675fc
				resources = append(resources, resource)
			}
		}
		// check if this is a light metricset or not and no resources have been configured
		if len(resources) == 0 && len(config.Resources) != 0 {
			resources = append(resources, ResourceConfig{
				Query:   fmt.Sprintf("resourceType eq '%s'", config.DefaultResourceType),
				Metrics: config.Resources[0].Metrics,
			})
		}
		config.Resources = resources
	}
	// instantiate monitor client
	monitorClient, err := NewClient(config)
	if err != nil {
		return nil, errors.Wrapf(err, "error initializing the monitor client: module azure - %s metricset", metricsetName)
	}
	return &MetricSet{
		BaseMetricSet: base,
		Client:        monitorClient,
	}, nil
}

// Fetch methods implements the data gathering and data conversion to the right metricset
// It publishes the event which is then forwarded to the output. In case
// of an error set the Error field of mb.Event or simply call report.Error().
func (m *MetricSet) Fetch(report mb.ReporterV2) error {
	err := m.Client.InitResources(m.MapMetrics, report)
	if err != nil {
		return err
	}
	if len(m.Client.Resources.Metrics) == 0 {
		// error message is previously logged in the InitResources, no error event should be created
		return nil
	}
	// retrieve metrics
	groupedMetrics := groupMetricsByResource(m.Client.Resources.Metrics)

	for _, metrics := range groupedMetrics {
		results := m.Client.GetMetricValues(metrics, report)
		err := EventsMapping(results, m.BaseMetricSet.Name(), report)
		if err != nil {
			return errors.Wrap(err, "error running EventsMapping")
		}
	}
	return nil
}

// hasConfigOptions func will check if any resource id or resource group options have been entered in the light metricsets
func hasConfigOptions(config []string) bool {
	if config == nil {
		return false
	}
	for _, group := range config {
		if group == "" {
			return false
		}
	}
	return true
}<|MERGE_RESOLUTION|>--- conflicted
+++ resolved
@@ -106,11 +106,7 @@
 		// check for lightweight resources if no groups or ids have been entered, if not a new resource is created to check the entire subscription
 		var resources []ResourceConfig
 		for _, resource := range config.Resources {
-<<<<<<< HEAD
-			if len(resource.Group) != 0 || len(resource.Id) != 0 {
-=======
 			if hasConfigOptions(resource.Group) || hasConfigOptions(resource.ID) {
->>>>>>> d89675fc
 				resources = append(resources, resource)
 			}
 		}
