--- conflicted
+++ resolved
@@ -12,17 +12,16 @@
   # use istio-telemetry.istio-system:15014, when deploying Metricbeat in a kuberentes cluster as Pod or Daemonset
   hosts: ["localhost:15014"]
 
-<<<<<<< HEAD
 # Istio galley. To collect all Galley-generated metrics
 - module: istio
   metricsets: ["galley"]
   period: 10s
   # use istio-galley.istio-system:15014, when deploying Metricbeat in a kuberentes cluster as Pod or Daemonset
-=======
+  hosts: ["localhost:15014"]
+
 # Istio pilot. To collect all Pilot-generated metrics.
 - module: istio
   metricsets: ["pilot"]
   period: 10s
   # use istio-pilot.istio-system:15014, when deploying Metricbeat in a kuberentes cluster as Pod or Daemonset
->>>>>>> 238cc7dc
   hosts: ["localhost:15014"]