// Copyright Elasticsearch B.V. and/or licensed to Elasticsearch B.V. under one
// or more contributor license agreements. Licensed under the Elastic License;
// you may not use this file except in compliance with the Elastic License.

package compute

import (
	"context"
	"errors"
	"fmt"
	"strconv"
	"strings"

<<<<<<< HEAD
	compute "cloud.google.com/go/compute/apiv1"
	"google.golang.org/api/iterator"
=======
	compute "google.golang.org/api/compute/v1"
>>>>>>> 01f9d43c
	"google.golang.org/api/option"
	computepb "google.golang.org/genproto/googleapis/cloud/compute/v1"
	monitoringpb "google.golang.org/genproto/googleapis/monitoring/v3"

	"github.com/elastic/beats/v7/x-pack/metricbeat/module/gcp"
	"github.com/elastic/elastic-agent-libs/logp"
)

// NewMetadataService returns the specific Metadata service for a GCP Compute resource
func NewMetadataService(projectID, zone string, region string, regions []string, opt ...option.ClientOption) (gcp.MetadataService, error) {
	return &metadataCollector{
		projectID:        projectID,
		zone:             zone,
		region:           region,
		regions:          regions,
		opt:              opt,
		computeInstances: make(map[uint64]*compute.Instance),
		logger:           logp.NewLogger("metrics-compute"),
	}, nil
}

// computeMetadata is an object to store data in between the extraction and the writing in the destination (to uncouple
// reading and writing in the same method)
type computeMetadata struct {
	zone        string
	instanceID  string
	machineType string

	User     map[string]string
	Metadata map[string]string
	Metrics  interface{}
	System   interface{}
}

type metadataCollector struct {
	projectID        string
	zone             string
	region           string
	regions          []string
	opt              []option.ClientOption
	computeInstances map[uint64]*compute.Instance
	logger           *logp.Logger
}

// Metadata implements googlecloud.MetadataCollector to the known set of labels from a Compute TimeSeries single point of data.
func (s *metadataCollector) Metadata(ctx context.Context, resp *monitoringpb.TimeSeries) (gcp.MetadataCollectorData, error) {
	computeMetadata, err := s.instanceMetadata(ctx, s.instanceID(resp), s.instanceZone(resp))
	if err != nil {
		return gcp.MetadataCollectorData{}, err
	}
	stackdriverLabels := gcp.NewStackdriverMetadataServiceForTimeSeries(resp)
	metadataCollectorData, err := stackdriverLabels.Metadata(ctx, resp)
	if err != nil {
		return gcp.MetadataCollectorData{}, err
	}

	if resp.Resource != nil && resp.Resource.Labels != nil {
		_, _ = metadataCollectorData.ECS.Put(gcp.ECSCloudInstanceIDKey, resp.Resource.Labels[gcp.TimeSeriesResponsePathForECSInstanceID])
	}

	if resp.Metric.Labels != nil {
		_, _ = metadataCollectorData.ECS.Put(gcp.ECSCloudInstanceNameKey, resp.Metric.Labels[gcp.TimeSeriesResponsePathForECSInstanceName])
	}

	if computeMetadata.machineType != "" {
		lastIndex := strings.LastIndex(computeMetadata.machineType, "/")
		_, _ = metadataCollectorData.ECS.Put(gcp.ECSCloudMachineTypeKey, computeMetadata.machineType[lastIndex+1:])
	}

	computeMetadata.Metrics = metadataCollectorData.Labels[gcp.LabelMetrics]
	computeMetadata.System = metadataCollectorData.Labels[gcp.LabelSystem]

	if computeMetadata.User != nil {
		metadataCollectorData.Labels[gcp.LabelUser] = computeMetadata.User
	}

	/*
		Do not collect meta for now, as it can contain sensitive info
		TODO revisit this and make meta available through whitelisting
		if s.computeMetadata.Metadata != nil {
			metadataCollectorData.Labels[googlecloud.LabelMetadata] = s.computeMetadata.Metadata
		}
	*/

	return metadataCollectorData, nil
}

// instanceMetadata returns the labels of an instance
func (s *metadataCollector) instanceMetadata(ctx context.Context, instanceID, zone string) (*computeMetadata, error) {
	instance, err := s.instance(ctx, instanceID)
	if err != nil {
		return nil, fmt.Errorf("error trying to get data from instance '%s' %w", instanceID, err)
	}

	computeMetadata := &computeMetadata{
		instanceID: instanceID,
		zone:       zone,
	}

	if instance == nil {
		s.logger.Debugf("couldn't find instance %s, call Instances.AggregatedList", instanceID)
		return computeMetadata, nil
	}

	if instance.Labels != nil {
		computeMetadata.User = instance.Labels
	}

	if instance.GetMachineType() != "" {
		computeMetadata.machineType = instance.GetMachineType()
	}

	if instance.Metadata != nil && instance.Metadata.Items != nil {
		computeMetadata.Metadata = make(map[string]string)

		for _, i := range instance.Metadata.Items {
			computeMetadata.Metadata[i.GetKey()] = i.GetValue()
		}
	}

	return computeMetadata, nil
}

// instance returns data from an instance ID using the cache or making a request
<<<<<<< HEAD
func (s *metadataCollector) instance(ctx context.Context, instanceID string) (*computepb.Instance, error) {
	s.refreshInstanceCache(ctx)
	instanceCachedData := s.instanceCache.Get(instanceID)
	if instanceCachedData != nil {
		if computeInstance, ok := instanceCachedData.(*computepb.Instance); ok {
			return computeInstance, nil
		}
=======
func (s *metadataCollector) instance(ctx context.Context, instanceID string) (*compute.Instance, error) {
	s.getComputeInstances(ctx)

	instanceIdInt, _ := strconv.Atoi(instanceID)
	computeInstance, ok := s.computeInstances[uint64(instanceIdInt)]
	if ok {
		return computeInstance, nil
>>>>>>> 01f9d43c
	}

	// Remake the compute instances map to avoid having stale data.
	s.computeInstances = make(map[uint64]*compute.Instance)

	return nil, nil
}

func (s *metadataCollector) instanceID(ts *monitoringpb.TimeSeries) string {
	if ts.Resource != nil && ts.Resource.Labels != nil {
		return ts.Resource.Labels[gcp.TimeSeriesResponsePathForECSInstanceID]
	}

	return ""
}

func (s *metadataCollector) instanceZone(ts *monitoringpb.TimeSeries) string {
	if ts.Resource != nil && ts.Resource.Labels != nil {
		return ts.Resource.Labels[gcp.TimeSeriesResponsePathForECSAvailabilityZone]
	}

	return ""
}

func (s *metadataCollector) getComputeInstances(ctx context.Context) {
	if len(s.computeInstances) > 0 {
		return
	}

<<<<<<< HEAD
	s.logger.Debugf("refresh cache with AggregatedList API")

	computeService, err := compute.NewInstancesRESTClient(context.Background(), s.opt...)
=======
	s.logger.Debug("Compute API Instances.AggregatedList")

	computeService, err := compute.NewService(ctx, s.opt...)
>>>>>>> 01f9d43c
	if err != nil {
		s.logger.Errorf("error getting client from compute REST service: %v", err)
		return
	}

<<<<<<< HEAD
	aggredatedListReq := computeService.AggregatedList(context.Background(), &computepb.AggregatedListInstancesRequest{
		Project: s.projectID,
	})

	for {
		resp, err := aggredatedListReq.Next()
		if errors.Is(err, iterator.Done) {
			break
		}

		if err != nil {
			s.logger.Errorf("google AggregatedListReq.Next err: %v", err)
			return
		}

		for _, i := range resp.Value.Instances {
			s.instanceCache.Put(strconv.Itoa(int(i.GetId())), i)
=======
	req := computeService.Instances.AggregatedList(s.projectID)
	if err := req.Pages(ctx, func(page *compute.InstanceAggregatedList) error {
		for _, instancesScopedList := range page.Items {
			for _, instance := range instancesScopedList.Instances {
				s.computeInstances[instance.Id] = instance
			}
>>>>>>> 01f9d43c
		}
	}
}<|MERGE_RESOLUTION|>--- conflicted
+++ resolved
@@ -11,14 +11,11 @@
 	"strconv"
 	"strings"
 
-<<<<<<< HEAD
 	compute "cloud.google.com/go/compute/apiv1"
+    "cloud.google.com/go/compute/apiv1/computepb"
 	"google.golang.org/api/iterator"
-=======
-	compute "google.golang.org/api/compute/v1"
->>>>>>> 01f9d43c
 	"google.golang.org/api/option"
-	computepb "google.golang.org/genproto/googleapis/cloud/compute/v1"
+//	computepb "google.golang.org/genproto/googleapis/cloud/compute/v1"
 	monitoringpb "google.golang.org/genproto/googleapis/monitoring/v3"
 
 	"github.com/elastic/beats/v7/x-pack/metricbeat/module/gcp"
@@ -33,7 +30,7 @@
 		region:           region,
 		regions:          regions,
 		opt:              opt,
-		computeInstances: make(map[uint64]*compute.Instance),
+		computeInstances: make(map[uint64]*computepb.Instance),
 		logger:           logp.NewLogger("metrics-compute"),
 	}, nil
 }
@@ -141,23 +138,13 @@
 }
 
 // instance returns data from an instance ID using the cache or making a request
-<<<<<<< HEAD
 func (s *metadataCollector) instance(ctx context.Context, instanceID string) (*computepb.Instance, error) {
-	s.refreshInstanceCache(ctx)
-	instanceCachedData := s.instanceCache.Get(instanceID)
-	if instanceCachedData != nil {
-		if computeInstance, ok := instanceCachedData.(*computepb.Instance); ok {
-			return computeInstance, nil
-		}
-=======
-func (s *metadataCollector) instance(ctx context.Context, instanceID string) (*compute.Instance, error) {
 	s.getComputeInstances(ctx)
 
 	instanceIdInt, _ := strconv.Atoi(instanceID)
 	computeInstance, ok := s.computeInstances[uint64(instanceIdInt)]
 	if ok {
 		return computeInstance, nil
->>>>>>> 01f9d43c
 	}
 
 	// Remake the compute instances map to avoid having stale data.
@@ -187,21 +174,14 @@
 		return
 	}
 
-<<<<<<< HEAD
 	s.logger.Debugf("refresh cache with AggregatedList API")
 
 	computeService, err := compute.NewInstancesRESTClient(context.Background(), s.opt...)
-=======
-	s.logger.Debug("Compute API Instances.AggregatedList")
-
-	computeService, err := compute.NewService(ctx, s.opt...)
->>>>>>> 01f9d43c
 	if err != nil {
 		s.logger.Errorf("error getting client from compute REST service: %v", err)
 		return
 	}
 
-<<<<<<< HEAD
 	aggredatedListReq := computeService.AggregatedList(context.Background(), &computepb.AggregatedListInstancesRequest{
 		Project: s.projectID,
 	})
@@ -219,14 +199,6 @@
 
 		for _, i := range resp.Value.Instances {
 			s.instanceCache.Put(strconv.Itoa(int(i.GetId())), i)
-=======
-	req := computeService.Instances.AggregatedList(s.projectID)
-	if err := req.Pages(ctx, func(page *compute.InstanceAggregatedList) error {
-		for _, instancesScopedList := range page.Items {
-			for _, instance := range instancesScopedList.Instances {
-				s.computeInstances[instance.Id] = instance
-			}
->>>>>>> 01f9d43c
 		}
 	}
 }