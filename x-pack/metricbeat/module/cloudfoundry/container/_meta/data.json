{
    "@timestamp": "2017-10-12T08:05:34.853Z",
    "cloudfoundry": {
        "app": {
<<<<<<< HEAD
            "id": "19eb3bfd-f03c-4898-a4cd-652fbd60b158"
        },
        "container": {
            "cpu.pct": 3.43248102425155,
            "disk.bytes": 112222208,
            "disk.quota.bytes": 1073741824,
            "instance_index": 2,
            "memory.bytes": 39599164,
            "memory.quota.bytes": 536870912,
            "timestamp": "2020-09-18T20:05:30.657045891+02:00"
=======
            "id": "c0874969-2811-4d80-837a-301fd485a7bf"
        },
        "container": {
            "cpu.pct": 0.45456369228159,
            "disk.bytes": 21970944,
            "disk.quota.bytes": 1073741824,
            "instance_index": 1,
            "memory.bytes": 14101162,
            "memory.quota.bytes": 67108864
>>>>>>> 35272649
        },
        "envelope": {
            "deployment": "cf-6b7aee31c8d07637ad78",
            "index": "8895cf68-2e4f-4c50-9842-e73febd65c2d",
            "ip": "192.168.16.31",
            "job": "diego_cell",
            "origin": "rep"
        },
<<<<<<< HEAD
        "tags": {
            "product": "Pivotal Application Service",
            "source_id": "19eb3bfd-f03c-4898-a4cd-652fbd60b158"
        },
=======
>>>>>>> 35272649
        "type": "container"
    },
    "service": {
        "type": "cloudfoundry"
    }
}<|MERGE_RESOLUTION|>--- conflicted
+++ resolved
@@ -2,43 +2,27 @@
     "@timestamp": "2017-10-12T08:05:34.853Z",
     "cloudfoundry": {
         "app": {
-<<<<<<< HEAD
-            "id": "19eb3bfd-f03c-4898-a4cd-652fbd60b158"
+            "id": "3ce55e14-de73-49af-836d-adc93f3fee39"
         },
         "container": {
-            "cpu.pct": 3.43248102425155,
-            "disk.bytes": 112222208,
-            "disk.quota.bytes": 1073741824,
-            "instance_index": 2,
-            "memory.bytes": 39599164,
-            "memory.quota.bytes": 536870912,
-            "timestamp": "2020-09-18T20:05:30.657045891+02:00"
-=======
-            "id": "c0874969-2811-4d80-837a-301fd485a7bf"
-        },
-        "container": {
-            "cpu.pct": 0.45456369228159,
-            "disk.bytes": 21970944,
-            "disk.quota.bytes": 1073741824,
-            "instance_index": 1,
-            "memory.bytes": 14101162,
-            "memory.quota.bytes": 67108864
->>>>>>> 35272649
+            "cpu.pct": 0.19431789913648675,
+            "disk.bytes": 16678912,
+            "disk.quota.bytes": 33554432,
+            "instance_index": 0,
+            "memory.bytes": 8529920,
+            "memory.quota.bytes": 33554432
         },
         "envelope": {
             "deployment": "cf-6b7aee31c8d07637ad78",
-            "index": "8895cf68-2e4f-4c50-9842-e73febd65c2d",
-            "ip": "192.168.16.31",
+            "index": "c2bcf5d6-7ff9-4876-890f-6f8fc6c58668",
+            "ip": "192.168.16.51",
             "job": "diego_cell",
             "origin": "rep"
         },
-<<<<<<< HEAD
         "tags": {
             "product": "Pivotal Application Service",
-            "source_id": "19eb3bfd-f03c-4898-a4cd-652fbd60b158"
+            "source_id": "3ce55e14-de73-49af-836d-adc93f3fee39"
         },
-=======
->>>>>>> 35272649
         "type": "container"
     },
     "service": {
