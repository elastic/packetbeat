// Copyright Elasticsearch B.V. and/or licensed to Elasticsearch B.V. under one
// or more contributor license agreements. Licensed under the Elastic License;
// you may not use this file except in compliance with the Elastic License.

<<<<<<< HEAD
// +build !aix
=======
//go:build !integration
>>>>>>> df49fe7f
// +build !integration

package counter

import (
	"testing"
	"time"

	"github.com/stretchr/testify/require"

	"github.com/cloudfoundry/sonde-go/events"

	"github.com/elastic/beats/v7/libbeat/common"
	"github.com/elastic/beats/v7/libbeat/logp"
	"github.com/elastic/beats/v7/metricbeat/mb"
	"github.com/elastic/beats/v7/metricbeat/mb/parse"
	mbtest "github.com/elastic/beats/v7/metricbeat/mb/testing"
	"github.com/elastic/beats/v7/x-pack/metricbeat/module/cloudfoundry/mtest"
)

func init() {
	if err := mb.Registry.AddModule("cloudfoundrytest", mtest.NewModuleMock); err != nil {
		panic(err)
	}
	mb.Registry.MustAddMetricSet("cloudfoundrytest", "test", newTestMetricSet,
		mb.WithHostParser(parse.EmptyHostParser),
		mb.DefaultMetricSet(),
	)
}

func newTestMetricSet(base mb.BaseMetricSet) (mb.MetricSet, error) {
	return New(base)
}

func TestMetricSet(t *testing.T) {
	logp.TestingSetup(logp.WithSelectors("cloudfoundry"))

	config := map[string]interface{}{
		"module":        "cloudfoundrytest",
		"client_id":     "dummy",
		"client_secret": "dummy",
		"api_address":   "dummy",
		"shard_id":      "dummy",
	}

	ms := mbtest.NewPushMetricSetV2(t, config)
	hub := ms.Module().(*mtest.ModuleMock).Hub

	go func() {
		hub.SendEnvelope(counterMetricEnvelope("requests", 1234, 123))
	}()

	events := mbtest.RunPushMetricSetV2(10*time.Second, 1, ms)
	require.NotEmpty(t, events)

	expectedFields := common.MapStr{
		"cloudfoundry.counter.delta":       uint64(123),
		"cloudfoundry.counter.name":        "requests",
		"cloudfoundry.counter.total":       uint64(1234),
		"cloudfoundry.envelope.deployment": "test",
		"cloudfoundry.envelope.index":      "index",
		"cloudfoundry.envelope.ip":         "127.0.0.1",
		"cloudfoundry.envelope.job":        "test",
		"cloudfoundry.envelope.origin":     "test",
		"cloudfoundry.type":                "counter",
	}
	require.Equal(t, expectedFields, events[0].RootFields.Flatten())
}

func counterMetricEnvelope(name string, total uint64, delta uint64) *events.Envelope {
	eventType := events.Envelope_CounterEvent
	origin := "test"
	deployment := "test"
	job := "test"
	ip := "127.0.0.1"
	index := "index"
	timestamp := time.Now().Unix()
	return &events.Envelope{
		EventType:  &eventType,
		Timestamp:  &timestamp,
		Origin:     &origin,
		Deployment: &deployment,
		Job:        &job,
		Ip:         &ip,
		Index:      &index,
		CounterEvent: &events.CounterEvent{
			Name:  &name,
			Total: &total,
			Delta: &delta,
		},
	}
}<|MERGE_RESOLUTION|>--- conflicted
+++ resolved
@@ -2,12 +2,8 @@
 // or more contributor license agreements. Licensed under the Elastic License;
 // you may not use this file except in compliance with the Elastic License.
 
-<<<<<<< HEAD
+//go:build !aix
 // +build !aix
-=======
-//go:build !integration
->>>>>>> df49fe7f
-// +build !integration
 
 package counter
 
