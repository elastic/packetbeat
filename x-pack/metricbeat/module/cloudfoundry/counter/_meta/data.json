{
    "@timestamp": "2017-10-12T08:05:34.853Z",
    "cloudfoundry": {
        "counter": {
<<<<<<< HEAD
            "delta": 1,
            "name": "InternalPoliciesRequestCount",
            "timestamp": "2020-09-18T20:05:21.892583753+02:00",
            "total": 11332785
        },
        "envelope": {
            "deployment": "cf-6b7aee31c8d07637ad78",
            "index": "e11c3eae-3bfd-476a-8608-9d3ddc2d19b8",
            "ip": "192.168.16.14",
            "job": "diego_database",
            "origin": "policy-server-internal"
        },
        "tags": {
            "source_id": "policy-server-internal"
=======
            "delta": 0,
            "name": "sinks.dropped",
            "total": 89547093
        },
        "envelope": {
            "deployment": "cf-6b7aee31c8d07637ad78",
            "index": "9adedbd0-3af3-47af-9707-99016050b123",
            "ip": "192.168.16.54",
            "job": "doppler",
            "origin": "loggregator.doppler"
>>>>>>> 35272649
        },
        "type": "counter"
    },
    "service": {
        "type": "cloudfoundry"
    }
}<|MERGE_RESOLUTION|>--- conflicted
+++ resolved
@@ -2,33 +2,22 @@
     "@timestamp": "2017-10-12T08:05:34.853Z",
     "cloudfoundry": {
         "counter": {
-<<<<<<< HEAD
-            "delta": 1,
-            "name": "InternalPoliciesRequestCount",
-            "timestamp": "2020-09-18T20:05:21.892583753+02:00",
-            "total": 11332785
+            "delta": 0,
+            "name": "dropped",
+            "total": 0
         },
         "envelope": {
             "deployment": "cf-6b7aee31c8d07637ad78",
-            "index": "e11c3eae-3bfd-476a-8608-9d3ddc2d19b8",
-            "ip": "192.168.16.14",
-            "job": "diego_database",
-            "origin": "policy-server-internal"
+            "index": "995eb273-f871-4fea-a834-dbc0a4a72efc",
+            "ip": "192.168.16.37",
+            "job": "syslog_adapter",
+            "origin": "loggregator.metron"
         },
         "tags": {
-            "source_id": "policy-server-internal"
-=======
-            "delta": 0,
-            "name": "sinks.dropped",
-            "total": 89547093
-        },
-        "envelope": {
-            "deployment": "cf-6b7aee31c8d07637ad78",
-            "index": "9adedbd0-3af3-47af-9707-99016050b123",
-            "ip": "192.168.16.54",
-            "job": "doppler",
-            "origin": "loggregator.doppler"
->>>>>>> 35272649
+            "direction": "ingress",
+            "metric_version": "2.0",
+            "product": "Pivotal Application Service",
+            "source_id": "metron"
         },
         "type": "counter"
     },
