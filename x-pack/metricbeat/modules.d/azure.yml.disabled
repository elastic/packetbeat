--- conflicted
+++ resolved
@@ -52,7 +52,6 @@
 
 #- module: azure
 #  metricsets:
-<<<<<<< HEAD
 #  - container_instance
 #  enabled: true
 #  period: 300s
@@ -76,9 +75,17 @@
 #- module: azure
 #  metricsets:
 #  - container_registry
-=======
+#  enabled: true
+#  period: 300s
+#  client_id: '${AZURE_CLIENT_ID:""}'
+#  client_secret: '${AZURE_CLIENT_SECRET:""}'
+#  tenant_id: '${AZURE_TENANT_ID:""}'
+#  subscription_id: '${AZURE_SUBSCRIPTION_ID:""}'
+#  refresh_list_interval: 600s
+
+#- module: azure
+#  metricsets:
 #  - database_account
->>>>>>> 6816bb10
 #  enabled: true
 #  period: 300s
 #  client_id: '${AZURE_CLIENT_ID:""}'
