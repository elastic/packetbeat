# Module: aws
# Docs: https://www.elastic.co/guide/en/beats/metricbeat/master/metricbeat-module-aws.html

- module: aws
  period: 1m
  metricsets:
    - elb
    - natgateway
    - rds
    - s3_request
    - transitgateway
    - usage
    - vpn
- module: aws
  period: 5m
  metricsets:
    - cloudwatch
  metrics:
    - namespace: AWS/EC2
      #name: ["CPUUtilization", "DiskWriteOps"]
      resource_type: ec2:instance
      #dimensions:
      #  - name: InstanceId
      #    value: i-0686946e22cf9494a
      #statistic: ["Average", "Maximum"]
- module: aws
  period: 5m
  metricsets:
    - dynamodb
    - ebs
    - ec2
    - lambda
    - rds
    - sns
    - sqs
- module: aws
  period: 24h
  metricsets:
    - billing
  cost_explorer_config:
    group_by_dimension_keys:
      - "AZ"
      - "INSTANCE_TYPE"
      - "SERVICE"
#    group_by_tag_keys:
#      - "aws:createdBy"
- module: aws
  period: 24h
  metricsets:
<<<<<<< HEAD
    - s3_daily_storage
=======
    - s3_daily_storage
- module: aws
  period: 1m
  latency: 5m
  metricsets:
    - s3_request
>>>>>>> bf971f39
<|MERGE_RESOLUTION|>--- conflicted
+++ resolved
@@ -7,7 +7,6 @@
     - elb
     - natgateway
     - rds
-    - s3_request
     - transitgateway
     - usage
     - vpn
@@ -47,13 +46,9 @@
 - module: aws
   period: 24h
   metricsets:
-<<<<<<< HEAD
-    - s3_daily_storage
-=======
     - s3_daily_storage
 - module: aws
   period: 1m
   latency: 5m
   metricsets:
-    - s3_request
->>>>>>> bf971f39
+    - s3_request