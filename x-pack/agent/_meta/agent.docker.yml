--- conflicted
+++ resolved
@@ -8,22 +8,6 @@
     username: '${ELASTICSEARCH_USERNAME:elastic}'
     password: '${ELASTICSEARCH_PASSWORD:changeme}'
 
-<<<<<<< HEAD
-streams:
-  - type: event/file
-    enabled: true
-    paths:
-      - /var/log/hello1.log
-      - /var/log/hello2.log
-  - type: metric/system
-    metricsets:
-      - cpu
-      - memory
-    enabled: true
-    period: 10s
-    processes: ['.*']
-    cpu.metrics:  ["percentages"]
-=======
 datasources:
   - namespace: default
     use_output: default
@@ -38,7 +22,6 @@
             dataset: system.network
           - metricset: filesystem
             dataset: system.filesystem
->>>>>>> 96e45069
 
 management:
   # Mode of management, the agent support two modes of operation:
