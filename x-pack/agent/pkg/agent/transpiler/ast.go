--- conflicted
+++ resolved
@@ -697,11 +697,6 @@
 	switch node.(type) {
 	case *List:
 		d.value = node
-<<<<<<< HEAD
-	case *Dict:
-		d.value = &Dict{[]Node{node}}
-=======
->>>>>>> e562629e
 	default:
 		d.value = &Dict{[]Node{node}}
 	}
