[float]
=== AWS Credentials Configuration
To configure AWS credentials, either put the credentials into the {beatname_uc} configuration, or use a shared credentials file, as shown in the following examples.

[float]
==== Configuration parameters
* *access_key_id*: first part of access key.
* *secret_access_key*: second part of access key.
* *session_token*: required when using temporary security credentials.
* *credential_profile_name*: profile name in shared credentials file.
* *shared_credential_file*: directory of the shared credentials file.
* *role_arn*: AWS IAM Role to assume.
* *endpoint*: URL of the entry point for an AWS web service.
Most AWS services offer a regional endpoint that can be used to make requests.
The general syntax of a regional endpoint is `protocol://service-code.region-code.endpoint-code`.
Some services, such as IAM, do not support regions. The endpoints for these
services do not include a region. In `aws` module, `endpoint` config is to set
the `endpoint-code` part, such as `amazonaws.com`, `amazonaws.com.cn`, `c2s.ic.gov`,
`sc2s.sgov.gov`.
* *proxy_url*: URL of the proxy to use to connect to AWS web services. The syntax is `http(s)://<IP/Hostname>:<port>`
<<<<<<< HEAD
<<<<<<< HEAD
=======
* *fips_enabled*: Enabling this option changes the service names from `s3` to `s3-fips` for connecting to the correct service endpoint. For example: `s3-fips.us-gov-east-1.amazonaws.com`. All services used by Beats are FIPS compatible except for `tagging` but only certain regions are FIPS compatible. See https://aws.amazon.com/compliance/fips/ or the appropriate service page, https://docs.aws.amazon.com/general/latest/gr/aws-service-information.html, for a full list of FIPS endpoints and regions.
* *ssl*: This specifies SSL/TLS configuration. If the ssl section is missing, the host's CAs are used for HTTPS connections. See <<configuration-ssl>> for more information.
* *default_region*: Default region to query if no other region is set.
>>>>>>> 81ed8f848 (Add default region config to AWS (#29415))
=======
* *fips_enabled*: Enabling this option changes the service names from `s3` to `s3-fips` for connecting to the correct service endpoint. For example: `s3-fips.us-gov-east-1.amazonaws.com`. All services used by Beats are FIPS compatible except for `tagging` but only certain regions are FIPS compatible. See https://aws.amazon.com/compliance/fips/ or the appropriate service page, https://docs.aws.amazon.com/general/latest/gr/aws-service-information.html, for a full list of FIPS endpoints and regions.
* *ssl*: This specifies SSL/TLS configuration. If the ssl section is missing, the host's CAs are used for HTTPS connections. See <<configuration-ssl>> for more information.
>>>>>>> 518b482d

[float]
==== Supported Formats

NOTE: The examples in this section refer to Metricbeat,
but the credential options for authentication with AWS are the same no matter which Beat is being used.

* Use `access_key_id`, `secret_access_key`, and/or `session_token`

Users can either put the credentials into the Metricbeat module configuration or use
environment variable `AWS_ACCESS_KEY_ID`, `AWS_SECRET_ACCESS_KEY` and/or
`AWS_SESSION_TOKEN` instead.

If running on Docker, these environment variables should be added as a part of
the docker command. For example, with Metricbeat:

[source,terminal]
----
$ docker run -e AWS_ACCESS_KEY_ID=abcd -e AWS_SECRET_ACCESS_KEY=abcd -d --name=metricbeat --user=root --volume="$(pwd)/metricbeat.aws.yml:/usr/share/metricbeat/metricbeat.yml:ro" docker.elastic.co/beats/metricbeat:7.11.1 metricbeat -e -E cloud.auth=elastic:1234 -E cloud.id=test-aws:1234
----

Sample `metricbeat.aws.yml` looks like:

[source,yaml]
----
metricbeat.modules:
- module: aws
  period: 5m
  access_key_id: ${AWS_ACCESS_KEY_ID}
  secret_access_key: ${AWS_SECRET_ACCESS_KEY}
  session_token: ${AWS_SESSION_TOKEN}
  metricsets:
    - ec2
----

Environment variables can also be added through a file. For example:

[source,terminal]
----
$ cat env.list
AWS_ACCESS_KEY_ID=abcd
AWS_SECRET_ACCESS_KEY=abcd

$ docker run --env-file env.list -d --name=metricbeat --user=root --volume="$(pwd)/metricbeat.aws.yml:/usr/share/metricbeat/metricbeat.yml:ro" docker.elastic.co/beats/metricbeat:7.11.1 metricbeat -e -E cloud.auth=elastic:1234 -E cloud.id=test-aws:1234
----

* Use `credential_profile_name` and/or `shared_credential_file`

If `access_key_id`, `secret_access_key` and `role_arn` are all not given, then
{beatname_lc} will check for `credential_profile_name`. If you use different credentials for
different tools or applications, you can use profiles to configure multiple
access keys in the same configuration file. If there is no `credential_profile_name`
given, the default profile will be used.

`shared_credential_file` is optional to specify the directory of your shared
credentials file. If it's empty, the default directory will be used.
In Windows, shared credentials file is at `C:\Users\<yourUserName>\.aws\credentials`.
For Linux, macOS or Unix, the file is located at `~/.aws/credentials`. When running as a service,
the home path depends on the user that manages the service, so the `shared_credential_file` parameter can be used to avoid ambiguity. Please see
https://docs.aws.amazon.com/ses/latest/DeveloperGuide/create-shared-credentials-file.html[Create Shared Credentials File]
for more details.

* Use `role_arn`

`role_arn` is used to specify which AWS IAM role to assume for generating
temporary credentials. If `role_arn` is given, {beatname_lc} will check if
access keys are given. If not, {beatname_lc} will check for credential profile
name. If neither is given, default credential profile will be used. Please make
sure credentials are given under either a credential profile or access keys.

If running on Docker, the credential file needs to be provided via a volume
mount. For example, with Metricbeat:

[source,terminal]
----
docker run -d --name=metricbeat --user=root --volume="$(pwd)/metricbeat.aws.yml:/usr/share/metricbeat/metricbeat.yml:ro" --volume="/Users/foo/.aws/credentials:/usr/share/metricbeat/credentials:ro" docker.elastic.co/beats/metricbeat:7.11.1 metricbeat -e -E cloud.auth=elastic:1234 -E cloud.id=test-aws:1234
----

Sample `metricbeat.aws.yml` looks like:
[source,yaml]
----
metricbeat.modules:
- module: aws
  period: 5m
  credential_profile_name: elastic-beats
  shared_credential_file: /usr/share/metricbeat/credentials
  metricsets:
    - ec2
----

ifeval::["{beatname_lc}"=="filebeat"]
include::../../../filebeat/docs/aws-credentials-examples.asciidoc[]
endif::[]

ifeval::["{beatname_lc}"=="heartbeat"]
include::../../../heartbeat/docs/aws-credentials-examples.asciidoc[]
endif::[]

ifeval::["{beatname_lc}"=="metricbeat"]
include::../../../metricbeat/docs/aws-credentials-examples.asciidoc[]
endif::[]

ifeval::["{beatname_lc}"=="functionbeat"]
include::../../../filebeat/docs/aws-credentials-examples.asciidoc[]
endif::[]

[float]
==== AWS Credentials Types
There are two different types of AWS credentials can be used:
access keys and temporary security credentials.

* Access keys

`AWS_ACCESS_KEY_ID` and `AWS_SECRET_ACCESS_KEY` are the two parts of access keys.
They are long-term credentials for an IAM user or the AWS account root user.
Please see
https://docs.aws.amazon.com/general/latest/gr/aws-sec-cred-types.html#access-keys-and-secret-access-keys[AWS Access Keys
 and Secret Access Keys]
for more details.

* IAM role ARN

An IAM role is an IAM identity that you can create in your account that has
specific permissions that determine what the identity can and cannot do in AWS.
A role does not have standard long-term credentials such as a password or access keys associated with it.
Instead, when you assume a role, it provides you with temporary security credentials for your role session.
IAM role Amazon Resource Name (ARN) can be used to specify which AWS IAM role to assume to generate temporary credentials.
Please see https://docs.aws.amazon.com/STS/latest/APIReference/API_AssumeRole.html[AssumeRole API documentation] for more details.

Here are the steps to set up IAM role using AWS CLI for Metricbeat. Please replace
`123456789012` with your own account ID.

Step 1. Create `example-policy.json` file to include all permissions:
[source,yaml]
----
{
    "Version": "2012-10-17",
    "Statement": [
        {
            "Sid": "VisualEditor0",
            "Effect": "Allow",
            "Action": [
                "s3:GetObject",
                "sqs:ReceiveMessage"
            ],
            "Resource": "*"
        },
        {
            "Sid": "VisualEditor1",
            "Effect": "Allow",
            "Action": "sqs:ChangeMessageVisibility",
            "Resource": "arn:aws:sqs:us-east-1:123456789012:test-fb-ks"
        },
        {
            "Sid": "VisualEditor2",
            "Effect": "Allow",
            "Action": "sqs:DeleteMessage",
            "Resource": "arn:aws:sqs:us-east-1:123456789012:test-fb-ks"
        },
        {
            "Sid": "VisualEditor3",
            "Effect": "Allow",
            "Action": [
                "sts:AssumeRole",
                "sqs:ListQueues",
                "tag:GetResources",
                "ec2:DescribeInstances",
                "cloudwatch:GetMetricData",
                "ec2:DescribeRegions",
                "iam:ListAccountAliases",
                "sts:GetCallerIdentity",
                "cloudwatch:ListMetrics"
            ],
            "Resource": "*"
        }
    ]
}
----

Step 2. Create IAM policy using the `aws iam create-policy` command:
[source,terminal]
----
$ aws iam create-policy --policy-name example-policy --policy-document file://example-policy.json
----

Step 3. Create the JSON file `example-role-trust-policy.json` that defines the trust relationship of the IAM role
[source,yaml]
----
{
    "Version": "2012-10-17",
    "Statement": {
        "Effect": "Allow",
        "Principal": { "AWS": "arn:aws:iam::123456789012:root" },
        "Action": "sts:AssumeRole"
    }
}
----

Step 4. Create the IAM role and attach the policy:
[source,terminal]
----
$ aws iam create-role --role-name example-role --assume-role-policy-document file://example-role-trust-policy.json
$ aws iam attach-role-policy --role-name example-role --policy-arn "arn:aws:iam::123456789012:policy/example-policy"
----

After these steps are done, IAM role ARN can be used for authentication in Metricbeat
`aws` module.

* Temporary security credentials

Temporary security credentials has a limited lifetime and consists of an
access key ID, a secret access key, and a security token which typically returned
from `GetSessionToken`. MFA-enabled IAM users would need to submit an MFA code
while calling `GetSessionToken`. Please see
https://docs.aws.amazon.com/IAM/latest/UserGuide/id_credentials_temp.html[Temporary Security Credentials]
for more details.
`sts get-session-token` AWS CLI can be used to generate temporary credentials. For example. with MFA-enabled:

[source,terminal]
----
aws> sts get-session-token --serial-number arn:aws:iam::1234:mfa/your-email@example.com --token-code 456789 --duration-seconds 129600
----

Because temporary security credentials are short term, after they expire, the user needs to generate new ones and modify
the aws.yml config file with the new credentials. Unless https://www.elastic.co/guide/en/beats/metricbeat/current/_live_reloading.html[live reloading]
feature is enabled for Metricbeat, the user needs to manually restart Metricbeat after updating the config file in order
to continue collecting Cloudwatch metrics. This will cause data loss if the config file is not updated with new
credentials before the old ones expire. For Metricbeat, we recommend users to use access keys in config file to enable
aws module making AWS api calls without have to generate new temporary credentials and update the config frequently.

IAM policy is an entity that defines permissions to an object within your AWS environment. Specific permissions needs
to be added into the IAM user's policy to authorize Metricbeat to collect AWS monitoring metrics. Please see documentation
under each metricset for required permissions.<|MERGE_RESOLUTION|>--- conflicted
+++ resolved
@@ -18,17 +18,9 @@
 the `endpoint-code` part, such as `amazonaws.com`, `amazonaws.com.cn`, `c2s.ic.gov`,
 `sc2s.sgov.gov`.
 * *proxy_url*: URL of the proxy to use to connect to AWS web services. The syntax is `http(s)://<IP/Hostname>:<port>`
-<<<<<<< HEAD
-<<<<<<< HEAD
-=======
 * *fips_enabled*: Enabling this option changes the service names from `s3` to `s3-fips` for connecting to the correct service endpoint. For example: `s3-fips.us-gov-east-1.amazonaws.com`. All services used by Beats are FIPS compatible except for `tagging` but only certain regions are FIPS compatible. See https://aws.amazon.com/compliance/fips/ or the appropriate service page, https://docs.aws.amazon.com/general/latest/gr/aws-service-information.html, for a full list of FIPS endpoints and regions.
 * *ssl*: This specifies SSL/TLS configuration. If the ssl section is missing, the host's CAs are used for HTTPS connections. See <<configuration-ssl>> for more information.
 * *default_region*: Default region to query if no other region is set.
->>>>>>> 81ed8f848 (Add default region config to AWS (#29415))
-=======
-* *fips_enabled*: Enabling this option changes the service names from `s3` to `s3-fips` for connecting to the correct service endpoint. For example: `s3-fips.us-gov-east-1.amazonaws.com`. All services used by Beats are FIPS compatible except for `tagging` but only certain regions are FIPS compatible. See https://aws.amazon.com/compliance/fips/ or the appropriate service page, https://docs.aws.amazon.com/general/latest/gr/aws-service-information.html, for a full list of FIPS endpoints and regions.
-* *ssl*: This specifies SSL/TLS configuration. If the ssl section is missing, the host's CAs are used for HTTPS connections. See <<configuration-ssl>> for more information.
->>>>>>> 518b482d
 
 [float]
 ==== Supported Formats
