// Copyright Elasticsearch B.V. and/or licensed to Elasticsearch B.V. under one
// or more contributor license agreements. Licensed under the Elastic License;
// you may not use this file except in compliance with the Elastic License.

package aws

import (
	"context"
	"net/http"
	"testing"

	awssdk "github.com/aws/aws-sdk-go-v2/aws"
	"github.com/stretchr/testify/assert"

	"github.com/elastic/beats/v7/libbeat/common/transport/tlscommon"
)

func TestInitializeAWSConfig(t *testing.T) {
	inputConfig := ConfigAWS{
		AccessKeyID:     "123",
		SecretAccessKey: "abc",
		TLS: &tlscommon.Config{
			VerificationMode: 1,
		},
		ProxyUrl: "http://proxy:3128",
	}
	awsConfig, err := InitializeAWSConfig(inputConfig)
	assert.NoError(t, err)

	retrievedAWSConfig, err := awsConfig.Credentials.Retrieve(context.Background())
	assert.NoError(t, err)

	assert.Equal(t, inputConfig.AccessKeyID, retrievedAWSConfig.AccessKeyID)
	assert.Equal(t, inputConfig.SecretAccessKey, retrievedAWSConfig.SecretAccessKey)
	assert.Equal(t, true, awsConfig.HTTPClient.(*http.Client).Transport.(*http.Transport).TLSClientConfig.InsecureSkipVerify)
	assert.NotNil(t, awsConfig.HTTPClient.(*http.Client).Transport.(*http.Transport).Proxy)
}

func TestGetAWSCredentials(t *testing.T) {
	inputConfig := ConfigAWS{
		AccessKeyID:     "123",
		SecretAccessKey: "abc",
		SessionToken:    "fake-session-token",
	}
	awsConfig, err := GetAWSCredentials(inputConfig)
	assert.NoError(t, err)

	retrievedAWSConfig, err := awsConfig.Credentials.Retrieve(context.Background())
	assert.NoError(t, err)

	assert.Equal(t, inputConfig.AccessKeyID, retrievedAWSConfig.AccessKeyID)
	assert.Equal(t, inputConfig.SecretAccessKey, retrievedAWSConfig.SecretAccessKey)
	assert.Equal(t, inputConfig.SessionToken, retrievedAWSConfig.SessionToken)
}

func TestEnrichAWSConfigWithEndpoint(t *testing.T) {
	cases := []struct {
		title             string
		endpoint          string
		serviceName       string
		region            string
		awsConfig         awssdk.Config
		expectedAWSConfig awssdk.Config
	}{
		{
			"endpoint and serviceName given",
			"amazonaws.com",
			"ec2",
			"",
			awssdk.Config{},
			awssdk.Config{
				EndpointResolver: awssdk.ResolveWithEndpointURL("https://ec2.amazonaws.com"),
			},
		},
		{
			"endpoint, serviceName and region given",
			"amazonaws.com",
			"cloudwatch",
			"us-west-1",
			awssdk.Config{},
			awssdk.Config{
				EndpointResolver: awssdk.ResolveWithEndpointURL("https://cloudwatch.us-west-1.amazonaws.com"),
			},
		},
		{
			"full URI endpoint",
			"https://s3.test.com:9000",
			"s3",
			"",
			awssdk.Config{},
			awssdk.Config{
				EndpointResolver: awssdk.ResolveWithEndpointURL("https://s3.test.com:9000"),
			},
		},
		{
			"full non HTTPS URI endpoint",
			"http://testobjects.com:9000",
			"s3",
			"",
			awssdk.Config{},
			awssdk.Config{
				EndpointResolver: awssdk.ResolveWithEndpointURL("http://testobjects.com:9000"),
			},
		},
	}
	for _, c := range cases {
		t.Run(c.title, func(t *testing.T) {
			enrichedAWSConfig := EnrichAWSConfigWithEndpoint(c.endpoint, c.serviceName, c.region, c.awsConfig)
			assert.Equal(t, c.expectedAWSConfig, enrichedAWSConfig)
		})
	}
}
<<<<<<< HEAD
<<<<<<< HEAD
=======
=======
>>>>>>> 518b482d

func TestCreateServiceName(t *testing.T) {
	cases := []struct {
		title               string
		serviceName         string
		fips_enabled        bool
		region              string
		expectedServiceName string
	}{
		{
			"S3 - non-fips - us-east-1",
			"s3",
			false,
			"us-east-1",
			"s3",
		},
		{
			"S3 - non-fips - us-gov-east-1",
			"s3",
			false,
			"us-gov-east-1",
			"s3",
		},
		{
			"S3 - fips - us-gov-east-1",
			"s3",
			true,
			"us-gov-east-1",
			"s3-fips",
		},
		{
			"EC2 - fips - us-gov-east-1",
			"ec2",
			true,
			"us-gov-east-1",
			"ec2",
		},
		{
			"EC2 - fips - us-east-1",
			"ec2",
			true,
			"us-east-1",
			"ec2-fips",
		},
	}
	for _, c := range cases {
		t.Run(c.title, func(t *testing.T) {
			serviceName := CreateServiceName(c.serviceName, c.fips_enabled, c.region)
			assert.Equal(t, c.expectedServiceName, serviceName)
		})
	}
<<<<<<< HEAD
}

func TestDefaultRegion(t *testing.T) {
	cases := []struct {
		title          string
		region         string
		expectedRegion string
	}{
		{
			"No default region set",
			"",
			"us-east-1",
		},
		{
			"us-west-1 region set as default",
			"us-west-1",
			"us-west-1",
		},
	}
	for _, c := range cases {
		t.Run(c.title, func(t *testing.T) {
			inputConfig := ConfigAWS{
				AccessKeyID:     "123",
				SecretAccessKey: "abc",
			}
			if c.region != "" {
				inputConfig.DefaultRegion = c.region
			}
			awsConfig, err := InitializeAWSConfig(inputConfig)
			assert.NoError(t, err)
			assert.Equal(t, c.expectedRegion, awsConfig.Region)
		})
	}
}
>>>>>>> 81ed8f848 (Add default region config to AWS (#29415))
=======
}
>>>>>>> 518b482d
<|MERGE_RESOLUTION|>--- conflicted
+++ resolved
@@ -110,11 +110,6 @@
 		})
 	}
 }
-<<<<<<< HEAD
-<<<<<<< HEAD
-=======
-=======
->>>>>>> 518b482d
 
 func TestCreateServiceName(t *testing.T) {
 	cases := []struct {
@@ -166,7 +161,6 @@
 			assert.Equal(t, c.expectedServiceName, serviceName)
 		})
 	}
-<<<<<<< HEAD
 }
 
 func TestDefaultRegion(t *testing.T) {
@@ -200,8 +194,4 @@
 			assert.Equal(t, c.expectedRegion, awsConfig.Region)
 		})
 	}
-}
->>>>>>> 81ed8f848 (Add default region config to AWS (#29415))
-=======
-}
->>>>>>> 518b482d
+}