// Copyright Elasticsearch B.V. and/or licensed to Elasticsearch B.V. under one
// or more contributor license agreements. Licensed under the Elastic License;
// you may not use this file except in compliance with the Elastic License.

//go:build mage

package main

import (
	"fmt"
	"os"
	"path/filepath"
	"runtime"
	"time"

	"github.com/magefile/mage/mg"

	devtools "github.com/elastic/beats/v7/dev-tools/mage"
	"github.com/elastic/beats/v7/dev-tools/mage/target/build"
<<<<<<< HEAD
	"github.com/elastic/beats/v7/x-pack/osquerybeat/internal/command"
	"github.com/elastic/beats/v7/x-pack/osquerybeat/internal/distro"
	"github.com/elastic/beats/v7/x-pack/osquerybeat/internal/fileutil"
=======
>>>>>>> ab27a657
	osquerybeat "github.com/elastic/beats/v7/x-pack/osquerybeat/scripts/mage"

	// mage:import
	_ "github.com/elastic/beats/v7/dev-tools/mage/target/pkg"
	// mage:import
	_ "github.com/elastic/beats/v7/dev-tools/mage/target/unittest"
	// mage:import
	_ "github.com/elastic/beats/v7/dev-tools/mage/target/integtest/notests"
	// mage:import
	_ "github.com/elastic/beats/v7/dev-tools/mage/target/test"
)

func init() {
	devtools.BeatDescription = "Osquerybeat is a beat implementation for osquery."
	devtools.BeatLicense = "Elastic License"
}

func Fmt() {
	mg.Deps(devtools.Format)
}

func AddLicenseHeaders() {
	mg.Deps(devtools.AddLicenseHeaders)
}

func Check() error {
	return devtools.Check()
}

func Build() error {
	// Building osquerybeat
	err := devtools.Build(devtools.DefaultBuildArgs())
	if err != nil {
		return err
	}
	return BuildExt()
}

// BuildExt builds the osquery-extension.
func BuildExt() error {
	params := devtools.DefaultBuildArgs()
	params.InputFiles = []string{"./ext/osquery-extension/."}
	params.Name = "osquery-extension"
	params.CGO = false
	err := devtools.Build(params)
	if err != nil {
		return err
	}

	// Rename osquery-extension to osquery-extension.ext on non windows platforms
	if runtime.GOOS != "windows" {
		err = os.Rename("osquery-extension", "osquery-extension.ext")
		if err != nil {
			return err
		}
	}
	return nil
}

// Clean cleans all generated files and build artifacts.
func Clean() error {
	paths := devtools.DefaultCleanPaths
	paths = append(paths, []string{
		"osquery-extension",
		"osquery-extension.exe",
		filepath.Join("ext", "osquery-extension", "build"),
	}...)
	return devtools.Clean(paths)
}

<<<<<<< HEAD
func execCommand(ctx context.Context, name string, args ...string) error {
	ps := strings.Join(append([]string{name}, args...), " ")
	fmt.Println(ps)
	output, err := command.Execute(ctx, name, args...)
	if err != nil {
		fmt.Println(ps, ", failed: ", err)
		return err
	}
	fmt.Print(output)
	return err
}

func extractFromMSI() error {
	if os.Getenv("GOOS") != "windows" {
		return nil
	}

	ctx := context.Background()

	osArchs := osquerybeat.OSArchs(devtools.Platforms)

	for _, osarch := range osArchs {
		if osarch.OS != "windows" {
			continue
		}
		spec, err := distro.GetSpec(osarch)
		if err != nil {
			if errors.Is(err, distro.ErrUnsupportedOS) {
				continue
			} else {
				return err
			}
		}
		dip := distro.GetDataInstallDir(osarch)
		msiFile := spec.DistroFilepath(dip)

		// MSI extract
		err = execCommand(ctx, "msiextract", "--directory", dip, msiFile)
		if err != nil {
			return err
		}

		fmt.Println("copy certs.pem from MSI")
		err = devtools.Copy(filepath.Join(dip, distro.OsquerydCertsWindowsDistroPath()), distro.OsquerydCertsPath(dip))
		if err != nil {
			return err
		}

		fmt.Println("copy osqueryd.exe from MSI")
		dp := distro.OsquerydPathForOS(osarch.OS, dip)
		err = devtools.Copy(filepath.Join(dip, "osquery", "osqueryd", "osqueryd.exe"), dp)
		if err != nil {
			fmt.Println("copy osqueryd.exe from MSI failed: ", err)
			return err
		}
		// Chmod set to the same as other executables in the final package
		if err = os.Chmod(dp, 0755); err != nil {
			return err
		}
	}

	return nil
}

// stripLinuxOsqueryd Strips osqueryd binary, that is not stripped in linux tar.gz distro
func stripLinuxOsqueryd() error {
	if os.Getenv("GOOS") != "linux" {
		return nil
	}

	// Check that this step is called during x-pack/osquerybeat/ext/osquery-extension build
	cwd, err := os.Getwd()
	if err != nil {
		return err
	}

	// Strip osqueryd only once when osquery-extension is built
	// There are two build paths at the moment both through GolangCrossBuild
	// 1. Standlone osquerybeat package (this function is called twice: for osquerybeat and osquery-extension)
	// 2. Agentbeat package, this function is only called once for osquery-extension
	if !strings.HasSuffix(cwd, "/osquery-extension") {
		return nil
	}

	ctx := context.Background()

	osArchs := osquerybeat.OSArchs(devtools.Platforms)

	for _, osarch := range osArchs {
		// Skip everything but matching linux arch
		if osarch.OS != os.Getenv("GOOS") || osarch.Arch != os.Getenv("GOARCH") {
			continue
		}

		// Strip osqueryd
		// There are two scenarios where the build path is created depending on the type of build
		// 1. Standlone osquerybeat build: the osqueryd binaries are downloaded into osquerybeat/build/data/install/[GOOS]/[GOARCH]
		// 2. Agentbeat build: the osqueryd binaries are downloaded agentbeat/build/data/install/[GOOS]/[GOARCH]

		// This returns something like build/data/install/linux/amd64/osqueryd
		querydRelativePath := distro.OsquerydPath(distro.GetDataInstallDir(osarch))

		osquerybeatPath := filepath.Clean(filepath.Join(cwd, "../..", querydRelativePath))
		agentbeatPath := filepath.Clean(filepath.Join(cwd, "../../../agentbeat", querydRelativePath))

		var osquerydPath string

		ok, err := fileutil.FileExists(osquerybeatPath)
		if err != nil {
			return err
		}
		if ok {
			osquerydPath = osquerybeatPath
		} else {
			ok, err = fileutil.FileExists(agentbeatPath)
			if err != nil {
				return err
			}
			if ok {
				osquerydPath = agentbeatPath
			}
		}

		if osquerydPath == "" {
			return errors.New("osqueryd binary is not found")
		}

		fmt.Println("The osqueryd binary found at:", osquerydPath)

		// Check if the file exists under osquerybeat or agentbeat
		if err := execCommand(ctx, "strip", osquerydPath); err != nil {
			return err
		}
	}

	return nil
}

// GolangCrossBuild build the Beat binary inside of the golang-builder.
// Do not use directly, use crossBuild instead.
func GolangCrossBuild() error {
	// This is to fix a defect in the field where msiexec fails to extract the osqueryd.exe
	// from bundled osquery.msi, with error code 1603
	// https://docs.microsoft.com/en-us/troubleshoot/windows-server/application-management/msi-installation-error-1603
	// SDH: https://github.com/elastic/sdh-beats/issues/1575
	// Currently we can't reproduce this is issue, but here we can eliminate the need for calling msiexec
	// if extract the osqueryd.exe binary during the build.
	//
	// The cross build is currently called for two binaries osquerybeat and osqquery-extension
	// Only extract osqueryd.exe during osquerybeat build on windows
	args := devtools.DefaultGolangCrossBuildArgs()

	if !strings.HasPrefix(args.Name, "osquery-extension-") {
		// Extract osqueryd.exe from MSI
		if err := extractFromMSI(); err != nil {
			return err
		}
	}

	// Strip linux osqueryd binary
	if err := stripLinuxOsqueryd(); err != nil {
		return err
	}

	return devtools.GolangCrossBuild(args)
=======
// GolangCrossBuild build the Beat binary inside of the golang-builder.
// Do not use directly, use crossBuild instead.
func GolangCrossBuild() error {
	return devtools.GolangCrossBuild(devtools.DefaultGolangCrossBuildArgs())
>>>>>>> ab27a657
}

// BuildGoDaemon builds the go-daemon binary (use crossBuildGoDaemon).
func BuildGoDaemon() error {
	return devtools.BuildGoDaemon()
}

// CrossBuild cross-builds the beat for all target platforms.
func CrossBuild() error {
	// Building osquerybeat
	err := devtools.CrossBuild()
	if err != nil {
		return err
	}
	return CrossBuildExt()
}

// CrossBuildExt cross-builds the osquery-extension.
func CrossBuildExt() error {
	return devtools.CrossBuild(devtools.InDir("x-pack", "osquerybeat", "ext", "osquery-extension"))
}

// CrossBuildGoDaemon cross-builds the go-daemon binary using Docker.
func CrossBuildGoDaemon() error {
	return devtools.CrossBuildGoDaemon()
}

// AssembleDarwinUniversal merges the darwin/amd64 and darwin/arm64 into a single
// universal binary using `lipo`. It assumes the darwin/amd64 and darwin/arm64
// were built and only performs the merge.
func AssembleDarwinUniversal() error {
	return build.AssembleDarwinUniversal()
}

// Package packages the Beat for distribution.
// Use SNAPSHOT=true to build snapshots.
// Use PLATFORMS to control the target platforms.
// Use VERSION_QUALIFIER to control the version qualifier.
func Package() {
	start := time.Now()
	defer func() { fmt.Println("package ran for", time.Since(start)) }()

	devtools.MustUsePackaging("osquerybeat", "x-pack/osquerybeat/dev-tools/packaging/packages.yml")

	// Add osquery distro binaries
	osquerybeat.CustomizePackaging()

	mg.Deps(Update, osquerybeat.FetchOsqueryDistros)
	mg.Deps(CrossBuild, CrossBuildGoDaemon)
	mg.SerialDeps(devtools.Package, TestPackages)
}

// Package packages the Beat for IronBank distribution.
//
// Use SNAPSHOT=true to build snapshots.
func Ironbank() error {
	fmt.Println(">> Ironbank: this module is not subscribed to the IronBank releases.")
	return nil
}

// TestPackages tests the generated packages (i.e. file modes, owners, groups).
func TestPackages() error {
	return devtools.TestPackages()
}

// Update is an alias for update:all. This is a workaround for
// https://github.com/magefile/mage/issues/217.
func Update() { mg.Deps(osquerybeat.Update.All) }

// Fields is an alias for update:fields. This is a workaround for
// https://github.com/magefile/mage/issues/217.
func Fields() { mg.Deps(osquerybeat.Update.Fields) }

// Config is an alias for update:config. This is a workaround for
// https://github.com/magefile/mage/issues/217.
func Config() { mg.Deps(osquerybeat.Update.Config) }<|MERGE_RESOLUTION|>--- conflicted
+++ resolved
@@ -7,22 +7,24 @@
 package main
 
 import (
+	"context"
+	"errors"
 	"fmt"
 	"os"
 	"path/filepath"
 	"runtime"
+	"strings"
 	"time"
 
 	"github.com/magefile/mage/mg"
 
 	devtools "github.com/elastic/beats/v7/dev-tools/mage"
 	"github.com/elastic/beats/v7/dev-tools/mage/target/build"
-<<<<<<< HEAD
+
 	"github.com/elastic/beats/v7/x-pack/osquerybeat/internal/command"
 	"github.com/elastic/beats/v7/x-pack/osquerybeat/internal/distro"
 	"github.com/elastic/beats/v7/x-pack/osquerybeat/internal/fileutil"
-=======
->>>>>>> ab27a657
+
 	osquerybeat "github.com/elastic/beats/v7/x-pack/osquerybeat/scripts/mage"
 
 	// mage:import
@@ -93,7 +95,6 @@
 	return devtools.Clean(paths)
 }
 
-<<<<<<< HEAD
 func execCommand(ctx context.Context, name string, args ...string) error {
 	ps := strings.Join(append([]string{name}, args...), " ")
 	fmt.Println(ps)
@@ -182,6 +183,19 @@
 
 	osArchs := osquerybeat.OSArchs(devtools.Platforms)
 
+	strip := func(oquerydPath string) error {
+		ok, err := fileutil.FileExists(oquerydPath)
+		if err != nil {
+			return err
+		}
+		if ok {
+			if err := execCommand(ctx, "strip", oquerydPath); err != nil {
+				return err
+			}
+		}
+		return nil
+	}
+
 	for _, osarch := range osArchs {
 		// Skip everything but matching linux arch
 		if osarch.OS != os.Getenv("GOOS") || osarch.Arch != os.Getenv("GOARCH") {
@@ -196,35 +210,17 @@
 		// This returns something like build/data/install/linux/amd64/osqueryd
 		querydRelativePath := distro.OsquerydPath(distro.GetDataInstallDir(osarch))
 
+		// Checking and stripping osqueryd binary and both paths osquerybeat/build and agentbeat/build
+		// because at the moment it's unclear if this step was initiated from osquerybeat or agentbeat build
 		osquerybeatPath := filepath.Clean(filepath.Join(cwd, "../..", querydRelativePath))
+		err = strip(osquerybeatPath)
+		if err != nil {
+			return err
+		}
+
 		agentbeatPath := filepath.Clean(filepath.Join(cwd, "../../../agentbeat", querydRelativePath))
-
-		var osquerydPath string
-
-		ok, err := fileutil.FileExists(osquerybeatPath)
-		if err != nil {
-			return err
-		}
-		if ok {
-			osquerydPath = osquerybeatPath
-		} else {
-			ok, err = fileutil.FileExists(agentbeatPath)
-			if err != nil {
-				return err
-			}
-			if ok {
-				osquerydPath = agentbeatPath
-			}
-		}
-
-		if osquerydPath == "" {
-			return errors.New("osqueryd binary is not found")
-		}
-
-		fmt.Println("The osqueryd binary found at:", osquerydPath)
-
-		// Check if the file exists under osquerybeat or agentbeat
-		if err := execCommand(ctx, "strip", osquerydPath); err != nil {
+		err = strip(agentbeatPath)
+		if err != nil {
 			return err
 		}
 	}
@@ -235,36 +231,12 @@
 // GolangCrossBuild build the Beat binary inside of the golang-builder.
 // Do not use directly, use crossBuild instead.
 func GolangCrossBuild() error {
-	// This is to fix a defect in the field where msiexec fails to extract the osqueryd.exe
-	// from bundled osquery.msi, with error code 1603
-	// https://docs.microsoft.com/en-us/troubleshoot/windows-server/application-management/msi-installation-error-1603
-	// SDH: https://github.com/elastic/sdh-beats/issues/1575
-	// Currently we can't reproduce this is issue, but here we can eliminate the need for calling msiexec
-	// if extract the osqueryd.exe binary during the build.
-	//
-	// The cross build is currently called for two binaries osquerybeat and osqquery-extension
-	// Only extract osqueryd.exe during osquerybeat build on windows
-	args := devtools.DefaultGolangCrossBuildArgs()
-
-	if !strings.HasPrefix(args.Name, "osquery-extension-") {
-		// Extract osqueryd.exe from MSI
-		if err := extractFromMSI(); err != nil {
-			return err
-		}
-	}
-
 	// Strip linux osqueryd binary
 	if err := stripLinuxOsqueryd(); err != nil {
 		return err
 	}
 
-	return devtools.GolangCrossBuild(args)
-=======
-// GolangCrossBuild build the Beat binary inside of the golang-builder.
-// Do not use directly, use crossBuild instead.
-func GolangCrossBuild() error {
 	return devtools.GolangCrossBuild(devtools.DefaultGolangCrossBuildArgs())
->>>>>>> ab27a657
 }
 
 // BuildGoDaemon builds the go-daemon binary (use crossBuildGoDaemon).
