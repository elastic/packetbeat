// Copyright Elasticsearch B.V. and/or licensed to Elasticsearch B.V. under one
// or more contributor license agreements. Licensed under the Elastic License;
// you may not use this file except in compliance with the Elastic License.

// +build mage

package main

import (
	"fmt"
	"os"
	"path/filepath"
	"time"

	"github.com/magefile/mage/mg"

	// mage:import
	_ "github.com/elastic/beats/dev-tools/mage/target/common"
	"github.com/elastic/beats/dev-tools/mage/target/unittest"

	// mage:import
	_ "github.com/elastic/beats/dev-tools/mage/target/pkg"
	// mage:import
	_ "github.com/elastic/beats/dev-tools/mage/target/unittest"
	// mage:import
	_ "github.com/elastic/beats/dev-tools/mage/target/integtest/notests"

	devtools "github.com/elastic/beats/dev-tools/mage"
	functionbeat "github.com/elastic/beats/x-pack/functionbeat/scripts/mage"
)

func init() {
	devtools.BeatDescription = "Functionbeat is a beat implementation for a serverless architecture."
	devtools.BeatLicense = "Elastic License"
}

// Build builds the Beat binary and functions by provider.
func Build() error {
	params := devtools.DefaultBuildArgs()

	// Building functionbeat manager
	err := devtools.Build(params)
	if err != nil {
		return err
	}

	// Getting selected cloud providers
	selectedProviders, err := functionbeat.SelectedProviders()
	if err != nil {
		return err
	}

	// Building functions to deploy
	for _, provider := range selectedProviders {
		if !provider.Buildable {
			continue
		}

		inputFiles := filepath.Join("provider", provider.Name, "main.go")
		params.InputFiles = []string{inputFiles}
		params.Name = devtools.BeatName + "-" + provider.Name
		params.OutputDir = filepath.Join("provider", provider.Name)
		params.CGO = false
		params.Env = make(map[string]string)
		if provider.GOOS != "" {
			params.Env["GOOS"] = provider.GOOS
		}
		if provider.GOARCH != "" {
			params.Env["GOARCH"] = provider.GOARCH
		}
		err := devtools.Build(params)
		if err != nil {
			return err
		}
	}
	return nil
}

// GolangCrossBuild build the Beat binary inside of the golang-builder.
// Do not use directly, use crossBuild instead.
func GolangCrossBuild() error {
	return devtools.GolangCrossBuild(devtools.DefaultGolangCrossBuildArgs())
}

// BuildGoDaemon builds the go-daemon binary (use crossBuildGoDaemon).
func BuildGoDaemon() error {
	return devtools.BuildGoDaemon()
}

// CrossBuild cross-builds the beat for all target platforms.
func CrossBuild() error {
	// Building functionbeat manager
	err := devtools.CrossBuild()
	if err != nil {
		return err
	}

	// Getting selected cloud providers
	selectedProviders, err := functionbeat.SelectedProviders()
	if err != nil {
		return err
	}

	// Building functions to deploy
	for _, provider := range selectedProviders {
		if !provider.Buildable {
			continue
		}

		err := devtools.CrossBuild(devtools.AddPlatforms("linux/amd64"), devtools.InDir("x-pack", "functionbeat", "provider", provider.Name))
		if err != nil {
			return err
		}
	}
	return nil
}

// CrossBuildGoDaemon cross-builds the go-daemon binary using Docker.
func CrossBuildGoDaemon() error {
	return devtools.CrossBuildGoDaemon()
}

// Update is an alias for update:all. This is a workaround for
// https://github.com/magefile/mage/issues/217.
func Update() { mg.Deps(functionbeat.Update.All) }

// Fields is an alias for update:fields. This is a workaround for
// https://github.com/magefile/mage/issues/217.
func Fields() { mg.Deps(functionbeat.Update.Fields) }

// Config is an alias for update:config. This is a workaround for
// https://github.com/magefile/mage/issues/217.
func Config() { mg.Deps(functionbeat.Update.Config) }

// Package packages the Beat for distribution.
// Use SNAPSHOT=true to build snapshots.
// Use PLATFORMS to control the target platforms.
func Package() {
	start := time.Now()
	defer func() { fmt.Println("package ran for", time.Since(start)) }()

	devtools.MustUsePackaging("functionbeat", "x-pack/functionbeat/dev-tools/packaging/packages.yml")

	mg.Deps(Update)
	mg.Deps(CrossBuild, CrossBuildGoDaemon)
	mg.SerialDeps(devtools.Package, TestPackages)
}

// TestPackages tests the generated packages (i.e. file modes, owners, groups).
func TestPackages() error {
	return devtools.TestPackages()
}

// GoTestUnit is an alias for goUnitTest.
func GoTestUnit() {
	mg.Deps(unittest.GoUnitTest)
}

// BuildPkgForFunctions creates a folder named pkg and adds functions to it.
// This makes testing the manager more comfortable.
func BuildPkgForFunctions() error {
	mg.Deps(Update, Build)

<<<<<<< HEAD
	err := os.MkdirAll("pkg", 700)
	if err != nil {
		return err
	}
=======
	err := os.RemoveAll("pkg")
>>>>>>> 790036b3

	filesToCopy := map[string]string{
		filepath.Join("provider", "aws", "functionbeat-aws"):           filepath.Join("pkg", "functionbeat-aws"),
		filepath.Join("provider", "gcp", "pubsub", "pubsub.go"):        filepath.Join("pkg", "pubsub", "pubsub.go"),
		filepath.Join("provider", "gcp", "storage", "storage.go"):      filepath.Join("pkg", "storage", "storage.go"),
		filepath.Join("provider", "gcp", "build", "pubsub", "vendor"):  filepath.Join("pkg", "pubsub", "vendor"),
		filepath.Join("provider", "gcp", "build", "storage", "vendor"): filepath.Join("pkg", "storage", "vendor"),
	}
	for src, dest := range filesToCopy {
		c := &devtools.CopyTask{
			Source: src,
			Dest:   dest,
		}
		err = c.Execute()
		if err != nil {
			return err
		}
	}
	return nil
}

// BuildSystemTestBinary build a binary for testing that is instrumented for
// testing and measuring code coverage. The binary is only instrumented for
// coverage when TEST_COVERAGE=true (default is false).
func BuildSystemTestBinary() error {
	err := devtools.BuildSystemTestBinary()
	if err != nil {
		return err
	}

	params := devtools.DefaultTestBinaryArgs()

	// Getting selected cloud providers
	selectedProviders, err := functionbeat.SelectedProviders()
	if err != nil {
		return err
	}

	for _, provider := range selectedProviders {
		if !provider.Buildable {
			continue
		}

		params.Name = filepath.Join("provider", provider.Name, devtools.BeatName+"-"+provider.Name)
		inputFiles := make([]string, 0)
		for _, inputFileName := range []string{"main.go", "main_test.go"} {
			inputFiles = append(inputFiles, filepath.Join("provider", provider.Name, inputFileName))
		}
		params.InputFiles = inputFiles
		err := devtools.BuildSystemTestGoBinary(params)
		if err != nil {
			return err
		}
	}
	return nil
}<|MERGE_RESOLUTION|>--- conflicted
+++ resolved
@@ -161,14 +161,7 @@
 func BuildPkgForFunctions() error {
 	mg.Deps(Update, Build)
 
-<<<<<<< HEAD
-	err := os.MkdirAll("pkg", 700)
-	if err != nil {
-		return err
-	}
-=======
 	err := os.RemoveAll("pkg")
->>>>>>> 790036b3
 
 	filesToCopy := map[string]string{
 		filepath.Join("provider", "aws", "functionbeat-aws"):           filepath.Join("pkg", "functionbeat-aws"),
