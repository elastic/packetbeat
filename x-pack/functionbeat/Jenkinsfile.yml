--- conflicted
+++ resolved
@@ -43,9 +43,6 @@
         mage: "mage build unitTest"
         platforms:             ## override default labels in this specific stage.
             - "windows-2019"
-<<<<<<< HEAD
-            - "windows-7-32-bit"
-=======
     windows-2016:
         mage: "mage build unitTest"
         platforms:             ## override default labels in this specific stage.
@@ -68,4 +65,14 @@
                 - "windows-2012"
             branches: true     ## for all the branches
             tags: true         ## for all the tags
->>>>>>> f8ff7cec
+    windows-7-32:
+        mage: "mage build unitTest"
+        platforms:             ## override default labels in this specific stage.
+            - "windows-7-32-bit"
+        when:                  ## Override the top-level when.
+            comments:
+                - "/test x-pack/functionbeat for windows-7-32"
+            labels:
+                - "windows-7-32"
+            branches: true     ## for all the branches
+            tags: true         ## for all the tags