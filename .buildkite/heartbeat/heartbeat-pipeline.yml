# yaml-language-server: $schema=https://raw.githubusercontent.com/buildkite/pipeline-schema/main/schema.json

env:
  BEATS_PROJECT_NAME: "heartbeat"

  IMAGE_UBUNTU_X86_64: "family/platform-ingest-beats-ubuntu-2204"
  AWS_IMAGE_UBUNTU_ARM_64: "platform-ingest-beats-ubuntu-2204-aarch64"
  IMAGE_RHEL9: "family/platform-ingest-beats-rhel-9"
  IMAGE_WIN_10: "family/platform-ingest-beats-windows-10"
  IMAGE_WIN_11: "family/platform-ingest-beats-windows-11"
  IMAGE_WIN_2016: "family/platform-ingest-beats-windows-2016"
  IMAGE_WIN_2019: "family/platform-ingest-beats-windows-2019"
  IMAGE_WIN_2022: "family/platform-ingest-beats-windows-2022"
  IMAGE_MACOS_X86_64: "generic-13-ventura-x64"
  IMAGE_MACOS_ARM: "generic-13-ventura-arm"

  GCP_DEFAULT_MACHINE_TYPE: "c2d-highcpu-8"
  GCP_HI_PERF_MACHINE_TYPE: "c2d-highcpu-16"
  GCP_WIN_MACHINE_TYPE: "n2-standard-8"
  AWS_ARM_INSTANCE_TYPE: "m6g.xlarge"

  #Packaging
  PACKAGING_PLATFORMS: "+all linux/amd64 linux/arm64 windows/amd64 darwin/amd64 darwin/arm64"
  PACKAGING_ARM_PLATFORMS: "linux/arm64"

steps:
  - group: "Heartbeat Mandatory Testing"
    key: "heartbeat-mandatory-tests"
    steps:
      - label: ":ubuntu: Unit Tests"
<<<<<<< HEAD
        command: "cd ${BEATS_PROJECT_NAME} && mage unitTest"
=======
        command: "cd $BEATS_PROJECT_NAME && mage build unitTest"
        notify:
          - github_commit_status:
              context: "Heartbeat: ubuntu/Unit Tests"
>>>>>>> 80dab50f
        agents:
          provider: "gcp"
          image: "${IMAGE_UBUNTU_X86_64}"
          machineType: "${GCP_DEFAULT_MACHINE_TYPE}"
        artifact_paths:
          - "heartbeat/build/*.xml"
          - "heartbeat/build/*.json"

      - label: ":rhel:-9 Unit Tests"
<<<<<<< HEAD
        command: "cd ${BEATS_PROJECT_NAME} && mage unitTest"
=======
        command: "cd $BEATS_PROJECT_NAME && mage build unitTest"
        notify:
          - github_commit_status:
              context: "Heartbeat: rhel-9/Unit Tests"
>>>>>>> 80dab50f
        agents:
          provider: "gcp"
          image: "${IMAGE_RHEL9}"
          machineType: "${GCP_DEFAULT_MACHINE_TYPE}"
        artifact_paths:
          - "heartbeat/build/*.xml"
          - "heartbeat/build/*.json"

      - label: ":windows:-2016 Unit Test"
        key: "windows-2016"
        command: |
          Set-Location -Path $BEATS_PROJECT_NAME
          mage build unitTest
        notify:
          - github_commit_status:
              context: "Heartbeat: Windows 2016/Unit Tests"
        agents:
          provider: "gcp"
          image: "${IMAGE_WIN_2016}"
          machine_type: "${GCP_WIN_MACHINE_TYPE}"
          disk_type: "pd-ssd"
        artifact_paths:
          - "heartbeat/build/*.xml"
          - "heartbeat/build/*.json"

      - label: ":windows:-2022 Unit Test"
        key: "windows-2022"
        command: |
          Set-Location -Path $BEATS_PROJECT_NAME
          mage build unitTest
        notify:
          - github_commit_status:
              context: "Heartbeat: Windows 2022/Unit Tests"
        agents:
          provider: "gcp"
          image: "${IMAGE_WIN_2022}"
          machine_type: "${GCP_WIN_MACHINE_TYPE}"
          disk_type: "pd-ssd"
        artifact_paths:
          - "heartbeat/build/*.xml"
          - "heartbeat/build/*.json"

      - label: ":ubuntu: Go Integration Tests"
<<<<<<< HEAD
        command: "cd ${BEATS_PROJECT_NAME} && mage goIntegTest"
=======
        command:  "cd $BEATS_PROJECT_NAME && mage goIntegTest"
        notify:
          - github_commit_status:
              context: "Heartbeat: Go Integration Tests"
>>>>>>> 80dab50f
        agents:
          provider: "gcp"
          image: "${IMAGE_UBUNTU_X86_64}"
          machineType: "${GCP_HI_PERF_MACHINE_TYPE}"
        artifact_paths:
          - "heartbeat/build/*.xml"
          - "heartbeat/build/*.json"

      - label: ":ubuntu: Python Integration Tests"
<<<<<<< HEAD
        command: "cd ${BEATS_PROJECT_NAME} && mage pythonIntegTest"
=======
        command: "cd $BEATS_PROJECT_NAME && mage pythonIntegTest"
        notify:
          - github_commit_status:
              context: "Heartbeat: Python Integration Tests"
>>>>>>> 80dab50f
        agents:
          provider: "gcp"
          image: "${IMAGE_UBUNTU_X86_64}"
          machineType: "${GCP_HI_PERF_MACHINE_TYPE}"
        artifact_paths:
          - "heartbeat/build/*.xml"
          - "heartbeat/build/*.json"

  - group: "Heartbeat ARM Tests"
    key: "heartbeat-extended-tests-arm"
    if: build.env("BUILDKITE_PULL_REQUEST") == "false" || build.env("GITHUB_PR_LABELS") =~ /.*arm.*/
    steps:
      - label: ":linux: ARM64 Unit Tests"
        key: "arm-extended"
        if: build.env("GITHUB_PR_TRIGGER_COMMENT") == "heartbeat for arm" || build.env("GITHUB_PR_LABELS") =~ /.*arm.*/
<<<<<<< HEAD
        command: "cd ${BEATS_PROJECT_NAME} && mage unitTest"
=======
        command: "cd $BEATS_PROJECT_NAME && mage build unitTest"
        notify:
          - github_commit_status:
              context: "Heartbeat: Unit Tests ARM"
>>>>>>> 80dab50f
        agents:
          provider: "aws"
          imagePrefix: "${AWS_IMAGE_UBUNTU_ARM_64}"
          instanceType: "${AWS_ARM_INSTANCE_TYPE}"
        artifact_paths: "heartbeat/build/*.xml"

  - group: "Heartbeat Extended Testing MacOS"
    key: "heartbeat-extended-tests-macos"
    if: build.env("BUILDKITE_PULL_REQUEST") == "false" || build.env("GITHUB_PR_LABELS") =~ /.*macOS.*/
    steps:
      - label: ":mac: MacOS Unit Tests"
        key: "macos-extended"
        if: build.env("GITHUB_PR_TRIGGER_COMMENT") == "heartbeat for macos" || build.env("GITHUB_PR_LABELS") =~ /.*macOS.*/
<<<<<<< HEAD
        command: "cd ${BEATS_PROJECT_NAME} && mage unitTest"
=======
        command: "cd ${BEATS_PROJECT_NAME} && mage build unitTest"
        notify:
          - github_commit_status:
              context: "Heartbeat: MacOS Unit Tests"
>>>>>>> 80dab50f
        agents:
          provider: "orka"
          imagePrefix: "${IMAGE_MACOS_X86_64}"
        artifact_paths: "heartbeat/build/*.xml"

<<<<<<< HEAD
  - group: "Heartbeat Windows Extended Testing"
    key: "heartbeat-extended-tests-win"
    if: build.env("BUILDKITE_PULL_REQUEST") == "false" || build.env("GITHUB_PR_LABELS") =~ /.*windows.*/

    steps:
      - label: ":windows: Win 2019 Unit Tests"
        key: "heartbeat-win-extended-2019"
        command: "mage -d ${BEATS_PROJECT_NAME} unitTest"
=======
      - label: ":mac: MacOS ARM Unit Tests"
        key: "macos-extended-arm"
        if: build.env("GITHUB_PR_TRIGGER_COMMENT") == "heartbeat for macos" || build.env("GITHUB_PR_LABELS") =~ /.*macOS.*/
        command: "cd ${BEATS_PROJECT_NAME} && mage build unitTest"
        notify:
          - github_commit_status:
              context: "Heartbeat: MacOS ARM Unit Tests"
        agents:
          provider: "orka"
          imagePrefix: "${IMAGE_MACOS_ARM}"
        artifact_paths: "heartbeat/build/*.xml"

  - group: "Windows Extended Testing"
    key: "extended-tests-win"
    if: build.env("GITHUB_PR_TRIGGER_COMMENT") == "heartbeat for windows" || build.env("GITHUB_PR_LABELS") =~ /.*windows.*/

    steps:
      - label: ":windows:-2019 Unit Tests"
        key: "windows-extended-2019"
        command: |
          Set-Location -Path $BEATS_PROJECT_NAME
          mage build unitTest
        notify:
          - github_commit_status:
              context: "Heartbeat: Windows 2019/Unit Tests"
>>>>>>> 80dab50f
        agents:
          provider: "gcp"
          image: "${IMAGE_WIN_2019}"
          machine_type: "${GCP_WIN_MACHINE_TYPE}"
          disk_type: "pd-ssd"
        artifact_paths:
          - "heartbeat/build/*.xml"
          - "heartbeat/build/*.json"

      - label: ":windows:-11 Unit Tests"
<<<<<<< HEAD
        key: "heartbeat-windows-extended-11"
        command: "mage -d ${BEATS_PROJECT_NAME} unitTest"
=======
        key: "windows-extended-11"
        command: |
          Set-Location -Path $BEATS_PROJECT_NAME
          mage build unitTest
>>>>>>> 80dab50f
        notify:
          - github_commit_status:
              context: "Heartbeat: Windows 11/Unit Tests"
        agents:
          provider: "gcp"
          image: "${IMAGE_WIN_11}"
          machine_type: "${GCP_WIN_MACHINE_TYPE}"
          disk_type: "pd-ssd"
        artifact_paths:
          - "heartbeat/build/*.xml"
          - "heartbeat/build/*.json"

      - label: ":windows:-10 Unit Tests"
<<<<<<< HEAD
        key: "heartbeat-windows-extended-10"
        command: "mage -d ${BEATS_PROJECT_NAME} unitTest"
=======
        key: "windows-extended-10"
        command: |
          Set-Location -Path $BEATS_PROJECT_NAME
          mage build unitTest
>>>>>>> 80dab50f
        notify:
          - github_commit_status:
              context: "Heartbeat: Windows 10/Unit Tests"
        agents:
          provider: "gcp"
          image: "${IMAGE_WIN_10}"
          machine_type: "${GCP_WIN_MACHINE_TYPE}"
          disk_type: "pd-ssd"
        artifact_paths:
          - "heartbeat/build/*.xml"
          - "heartbeat/build/*.json"

  - group: "Heartbeat Packaging"
    key: "heartbeat-packaging"
    if: build.env("BUILDKITE_PULL_REQUEST") != "false"
    depends_on:
      - "heartbeat-mandatory-tests"
    steps:
      - label: ":ubuntu: Packaging Linux X86"
        key: "heartbeat-package-linux-x86"
        env:
          PLATFORMS: "+all linux/amd64 linux/arm64 windows/amd64 darwin/amd64 darwin/arm64"
          SNAPSHOT: true
        command: ".buildkite/scripts/packaging/package.sh"
        agents:
          provider: gcp
          image: "${IMAGE_UBUNTU_X86_64}"
          machineType: "${GCP_HI_PERF_MACHINE_TYPE}"

      - label: ":linux: Packaging Linux ARM"
        key: "heartbeat-package-linux-arm"
        env:
          PLATFORMS: "linux/arm64"
          PACKAGES: "docker"
          SNAPSHOT: true
        command: ".buildkite/scripts/packaging/package.sh"
        agents:
          provider: "aws"
          imagePrefix: "${AWS_IMAGE_UBUNTU_ARM_64}"
          instanceType: "${AWS_ARM_INSTANCE_TYPE}"<|MERGE_RESOLUTION|>--- conflicted
+++ resolved
@@ -28,14 +28,7 @@
     key: "heartbeat-mandatory-tests"
     steps:
       - label: ":ubuntu: Unit Tests"
-<<<<<<< HEAD
-        command: "cd ${BEATS_PROJECT_NAME} && mage unitTest"
-=======
         command: "cd $BEATS_PROJECT_NAME && mage build unitTest"
-        notify:
-          - github_commit_status:
-              context: "Heartbeat: ubuntu/Unit Tests"
->>>>>>> 80dab50f
         agents:
           provider: "gcp"
           image: "${IMAGE_UBUNTU_X86_64}"
@@ -45,14 +38,7 @@
           - "heartbeat/build/*.json"
 
       - label: ":rhel:-9 Unit Tests"
-<<<<<<< HEAD
-        command: "cd ${BEATS_PROJECT_NAME} && mage unitTest"
-=======
         command: "cd $BEATS_PROJECT_NAME && mage build unitTest"
-        notify:
-          - github_commit_status:
-              context: "Heartbeat: rhel-9/Unit Tests"
->>>>>>> 80dab50f
         agents:
           provider: "gcp"
           image: "${IMAGE_RHEL9}"
@@ -96,14 +82,7 @@
           - "heartbeat/build/*.json"
 
       - label: ":ubuntu: Go Integration Tests"
-<<<<<<< HEAD
         command: "cd ${BEATS_PROJECT_NAME} && mage goIntegTest"
-=======
-        command:  "cd $BEATS_PROJECT_NAME && mage goIntegTest"
-        notify:
-          - github_commit_status:
-              context: "Heartbeat: Go Integration Tests"
->>>>>>> 80dab50f
         agents:
           provider: "gcp"
           image: "${IMAGE_UBUNTU_X86_64}"
@@ -113,14 +92,7 @@
           - "heartbeat/build/*.json"
 
       - label: ":ubuntu: Python Integration Tests"
-<<<<<<< HEAD
-        command: "cd ${BEATS_PROJECT_NAME} && mage pythonIntegTest"
-=======
         command: "cd $BEATS_PROJECT_NAME && mage pythonIntegTest"
-        notify:
-          - github_commit_status:
-              context: "Heartbeat: Python Integration Tests"
->>>>>>> 80dab50f
         agents:
           provider: "gcp"
           image: "${IMAGE_UBUNTU_X86_64}"
@@ -136,14 +108,7 @@
       - label: ":linux: ARM64 Unit Tests"
         key: "arm-extended"
         if: build.env("GITHUB_PR_TRIGGER_COMMENT") == "heartbeat for arm" || build.env("GITHUB_PR_LABELS") =~ /.*arm.*/
-<<<<<<< HEAD
-        command: "cd ${BEATS_PROJECT_NAME} && mage unitTest"
-=======
-        command: "cd $BEATS_PROJECT_NAME && mage build unitTest"
-        notify:
-          - github_commit_status:
-              context: "Heartbeat: Unit Tests ARM"
->>>>>>> 80dab50f
+        command: "cd $BEATS_PROJECT_NAME && mage unitTest"
         agents:
           provider: "aws"
           imagePrefix: "${AWS_IMAGE_UBUNTU_ARM_64}"
@@ -157,20 +122,12 @@
       - label: ":mac: MacOS Unit Tests"
         key: "macos-extended"
         if: build.env("GITHUB_PR_TRIGGER_COMMENT") == "heartbeat for macos" || build.env("GITHUB_PR_LABELS") =~ /.*macOS.*/
-<<<<<<< HEAD
-        command: "cd ${BEATS_PROJECT_NAME} && mage unitTest"
-=======
         command: "cd ${BEATS_PROJECT_NAME} && mage build unitTest"
-        notify:
-          - github_commit_status:
-              context: "Heartbeat: MacOS Unit Tests"
->>>>>>> 80dab50f
         agents:
           provider: "orka"
           imagePrefix: "${IMAGE_MACOS_X86_64}"
         artifact_paths: "heartbeat/build/*.xml"
 
-<<<<<<< HEAD
   - group: "Heartbeat Windows Extended Testing"
     key: "heartbeat-extended-tests-win"
     if: build.env("BUILDKITE_PULL_REQUEST") == "false" || build.env("GITHUB_PR_LABELS") =~ /.*windows.*/
@@ -179,33 +136,6 @@
       - label: ":windows: Win 2019 Unit Tests"
         key: "heartbeat-win-extended-2019"
         command: "mage -d ${BEATS_PROJECT_NAME} unitTest"
-=======
-      - label: ":mac: MacOS ARM Unit Tests"
-        key: "macos-extended-arm"
-        if: build.env("GITHUB_PR_TRIGGER_COMMENT") == "heartbeat for macos" || build.env("GITHUB_PR_LABELS") =~ /.*macOS.*/
-        command: "cd ${BEATS_PROJECT_NAME} && mage build unitTest"
-        notify:
-          - github_commit_status:
-              context: "Heartbeat: MacOS ARM Unit Tests"
-        agents:
-          provider: "orka"
-          imagePrefix: "${IMAGE_MACOS_ARM}"
-        artifact_paths: "heartbeat/build/*.xml"
-
-  - group: "Windows Extended Testing"
-    key: "extended-tests-win"
-    if: build.env("GITHUB_PR_TRIGGER_COMMENT") == "heartbeat for windows" || build.env("GITHUB_PR_LABELS") =~ /.*windows.*/
-
-    steps:
-      - label: ":windows:-2019 Unit Tests"
-        key: "windows-extended-2019"
-        command: |
-          Set-Location -Path $BEATS_PROJECT_NAME
-          mage build unitTest
-        notify:
-          - github_commit_status:
-              context: "Heartbeat: Windows 2019/Unit Tests"
->>>>>>> 80dab50f
         agents:
           provider: "gcp"
           image: "${IMAGE_WIN_2019}"
@@ -216,15 +146,10 @@
           - "heartbeat/build/*.json"
 
       - label: ":windows:-11 Unit Tests"
-<<<<<<< HEAD
         key: "heartbeat-windows-extended-11"
-        command: "mage -d ${BEATS_PROJECT_NAME} unitTest"
-=======
-        key: "windows-extended-11"
-        command: |
-          Set-Location -Path $BEATS_PROJECT_NAME
-          mage build unitTest
->>>>>>> 80dab50f
+        command: |
+          Set-Location -Path $BEATS_PROJECT_NAME
+          mage build unitTest
         notify:
           - github_commit_status:
               context: "Heartbeat: Windows 11/Unit Tests"
@@ -238,15 +163,10 @@
           - "heartbeat/build/*.json"
 
       - label: ":windows:-10 Unit Tests"
-<<<<<<< HEAD
         key: "heartbeat-windows-extended-10"
-        command: "mage -d ${BEATS_PROJECT_NAME} unitTest"
-=======
-        key: "windows-extended-10"
-        command: |
-          Set-Location -Path $BEATS_PROJECT_NAME
-          mage build unitTest
->>>>>>> 80dab50f
+        command: |
+          Set-Location -Path $BEATS_PROJECT_NAME
+          mage build unitTest
         notify:
           - github_commit_status:
               context: "Heartbeat: Windows 10/Unit Tests"
