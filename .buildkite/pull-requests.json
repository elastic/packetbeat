--- conflicted
+++ resolved
@@ -12,23 +12,12 @@
             "set_commit_status": true,
             "build_on_commit": true,
             "build_on_comment": true,
-<<<<<<< HEAD
-            "trigger_comment_regex": "^/(?:test|package)",
-            "always_trigger_comment_regex": "^/(?:test|package)",
-            "skip_ci_labels": [
-                "skip-ci"
-            ],
-            "skip_target_branches": [],
-            "skip_ci_on_only_changed": [],
-            "always_require_ci_on_changed": []
-=======
             "trigger_comment_regex": "^/(?:test)",
             "always_trigger_comment_regex": "^/(?:test)",
             "skip_ci_labels": ["skip-ci"],
             "skip_target_branches": [ ],
             "skip_ci_on_only_changed": [ ],
             "always_require_ci_on_changed": [ ]
->>>>>>> 0ce396cb
         },
         {
             "enabled": true,
