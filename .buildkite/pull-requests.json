{
    "jobs": [
        {
            "enabled": true,
            "pipelineSlug": "beats",
            "allow_org_users": true,
            "allowed_repo_permissions": ["admin", "write"],
            "allowed_list": [ "mergify[bot]" ],
            "set_commit_status": true,
            "build_on_commit": true,
            "build_on_comment": true,
            "trigger_comment_regex": "^/(?:test)",
            "always_trigger_comment_regex": "^/(?:test)",
            "skip_ci_labels": ["skip-ci"],
            "skip_target_branches": [ ],
            "skip_ci_on_only_changed": [ ],
            "always_require_ci_on_changed": [ ]
        },
        {
            "enabled": true,
            "pipelineSlug": "beats-xpack-elastic-agent",
            "allow_org_users": true,
            "allowed_repo_permissions": ["admin", "write"],
            "allowed_list": [ ],
            "set_commit_status": true,
            "build_on_commit": true,
            "build_on_comment": true,
            "trigger_comment_regex": "^/test elastic-agent$",
            "always_trigger_comment_regex": "^/test elastic-agent$",
            "skip_ci_labels": [  ],
            "skip_target_branches": [ ],
            "skip_ci_on_only_changed": ["^x-pack/elastic-agent/README.md", "^x-pack/elastic-agent/docs/.*", "^x-pack/elastic-agent/devtools/.*" ],
            "always_require_ci_on_changed": ["^x-pack/elastic-agent/.*", ".buildkite/x-pack/elastic-agent/.*", "^go.mod", "^pytest.ini", "^dev-tools/.*", "^libbeat/.*", "^testing/.*"]
        },
        {
            "enabled": true,
            "pipelineSlug": "beats-winlogbeat",
            "allow_org_users": true,
            "allowed_repo_permissions": ["admin", "write"],
            "allowed_list": [ ],
            "set_commit_status": true,
            "build_on_commit": true,
            "build_on_comment": true,
            "trigger_comment_regex": "^/test winlogbeat$",
            "always_trigger_comment_regex": "^/test winlogbeat$",
            "skip_ci_labels": [  ],
            "skip_target_branches": [ ],
            "skip_ci_on_only_changed": [ ],
            "always_require_ci_on_changed": ["^winlogbeat/.*", ".buildkite/winlogbeat/.*", "^go.mod", "^pytest.ini", "^dev-tools/.*", "^libbeat/.*", "^testing/.*"]
        },
        {
            "enabled": true,
<<<<<<< HEAD
            "pipelineSlug": "beats-xpack-libbeat",
=======
            "pipelineSlug": "beats-xpack-packetbeat",
>>>>>>> 243f9c33
            "allow_org_users": true,
            "allowed_repo_permissions": ["admin", "write"],
            "allowed_list": [ ],
            "set_commit_status": true,
            "build_on_commit": true,
            "build_on_comment": true,
<<<<<<< HEAD
            "trigger_comment_regex": "^/test x-pack/libbeat$",
            "always_trigger_comment_regex": "^/test x-pack/libbeat$",
            "skip_ci_labels": [  ],
            "skip_target_branches": [ ],
            "skip_ci_on_only_changed": [ ],
            "always_require_ci_on_changed": ["^x-pack/libbeat/.*", "^.buildkite/.*", "^go.mod", "^pytest.ini", "^dev-tools/.*", "^libbeat/.*", "^testing/.*", "^x-pack/libbeat/.*"]
=======
            "trigger_comment_regex": "^/test x-pack/packetbeat$",
            "always_trigger_comment_regex": "^/test x-pack/packetbeat$",
            "skip_ci_labels": [  ],
            "skip_target_branches": [ ],
            "skip_ci_on_only_changed": [ ],
            "always_require_ci_on_changed": ["^x-pack/packetbeat/.*", "^.buildkite/.*", "^go.mod", "^pytest.ini", "^dev-tools/.*", "^libbeat/.*", "^testing/.*", "^x-pack/libbeat/.*"]
>>>>>>> 243f9c33
        }
    ]
}<|MERGE_RESOLUTION|>--- conflicted
+++ resolved
@@ -47,35 +47,6 @@
             "skip_target_branches": [ ],
             "skip_ci_on_only_changed": [ ],
             "always_require_ci_on_changed": ["^winlogbeat/.*", ".buildkite/winlogbeat/.*", "^go.mod", "^pytest.ini", "^dev-tools/.*", "^libbeat/.*", "^testing/.*"]
-        },
-        {
-            "enabled": true,
-<<<<<<< HEAD
-            "pipelineSlug": "beats-xpack-libbeat",
-=======
-            "pipelineSlug": "beats-xpack-packetbeat",
->>>>>>> 243f9c33
-            "allow_org_users": true,
-            "allowed_repo_permissions": ["admin", "write"],
-            "allowed_list": [ ],
-            "set_commit_status": true,
-            "build_on_commit": true,
-            "build_on_comment": true,
-<<<<<<< HEAD
-            "trigger_comment_regex": "^/test x-pack/libbeat$",
-            "always_trigger_comment_regex": "^/test x-pack/libbeat$",
-            "skip_ci_labels": [  ],
-            "skip_target_branches": [ ],
-            "skip_ci_on_only_changed": [ ],
-            "always_require_ci_on_changed": ["^x-pack/libbeat/.*", "^.buildkite/.*", "^go.mod", "^pytest.ini", "^dev-tools/.*", "^libbeat/.*", "^testing/.*", "^x-pack/libbeat/.*"]
-=======
-            "trigger_comment_regex": "^/test x-pack/packetbeat$",
-            "always_trigger_comment_regex": "^/test x-pack/packetbeat$",
-            "skip_ci_labels": [  ],
-            "skip_target_branches": [ ],
-            "skip_ci_on_only_changed": [ ],
-            "always_require_ci_on_changed": ["^x-pack/packetbeat/.*", "^.buildkite/.*", "^go.mod", "^pytest.ini", "^dev-tools/.*", "^libbeat/.*", "^testing/.*", "^x-pack/libbeat/.*"]
->>>>>>> 243f9c33
         }
     ]
 }