#!/usr/bin/env bash

set -euo pipefail
REPO="beats"
TMP_FOLDER="tmp.${REPO}"
DOCKER_REGISTRY="docker.elastic.co"
SETUP_GVM_VERSION="v0.5.1"
DOCKER_COMPOSE_VERSION="1.21.0"
DOCKER_COMPOSE_VERSION_AARCH64="v2.21.0"
SETUP_WIN_PYTHON_VERSION="3.11.0"
NMAP_WIN_VERSION="7.12"           # Earlier versions of NMap provide WinPcap (the winpcap packages don't install nicely because they pop-up a UI)
GO_VERSION=$(cat .go-version)
ASDF_MAGE_VERSION="1.15.0"
PACKAGING_PLATFORMS="+all linux/amd64 linux/arm64 windows/amd64 darwin/amd64 darwin/arm64"
PACKAGING_ARM_PLATFORMS="linux/arm64"
ASDF_TERRAFORM_VERSION="1.0.2"
AWS_REGION="eu-central-1"

export SETUP_GVM_VERSION
export DOCKER_COMPOSE_VERSION
export DOCKER_COMPOSE_VERSION_AARCH64
export SETUP_WIN_PYTHON_VERSION
export NMAP_WIN_VERSION
export GO_VERSION
export ASDF_MAGE_VERSION
export PACKAGING_PLATFORMS
export PACKAGING_ARM_PLATFORMS
export REPO
export TMP_FOLDER
export DOCKER_REGISTRY
export ASDF_TERRAFORM_VERSION
export AWS_REGION

exportVars() {
  local platform_type="$(uname)"
  local arch_type="$(uname -m)"
  if [ "${arch_type}" == "x86_64" ]; then
    case "${platform_type}" in
      Linux|Darwin)
        export GOX_FLAGS="-arch amd64"
        export testResults="**/build/TEST*.xml"
        export artifacts="**/build/TEST*.out"
        ;;
      MINGW*)
        export GOX_FLAGS="-arch 386"
        export testResults="**\\build\\TEST*.xml"
        export artifacts="**\\build\\TEST*.out"
        ;;
    esac
  elif [[ "${arch_type}" == "aarch64" || "${arch_type}" == "arm64" ]]; then
    export GOX_FLAGS="-arch arm"
    export testResults="**/build/TEST*.xml"
    export artifacts="**/build/TEST*.out"
  else
    echo "Unsupported OS"
  fi
}

<<<<<<< HEAD
if [[ "$BUILDKITE_PIPELINE_SLUG" == "beats-metricbeat" || "$BUILDKITE_PIPELINE_SLUG" == "beats-xpack-metricbeat" || "$BUILDKITE_PIPELINE_SLUG" == "beats-xpack-winlogbeat" || "$BUILDKITE_PIPELINE_SLUG" == "beats-xpack-auditbeat" ]]; then
=======
if [[ "$BUILDKITE_PIPELINE_SLUG" == "beats-metricbeat" || "$BUILDKITE_PIPELINE_SLUG" == "beats-xpack-metricbeat" || "$BUILDKITE_PIPELINE_SLUG" == "beats-xpack-winlogbeat" ]]; then
>>>>>>> 3809f4b2
  exportVars
  export RACE_DETECTOR="true"
  export TEST_COVERAGE="true"
  export DOCKER_PULL="0"
  export TEST_TAGS="${TEST_TAGS:+$TEST_TAGS,}oracle"
fi

if [[ "$BUILDKITE_STEP_KEY" == "xpack-winlogbeat-pipeline" || "$BUILDKITE_STEP_KEY" == "xpack-metricbeat-pipeline" || "$BUILDKITE_STEP_KEY" == "xpack-dockerlogbeat-pipeline" || "$BUILDKITE_STEP_KEY" == "metricbeat-pipeline" ]]; then
  # Set the MODULE env variable if possible, it should be defined before generating pipeline's steps. It is used in multiple pipelines.
  source .buildkite/scripts/common.sh
  defineModuleFromTheChangeSet "${BEATS_PROJECT_NAME}"
fi<|MERGE_RESOLUTION|>--- conflicted
+++ resolved
@@ -56,11 +56,7 @@
   fi
 }
 
-<<<<<<< HEAD
 if [[ "$BUILDKITE_PIPELINE_SLUG" == "beats-metricbeat" || "$BUILDKITE_PIPELINE_SLUG" == "beats-xpack-metricbeat" || "$BUILDKITE_PIPELINE_SLUG" == "beats-xpack-winlogbeat" || "$BUILDKITE_PIPELINE_SLUG" == "beats-xpack-auditbeat" ]]; then
-=======
-if [[ "$BUILDKITE_PIPELINE_SLUG" == "beats-metricbeat" || "$BUILDKITE_PIPELINE_SLUG" == "beats-xpack-metricbeat" || "$BUILDKITE_PIPELINE_SLUG" == "beats-xpack-winlogbeat" ]]; then
->>>>>>> 3809f4b2
   exportVars
   export RACE_DETECTOR="true"
   export TEST_COVERAGE="true"
