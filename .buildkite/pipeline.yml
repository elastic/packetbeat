# yaml-language-server: $schema=https://raw.githubusercontent.com/buildkite/pipeline-schema/main/schema.json

steps:
  - label: "Trigger Auditbeat"
    plugins:
      - monorepo-diff#v1.0.1:
          diff: "git diff --name-only origin/${GITHUB_PR_TARGET_BRANCH}...HEAD"
          watch:
            - path:
                - auditbeat/
                - .buildkite/auditbeat/
                - .buildkite/scripts
                - .buildkite/hooks/
                #OSS
                - go.mod
                - pytest.ini
                - dev-tools/
                - libbeat/**
                - testing/**
              config:
                trigger: "auditbeat"
                build:
                  commit: "${BUILDKITE_COMMIT}"
                  branch: "${BUILDKITE_BRANCH}"
                  env:
                    - BUILDKITE_PULL_REQUEST=${BUILDKITE_PULL_REQUEST}
                    - BUILDKITE_PULL_REQUEST_BASE_BRANCH=${BUILDKITE_PULL_REQUEST_BASE_BRANCH}
                    - GITHUB_PR_LABELS=${GITHUB_PR_LABELS}

  - label: "Trigger Heartbeat"
    plugins:
      - monorepo-diff#v1.0.1:
          diff: "git diff --name-only origin/${GITHUB_PR_TARGET_BRANCH}...HEAD"
          watch:
            - path:
                - heartbeat/
                - .buildkite/heartbeat/
                - .buildkite/scripts
                - .buildkite/hooks/
                #OSS
                - go.mod
                - pytest.ini
                - dev-tools/
                - libbeat/**
                - testing/**
              config:
                trigger: "heartbeat"
                build:
                  commit: "${BUILDKITE_COMMIT}"
                  branch: "${BUILDKITE_BRANCH}"
                  env:
                    - BUILDKITE_PULL_REQUEST=${BUILDKITE_PULL_REQUEST}
                    - BUILDKITE_PULL_REQUEST_BASE_BRANCH=${BUILDKITE_PULL_REQUEST_BASE_BRANCH}
                    - GITHUB_PR_LABELS=${GITHUB_PR_LABELS}

  - label: "Trigger Filebeat"
    plugins:
      - monorepo-diff#v1.0.1:
          diff: "git diff --name-only origin/${GITHUB_PR_TARGET_BRANCH}...HEAD"
          watch:
            - path:
                - filebeat/
                - .buildkite/filebeat/
                # CI related scripts
                - .buildkite/scripts
                - .buildkite/hooks/
                #OSS
                - go.mod
                - pytest.ini
                - dev-tools
                - libbeat/**
                - testing/**
              config:
                trigger: "filebeat"
                build:
                  commit: "${BUILDKITE_COMMIT}"
                  branch: "${BUILDKITE_BRANCH}"
                  env:
                    - BUILDKITE_PULL_REQUEST=${BUILDKITE_PULL_REQUEST}
                    - BUILDKITE_PULL_REQUEST_BASE_BRANCH=${BUILDKITE_PULL_REQUEST_BASE_BRANCH}
                    - GITHUB_PR_LABELS=${GITHUB_PR_LABELS}

  - label: "Trigger Xpack/Dockerlogbeat"
    plugins:
      - monorepo-diff#v1.0.1:
          diff: "git diff --name-only origin/${GITHUB_PR_TARGET_BRANCH}...HEAD"
          watch:
            - path:
                - x-pack/dockerlogbeat/
                - .buildkite/x-pack/pipeline.xpack.dockerlogbeat.yml
                - .buildkite/hooks/
                - .buildkite/scripts
                #OSS
                - go.mod
                - pytest.ini
                - dev-tools/
                - libbeat/**
                - testing/**
              config:
                trigger: "beats-xpack-dockerlogbeat"
                build:
                  commit: "${BUILDKITE_COMMIT}"
                  branch: "${BUILDKITE_BRANCH}"
                  env:
                    - BUILDKITE_PULL_REQUEST=${BUILDKITE_PULL_REQUEST}
                    - BUILDKITE_PULL_REQUEST_BASE_BRANCH=${BUILDKITE_PULL_REQUEST_BASE_BRANCH}
                    - GITHUB_PR_LABELS=${GITHUB_PR_LABELS}

  - label: "Trigger Metricbeat"
    plugins:
      - monorepo-diff#v1.0.1:
          diff: "git diff --name-only origin/${GITHUB_PR_TARGET_BRANCH}...HEAD"
          watch:
            - path:
                - metricbeat/
                - .buildkite/metricbeat/
                - .buildkite/scripts
                - .buildkite/hooks/
                #OSS
                - go.mod
                - pytest.ini
                - dev-tools/
                - libbeat/**
                - testing/**
              config:
                trigger: "beats-metricbeat"
                build:
                  commit: "${BUILDKITE_COMMIT}"
                  branch: "${BUILDKITE_BRANCH}"
                  env:
                    - BUILDKITE_PULL_REQUEST=${BUILDKITE_PULL_REQUEST}
                    - BUILDKITE_PULL_REQUEST_BASE_BRANCH=${BUILDKITE_PULL_REQUEST_BASE_BRANCH}
                    - GITHUB_PR_LABELS=${GITHUB_PR_LABELS}

  - label: "Trigger x-pack/metricbeat"
    plugins:
      - monorepo-diff#v1.0.1:
          diff: "git diff --name-only origin/${GITHUB_PR_TARGET_BRANCH}...HEAD"
          watch:
            - path:
                - x-pack/metricbeat/
                - x-pack/libbeat/common/aws
                - .buildkite/x-pack/pipeline.xpack.metricbeat.yml
                - .buildkite/scripts
                - .buildkite/hooks/
                #OSS
                - go.mod
                - pytest.ini
                - dev-tools/
                - libbeat/**
                - testing/**
              config:
                trigger: "beats-xpack-metricbeat"
                build:
                  commit: "${BUILDKITE_COMMIT}"
                  branch: "${BUILDKITE_BRANCH}"
                  env:
                    - BUILDKITE_PULL_REQUEST=${BUILDKITE_PULL_REQUEST}
                    - BUILDKITE_PULL_REQUEST_BASE_BRANCH=${BUILDKITE_PULL_REQUEST_BASE_BRANCH}
                    - GITHUB_PR_LABELS=${GITHUB_PR_LABELS}

  - label: "Trigger x-pack/osquerybeat"
    plugins:
      - monorepo-diff#v1.0.1:
          diff: "git diff --name-only origin/${GITHUB_PR_TARGET_BRANCH}...HEAD"
          watch:
            - path:
                - x-pack/osquerybeat/**
                - .buildkite/x-pack/pipeline.xpack.metricbeat.yml
                - .buildkite/scripts/**
                - .buildkite/hooks/**
                # x-pack
                - libbeat/**
                - x-pack/libbeat/**
                #OSS
                - go.mod
                - pytest.ini
                - dev-tools/
                - libbeat/**
                - testing/**
              config:
                trigger: "beats-xpack-osquerybeat"
                build:
                  commit: "${BUILDKITE_COMMIT}"
                  branch: "${BUILDKITE_BRANCH}"
                  env:
                    - BUILDKITE_PULL_REQUEST=${BUILDKITE_PULL_REQUEST}
                    - BUILDKITE_PULL_REQUEST_BASE_BRANCH=${BUILDKITE_PULL_REQUEST_BASE_BRANCH}
                    - GITHUB_PR_LABELS=${GITHUB_PR_LABELS}

  - label: "Trigger Xpack/Winlogbeat"
    plugins:
      - monorepo-diff#v1.0.1:
          diff: "git diff --name-only origin/${GITHUB_PR_TARGET_BRANCH}...HEAD"
          watch:
            - path:
                - x-pack/winlogbeat/
                - .buildkite/x-pack/pipeline.xpack.winlogbeat.yml
                - .buildkite/scripts
                - .buildkite/hooks/
                #OSS
                - go.mod
                - pytest.ini
                - dev-tools/**
                - libbeat/**
                - testing/**
              config:
                trigger: "beats-xpack-winlogbeat"
                build:
                  commit: "${BUILDKITE_COMMIT}"
                  branch: "${BUILDKITE_BRANCH}"
                  env:
                    - BUILDKITE_PULL_REQUEST=${BUILDKITE_PULL_REQUEST}
                    - BUILDKITE_PULL_REQUEST_BASE_BRANCH=${BUILDKITE_PULL_REQUEST_BASE_BRANCH}
                    - GITHUB_PR_LABELS=${GITHUB_PR_LABELS}

  - label: "Trigger Deploy/K8S"
    plugins:
      - monorepo-diff#v1.0.1:
          diff: "git diff --name-only origin/${GITHUB_PR_TARGET_BRANCH}...HEAD"
          watch:
            - path:
                - .buildkite/deploy/kubernetes/**
                - .buildkite/hooks/
                - .buildkite/scripts
                - deploy/kubernetes/**
                - libbeat/docs/version.asciidoc
              config:
                trigger: "deploy-k8s"
                build:
                  commit: "${BUILDKITE_COMMIT}"
                  branch: "${BUILDKITE_BRANCH}"
                  env:
                    - BUILDKITE_PULL_REQUEST=${BUILDKITE_PULL_REQUEST}
                    - BUILDKITE_PULL_REQUEST_BASE_BRANCH=${BUILDKITE_PULL_REQUEST_BASE_BRANCH}
                    - GITHUB_PR_LABELS=${GITHUB_PR_LABELS}

<<<<<<< HEAD
  - label: "Trigger x-pack/libbeat"
=======
  - label: "Trigger Libbeat"
>>>>>>> 3f1d32b3
    plugins:
      - monorepo-diff#v1.0.1:
          diff: "git diff --name-only ${GITHUB_PR_TARGET_BRANCH}...HEAD"
          watch:
            - path:
<<<<<<< HEAD
                - x-pack/libbeat/
                - .buildkite/x-pack/pipeline.xpack.libbeat.yml
=======
                - libbeat/
                - .buildkite/libbeat/pipeline.libbeat.yml
>>>>>>> 3f1d32b3
                - .buildkite/scripts
                - .buildkite/hooks
                #OSS
                - go.mod
                - pytest.ini
                - dev-tools/
                - testing/
              config:
<<<<<<< HEAD
                trigger: "beats-xpack-libbeat"
=======
                trigger: "beats-libbeat"
>>>>>>> 3f1d32b3
                build:
                  commit: "${BUILDKITE_COMMIT}"
                  branch: "${BUILDKITE_BRANCH}"
                  env:
                    - BUILDKITE_PULL_REQUEST=${BUILDKITE_PULL_REQUEST}
                    - GITHUB_PR_LABELS=${GITHUB_PR_LABELS}<|MERGE_RESOLUTION|>--- conflicted
+++ resolved
@@ -235,23 +235,39 @@
                     - BUILDKITE_PULL_REQUEST_BASE_BRANCH=${BUILDKITE_PULL_REQUEST_BASE_BRANCH}
                     - GITHUB_PR_LABELS=${GITHUB_PR_LABELS}
 
-<<<<<<< HEAD
+  - label: "Trigger Libbeat"
+    plugins:
+      - monorepo-diff#v1.0.1:
+          diff: "git diff --name-only ${GITHUB_PR_TARGET_BRANCH}...HEAD"
+          watch:
+            - path:
+                - libbeat/
+                - .buildkite/libbeat/pipeline.libbeat.yml
+                - .buildkite/scripts
+                - .buildkite/hooks
+                #OSS
+                - go.mod
+                - pytest.ini
+                - dev-tools/
+                - testing/
+              config:
+                trigger: "beats-libbeat"
+                build:
+                  commit: "${BUILDKITE_COMMIT}"
+                  branch: "${BUILDKITE_BRANCH}"
+                  env:
+                    - BUILDKITE_PULL_REQUEST=${BUILDKITE_PULL_REQUEST}
+                    - BUILDKITE_PULL_REQUEST_BASE_BRANCH=${BUILDKITE_PULL_REQUEST_BASE_BRANCH}
+                    - GITHUB_PR_LABELS=${GITHUB_PR_LABELS}
+
   - label: "Trigger x-pack/libbeat"
-=======
-  - label: "Trigger Libbeat"
->>>>>>> 3f1d32b3
     plugins:
       - monorepo-diff#v1.0.1:
           diff: "git diff --name-only ${GITHUB_PR_TARGET_BRANCH}...HEAD"
           watch:
             - path:
-<<<<<<< HEAD
                 - x-pack/libbeat/
                 - .buildkite/x-pack/pipeline.xpack.libbeat.yml
-=======
-                - libbeat/
-                - .buildkite/libbeat/pipeline.libbeat.yml
->>>>>>> 3f1d32b3
                 - .buildkite/scripts
                 - .buildkite/hooks
                 #OSS
@@ -260,14 +276,11 @@
                 - dev-tools/
                 - testing/
               config:
-<<<<<<< HEAD
                 trigger: "beats-xpack-libbeat"
-=======
-                trigger: "beats-libbeat"
->>>>>>> 3f1d32b3
-                build:
-                  commit: "${BUILDKITE_COMMIT}"
-                  branch: "${BUILDKITE_BRANCH}"
-                  env:
-                    - BUILDKITE_PULL_REQUEST=${BUILDKITE_PULL_REQUEST}
+                build:
+                  commit: "${BUILDKITE_COMMIT}"
+                  branch: "${BUILDKITE_BRANCH}"
+                  env:
+                    - BUILDKITE_PULL_REQUEST=${BUILDKITE_PULL_REQUEST}
+                    - BUILDKITE_PULL_REQUEST_BASE_BRANCH=${BUILDKITE_PULL_REQUEST_BASE_BRANCH}
                     - GITHUB_PR_LABELS=${GITHUB_PR_LABELS}