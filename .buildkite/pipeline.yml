--- conflicted
+++ resolved
@@ -284,12 +284,34 @@
                   branch: "${BUILDKITE_BRANCH}"
                   env:
                     - BUILDKITE_PULL_REQUEST=${BUILDKITE_PULL_REQUEST}
-<<<<<<< HEAD
                     - BUILDKITE_PULL_REQUEST_BASE_BRANCH=${BUILDKITE_PULL_REQUEST_BASE_BRANCH}
                     - GITHUB_PR_LABELS=${GITHUB_PR_LABELS}
 
   - label: "Trigger x-pack/libbeat"
-=======
+    plugins:
+      - monorepo-diff#v1.0.1:
+          diff: "git diff --name-only origin/${GITHUB_PR_TARGET_BRANCH}...HEAD"
+          watch:
+            - path:
+                - x-pack/libbeat/
+                - .buildkite/x-pack/pipeline.xpack.libbeat.yml
+                - .buildkite/scripts
+                - .buildkite/hooks
+                #OSS
+                - go.mod
+                - pytest.ini
+                - dev-tools/
+                - testing/
+                # x-pack
+                - libbeat/
+              config:
+                trigger: "beats-xpack-libbeat"
+                build:
+                  commit: "${BUILDKITE_COMMIT}"
+                  branch: "${BUILDKITE_BRANCH}"
+                  env:
+                    - BUILDKITE_PULL_REQUEST=${BUILDKITE_PULL_REQUEST}
+                    - BUILDKITE_PULL_REQUEST_BASE_BRANCH=${BUILDKITE_PULL_REQUEST_BASE_BRANCH}
                     - GITHUB_PR_LABELS=${GITHUB_PR_LABELS}
 
   - label: "Trigger x-pack/auditbeat"
@@ -320,16 +342,11 @@
                     - GITHUB_PR_LABELS=${GITHUB_PR_LABELS}
 
   - label: "Trigger x-pack/heartbeat"
->>>>>>> 2250273c
-    plugins:
-      - monorepo-diff#v1.0.1:
-          diff: "git diff --name-only origin/${GITHUB_PR_TARGET_BRANCH}...HEAD"
-          watch:
-            - path:
-<<<<<<< HEAD
-                - x-pack/libbeat/
-                - .buildkite/x-pack/pipeline.xpack.libbeat.yml
-=======
+    plugins:
+      - monorepo-diff#v1.0.1:
+          diff: "git diff --name-only origin/${GITHUB_PR_TARGET_BRANCH}...HEAD"
+          watch:
+            - path:
                 - x-pack/heartbeat/
                 - .buildkite/x-pack/pipeline.xpack.heartbeat.yml
                 - .buildkite/scripts/
@@ -359,25 +376,16 @@
             - path:
                 - winlogbeat/
                 - .buildkite/winlogbeat/pipeline.winlogbeat.yml
->>>>>>> 2250273c
                 - .buildkite/scripts
                 - .buildkite/hooks
                 #OSS
                 - go.mod
                 - pytest.ini
                 - dev-tools/
-<<<<<<< HEAD
-                - testing/
-                # x-pack
-                - libbeat/
-              config:
-                trigger: "beats-xpack-libbeat"
-=======
                 - libbeat/
                 - testing/
               config:
                 trigger: "beats-winlogbeat"
->>>>>>> 2250273c
                 build:
                   commit: "${BUILDKITE_COMMIT}"
                   branch: "${BUILDKITE_BRANCH}"
