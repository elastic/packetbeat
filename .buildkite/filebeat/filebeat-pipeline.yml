# yaml-language-server: $schema=https://raw.githubusercontent.com/buildkite/pipeline-schema/main/schema.json
name: "beats-filebeat"

env:
  AWS_ARM_INSTANCE_TYPE: "m6g.xlarge"
  AWS_IMAGE_UBUNTU_ARM_64: "platform-ingest-beats-ubuntu-2204-aarch64"
  GCP_DEFAULT_MACHINE_TYPE: "c2d-highcpu-8"
  GCP_HI_PERF_MACHINE_TYPE: "c2d-highcpu-16"
  GCP_WIN_MACHINE_TYPE: "n2-standard-8"
  IMAGE_MACOS_ARM: "generic-13-ventura-arm"
  IMAGE_MACOS_X86_64: "generic-13-ventura-x64"
  IMAGE_UBUNTU_X86_64: "family/platform-ingest-beats-ubuntu-2204"
  IMAGE_WIN_10: "family/platform-ingest-beats-windows-10"
  IMAGE_WIN_11: "family/platform-ingest-beats-windows-11"
  IMAGE_WIN_2016: "family/platform-ingest-beats-windows-2016"
  IMAGE_WIN_2019: "family/platform-ingest-beats-windows-2019"
  IMAGE_WIN_2022: "family/platform-ingest-beats-windows-2022"

  #Deps
  ASDF_MAGE_VERSION: 1.15.0

  # Unit tests
  RACE_DETECTOR: "true"
  TEST_COVERAGE: "true"

steps:
  - group: "Filebeat Mandatory Tests"
    key: "filebeat-mandatory-tests"
    steps:
      - label: ":ubuntu: Filebeat Unit Tests"
        command: |
          cd filebeat
          mage build unitTest
        retry:
          automatic:
            - limit: 3
        agents:
          provider: "gcp"
          image: "${IMAGE_UBUNTU_X86_64}"
          machineType: "${GCP_DEFAULT_MACHINE_TYPE}"
        artifact_paths:
          - "filebeat/build/*.xml"
          - "filebeat/build/*.json"
        notify:
          - github_commit_status:
              context: "filebeat: Linux x86_64 Unit Tests"

      - label: ":linux: Filebeat arm64 Unit Tests"
        command: |
          cd filebeat
          mage build unitTest
        retry:
          automatic:
            - limit: 3
        agents:
          provider: "aws"
          imagePrefix: "${AWS_IMAGE_UBUNTU_ARM_64}"
          instanceType: "${AWS_ARM_INSTANCE_TYPE}"
        artifact_paths:
          - "filebeat/build/*.xml"
          - "filebeat/build/*.json"
        notify:
          - github_commit_status:
              context: "filebeat: Linux arm64 Unit Tests"

      - label: ":ubuntu: Filebeat Go Integration Tests"
        command: |
          cd filebeat
          mage goIntegTest
        retry:
          automatic:
            - limit: 3
        agents:
          provider: "gcp"
          image: "${IMAGE_UBUNTU_X86_64}"
          machineType: "${GCP_HI_PERF_MACHINE_TYPE}"
        artifact_paths:
          - "filebeat/build/*.xml"
          - "filebeat/build/*.json"
        notify:
          - github_commit_status:
              context: "filebeat: Filebeat Go Integration Tests"

      - label: ":ubuntu: Filebeat Python Integration Tests"
        command: |
          cd filebeat
          mage pythonIntegTest
        retry:
          automatic:
            - limit: 3
        agents:
          provider: gcp
          image: "${IMAGE_UBUNTU_X86_64}"
          machineType: "${GCP_HI_PERF_MACHINE_TYPE}"
        artifact_paths:
          - "filebeat/build/*.xml"
          - "filebeat/build/*.json"
        notify:
          - github_commit_status:
              context: "filebeat: Python Integration Tests"

      - label: "Module compat tests: previous minor"
        # Runs module integration tests under previous minor of ES to ensure ingest pipeline compatibility
        env:
          STACK_ENVIRONMENT: "prev-minor"
          TESTING_FILEBEAT_SKIP_DIFF: 1
          PYTEST_ADDOPTS: "-k test_modules"
        command: |
          set -euo pipefail
          source .buildkite/scripts/changesets.sh
          defineModuleFromTheChangeSet filebeat
          echo "~~~ Running tests"
          cd filebeat
          mage pythonIntegTest
        retry:
          automatic:
            - limit: 3
        agents:
          provider: "gcp"
          image: "${IMAGE_UBUNTU_X86_64}"
          machineType: "${GCP_HI_PERF_MACHINE_TYPE}"
        artifact_paths:
          - "filebeat/build/*.xml"
          - "filebeat/build/*.json"
        notify:
          - github_commit_status:
              context: "filebeat: Module compat tests / previous minor"

      - label: "Module compat tests: next major"
        # Run module integration tests under next major of Elastic stack.
        env:
          STACK_ENVIRONMENT: "next-major"
          TESTING_FILEBEAT_SKIP_DIFF: 1
        command: |
          set -euo pipefail
          source .buildkite/scripts/changesets.sh
          defineModuleFromTheChangeSet filebeat
          echo "~~~ Running tests"
          cd filebeat
          mage pythonIntegTest
        retry:
          automatic:
            - limit: 3
        agents:
          provider: "gcp"
          image: "${IMAGE_UBUNTU_X86_64}"
          machineType: "${GCP_HI_PERF_MACHINE_TYPE}"
        artifact_paths:
          - "filebeat/build/*.xml"
          - "filebeat/build/*.json"
        notify:
          - github_commit_status:
              context: "filebeat: Module compat tests / next major"

      - label: ":windows: Filebeat Windows 2019 Unit Tests"
        key: "windows-extended-2019"
        command: |
          Set-Location -Path filebeat
          mage build unitTest
        retry:
          automatic:
            - limit: 3
        agents:
          provider: "gcp"
          image: "${IMAGE_WIN_2019}"
          machine_type: "${GCP_WIN_MACHINE_TYPE}"
          disk_size: 200
          disk_type: "pd-ssd"
        artifact_paths:
          - "filebeat/build/*.xml"
          - "filebeat/build/*.json"
        notify:
          - github_commit_status:
              context: "filebeat: Windows 2019 Unit Tests"

  - group: "Filebeat Extended Tests"
    key: "filebeat-extended-tests"

    steps:
      - label: ":mac: MacOS x64_64 Unit Tests"
        key: "macos-unit-tests-extended"
        if: build.env("GITHUB_PR_LABELS") =~ /.*macOS.*/
        command: |
          set -euo pipefail
          source .buildkite/scripts/install_macos_tools.sh
          cd filebeat
          mage build unitTest
        retry:
          automatic:
            - limit: 3
        agents:
          provider: "orka"
          imagePrefix: "${IMAGE_MACOS_X86_64}"
        artifact_paths:
          - "filebeat/build/*.xml"
          - "filebeat/build/*.json"
        notify:
          - github_commit_status:
              context: "filebeat: macOS x86_64 Unit Tests"

  - group: "Extended Windows Tests"
    key: "filebeat-extended-win-tests"
    if: build.env("BUILDKITE_PULL_REQUEST") == "false" || build.env("GITHUB_PR_LABELS") =~ /.*[Ww]indows.*/
<<<<<<< HEAD
    steps:
      - label: ":windows: Windows 2019 Unit Tests"
        key: "windows-extended-2019"
        command: |
          Set-Location -Path filebeat
          mage build unitTest
        retry:
          automatic:
            - limit: 3
        agents:
          provider: "gcp"
          image: "${IMAGE_WIN_2019}"
          machine_type: "${GCP_WIN_MACHINE_TYPE}"
          disk_size: 200
          disk_type: "pd-ssd"
        artifact_paths:
          - "filebeat/build/*.xml"
          - "filebeat/build/*.json"
        notify:
          - github_commit_status:
              context: "filebeat: Extended Windows 2019 Unit Tests"
=======
>>>>>>> 3122641a

    steps:
      - label: ":windows: Filebeat Windows 2016 Unit Tests"
        key: "windows-2016-unit-tests"
        command: |
          Set-Location -Path filebeat
          mage build unitTest
        retry:
          automatic:
            - limit: 3
        agents:
          provider: "gcp"
          image: "${IMAGE_WIN_2016}"
          machine_type: "${GCP_WIN_MACHINE_TYPE}"
          disk_size: 200
          disk_type: "pd-ssd"
        artifact_paths:
          - "filebeat/build/*.xml"
          - "filebeat/build/*.json"
        notify:
          - github_commit_status:
              context: "filebeat: Windows 2016 Unit Tests"

      - label: ":windows: Filebeat Windows 10 Unit Tests"
        key: "windows-extended-10"
        command: |
          Set-Location -Path filebeat
          mage build unitTest
        retry:
          automatic:
            - limit: 3
        agents:
          provider: "gcp"
          image: "${IMAGE_WIN_10}"
          machine_type: "${GCP_WIN_MACHINE_TYPE}"
          disk_size: 200
          disk_type: "pd-ssd"
        artifact_paths:
          - "filebeat/build/*.xml"
          - "filebeat/build/*.json"
        notify:
          - github_commit_status:
              context: "filebeat: Windows 10 Unit Tests"

  - wait: ~
    # with PRs, we want to run packaging only if mandatory tests succeed
    # for other cases, e.g. merge commits, we want to run packaging (and publish) independently of other tests
    # this allows building DRA artifacts even if there is flakiness in mandatory tests
    if: build.env("BUILDKITE_PULL_REQUEST") != "false"
    depends_on: "filebeat-mandatory-tests"

  - group: "Filebeat Packaging"
    key: "packaging"
    steps:
      - label: ":linux: Filebeat Packaging Linux"
        key: "packaging-linux"
        command: |
          cd filebeat
          mage package
        retry:
          automatic:
            - limit: 3
        timeout_in_minutes: 20
        agents:
          provider: "gcp"
          image: "${IMAGE_UBUNTU_X86_64}"
          machineType: "${GCP_HI_PERF_MACHINE_TYPE}"
          disk_size: 100
          disk_type: "pd-ssd"
        env:
          PLATFORMS: "+all linux/amd64 linux/arm64 windows/amd64 darwin/amd64"
        notify:
          - github_commit_status:
              context: "filebeat: Packaging Linux"

      - label: ":linux: Filebeat Packaging arm64"
        key: "packaging-arm"
        command: |
          cd filebeat
          mage package
        retry:
          automatic:
            - limit: 3
        timeout_in_minutes: 20
        agents:
          provider: "aws"
          imagePrefix: "${AWS_IMAGE_UBUNTU_ARM_64}"
          instanceType: "${AWS_ARM_INSTANCE_TYPE}"
        env:
          PLATFORMS: "linux/arm64"
          PACKAGES: "docker"
        notify:
          - github_commit_status:
              context: "filebeat: Packaging arm64"<|MERGE_RESOLUTION|>--- conflicted
+++ resolved
@@ -201,30 +201,6 @@
   - group: "Extended Windows Tests"
     key: "filebeat-extended-win-tests"
     if: build.env("BUILDKITE_PULL_REQUEST") == "false" || build.env("GITHUB_PR_LABELS") =~ /.*[Ww]indows.*/
-<<<<<<< HEAD
-    steps:
-      - label: ":windows: Windows 2019 Unit Tests"
-        key: "windows-extended-2019"
-        command: |
-          Set-Location -Path filebeat
-          mage build unitTest
-        retry:
-          automatic:
-            - limit: 3
-        agents:
-          provider: "gcp"
-          image: "${IMAGE_WIN_2019}"
-          machine_type: "${GCP_WIN_MACHINE_TYPE}"
-          disk_size: 200
-          disk_type: "pd-ssd"
-        artifact_paths:
-          - "filebeat/build/*.xml"
-          - "filebeat/build/*.json"
-        notify:
-          - github_commit_status:
-              context: "filebeat: Extended Windows 2019 Unit Tests"
-=======
->>>>>>> 3122641a
 
     steps:
       - label: ":windows: Filebeat Windows 2016 Unit Tests"
