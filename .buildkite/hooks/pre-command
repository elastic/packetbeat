--- conflicted
+++ resolved
@@ -57,11 +57,7 @@
 ENABLED_BEATS_PIPELINES_SLUGS=(
   "auditbeat"
   "filebeat"
-<<<<<<< HEAD
-=======
-  "beats-libbeat"
   "beats-metricbeat"
->>>>>>> 851800b4
   "beats-packetbeat"
   "beats-winlogbeat"
   "beats-winlogbeat"
