--- conflicted
+++ resolved
@@ -8,6 +8,8 @@
 PRIVATE_CI_GCS_CREDENTIALS_PATH="kv/ci-shared/platform-ingest/gcp-platform-ingest-ci-service-account"
 DOCKER_REGISTRY_SECRET_PATH="kv/ci-shared/platform-ingest/docker_registry_prod"
 GITHUB_TOKEN_VAULT_PATH="kv/ci-shared/platform-ingest/github_token"
+platform_type="$(uname)"
+arch_type="$(uname -m)"
 
 retry() {
   local retries=$1
@@ -84,33 +86,27 @@
 for slug in "${ENABLED_BEATS_PIPELINES_SLUGS[@]}"; do
   if [[ "$BUILDKITE_PIPELINE_SLUG" == "$slug" ]]; then
     source .buildkite/scripts/setenv.sh
+    if [ "${arch_type}" == "x86_64" ]; then
+      case "${platform_type}" in
+        Linux|Darwin)
+          echo "TBD"
+          ;;
+        MINGW*)
+          echo "-- Fixing CRLF in git checkout --"
+          git config core.autocrlf false
+          git rm --quiet --cached -r .
+          git reset --quiet --hard
+          ;;
+      esac
+    elif [[ "${arch_type}" == "aarch64" || "${arch_type}" == "arm64" ]]; then
+          echo "TBD"
+    else
+      echo "Unsupported OS"
+    fi
     break
   fi
-<<<<<<< HEAD
-  source .buildkite/scripts/setenv.sh
-  platform_type="$(uname)"
-  arch_type="$(uname -m)"
-  if [ "${arch_type}" == "x86_64" ]; then
-    case "${platform_type}" in
-      Linux|Darwin)
-        echo "TBD"
-        ;;
-      MINGW*)
-        echo "-- Fixing CRLF in git checkout --"
-        git config core.autocrlf false
-        git rm --quiet --cached -r .
-        git reset --quiet --hard
-        ;;
-    esac
-  elif [[ "${arch_type}" == "aarch64" || "${arch_type}" == "arm64" ]]; then
-        echo "TBD"
-  else
-    echo "Unsupported OS"
-  fi
-fi
-=======
 done
->>>>>>> 989d36fc
+
 
 if [[ "$BUILDKITE_PIPELINE_SLUG" == "beats-xpack-metricbeat" || "$BUILDKITE_PIPELINE_SLUG" == "beats-xpack-filebeat" ]]; then
   if [[ "$BUILDKITE_STEP_KEY" == "extended-cloud-test" ]]; then
