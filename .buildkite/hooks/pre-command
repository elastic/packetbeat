#!/usr/bin/env bash

set -euo pipefail

if [[ "$BUILDKITE_PIPELINE_SLUG" == "filebeat" || "$BUILDKITE_PIPELINE_SLUG" == "auditbeat" || "$BUILDKITE_PIPELINE_SLUG" == "heartbeat" ]]; then
  source .buildkite/env-scripts/env.sh
  source .buildkite/env-scripts/util.sh
  source .buildkite/env-scripts/win-env.sh

  if [[ -z "${GOLANG_VERSION-""}" ]]; then
    export GOLANG_VERSION=$(cat "${WORKSPACE}/.go-version")
  fi
fi

<<<<<<< HEAD
if [[ "$BUILDKITE_PIPELINE_SLUG" == "beats-metricbeat" || "$BUILDKITE_PIPELINE_SLUG" == "beats-libbeat" || "$BUILDKITE_PIPELINE_SLUG" == "beats-packetbeat" || "$BUILDKITE_PIPELINE_SLUG" == "beats-winlogbeat" ]]; then
=======

if [[ "$BUILDKITE_PIPELINE_SLUG" == "beats-metricbeat" || "$BUILDKITE_PIPELINE_SLUG" == "beats-libbeat" || "$BUILDKITE_PIPELINE_SLUG" == "beats-packetbeat" ]]; then
>>>>>>> d0519f63
  source .buildkite/scripts/setenv.sh
  if [[ "${BUILDKITE_COMMAND}" =~ ^buildkite-agent ]]; then
    echo "Skipped pre-command when running the Upload pipeline"
    exit 0
  fi
fi<|MERGE_RESOLUTION|>--- conflicted
+++ resolved
@@ -12,12 +12,7 @@
   fi
 fi
 
-<<<<<<< HEAD
 if [[ "$BUILDKITE_PIPELINE_SLUG" == "beats-metricbeat" || "$BUILDKITE_PIPELINE_SLUG" == "beats-libbeat" || "$BUILDKITE_PIPELINE_SLUG" == "beats-packetbeat" || "$BUILDKITE_PIPELINE_SLUG" == "beats-winlogbeat" ]]; then
-=======
-
-if [[ "$BUILDKITE_PIPELINE_SLUG" == "beats-metricbeat" || "$BUILDKITE_PIPELINE_SLUG" == "beats-libbeat" || "$BUILDKITE_PIPELINE_SLUG" == "beats-packetbeat" ]]; then
->>>>>>> d0519f63
   source .buildkite/scripts/setenv.sh
   if [[ "${BUILDKITE_COMMAND}" =~ ^buildkite-agent ]]; then
     echo "Skipped pre-command when running the Upload pipeline"
