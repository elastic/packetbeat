#!/usr/bin/env bash

set -euo pipefail

# Secrets must be redacted
# https://buildkite.com/docs/pipelines/managing-log-output#redacted-environment-variables
AWS_SERVICE_ACCOUNT_SECRET_PATH="kv/ci-shared/platform-ingest/aws_account_auth"
PRIVATE_CI_GCS_CREDENTIALS_PATH="kv/ci-shared/platform-ingest/gcp-platform-ingest-ci-service-account"
DOCKER_REGISTRY_SECRET_PATH="kv/ci-shared/platform-ingest/docker_registry_prod"
PRIVATE_CI_GCS_CREDENTIALS_PATH="kv/ci-shared/platform-ingest/private_ci_artifacts_gcs_credentials"
GITHUB_TOKEN_VAULT_PATH="kv/ci-shared/platform-ingest/github_token"

retry() {
  local retries=$1
  shift
  local count=0
  until "$@"; do
    exit=$?
    wait=$((2 ** count))
    count=$((count + 1))
    if [ $count -lt "$retries" ]; then
      >&2 echo "Retry $count/$retries exited $exit, retrying in $wait seconds..."
      sleep $wait
    else
      >&2 echo "Retry $count/$retries exited $exit, no more retries left."
      return $exit
    fi
  done
  return 0
}

<<<<<<< HEAD
if [[ "$BUILDKITE_PIPELINE_SLUG" == "beats" || "$BUILDKITE_PIPELINE_SLUG" == "filebeat" || "$BUILDKITE_PIPELINE_SLUG" == "auditbeat" || "$BUILDKITE_PIPELINE_SLUG" == "heartbeat" ]]; then
=======
if [[ "$BUILDKITE_PIPELINE_SLUG" == "filebeat" || "$BUILDKITE_PIPELINE_SLUG" == "auditbeat" || "$BUILDKITE_PIPELINE_SLUG" == "heartbeat" || "$BUILDKITE_PIPELINE_SLUG" == "deploy-k8s" ]]; then
>>>>>>> 10ff9929
  source .buildkite/env-scripts/env.sh
  source .buildkite/env-scripts/util.sh

  if [[ -z "${GO_VERSION-""}" ]]; then
    export GO_VERSION=$(cat "${WORKSPACE}/.go-version")
  fi

  if [[ "$BUILDKITE_STEP_KEY" == macos* ]]; then
    ulimit -Sn 30000

    echo "--- Setting up environment"
    add_bin_path
    with_go
    with_mage
  fi

  if [[ "$BUILDKITE_STEP_KEY" == package* ]]; then
    export DOCKER_USERNAME_SECRET=$(retry_with_count 5 vault kv get -field user "${DOCKER_REGISTRY_SECRET_PATH}")
    export DOCKER_PASSWORD_SECRET=$(retry_with_count 5 vault kv get -field password "${DOCKER_REGISTRY_SECRET_PATH}")
    export GITHUB_TOKEN_SECRET=$(retry_with_count 5 vault kv get -field token ${GITHUB_TOKEN_VAULT_PATH})

    docker login -u "${DOCKER_USERNAME_SECRET}" -p "${DOCKER_PASSWORD_SECRET}" "${DOCKER_REGISTRY}" 2>/dev/null

    github_username=$(retry_with_count 5 vault kv get -field username ${GITHUB_TOKEN_VAULT_PATH})
    github_email=$(retry_with_count 5 vault kv get -field email ${GITHUB_TOKEN_VAULT_PATH})

    git config user.name "$github_username"
    git config user.email "$github_email"
  fi
fi

if [[ "$BUILDKITE_PIPELINE_SLUG" == "beats-metricbeat" || "$BUILDKITE_PIPELINE_SLUG" == "beats-libbeat" || "$BUILDKITE_PIPELINE_SLUG" == "beats-packetbeat" || "$BUILDKITE_PIPELINE_SLUG" == "beats-winlogbeat" || "$BUILDKITE_PIPELINE_SLUG" == "beats-xpack-libbeat" || "$BUILDKITE_PIPELINE_SLUG" == "beats-xpack-metricbeat" || "$BUILDKITE_PIPELINE_SLUG" == "beats-xpack-packetbeat" || "$BUILDKITE_PIPELINE_SLUG" == "beats-xpack-winlogbeat" || "$BUILDKITE_PIPELINE_SLUG" == "beats-xpack-dockerlogbeat" || "$BUILDKITE_PIPELINE_SLUG" == "beats-xpack-auditbeat" ]]; then
  source .buildkite/scripts/setenv.sh
  if [[ "${BUILDKITE_COMMAND}" =~ ^buildkite-agent ]]; then
    echo "Skipped pre-command when running the Upload pipeline"
    exit 0
  fi
fi

if [[ "$BUILDKITE_PIPELINE_SLUG" == "beats-xpack-metricbeat" && "$BUILDKITE_STEP_KEY" == "extended-cloud-test" ]]; then
  BEATS_AWS_SECRET_KEY=$(retry 5 vault kv get -field secret_key ${AWS_SERVICE_ACCOUNT_SECRET_PATH})
  export BEATS_AWS_SECRET_KEY
  BEATS_AWS_ACCESS_KEY=$(retry 5 vault kv get -field access_key ${AWS_SERVICE_ACCOUNT_SECRET_PATH})
  export BEATS_AWS_ACCESS_KEY
fi

if [[ "$BUILDKITE_PIPELINE_SLUG" == "beats-xpack-packetbeat" ]]; then
  if [[ "$BUILDKITE_STEP_KEY" == "extended-win-10-system-tests" || "$BUILDKITE_STEP_KEY" == "mandatory-win-2022-system-tests" ]]; then
    PRIVATE_CI_GCS_CREDENTIALS_SECRET=$(retry 5 vault kv get -field plaintext -format=json ${PRIVATE_CI_GCS_CREDENTIALS_PATH})
    export PRIVATE_CI_GCS_CREDENTIALS_SECRET
  fi
fi<|MERGE_RESOLUTION|>--- conflicted
+++ resolved
@@ -29,11 +29,8 @@
   return 0
 }
 
-<<<<<<< HEAD
-if [[ "$BUILDKITE_PIPELINE_SLUG" == "beats" || "$BUILDKITE_PIPELINE_SLUG" == "filebeat" || "$BUILDKITE_PIPELINE_SLUG" == "auditbeat" || "$BUILDKITE_PIPELINE_SLUG" == "heartbeat" ]]; then
-=======
-if [[ "$BUILDKITE_PIPELINE_SLUG" == "filebeat" || "$BUILDKITE_PIPELINE_SLUG" == "auditbeat" || "$BUILDKITE_PIPELINE_SLUG" == "heartbeat" || "$BUILDKITE_PIPELINE_SLUG" == "deploy-k8s" ]]; then
->>>>>>> 10ff9929
+
+if [[ "$BUILDKITE_PIPELINE_SLUG" == "beats" || "$BUILDKITE_PIPELINE_SLUG" == "filebeat" || "$BUILDKITE_PIPELINE_SLUG" == "auditbeat" || "$BUILDKITE_PIPELINE_SLUG" == "heartbeat" || "$BUILDKITE_PIPELINE_SLUG" == "deploy-k8s" ]]; then
   source .buildkite/env-scripts/env.sh
   source .buildkite/env-scripts/util.sh
 
