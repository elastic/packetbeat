#!/usr/bin/env bash

set -euo pipefail

source .buildkite/env-scripts/util.sh

# Secrets must be redacted
# https://buildkite.com/docs/pipelines/managing-log-output#redacted-environment-variables
AWS_SERVICE_ACCOUNT_SECRET_PATH="kv/ci-shared/platform-ingest/aws_account_auth"
PRIVATE_CI_GCS_CREDENTIALS_PATH="kv/ci-shared/platform-ingest/gcp-platform-ingest-ci-service-account"
DOCKER_REGISTRY_SECRET_PATH="kv/ci-shared/platform-ingest/docker_registry_prod"
GITHUB_TOKEN_VAULT_PATH="kv/ci-shared/platform-ingest/github_token"

if [[ "$BUILDKITE_PIPELINE_SLUG" == "beats" || "$BUILDKITE_PIPELINE_SLUG" == "filebeat" || "$BUILDKITE_PIPELINE_SLUG" == "auditbeat" ]]; then
  source .buildkite/env-scripts/env.sh
  if [[ -z "${GO_VERSION-""}" ]]; then
    export GO_VERSION=$(cat "${WORKSPACE}/.go-version")
  fi

  # Images with prefix "platform-ingest-beats-*" has Go pre-setup.
  # Image itself takes care of Go version download/installation based on .go-version file
  if [[ "$BUILDKITE_STEP_KEY" == macos* ]]; then
    if [[ -z "${GO_VERSION-""}" ]]; then
      GO_VERSION=$(cat "${WORKSPACE}/.go-version")
      export GO_VERSION
    fi

    # To prevent "OSError: [Errno 24] Too many open files"
    ulimit -Sn 150000
    echo "--- Ulimit: $(ulimit)"

    echo "--- Setting up environment"
    add_bin_path
    with_go
    with_mage
  fi

  if [[ "$BUILDKITE_STEP_KEY" == *packaging* ]]; then
    DOCKER_USERNAME_SECRET=$(retry_with_count 5 vault kv get -field user "${DOCKER_REGISTRY_SECRET_PATH}")
    DOCKER_PASSWORD_SECRET=$(retry_with_count 5 vault kv get -field password "${DOCKER_REGISTRY_SECRET_PATH}")
    GITHUB_TOKEN_SECRET=$(retry_with_count 5 vault kv get -field token ${GITHUB_TOKEN_VAULT_PATH})

    export DOCKER_USERNAME_SECRET
    export DOCKER_PASSWORD_SECRET
    export GITHUB_TOKEN_SECRET

    docker login -u "${DOCKER_USERNAME_SECRET}" -p "${DOCKER_PASSWORD_SECRET}" "${DOCKER_REGISTRY}" 2>/dev/null

    github_username=$(retry_with_count 5 vault kv get -field username ${GITHUB_TOKEN_VAULT_PATH})
    github_email=$(retry_with_count 5 vault kv get -field email ${GITHUB_TOKEN_VAULT_PATH})

    git config user.name "$github_username"
    git config user.email "$github_email"
  fi
fi

ENABLED_BEATS_PIPELINES_SLUGS=(
  "auditbeat"
  "heartbeat"
  "filebeat"
  "beats-metricbeat"
  "beats-packetbeat"
  "beats-winlogbeat"
  "beats-winlogbeat"
<<<<<<< HEAD
  "beats-xpack-libbeat"
=======
  "beats-xpack-packetbeat"
>>>>>>> 243f9c33
  "beats-xpack-winlogbeat"
  "beats-xpack-dockerlogbeat"
  "beats-xpack-auditbeat"
  "beats-xpack-metricbeat"
  "beats-xpack-heartbeat"
  "deploy-k8s"
)

for slug in "${ENABLED_BEATS_PIPELINES_SLUGS[@]}"; do
  if [[ "$BUILDKITE_PIPELINE_SLUG" == "$slug" ]]; then
    source .buildkite/scripts/setenv.sh
    break
  fi
done

if [[ "$BUILDKITE_PIPELINE_SLUG" == *"xpack-metricbeat"* || "$BUILDKITE_PIPELINE_SLUG" == "beats-xpack-filebeat" ]]; then
  if [[ "$BUILDKITE_STEP_KEY" == *"extended-cloud-test"* ]]; then
    BEATS_AWS_SECRET_KEY=$(retry_with_count 5 vault kv get -field secret_key ${AWS_SERVICE_ACCOUNT_SECRET_PATH})
    export BEATS_AWS_SECRET_KEY
    BEATS_AWS_ACCESS_KEY=$(retry_with_count 5 vault kv get -field access_key ${AWS_SERVICE_ACCOUNT_SECRET_PATH})
    export BEATS_AWS_ACCESS_KEY
  fi
fi

if [[ "$BUILDKITE_PIPELINE_SLUG" == "beats-xpack-packetbeat" ]]; then
  if [[ "$BUILDKITE_STEP_KEY" == "extended-win-10-system-tests" || "$BUILDKITE_STEP_KEY" == "mandatory-win-2022-system-tests" ]]; then
    PRIVATE_CI_GCS_CREDENTIALS_SECRET=$(retry_with_count 5 vault kv get -field plaintext -format=json ${PRIVATE_CI_GCS_CREDENTIALS_PATH})
    export PRIVATE_CI_GCS_CREDENTIALS_SECRET
  fi
fi

if [[ "$BUILDKITE_PIPELINE_SLUG" == "deploy-k8s" ]]; then
  source .buildkite/env-scripts/env.sh
  if [[ "$BUILDKITE_STEP_KEY" == k8s-test* ]]; then
    .buildkite/deploy/kubernetes/scripts/setup-k8s-env.sh
  fi
fi<|MERGE_RESOLUTION|>--- conflicted
+++ resolved
@@ -62,11 +62,6 @@
   "beats-packetbeat"
   "beats-winlogbeat"
   "beats-winlogbeat"
-<<<<<<< HEAD
-  "beats-xpack-libbeat"
-=======
-  "beats-xpack-packetbeat"
->>>>>>> 243f9c33
   "beats-xpack-winlogbeat"
   "beats-xpack-dockerlogbeat"
   "beats-xpack-auditbeat"
