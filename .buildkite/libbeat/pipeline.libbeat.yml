--- conflicted
+++ resolved
@@ -18,6 +18,7 @@
       - label: ":linux: Ubuntu Unit Tests"
         key: "mandatory-linux-unit-test"
         command: |
+          set -euo pipefail
           cd libbeat
           mage build unitTest
         agents:
@@ -34,6 +35,7 @@
       - label: ":go: Go Integration Tests"
         key: "mandatory-int-test"
         command: |
+          set -euo pipefail
           cd libbeat
           mage goIntegTest
         agents:
@@ -50,6 +52,7 @@
       - label: ":python: Python Integration Tests"
         key: "mandatory-python-int-test"
         command: |
+          set -euo pipefail
           cd libbeat
           pythonIntegTest
         agents:
@@ -66,6 +69,7 @@
       - label: ":negative_squared_cross_mark: Cross compile"
         key: "mandatory-cross-compile"
         command: |
+          set -euo pipefail
           cd libbeat
           make crosscompile
         agents:
@@ -82,14 +86,9 @@
       - label: ":testengine: Stress Tests"
         key: "mandatory-stress-test"
         command: |
-<<<<<<< HEAD
-          cd libbeat
-          make STRESS_TEST_OPTIONS='-timeout=20m -race -v -parallel 1' GOTEST_OUTPUT_OPTIONS='| go-junit-report > libbeat-stress-test.xml' stress-tests
-=======
           set -euo pipefail
           cd libbeat
           make STRESS_TEST_OPTIONS='-timeout=20m -race -v -parallel 1' GOTEST_OUTPUT_OPTIONS=' | go-junit-report > libbeat-stress-test.xml' stress-tests
->>>>>>> d8a0b664
         agents:
           provider: "gcp"
           image: "${IMAGE_UBUNTU_X86_64}"
@@ -106,6 +105,7 @@
       - label: ":linux: Ubuntu ARM64 Unit Tests"
         key: "extended-arm64-unit-tests"
         command: |
+          set -euo pipefail
           cd libbeat
           mage build unitTest
         agents:
