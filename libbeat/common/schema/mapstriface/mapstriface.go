--- conflicted
+++ resolved
@@ -113,13 +113,8 @@
 	default:
 		msg := fmt.Sprintf("expected dictionary, found %T", subData)
 		err := schema.NewWrongFormatError(convMap.Key, msg)
-<<<<<<< HEAD
-		logp.Err(err.Error())
+		logp.Err("%s", err.Error())
 		return []error{err}
-=======
-		logp.Err("%s", err.Error())
-		return multierror.Errors{err}
->>>>>>> 4539e63d
 	}
 }
 
@@ -140,19 +135,11 @@
 	if err != nil {
 		return "", schema.NewKeyNotFoundError(key)
 	}
-<<<<<<< HEAD
-	switch ei := emptyIface.(type) {
-	case int, int32, int64, uint, uint32, uint64, float32, float64:
-		return fmt.Sprintf("%v", emptyIface), nil
-	case json.Number:
-		return string(ei), nil
-=======
 	switch val := emptyIface.(type) {
 	case int, int32, int64, uint, uint32, uint64, float32, float64:
 		return fmt.Sprintf("%v", emptyIface), nil
 	case json.Number:
 		return string(val), nil
->>>>>>> 4539e63d
 	default:
 		msg := fmt.Sprintf("expected number, found %T", emptyIface)
 		return "", schema.NewWrongFormatError(key, msg)
@@ -220,17 +207,6 @@
 	if err != nil {
 		return 0, schema.NewKeyNotFoundError(key)
 	}
-<<<<<<< HEAD
-	switch num := emptyIface.(type) {
-	case int64:
-		return num, nil
-	case int:
-		return int64(num), nil
-	case float64:
-		return int64(num), nil
-	case json.Number:
-		i64, err := num.Int64()
-=======
 	switch val := emptyIface.(type) {
 	case int64:
 		return val, nil
@@ -240,7 +216,6 @@
 		return int64(val), nil
 	case json.Number:
 		i64, err := val.Int64()
->>>>>>> 4539e63d
 		if err == nil {
 			return i64, nil
 		}
@@ -267,17 +242,6 @@
 	if err != nil {
 		return 0.0, schema.NewKeyNotFoundError(key)
 	}
-<<<<<<< HEAD
-	switch num := emptyIface.(type) {
-	case float64:
-		return num, nil
-	case int:
-		return float64(num), nil
-	case int64:
-		return float64(num), nil
-	case json.Number:
-		i64, err := num.Float64()
-=======
 	switch val := emptyIface.(type) {
 	case float64:
 		return val, nil
@@ -287,7 +251,6 @@
 		return float64(val), nil
 	case json.Number:
 		i64, err := val.Float64()
->>>>>>> 4539e63d
 		if err == nil {
 			return i64, nil
 		}
@@ -315,19 +278,11 @@
 		return common.Time(time.Unix(0, 0)), schema.NewKeyNotFoundError(key)
 	}
 
-<<<<<<< HEAD
-	switch ts := emptyIface.(type) {
-	case time.Time:
-		return common.Time(ts), nil
-	case common.Time:
-		return ts, nil
-=======
 	switch val := emptyIface.(type) {
 	case time.Time:
 		return common.Time(val), nil
 	case common.Time:
 		return val, nil
->>>>>>> 4539e63d
 	}
 
 	msg := fmt.Sprintf("expected date, found %T", emptyIface)
