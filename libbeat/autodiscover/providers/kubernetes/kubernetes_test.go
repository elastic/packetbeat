// Licensed to Elasticsearch B.V. under one or more contributor
// license agreements. See the NOTICE file distributed with
// this work for additional information regarding copyright
// ownership. Elasticsearch B.V. licenses this file to you under
// the Apache License, Version 2.0 (the "License"); you may
// not use this file except in compliance with the License.
// You may obtain a copy of the License at
//
//     http://www.apache.org/licenses/LICENSE-2.0
//
// Unless required by applicable law or agreed to in writing,
// software distributed under the License is distributed on an
// "AS IS" BASIS, WITHOUT WARRANTIES OR CONDITIONS OF ANY
// KIND, either express or implied.  See the License for the
// specific language governing permissions and limitations
// under the License.

package kubernetes

import (
	"testing"
	"time"

	v1 "github.com/ericchiang/k8s/apis/core/v1"
	metav1 "github.com/ericchiang/k8s/apis/meta/v1"
	"github.com/gofrs/uuid"
	"github.com/stretchr/testify/assert"

	"github.com/elastic/beats/libbeat/autodiscover/template"
	"github.com/elastic/beats/libbeat/common"
	"github.com/elastic/beats/libbeat/common/bus"
	"github.com/elastic/beats/libbeat/common/kubernetes"
)

func TestGenerateHints(t *testing.T) {
	tests := []struct {
		event  bus.Event
		result bus.Event
	}{
		// Empty events should return empty hints
		{
			event:  bus.Event{},
			result: bus.Event{},
		},
		// Only kubernetes payload must return only kubernetes as part of the hint
		{
			event: bus.Event{
				"kubernetes": common.MapStr{
					"pod": common.MapStr{
						"name": "foobar",
					},
				},
			},
			result: bus.Event{
				"kubernetes": common.MapStr{
					"pod": common.MapStr{
						"name": "foobar",
					},
				},
			},
		},
		// Kubernetes payload with container info must be bubbled to top level
		{
			event: bus.Event{
				"kubernetes": common.MapStr{
					"container": common.MapStr{
						"name":    "foobar",
						"id":      "abc",
						"runtime": "rkt",
					},
				},
			},
			result: bus.Event{
				"kubernetes": common.MapStr{
					"container": common.MapStr{
						"name":    "foobar",
						"id":      "abc",
						"runtime": "rkt",
					},
				},
				"container": common.MapStr{
					"name":    "foobar",
					"id":      "abc",
					"runtime": "rkt",
				},
			},
		},
		// Scenarios being tested:
		// logs/multiline.pattern must be a nested common.MapStr under hints.logs
		// metrics/module must be found in hints.metrics
		// not.to.include must not be part of hints
		// period is annotated at both container and pod level. Container level value must be in hints
		{
			event: bus.Event{
				"kubernetes": common.MapStr{
					"annotations": getNestedAnnotations(common.MapStr{
						"co.elastic.logs/multiline.pattern": "^test",
						"co.elastic.metrics/module":         "prometheus",
						"co.elastic.metrics/period":         "10s",
						"co.elastic.metrics.foobar/period":  "15s",
						"not.to.include":                    "true",
					}),
					"container": common.MapStr{
						"name":    "foobar",
						"id":      "abc",
						"runtime": "docker",
					},
				},
			},
			result: bus.Event{
				"kubernetes": common.MapStr{
					"annotations": getNestedAnnotations(common.MapStr{
						"co.elastic.logs/multiline.pattern": "^test",
						"co.elastic.metrics/module":         "prometheus",
						"not.to.include":                    "true",
						"co.elastic.metrics/period":         "10s",
						"co.elastic.metrics.foobar/period":  "15s",
					}),
					"container": common.MapStr{
						"name":    "foobar",
						"id":      "abc",
						"runtime": "docker",
					},
				},
				"hints": common.MapStr{
					"logs": common.MapStr{
						"multiline": common.MapStr{
							"pattern": "^test",
						},
					},
					"metrics": common.MapStr{
						"module": "prometheus",
						"period": "15s",
					},
				},
				"container": common.MapStr{
					"name":    "foobar",
					"id":      "abc",
					"runtime": "docker",
				},
			},
		},
	}

	cfg := defaultConfig()

	p := Provider{
		config: cfg,
	}
	for _, test := range tests {
		assert.Equal(t, p.generateHints(test.event), test.result)
	}
}

func TestEmitEvent(t *testing.T) {
	name := "filebeat"
	namespace := "default"
	podIP := "127.0.0.1"
	containerID := "docker://foobar"
	containerImage := "elastic/filebeat:6.3.0"
	node := "node"
	UUID, err := uuid.NewV4()
	if err != nil {
		t.Fatal(err)
	}

	tests := []struct {
		Message  string
		Flag     string
		Pod      *kubernetes.Pod
		Expected bus.Event
	}{
		{
			Message: "Test common pod start",
			Flag:    "start",
			Pod: &v1.Pod{
				Metadata: &metav1.ObjectMeta{
					Name:        &name,
					Namespace:   &namespace,
					Labels:      map[string]string{},
					Annotations: map[string]string{},
				},
				Status: &v1.PodStatus{
					PodIP: &podIP,
					ContainerStatuses: []*kubernetes.PodContainerStatus{
						{
							Name:        &name,
							ContainerID: &containerID,
						},
					},
				},
				Spec: &v1.PodSpec{
					NodeName: &node,
					Containers: []*kubernetes.Container{
						{
							Image: &containerImage,
							Name:  &name,
						},
					},
				},
			},
			Expected: bus.Event{
				"start":    true,
				"host":     "127.0.0.1",
				"id":       "foobar",
				"provider": UUID,
				"kubernetes": common.MapStr{
					"container": common.MapStr{
						"id":      "foobar",
						"name":    "filebeat",
						"image":   "elastic/filebeat:6.3.0",
						"runtime": "docker",
					},
					"pod": common.MapStr{
						"name": "filebeat",
					},
					"node": common.MapStr{
						"name": "node",
					},
					"namespace":   "default",
					"annotations": common.MapStr{},
				},
				"meta": common.MapStr{
					"kubernetes": common.MapStr{
						"namespace": "default",
						"container": common.MapStr{
							"name": "filebeat",
						}, "pod": common.MapStr{
							"name": "filebeat",
						}, "node": common.MapStr{
							"name": "node",
						},
					},
				},
				"config": []*common.Config{},
			},
		},
		{
			Message: "Test pod without host",
			Flag:    "start",
			Pod: &v1.Pod{
				Metadata: &metav1.ObjectMeta{
					Name:        &name,
					Namespace:   &namespace,
					Labels:      map[string]string{},
					Annotations: map[string]string{},
				},
				Status: &v1.PodStatus{
					ContainerStatuses: []*kubernetes.PodContainerStatus{
						{
							Name:        &name,
							ContainerID: &containerID,
						},
					},
				},
				Spec: &v1.PodSpec{
					NodeName: &node,
					Containers: []*kubernetes.Container{
						{
							Image: &containerImage,
							Name:  &name,
						},
					},
				},
			},
			Expected: nil,
		},
	}

	for _, test := range tests {
		t.Run(test.Message, func(t *testing.T) {
			mapper, err := template.NewConfigMapper(nil)
			if err != nil {
				t.Fatal(err)
			}

			metaGen, err := kubernetes.NewMetaGenerator(common.NewConfig())
			if err != nil {
				t.Fatal(err)
			}

			p := &Provider{
				config:    defaultConfig(),
				bus:       bus.New("test"),
				metagen:   metaGen,
				templates: mapper,
				uuid:      UUID,
			}

			listener := p.bus.Subscribe()

			p.emit(test.Pod, test.Flag)

<<<<<<< HEAD
			select {
			case event := <-listener.Events():
				assert.Equal(t, test.Expected, event)
			case <-time.After(2 * time.Second):
				if test.Expected != nil {
					t.Fatal("Timeout while waiting for event")
				}
=======
		select {
		case event := <-listener.Events():
			assert.Equal(t, test.Expected, event, test.Message)
		case <-time.After(2 * time.Second):
			if test.Expected != nil {
				t.Fatal("Timeout while waiting for event")
>>>>>>> 297c3c69
			}
		})
	}
}

func getNestedAnnotations(in common.MapStr) common.MapStr {
	out := common.MapStr{}

	for k, v := range in {
		out.Put(k, v)
	}
	return out
}<|MERGE_RESOLUTION|>--- conflicted
+++ resolved
@@ -291,7 +291,6 @@
 
 			p.emit(test.Pod, test.Flag)
 
-<<<<<<< HEAD
 			select {
 			case event := <-listener.Events():
 				assert.Equal(t, test.Expected, event)
@@ -299,14 +298,6 @@
 				if test.Expected != nil {
 					t.Fatal("Timeout while waiting for event")
 				}
-=======
-		select {
-		case event := <-listener.Events():
-			assert.Equal(t, test.Expected, event, test.Message)
-		case <-time.After(2 * time.Second):
-			if test.Expected != nil {
-				t.Fatal("Timeout while waiting for event")
->>>>>>> 297c3c69
 			}
 		})
 	}
