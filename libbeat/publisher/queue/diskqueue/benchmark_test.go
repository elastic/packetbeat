--- conflicted
+++ resolved
@@ -126,17 +126,13 @@
 
 func publishEvents(p queue.Producer, num int, protobuf bool) {
 	for i := 0; i < num; i++ {
-<<<<<<< HEAD
-		_, ok := p.Publish(makeEvent())
-=======
 		var e interface{}
 		if protobuf {
 			e = makeMessagesEvent()
 		} else {
 			e = makePublisherEvent()
 		}
-		ok := p.Publish(e)
->>>>>>> 0737f73e
+		_, ok := p.Publish(e)
 		if !ok {
 			panic("didn't publish")
 		}
