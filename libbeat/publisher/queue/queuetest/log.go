// Licensed to Elasticsearch B.V. under one or more contributor
// license agreements. See the NOTICE file distributed with
// this work for additional information regarding copyright
// ownership. Elasticsearch B.V. licenses this file to you under
// the Apache License, Version 2.0 (the "License"); you may
// not use this file except in compliance with the License.
// You may obtain a copy of the License at
//
//     http://www.apache.org/licenses/LICENSE-2.0
//
// Unless required by applicable law or agreed to in writing,
// software distributed under the License is distributed on an
// "AS IS" BASIS, WITHOUT WARRANTIES OR CONDITIONS OF ANY
// KIND, either express or implied.  See the License for the
// specific language governing permissions and limitations
// under the License.

package queuetest

import (
	"bufio"
	"flag"
	"fmt"
	"os"
	"sync"
	"testing"

<<<<<<< HEAD
	"gotest.tools/assert"

	"github.com/elastic/beats/v7/libbeat/logp"
=======
	"github.com/elastic/elastic-agent-libs/logp"
>>>>>>> 682045a9
)

var debug bool
var printLog bool

var muStderr sync.Mutex

type TestLogger struct {
	t *testing.T
}

func init() {
	flag.BoolVar(&debug, "debug", false, "enable test debug log")
	flag.BoolVar(&printLog, "debug-print", false, "print test log messages right away")
}

func withOptLogOutput(capture bool, fn func(*testing.T)) func(*testing.T) {
	if !capture {
		return fn
	}

	return func(t *testing.T) {
		// ensure we have only one active test if we capture stderr
		muStderr.Lock()
		defer muStderr.Unlock()

		stderr := os.Stderr
		r, w, err := os.Pipe()
		if err != nil {
			t.Fatal(err)
		}

		var wg sync.WaitGroup
		wg.Add(1)
		go func() {
			defer wg.Done()
			defer r.Close()

			scanner := bufio.NewScanner(r)
			for scanner.Scan() {
				line := scanner.Text()
				t.Log(line)
				if printLog {
					stderr.WriteString(line)
					stderr.WriteString("\n")
				}
			}
		}()

		os.Stderr = w
		defer func() {
			os.Stderr = stderr
			w.Close()
			wg.Wait()
		}()

		level := logp.InfoLevel
		if debug {
			level = logp.DebugLevel
		}
		err = logp.DevelopmentSetup(logp.WithLevel(level))
		assert.NilError(t, err)
		fn(t)
	}
}

// NewTestLogger creates a new logger interface,
// logging via t.Log/t.Logf. If `-debug` is given on command
// line, debug logs will be included.
// Run tests with `-debug-print`, to print log output to console right away.
// This guarantees logs are still written if the test logs are not printed due
// to a panic in the test itself.
//
// Capturing log output using the TestLogger, will make the
// log output correctly display with test test being run.
func NewTestLogger(t *testing.T) *TestLogger {
	return &TestLogger{t}
}

func (l *TestLogger) Debug(vs ...interface{}) {
	if debug {
		l.t.Log(vs...)
		print(vs)
	}
}

func (l *TestLogger) Info(vs ...interface{}) {
	l.t.Log(vs...)
	print(vs)
}

func (l *TestLogger) Err(vs ...interface{}) {
	l.t.Error(vs...)
	print(vs)
}

func (l *TestLogger) Debugf(format string, v ...interface{}) {
	if debug {
		l.t.Logf(format, v...)
		printf(format, v)
	}
}

func (l *TestLogger) Infof(format string, v ...interface{}) {
	l.t.Logf(format, v...)
	printf(format, v)
}
func (l *TestLogger) Errf(format string, v ...interface{}) {
	l.t.Errorf(format, v...)
	printf(format, v)
}

func print(vs []interface{}) {
	if printLog {
		//nolint: forbidigo // Printing is ok during specialized tests.
		fmt.Println(vs...)
	}
}

func printf(format string, vs []interface{}) {
	if printLog {
		//nolint: forbidigo // Printing is ok during specialized tests.
		fmt.Printf(format, vs...)
		if format[len(format)-1] != '\n' {
			//nolint: forbidigo // Printing is ok during specialized tests.
			fmt.Println("")
		}
	}
}<|MERGE_RESOLUTION|>--- conflicted
+++ resolved
@@ -25,13 +25,9 @@
 	"sync"
 	"testing"
 
-<<<<<<< HEAD
 	"gotest.tools/assert"
 
-	"github.com/elastic/beats/v7/libbeat/logp"
-=======
 	"github.com/elastic/elastic-agent-libs/logp"
->>>>>>> 682045a9
 )
 
 var debug bool
