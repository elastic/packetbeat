--- conflicted
+++ resolved
@@ -403,11 +403,8 @@
 }
 
 func (b *batch) FreeEntries() {
-<<<<<<< HEAD
-=======
 	// This signals that the event data has been copied out of the batch, and is
 	// safe to free from the queue buffer, so set all the event pointers to nil.
->>>>>>> c91eaeec
 	for i := 0; i < b.count; i++ {
 		index := (b.start + i) % len(b.queue.buf)
 		b.queue.buf[index].event = nil
