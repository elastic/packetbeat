// Licensed to Elasticsearch B.V. under one or more contributor
// license agreements. See the NOTICE file distributed with
// this work for additional information regarding copyright
// ownership. Elasticsearch B.V. licenses this file to you under
// the Apache License, Version 2.0 (the "License"); you may
// not use this file except in compliance with the License.
// You may obtain a copy of the License at
//
//     http://www.apache.org/licenses/LICENSE-2.0
//
// Unless required by applicable law or agreed to in writing,
// software distributed under the License is distributed on an
// "AS IS" BASIS, WITHOUT WARRANTIES OR CONDITIONS OF ANY
// KIND, either express or implied.  See the License for the
// specific language governing permissions and limitations
// under the License.

package queue

import (
	"github.com/elastic/elastic-agent-libs/logp"
)

// Entry is a placeholder type for the objects contained by the queue, which
// can be anything (but right now is always a publisher.Event). We could just
// use interface{} everywhere but this makes the API's intentions clearer
// and reduces accidental type mismatches.
type Entry interface{}

<<<<<<< HEAD
// Metrics is a set of basic-user friendly metrics that report the current state of the queue. These metrics are meant to be relatively generic and high-level, and when reported directly, can be comprehensible to a user.
type Metrics struct {
	//EventCount is the total events currently in the queue
	EventCount opt.Uint
	//ByteCount is the total byte size of the queue
	ByteCount opt.Uint
	//ByteLimit is the user-configured byte limit of the queue
	ByteLimit opt.Uint
	//EventLimit is the user-configured event limit of the queue
	EventLimit opt.Uint

	//UnackedConsumedEvents is the count of events that an output consumer has read, but not yet ack'ed
	UnackedConsumedEvents opt.Uint

	//OldestActiveTimestamp is the timestamp of the oldest item in the queue.
	OldestActiveTimestamp common.Time
}

// ErrMetricsNotImplemented is a hopefully temporary type to mark queue metrics as not yet implemented
var ErrMetricsNotImplemented = errors.New("Queue metrics not implemented")

=======
>>>>>>> afa3793c
// Queue is responsible for accepting, forwarding and ACKing events.
// A queue will receive and buffer single events from its producers.
// Consumers will receive events in batches from the queues buffers.
// Once a consumer has finished processing a batch, it must ACK the batch, for
// the queue to advance its buffers. Events in progress or ACKed are not readable
// from the queue.
// When the queue decides it is safe to progress (events have been ACKed by
// consumer or flush to some other intermediate storage), it will send an ACK signal
// with the number of ACKed events to the Producer (ACK happens in batches).
type Queue interface {
	// Close signals the queue to shut down, but it may keep handling requests
	// and acknowledgments for events that are already in progress.
	Close() error

	// Done returns a channel that unblocks when the queue is closed and all
	// its events are persisted or acknowledged.
	Done() <-chan struct{}

	QueueType() string
	BufferConfig() BufferConfig

	Producer(cfg ProducerConfig) Producer

<<<<<<< HEAD
	// Get retrieves an event batch with up to eventCount events or up to
	// byteCount bytes, whichever is smaller. If either parameter is <= 0,
	// there is no limit on that value.
	Get(eventCount int, byteCount int) (Batch, error)

	Metrics() (Metrics, error)
=======
	// Get retrieves a batch of up to eventCount events. If eventCount <= 0,
	// there is no bound on the number of returned events.
	Get(eventCount int) (Batch, error)
>>>>>>> afa3793c
}

// If encoderFactory is provided, then the resulting queue must use it to
// encode queued events before returning them.
type QueueFactory func(
	logger *logp.Logger,
	observer Observer,
	inputQueueSize int,
	encoderFactory EncoderFactory,
) (Queue, error)

// BufferConfig returns the pipelines buffering settings,
// for the pipeline to use.
// In case of the pipeline itself storing events for reporting ACKs to clients,
// but still dropping events, the pipeline can use the buffer information,
// to define an upper bound of events being active in the pipeline.
type BufferConfig struct {
	// MaxEvents is the maximum number of events the queue can hold at capacity.
	// A value <= 0 means there is no fixed limit.
	MaxEvents int
}

// ProducerConfig as used by the Pipeline to configure some custom callbacks
// between pipeline and queue.
type ProducerConfig struct {
	// if ACK is set, the callback will be called with number of events produced
	// by the producer instance and being ACKed by the queue.
	ACK func(count int)
}

// Producer is an interface to be used by the pipelines client to forward
// events to a queue.
type Producer interface {
<<<<<<< HEAD
	// Publish adds an entry to the queue, blocking until there is space
	// if necessary, and returns true on success.
	Publish(entry Entry) bool

	// TryPublish adds an entry to the queue if the queue has space for it,
	// otherwise it returns false immediately.
	TryPublish(entry Entry) bool
=======
	// Publish adds an entry to the queue, blocking if necessary, and returns
	// the new entry's id and true on success.
	Publish(entry Entry) (EntryID, bool)

	// TryPublish adds an entry to the queue if doing so will not block the
	// caller, otherwise it immediately returns. The reasons a publish attempt
	// might block are defined by the specific queue implementation and its
	// configuration. If the event was successfully added, returns true with
	// the event's assigned ID, and false otherwise.
	TryPublish(entry Entry) (EntryID, bool)
>>>>>>> afa3793c

	// Close closes this Producer endpoint.
	// Note: A queue may still send ACK signals even after Close is called on
	// the originating Producer. The pipeline client must accept these ACKs.
	Close()
}

// Batch of entries (usually publisher.Event) to be returned to Consumers.
// The `Done` method will tell the queue that the batch has been consumed and
// its entries can be acknowledged and discarded.
type Batch interface {
	Count() int
	Entry(i int) Entry
	Done()
}

// Outputs can provide an EncoderFactory to enable early encoding, in which
// case the queue will run the given encoder on events before they reach
// consumers.
// Encoders are provided as factories so each worker goroutine can have its own
type EncoderFactory func() Encoder

type Encoder interface {
	// Return the encoded form of the entry that the output workers can use,
	// and the in-memory size of the encoded buffer.
	// EncodeEntry should return a valid Entry when given one, even if the
	// encoding fails. In that case, the returned Entry should contain the
	// metadata needed to report the error when the entry is consumed.
	EncodeEntry(Entry) (Entry, int)
}<|MERGE_RESOLUTION|>--- conflicted
+++ resolved
@@ -27,30 +27,6 @@
 // and reduces accidental type mismatches.
 type Entry interface{}
 
-<<<<<<< HEAD
-// Metrics is a set of basic-user friendly metrics that report the current state of the queue. These metrics are meant to be relatively generic and high-level, and when reported directly, can be comprehensible to a user.
-type Metrics struct {
-	//EventCount is the total events currently in the queue
-	EventCount opt.Uint
-	//ByteCount is the total byte size of the queue
-	ByteCount opt.Uint
-	//ByteLimit is the user-configured byte limit of the queue
-	ByteLimit opt.Uint
-	//EventLimit is the user-configured event limit of the queue
-	EventLimit opt.Uint
-
-	//UnackedConsumedEvents is the count of events that an output consumer has read, but not yet ack'ed
-	UnackedConsumedEvents opt.Uint
-
-	//OldestActiveTimestamp is the timestamp of the oldest item in the queue.
-	OldestActiveTimestamp common.Time
-}
-
-// ErrMetricsNotImplemented is a hopefully temporary type to mark queue metrics as not yet implemented
-var ErrMetricsNotImplemented = errors.New("Queue metrics not implemented")
-
-=======
->>>>>>> afa3793c
 // Queue is responsible for accepting, forwarding and ACKing events.
 // A queue will receive and buffer single events from its producers.
 // Consumers will receive events in batches from the queues buffers.
@@ -74,18 +50,10 @@
 
 	Producer(cfg ProducerConfig) Producer
 
-<<<<<<< HEAD
 	// Get retrieves an event batch with up to eventCount events or up to
-	// byteCount bytes, whichever is smaller. If either parameter is <= 0,
-	// there is no limit on that value.
+	// byteCount bytes, whichever is limit matches the queue type. If the
+	// parameter is 0, there is no limit.
 	Get(eventCount int, byteCount int) (Batch, error)
-
-	Metrics() (Metrics, error)
-=======
-	// Get retrieves a batch of up to eventCount events. If eventCount <= 0,
-	// there is no bound on the number of returned events.
-	Get(eventCount int) (Batch, error)
->>>>>>> afa3793c
 }
 
 // If encoderFactory is provided, then the resulting queue must use it to
@@ -119,7 +87,6 @@
 // Producer is an interface to be used by the pipelines client to forward
 // events to a queue.
 type Producer interface {
-<<<<<<< HEAD
 	// Publish adds an entry to the queue, blocking until there is space
 	// if necessary, and returns true on success.
 	Publish(entry Entry) bool
@@ -127,18 +94,6 @@
 	// TryPublish adds an entry to the queue if the queue has space for it,
 	// otherwise it returns false immediately.
 	TryPublish(entry Entry) bool
-=======
-	// Publish adds an entry to the queue, blocking if necessary, and returns
-	// the new entry's id and true on success.
-	Publish(entry Entry) (EntryID, bool)
-
-	// TryPublish adds an entry to the queue if doing so will not block the
-	// caller, otherwise it immediately returns. The reasons a publish attempt
-	// might block are defined by the specific queue implementation and its
-	// configuration. If the event was successfully added, returns true with
-	// the event's assigned ID, and false otherwise.
-	TryPublish(entry Entry) (EntryID, bool)
->>>>>>> afa3793c
 
 	// Close closes this Producer endpoint.
 	// Note: A queue may still send ACK signals even after Close is called on
