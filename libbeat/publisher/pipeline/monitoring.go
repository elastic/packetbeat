// Licensed to Elasticsearch B.V. under one or more contributor
// license agreements. See the NOTICE file distributed with
// this work for additional information regarding copyright
// ownership. Elasticsearch B.V. licenses this file to you under
// the Apache License, Version 2.0 (the "License"); you may
// not use this file except in compliance with the License.
// You may obtain a copy of the License at
//
//     http://www.apache.org/licenses/LICENSE-2.0
//
// Unless required by applicable law or agreed to in writing,
// software distributed under the License is distributed on an
// "AS IS" BASIS, WITHOUT WARRANTIES OR CONDITIONS OF ANY
// KIND, either express or implied.  See the License for the
// specific language governing permissions and limitations
// under the License.

package pipeline

import (
	"github.com/elastic/elastic-agent-libs/monitoring"
)

type observer interface {
	pipelineObserver
	clientObserver
	retryObserver

	cleanup()
}

type pipelineObserver interface {
	// A new client connected to the pipeline via (*Pipeline).ConnectWith.
	clientConnected()
	// An open pipeline client received a Close() call.
	clientClosed()
}

type clientObserver interface {
	// The client received a Publish call
	newEvent()
	// An event was filtered by processors before being published
	filteredEvent()
	// An event was published to the queue
	publishedEvent()
	// An event was rejected by the queue
	failedPublishEvent()
	eventsACKed(count int)
}

<<<<<<< HEAD
type retryObserver interface {
=======
type outputObserver interface {
	// Events encountered too many errors and were permanently dropped.
>>>>>>> 37db5990
	eventsDropped(int)
	// Events were sent back to an output worker after an earlier failure.
	eventsRetry(int)
<<<<<<< HEAD
=======
	// The queue received acknowledgment for events from the output workers.
	// (This may include events already reported via eventsDropped.)
	queueACKed(n int)
	// Report the maximum event count supported by the queue.
	queueMaxEvents(n int)
>>>>>>> 37db5990
}

// metricsObserver is used by many component in the publisher pipeline, to report
// internal events. The oberserver can call registered global event handlers or
// updated shared counters/metrics for reporting.
// All events required for reporting events/metrics on the pipeline-global level
// are defined by observer. The components are only allowed to serve localized
// event-handlers only (e.g. the client centric events callbacks)
type metricsObserver struct {
	metrics *monitoring.Registry
	vars    metricsObserverVars
}

type metricsObserverVars struct {
	// clients metrics
	clients *monitoring.Uint

<<<<<<< HEAD
	// events publish/dropped stats
	events, filtered, published, failed *monitoring.Uint
	dropped, retry                      *monitoring.Uint // (retryer) drop/retry counters
	activeEvents                        *monitoring.Uint
=======
	// eventsTotal publish/dropped stats
	eventsTotal, eventsFiltered, eventsPublished, eventsFailed *monitoring.Uint
	eventsDropped, eventsRetry                                 *monitoring.Uint // (retryer) drop/retry counters
	activeEvents                                               *monitoring.Uint

	// queue metrics
	queueACKed       *monitoring.Uint
	queueMaxEvents   *monitoring.Uint
	percentQueueFull *monitoring.Float
>>>>>>> 37db5990
}

func newMetricsObserver(metrics *monitoring.Registry) *metricsObserver {
	reg := metrics.GetRegistry("pipeline")
	if reg == nil {
		reg = metrics.NewRegistry("pipeline")
	}

	return &metricsObserver{
		metrics: metrics,
		vars: metricsObserverVars{
			// (Gauge) clients measures the number of open pipeline clients.
			clients: monitoring.NewUint(reg, "clients"),

			// events.total counts all created events.
			eventsTotal: monitoring.NewUint(reg, "events.total"),

<<<<<<< HEAD
			activeEvents: monitoring.NewUint(reg, "events.active"), // Gauge
=======
			// (Gauge) events.active measures events that have been created, but have
			// not yet been failed, filtered, or acked/dropped.
			activeEvents: monitoring.NewUint(reg, "events.active"),

			// events.filtered counts events that were filtered by processors before
			// being sent to the queue.
			eventsFiltered: monitoring.NewUint(reg, "events.filtered"),

			// events.failed counts events that were rejected by the queue, or that
			// were sent via an already-closed pipeline client.
			eventsFailed: monitoring.NewUint(reg, "events.failed"),

			// events.published counts events that were accepted by the queue.
			eventsPublished: monitoring.NewUint(reg, "events.published"),

			// events.retry counts events that an output worker sent back to be
			// retried.
			eventsRetry: monitoring.NewUint(reg, "events.retry"),

			// events.dropped counts events that were dropped because errors from
			// the output workers exceeded the configured maximum retry count.
			eventsDropped: monitoring.NewUint(reg, "events.dropped"),

			// (Gauge) queue.max_events measures the maximum number of events the
			// queue will accept, or 0 if there is none.
			queueMaxEvents: monitoring.NewUint(reg, "queue.max_events"),

			// queue.acked counts events that have been acknowledged by the output
			// workers. This includes events that were dropped for fatal errors,
			// which are also reported in events.dropped.
			queueACKed: monitoring.NewUint(reg, "queue.acked"),

			// (Gauge) queue.filled.pct.events measures the fraction (from 0 to 1)
			// of the queue's event capacity that is currently filled.
			percentQueueFull: monitoring.NewFloat(reg, "queue.filled.pct.events"),
>>>>>>> 37db5990
		},
	}
}

func (o *metricsObserver) cleanup() {
	if o.metrics != nil {
		o.metrics.Remove("pipeline") // drop all metrics from registry
	}
}

//
// client connects/disconnects
//

// (pipeline) pipeline did finish creating a new client instance
func (o *metricsObserver) clientConnected() { o.vars.clients.Inc() }

// (client) client finished processing close
func (o *metricsObserver) clientClosed() { o.vars.clients.Dec() }

//
// client publish events
//

// (client) client is trying to publish a new event
func (o *metricsObserver) newEvent() {
	o.vars.eventsTotal.Inc()
	o.vars.activeEvents.Inc()
}

// (client) event is filtered out (on purpose or failed)
func (o *metricsObserver) filteredEvent() {
	o.vars.eventsFiltered.Inc()
	o.vars.activeEvents.Dec()
}

// (client) managed to push an event into the publisher pipeline
func (o *metricsObserver) publishedEvent() {
	o.vars.eventsPublished.Inc()
}

// (client) number of ACKed events from this client
func (o *metricsObserver) eventsACKed(n int) {
	o.vars.activeEvents.Sub(uint64(n))
}

// (client) client closing down or DropIfFull is set
func (o *metricsObserver) failedPublishEvent() {
	o.vars.eventsFailed.Inc()
	o.vars.activeEvents.Dec()
}

//
// pipeline output events
//

// (retryer) number of events dropped by retryer
func (o *metricsObserver) eventsDropped(n int) {
	o.vars.eventsDropped.Add(uint64(n))
}

// (retryer) number of events pushed to the output worker queue
func (o *metricsObserver) eventsRetry(n int) {
	o.vars.eventsRetry.Add(uint64(n))
}

type emptyObserver struct{}

var nilObserver observer = (*emptyObserver)(nil)

func (*emptyObserver) cleanup()            {}
func (*emptyObserver) clientConnected()    {}
func (*emptyObserver) clientClosed()       {}
func (*emptyObserver) newEvent()           {}
func (*emptyObserver) filteredEvent()      {}
func (*emptyObserver) publishedEvent()     {}
func (*emptyObserver) failedPublishEvent() {}
func (*emptyObserver) eventsACKed(n int)   {}
func (*emptyObserver) eventsDropped(int)   {}
func (*emptyObserver) eventsRetry(int)     {}<|MERGE_RESOLUTION|>--- conflicted
+++ resolved
@@ -48,23 +48,11 @@
 	eventsACKed(count int)
 }
 
-<<<<<<< HEAD
 type retryObserver interface {
-=======
-type outputObserver interface {
 	// Events encountered too many errors and were permanently dropped.
->>>>>>> 37db5990
 	eventsDropped(int)
 	// Events were sent back to an output worker after an earlier failure.
 	eventsRetry(int)
-<<<<<<< HEAD
-=======
-	// The queue received acknowledgment for events from the output workers.
-	// (This may include events already reported via eventsDropped.)
-	queueACKed(n int)
-	// Report the maximum event count supported by the queue.
-	queueMaxEvents(n int)
->>>>>>> 37db5990
 }
 
 // metricsObserver is used by many component in the publisher pipeline, to report
@@ -82,12 +70,6 @@
 	// clients metrics
 	clients *monitoring.Uint
 
-<<<<<<< HEAD
-	// events publish/dropped stats
-	events, filtered, published, failed *monitoring.Uint
-	dropped, retry                      *monitoring.Uint // (retryer) drop/retry counters
-	activeEvents                        *monitoring.Uint
-=======
 	// eventsTotal publish/dropped stats
 	eventsTotal, eventsFiltered, eventsPublished, eventsFailed *monitoring.Uint
 	eventsDropped, eventsRetry                                 *monitoring.Uint // (retryer) drop/retry counters
@@ -97,7 +79,6 @@
 	queueACKed       *monitoring.Uint
 	queueMaxEvents   *monitoring.Uint
 	percentQueueFull *monitoring.Float
->>>>>>> 37db5990
 }
 
 func newMetricsObserver(metrics *monitoring.Registry) *metricsObserver {
@@ -115,9 +96,6 @@
 			// events.total counts all created events.
 			eventsTotal: monitoring.NewUint(reg, "events.total"),
 
-<<<<<<< HEAD
-			activeEvents: monitoring.NewUint(reg, "events.active"), // Gauge
-=======
 			// (Gauge) events.active measures events that have been created, but have
 			// not yet been failed, filtered, or acked/dropped.
 			activeEvents: monitoring.NewUint(reg, "events.active"),
@@ -153,7 +131,6 @@
 			// (Gauge) queue.filled.pct.events measures the fraction (from 0 to 1)
 			// of the queue's event capacity that is currently filled.
 			percentQueueFull: monitoring.NewFloat(reg, "queue.filled.pct.events"),
->>>>>>> 37db5990
 		},
 	}
 }
