// Licensed to Elasticsearch B.V. under one or more contributor
// license agreements. See the NOTICE file distributed with
// this work for additional information regarding copyright
// ownership. Elasticsearch B.V. licenses this file to you under
// the Apache License, Version 2.0 (the "License"); you may
// not use this file except in compliance with the License.
// You may obtain a copy of the License at
//
//     http://www.apache.org/licenses/LICENSE-2.0
//
// Unless required by applicable law or agreed to in writing,
// software distributed under the License is distributed on an
// "AS IS" BASIS, WITHOUT WARRANTIES OR CONDITIONS OF ANY
// KIND, either express or implied.  See the License for the
// specific language governing permissions and limitations
// under the License.

<<<<<<< HEAD
// +build darwin freebsd linux windows aix
=======
//go:build darwin || freebsd || linux || windows
// +build darwin freebsd linux windows
>>>>>>> df49fe7f

package diskio

import (
	"github.com/shirou/gopsutil/disk"

	sigar "github.com/elastic/gosigar"
)

// IOMetric contains mapping fields which are outputed by `iostat -x` on linux
//
// Device:         rrqm/s   wrqm/s     r/s     w/s   rsec/s   wsec/s avgrq-sz avgqu-sz   await r_await w_await  svctm  %util
// sda               0.06     0.78    0.09    0.27     9.42     8.06    48.64     0.00    1.34    0.99    1.45   0.77   0.03
type IOMetric struct {
	ReadRequestMergeCountPerSec  float64 `json:"rrqmCps"`
	WriteRequestMergeCountPerSec float64 `json:"wrqmCps"`
	ReadRequestCountPerSec       float64 `json:"rrqCps"`
	WriteRequestCountPerSec      float64 `json:"wrqCps"`
	// using bytes instead of sector
	ReadBytesPerSec   float64 `json:"rBps"`
	WriteBytesPerSec  float64 `json:"wBps"`
	AvgRequestSize    float64 `json:"avgrqSz"`
	AvgQueueSize      float64 `json:"avgquSz"`
	AvgAwaitTime      float64 `json:"await"`
	AvgReadAwaitTime  float64 `json:"r_await"`
	AvgWriteAwaitTime float64 `json:"w_await"`
	AvgServiceTime    float64 `json:"svctm"`
	BusyPct           float64 `json:"busy"`
}

// IOStat carries disk statistics for all devices
type IOStat struct {
	lastDiskIOCounters map[string]disk.IOCountersStat
	lastCPU            sigar.Cpu
	curCPU             sigar.Cpu
}<|MERGE_RESOLUTION|>--- conflicted
+++ resolved
@@ -15,12 +15,8 @@
 // specific language governing permissions and limitations
 // under the License.
 
-<<<<<<< HEAD
+//go:build darwin || freebsd || linux || windows || aix
 // +build darwin freebsd linux windows aix
-=======
-//go:build darwin || freebsd || linux || windows
-// +build darwin freebsd linux windows
->>>>>>> df49fe7f
 
 package diskio
 
