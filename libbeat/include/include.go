--- conflicted
+++ resolved
@@ -42,7 +42,6 @@
 		spool.Feature,
 	),
 
-<<<<<<< HEAD
 	// Autodiscovery providers
 	feature.MustBundle(
 		jolokia.Feature,
@@ -53,7 +52,8 @@
 	// Autodiscovery appenders
 	feature.MustBundle(
 		config.Feature,
-=======
+	),
+
 	// Outputs
 	feature.MustBundle(
 		elasticsearch.Feature,
@@ -62,7 +62,6 @@
 		kafka.Feature,
 		fileout.Feature,
 		console.Feature,
->>>>>>> 4bb96e2f
 	),
 )
 
