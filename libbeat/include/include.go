// Licensed to Elasticsearch B.V. under one or more contributor
// license agreements. See the NOTICE file distributed with
// this work for additional information regarding copyright
// ownership. Elasticsearch B.V. licenses this file to you under
// the Apache License, Version 2.0 (the "License"); you may
// not use this file except in compliance with the License.
// You may obtain a copy of the License at
//
//     http://www.apache.org/licenses/LICENSE-2.0
//
// Unless required by applicable law or agreed to in writing,
// software distributed under the License is distributed on an
// "AS IS" BASIS, WITHOUT WARRANTIES OR CONDITIONS OF ANY
// KIND, either express or implied.  See the License for the
// specific language governing permissions and limitations
// under the License.

package include

import (
	"github.com/elastic/beats/libbeat/autodiscover/appenders/config"
	"github.com/elastic/beats/libbeat/autodiscover/providers/docker"
	"github.com/elastic/beats/libbeat/autodiscover/providers/jolokia"
	"github.com/elastic/beats/libbeat/autodiscover/providers/kubernetes"
	"github.com/elastic/beats/libbeat/feature"
	"github.com/elastic/beats/libbeat/processors/actions"
	"github.com/elastic/beats/libbeat/processors/add_cloud_metadata"
	"github.com/elastic/beats/libbeat/processors/add_docker_metadata"
	"github.com/elastic/beats/libbeat/processors/add_host_metadata"
	"github.com/elastic/beats/libbeat/processors/add_kubernetes_metadata"
	"github.com/elastic/beats/libbeat/processors/add_locale"
	"github.com/elastic/beats/libbeat/processors/dissect"
	"github.com/elastic/beats/libbeat/publisher/queue/memqueue"
	"github.com/elastic/beats/libbeat/publisher/queue/spool"

	"github.com/elastic/beats/libbeat/outputs/console"
	"github.com/elastic/beats/libbeat/outputs/elasticsearch"
	"github.com/elastic/beats/libbeat/outputs/fileout"
	"github.com/elastic/beats/libbeat/outputs/kafka"
	"github.com/elastic/beats/libbeat/outputs/logstash"
	"github.com/elastic/beats/libbeat/outputs/redis"
)

// Bundle expose the main features.
var Bundle = feature.MustBundle(
	// Queues types
	feature.MustBundle(
		memqueue.Feature,
		spool.Feature,
	),

<<<<<<< HEAD
	// Autodiscovery providers
	feature.MustBundle(
		jolokia.Feature,
		docker.Feature,
		kubernetes.Feature,
	),

	// Autodiscovery appenders
	feature.MustBundle(
		config.Feature,
	),

	// Outputs
	feature.MustBundle(
		elasticsearch.Feature,
		logstash.Feature,
		redis.Feature,
		kafka.Feature,
		fileout.Feature,
		console.Feature,
=======
	// Processors
	feature.MustBundle(actions.Bundle,
		actions.Bundle,
		add_cloud_metadata.Feature,
		add_docker_metadata.Feature,
		add_host_metadata.Feature,
		add_kubernetes_metadata.Feature,
		add_locale.Feature,
		dissect.Feature,
>>>>>>> e4fd51f2
	),
)

func init() {
	feature.RegisterBundle(Bundle)
}<|MERGE_RESOLUTION|>--- conflicted
+++ resolved
@@ -49,7 +49,6 @@
 		spool.Feature,
 	),
 
-<<<<<<< HEAD
 	// Autodiscovery providers
 	feature.MustBundle(
 		jolokia.Feature,
@@ -70,7 +69,8 @@
 		kafka.Feature,
 		fileout.Feature,
 		console.Feature,
-=======
+	),
+
 	// Processors
 	feature.MustBundle(actions.Bundle,
 		actions.Bundle,
@@ -80,7 +80,6 @@
 		add_kubernetes_metadata.Feature,
 		add_locale.Feature,
 		dissect.Feature,
->>>>>>> e4fd51f2
 	),
 )
 
