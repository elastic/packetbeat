--- conflicted
+++ resolved
@@ -12,14 +12,6 @@
 See the following topics for a description of breaking changes:
 
 * <<breaking-changes-7.0>>
-<<<<<<< HEAD
-=======
-* <<breaking-changes-6.7>>
-* <<breaking-changes-6.3>>
-* <<breaking-changes-6.2>>
-* <<breaking-changes-6.1>>
-* <<breaking-changes-6.0>>
->>>>>>> 32332517
 
 [[breaking-changes-7.0]]
 
