<<<<<<< HEAD
:stack-version: 7.10.1
:doc-branch: 7.x
=======
:stack-version: 7.10.0
:doc-branch: 7.10
>>>>>>> 76e2291f
:go-version: 1.14.7
:release-state: unreleased
:python: 3.7
:docker: 1.12
:docker-compose: 1.11
:libpcap: 0.8<|MERGE_RESOLUTION|>--- conflicted
+++ resolved
@@ -1,10 +1,5 @@
-<<<<<<< HEAD
 :stack-version: 7.10.1
-:doc-branch: 7.x
-=======
-:stack-version: 7.10.0
 :doc-branch: 7.10
->>>>>>> 76e2291f
 :go-version: 1.14.7
 :release-state: unreleased
 :python: 3.7
