<<<<<<< HEAD
:stack-version: 8.9.0
:doc-branch: main
:go-version: 1.19.8
=======
:stack-version: 8.8.0
:doc-branch: master
:go-version: 1.19.9
>>>>>>> cb580f9b
:release-state: unreleased
:python: 3.7
:docker: 1.12
:docker-compose: 1.11
:libpcap: 0.8<|MERGE_RESOLUTION|>--- conflicted
+++ resolved
@@ -1,12 +1,6 @@
-<<<<<<< HEAD
 :stack-version: 8.9.0
 :doc-branch: main
-:go-version: 1.19.8
-=======
-:stack-version: 8.8.0
-:doc-branch: master
 :go-version: 1.19.9
->>>>>>> cb580f9b
 :release-state: unreleased
 :python: 3.7
 :docker: 1.12
