--- conflicted
+++ resolved
@@ -1,10 +1,5 @@
-<<<<<<< HEAD
-:stack-version: 8.15.2
-:doc-branch: 8.15
-=======
 :stack-version: 9.0.0
 :doc-branch: main
->>>>>>> e345f285
 :go-version: 1.22.7
 :release-state: unreleased
 :python: 3.7
