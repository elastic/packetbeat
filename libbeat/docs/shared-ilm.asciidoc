--- conflicted
+++ resolved
@@ -40,17 +40,11 @@
 [[setup-ilm-option]]
 ==== `setup.ilm.enabled`
 
-<<<<<<< HEAD
-After loading the default policy, you can edit it in the *Index lifecycle policies*
-UI in {kib}. For more information about working with the UI, see
-{kibana-ref}/index-lifecycle-policies.html[Index lifecycle policies]. 
-=======
 Enables or disables index lifecycle management on any new indices created by
 {beatname_uc}. Valid values are `true`, `false`, and `auto`. When `auto` (the
 default) is specified on version 7.0 and later, {beatname_uc} automatically uses
 index lifecycle management if the feature is enabled in {es} and has the
 required license; otherwise, {beatname_uc} creates daily indices.
->>>>>>> ed5745df
 
 [float]
 [[setup-ilm-rollover_alias-option]]
