--- conflicted
+++ resolved
@@ -35,13 +35,8 @@
 	"golang.org/x/crypto/pbkdf2"
 
 	"github.com/elastic/beats/v7/libbeat/common"
-<<<<<<< HEAD
+	c "github.com/elastic/elastic-agent-libs/config"
 	"github.com/elastic/elastic-agent-libs/file"
-=======
-	"github.com/elastic/beats/v7/libbeat/common/file"
-	"github.com/elastic/elastic-agent-libs/config"
-	c "github.com/elastic/elastic-agent-libs/config"
->>>>>>> 25786cdd
 )
 
 const (
@@ -179,7 +174,7 @@
 
 // GetConfig returns config.C representation of the key / secret pair to be merged with other
 // loaded configuration.
-func (k *FileKeystore) GetConfig() (*config.C, error) {
+func (k *FileKeystore) GetConfig() (*c.C, error) {
 	k.RLock()
 	defer k.RUnlock()
 
@@ -188,7 +183,7 @@
 		configHash[key] = string(secret.Value)
 	}
 
-	return config.NewConfigFrom(configHash)
+	return c.NewConfigFrom(configHash)
 }
 
 // Create create an empty keystore, if the store already exist we will return an error.
