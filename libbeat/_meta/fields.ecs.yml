- key: ecs
  title: ECS
  description: >
    ECS fields.
  fields:

    - name: "@timestamp"
      type: date
      level: core
      required: true
      example: "2016-05-23T08:05:34.853Z"
      description: >
        Date/time when the event originated.

        For log events this is the date/time when the event was generated, and
        not when it was read.

        Required field for all events.

    - name: tags
      level: core
      type: keyword
      example: "[\"production\", \"env2\"]"
      description: >
        List of keywords used to tag each event.

    - name: labels
      level: core
      type: object
      example: {env: production, application: foo-bar}
      description: >
        Key/value pairs.

        Can be used to add meta information to events. Should not contain nested
        objects. All values are stored as keyword.

        Example: `docker` and `k8s` labels.

    - name: message
      level: core
      type: text
      example: "Hello World"
      description: >
        For log events the message field contains the log message.

        In other use cases the message field can be used to concatenate
        different values which are then freely searchable. If multiple
        messages exist, they can be combined into one message.

    - name: agent
      title: Agent
      group: 2
      description: >
        The agent fields contain the data about the software entity, if any, that collects, detects, or observes events on a host, or takes measurements on a host. Examples include Beats. Agents may also run on observers. ECS agent.* fields shall be populated with details of the agent running on the host or observer where the event happened or the measurement was taken.
      footnote: >
        Examples: In the case of Beats for logs, the agent.name is filebeat. For APM, it is the
        agent running in the app/service. The agent information does not change if
        data is sent through queuing systems like Kafka, Redis, or processing systems
        such as Logstash or APM Server.
      type: group
      fields:

        - name: version
          level: core
          type: keyword
          description: >
            Version of the agent.

          example: 6.0.0-rc2

        - name: name
          level: core
          type: keyword
          description: >
            Name of the agent.

            This is a name that can be given to an agent. This can be helpful if
            for example two Filebeat instances are running on the same host
            but a human readable separation is needed on which Filebeat instance
            data is coming from.

            If no name is given, the name is often left empty.
          example: foo

        - name: type
          level: core
          type: keyword
          description: >
            Type of the agent.

            The agent type stays always the same and should be given by the agent used.
            In case of Filebeat the agent would always be Filebeat also if two
            Filebeat instances are run on the same machine.
          example: filebeat

        - name: id
          level: core
          type: keyword
          description: >
            Unique identifier of this agent (if one exists).

            Example: For Beats this would be beat.id.
          example: 8a4f500d

        - name: ephemeral_id
          level: extended
          type: keyword
          description: >
            Ephemeral identifier of this agent (if one exists).

            This id normally changes across restarts, but `agent.id` does not.
          example: 8a4f500f


    - name: client
      title: Client
      group: 2
      description: >
        A client is defined as the initiator of a network connection for events regarding sessions, connections, or bidirectional flow records. For TCP events, the client is the initiator of the TCP connection that sends the SYN packet(s). For other protocols, the client is generally the initiator or requestor in the network transaction. Some systems use the term "originator" to refer the client in TCP connections. The client fields describe details about the system acting as the client in the network event. Client fields are usually populated in conjunction with server fields.  Client fields are generally not populated for packet-level events.

        Client / server representations can add semantic context to an exchange, which is helpful to visualize the data in certain situations. If your context falls in that category, you should still ensure that source and destination are filled appropriately.
      type: group
      fields:

        - name: address
          level: extended
          type: keyword
          description: >
            Some event client addresses are defined ambiguously. The event will
            sometimes list an IP, a domain or a unix socket.  You should always
            store the raw address in the `.address` field.

            Then it should be duplicated to `.ip` or `.domain`, depending on which
            one it is.

        - name: ip
          level: core
          type: ip
          description: >
            IP address of the client.

            Can be one or multiple IPv4 or IPv6 addresses.

        - name: port
          level: core
          type: long
          description: >
            Port of the client.

        - name: mac
          level: core
          type: keyword
          description: >
            MAC address of the client.

        - name: domain
          level: core
          type: keyword
          description: >
            Client domain.

        # Metrics
        - name: bytes
          level: core
          type: long
          format: bytes
          example: 184
          description: >
            Bytes sent from the client to the server.

        - name: packets
          level: core
          type: long
          example: 12
          description: >
            Packets sent from the client to the server.

        - name: geo
          title: Geo
          group: 2
          description: >
            Geo fields can carry data about a specific location related to an event
            or geo information derived from an IP field.
          type: group
          fields:

          - name: location
            level: core
            type: geo_point
            description: >
              Longitude and latitude.
            example: '{ "lon": -73.614830, "lat": 45.505918 }'

          - name: continent_name
            level: core
            type: keyword
            description: >
              Name of the continent.
            example: North America

          - name: country_name
            level: core
            type: keyword
            description: >
              Country name.
            example: Canada

          - name: region_name
            level: core
            type: keyword
            description: >
              Region name.
            example: Quebec

          - name: city_name
            level: core
            type: keyword
            description: >
              City name.
            example: Montreal

          - name: country_iso_code
            level: core
            type: keyword
            description: >
              Country ISO code.
            example: CA

          - name: region_iso_code
            level: core
            type: keyword
            description: >
              Region ISO code.
            example: CA-QC

          - name: name
            level: extended
            type: keyword
            description: >
              User-defined description of a location, at the level of granularity they care about.

              Could be the name of their data centers, the floor number, if this describes
              a local physical entity, city names.

              Not typically used in automated geolocation.
            example: boston-dc

    - name: cloud
      title: Cloud
      group: 2
      description: >
        Fields related to the cloud or infrastructure the events
        are coming from.
      footnote: >
        Examples: If Metricbeat is running on an EC2 host and fetches data from its
        host, the cloud info contains the data about this machine. If Metricbeat
        runs on a remote machine outside the cloud and fetches data from a service
        running in the cloud, the field contains cloud data from the machine the
        service is running on.
      type: group
      fields:
        - name: provider
          level: extended
          example: ec2
          type: keyword
          description: >
            Name of the cloud provider. Example values are ec2, gce, or
            digitalocean.

        - name: availability_zone
          level: extended
          example: us-east-1c
          type: keyword
          description: >
            Availability zone in which this host is running.

        - name: region
          level: extended
          type: keyword
          example: us-east-1
          description: >
            Region in which this host is running.

        - name: instance.id
          level: extended
          type: keyword
          example: i-1234567890abcdef0
          description: >
            Instance ID of the host machine.

        - name: instance.name
          level: extended
          type: keyword
          description: >
            Instance name of the host machine.

        - name: machine.type
          level: extended
          type: keyword
          example: t2.medium
          description: >
            Machine type of the host machine.

        - name: account.id
          level: extended
          type: keyword
          example: 666777888999
          description: >
            The cloud account or organization id used to identify different
            entities in a multi-tenant environment.

            Examples: AWS account id, Google Cloud ORG Id, or other unique
            identifier.

    - name: container
      title: Container
      group: 2
      description: >
        Container fields are used for meta information about the specific container
        that is the source of information. These fields help correlate data based
        containers from any runtime.
      type: group
      fields:

        - name: runtime
          level: extended
          type: keyword
          description: >
            Runtime managing this container.
          example: docker

        - name: id
          level: core
          type: keyword
          description: >
            Unique container id.

        - name: image.name
          level: extended
          type: keyword
          description: >
            Name of the image the container was built on.

        - name: image.tag
          level: extended
          type: keyword
          description: >
            Container image tag.

        - name: name
          level: extended
          type: keyword
          description: >
            Container name.

        - name: labels
          level: extended
          type: object
          object_type: keyword
          description: >
            Image labels.

    - name: destination
      title: Destination
      group: 2
      description: >
        Destination fields describe details about the destination of a packet/event.
        Destination fields are usually populated in conjunction with source fields.
      type: group
      fields:

        - name: address
          level: extended
          type: keyword
          description: >
            Some event destination addresses are defined ambiguously. The event will
            sometimes list an IP, a domain or a unix socket.  You should always
            store the raw address in the `.address` field.

            Then it should be duplicated to `.ip` or `.domain`, depending on which
            one it is.

        - name: ip
          level: core
          type: ip
          description: >
            IP address of the destination.

            Can be one or multiple IPv4 or IPv6 addresses.

        - name: port
          level: core
          type: long
          description: >
            Port of the destination.

        - name: mac
          level: core
          type: keyword
          description: >
            MAC address of the destination.

        - name: domain
          level: core
          type: keyword
          description: >
            Destination domain.

        # Metrics
        - name: bytes
          level: core
          type: long
          format: bytes
          example: 184
          description: >
            Bytes sent from the destination to the source.

        - name: packets
          level: core
          type: long
          example: 12
          description: >
            Packets sent from the destination to the source.

        - name: geo
          title: Geo
          group: 2
          description: >
            Geo fields can carry data about a specific location related to an event
            or geo information derived from an IP field.
          type: group
          fields:

          - name: location
            level: core
            type: geo_point
            description: >
              Longitude and latitude.
            example: '{ "lon": -73.614830, "lat": 45.505918 }'

          - name: continent_name
            level: core
            type: keyword
            description: >
              Name of the continent.
            example: North America

          - name: country_name
            level: core
            type: keyword
            description: >
              Country name.
            example: Canada

          - name: region_name
            level: core
            type: keyword
            description: >
              Region name.
            example: Quebec

          - name: city_name
            level: core
            type: keyword
            description: >
              City name.
            example: Montreal

          - name: country_iso_code
            level: core
            type: keyword
            description: >
              Country ISO code.
            example: CA

          - name: region_iso_code
            level: core
            type: keyword
            description: >
              Region ISO code.
            example: CA-QC

          - name: name
            level: extended
            type: keyword
            description: >
              User-defined description of a location, at the level of granularity they care about.

              Could be the name of their data centers, the floor number, if this describes
              a local physical entity, city names.

              Not typically used in automated geolocation.
            example: boston-dc

    - name: ecs
      title: ECS
      group: 2
      description: >
        Meta-information specific to ECS.
      type: group
      fields:

        - name: version
          level: core
          type: keyword
          required: true
          description: >
            ECS version this event conforms to. `ecs.version` is a required field and must exist in all events.

            When querying across multiple indices -- which may conform to slightly
            different ECS versions -- this field lets integrations adjust to the
            schema version of the events.

            The current version is 1.0.0-beta2 .
          example: 1.0.0-beta2

    - name: error
      title: Error
      group: 2
      description: >
        These fields can represent errors of any kind. Use them for errors that
        happen while fetching events or in cases where the event itself contains an error.

      type: group
      fields:
        - name: id
          level: core
          type: keyword
          description: >
            Unique identifier for the error.

        - name: message
          level: core
          type: text
          description: >
            Error message.

        - name: code
          level: core
          type: keyword
          description: >
            Error code describing the error.

    - name: event
      title: Event
      group: 2
      description: >
        The event fields are used for context information about the log or metric event itself. A log is defined as an event containing details of something that happened. Log events must include the time at which the thing happened. Examples of log events include a process starting on a host, a network packet being sent from a source to a destination, or a network connection between a client and a server being initiated or closed. A metric is defined as an event containing one or more numerical or categorical measurements and the time at which the measurement was taken. Examples of metric events include memory pressure measured on a host, or vulnerabilities measured on a scanned host.
      type: group
      fields:

        - name: id
          level: core
          type: keyword
          description: >
            Unique ID to describe the event.
          example: 8a4f500d

        - name: kind
          level: extended
          type: keyword
          description: >
            The kind of the event.

            This gives information about what type of information the event
            contains, without being specific to the contents of the event.  Examples
            are `event`, `state`, `alarm`. Warning: In future versions of ECS, we
            plan to provide a list of acceptable values for this field, please use
            with caution.
          example: state

        - name: category
          level: core
          type: keyword
          description: >
            Event category.

            This contains high-level information about the contents of the event. It
            is more generic than `event.action`, in the sense that typically a
            category contains multiple actions. Warning: In future versions of ECS,
            we plan to provide a list of acceptable values for this field, please
            use with caution.

          example: user-management

        - name: action
          level: core
          type: keyword
          description: >
            The action captured by the event.

            This describes the information in the event. It is more specific than
            `event.category`. Examples are `group-add`, `process-started`,
            `file-created`. The value is normally defined by the implementer.
          example: user-password-change

        - name: outcome
          level: extended
          type: keyword
          description: >
            The outcome of the event.

            If the event describes an action, this fields contains the outcome of
            that action. Examples outcomes are `success` and `failure`. Warning: In
            future versions of ECS, we plan to provide a list of acceptable values
            for this field, please use with caution.

          example: success

        - name: type
          level: core
          type: keyword
          description: >
            Reserved for future usage.

            Please avoid using this field for user data.

        - name: module
          level: core
          type: keyword
          description: >
            Name of the module this data is coming from.

            This information is coming from the modules used in Beats or Logstash.
          example: mysql

        - name: dataset
          level: core
          type: keyword
          description: >
            Name of the dataset.

            The concept of a `dataset` (fileset / metricset) is used in Beats as a
            subset of modules. It contains the information which is currently
            stored in metricset.name and metricset.module or fileset.name.
          example: stats

        - name: severity
          level: core
          type: long
          example: "7"
          description: >
            Severity describes the severity of the event. What the different
            severity values mean can very different between use cases. It's up to
            the implementer to make sure severities are consistent across events.

        - name: original
          level: core
          type: keyword
          # Unfortunately this example is not shown correctly yet as | do not work
          # in tables well
          # Is &#124; is the representation of | it works except for cases where
          # used ticks.
          example: "Sep 19 08:26:10 host CEF:0&#124;Security&#124;
              threatmanager&#124;1.0&#124;100&#124;
              worm successfully stopped&#124;10&#124;src=10.0.0.1
              dst=2.1.2.2spt=1232"
          description: >
              Raw text message of entire event. Used to demonstrate log integrity.

              This field is not indexed and doc_values are disabled. It cannot be
              searched, but it can be retrieved from `_source`.
          index: false
          doc_values: false

        - name: hash
          level: extended
          type: keyword
          example: "123456789012345678901234567890ABCD"
          description: >
              Hash (perhaps logstash fingerprint) of raw field to be able to
              demonstrate log integrity.

        - name: duration
          level: core
          type: long
          format: duration
          input_format: nanoseconds
          description: >
            Duration of the event in nanoseconds.

            If event.start and event.end are known this value should be the
            difference between the end and start time.

        - name: timezone
          level: extended
          type: keyword
          description: >
            This field should be populated when the event's timestamp does not include
            timezone information already (e.g. default Syslog timestamps). It's
            optional otherwise.

            Acceptable timezone formats are: a canonical ID (e.g. "Europe/Amsterdam"),
            abbreviated (e.g. "EST") or an HH:mm differential (e.g. "-05:00").

        - name: created
          level: core
          type: date
          description: >
            event.created contains the date when the event was created.

            This timestamp is distinct from @timestamp in that @timestamp contains
            the processed timestamp. For logs these two timestamps can be different
            as the timestamp in the log line and when the event is read for example
            by Filebeat are not identical. `@timestamp` must contain the timestamp
            extracted from the log line, event.created when the log line is read.
            The same could apply to package capturing where @timestamp contains the
            timestamp extracted from the network package and event.created when the
            event was created.

            In case the two timestamps are identical, @timestamp should be used.

        - name: start
          level: extended
          type: date
          description: >
            event.start contains the date when the event started or when the
            activity was first observed.

        - name: end
          level: extended
          type: date
          description: >
            event.end contains the date when the event ended or when the activity
            was last observed.

        - name: risk_score
          level: core
          type: float
          description: >
            Risk score or priority of the event (e.g. security solutions).
            Use your system's original value here.

        - name: risk_score_norm
          level: extended
          type: float
          description: >
            Normalized risk score or priority of the event, on a scale of 0 to 100.

            This is mainly useful if you use more than one system that assigns
            risk scores, and you want to see a normalized value across all systems.

    - name: file
      group: 2
      title: File
      description: >
         A file is defined as a set of information that has been created on, or has existed on a filesystem. File objects can be associated with host events, network events, and/or file events (e.g., those produced by File Integrity Monitoring [FIM] products or services). File fields provide details about the affected file associated with the event or metric.
      type: group
      fields:

      - name: path
        level: extended
        type: keyword
        description: Path to the file.

      - name: target_path
        level: extended
        type: keyword
        description: Target path for symlinks.

      - name: extension
        level: extended
        type: keyword
        description: >
          File extension.

          This should allow easy filtering by file extensions.
        example: png

      - name: type
        level: extended
        type: keyword
        description: File type (file, dir, or symlink).

      - name: device
        level: extended
        type: keyword
        description: Device that is the source of the file.

      - name: inode
        level: extended
        type: keyword
        description: Inode representing the file in the filesystem.

      - name: uid
        level: extended
        type: keyword
        description: >
          The user ID (UID) or security identifier (SID) of the file owner.

      - name: owner
        level: extended
        type: keyword
        description: File owner's username.

      - name: gid
        level: extended
        type: keyword
        description: Primary group ID (GID) of the file.

      - name: group
        level: extended
        type: keyword
        description: Primary group name of the file.

      - name: mode
        level: extended
        type: keyword
        example: 0640
        description: Mode of the file in octal representation.

      - name: size
        level: extended
        type: long
        format: bytes
        description: File size in bytes (field is only added when `type` is
            `file`).

      - name: mtime
        level: extended
        type: date
        description: Last time file content was modified.

      - name: ctime
        level: extended
        type: date
        description: Last time file metadata changed.

    - name: group
      title: Group
      group: 2
      description: >
        The group fields are meant to represent groups that are relevant to the
        event.
      type: group
      fields:

        - name: id
          level: extended
          type: keyword
          description: >
            Unique identifier for the group on the system/platform.

        - name: name
          level: extended
          type: keyword
          description: >
            Name of the group.

    - name: host
      title: Host
      group: 2
      description: >
        A host is defined as a general computing instance. ECS host.* fields should be populated with details about the host on which the event happened, or on which the measurement was taken. Host types include hardware, virtual machines, Docker containers, and Kubernetes nodes.
      type: group
      fields:

        - name: hostname
          level: core
          type: keyword
          description: >
            Hostname of the host.

            It normally contains what the `hostname` command returns on the host machine.

        - name: name
          level: core
          type: keyword
          description: >
            Name of the host.

            It can contain what `hostname` returns on Unix systems, the fully
            qualified domain name, or a name specified by the user. The sender
            decides which value to use.

        - name: id
          level: core
          type: keyword
          description: >
            Unique host id.

            As hostname is not always unique, use values that are meaningful
            in your environment.

            Example: The current usage of `beat.name`.
        - name: ip
          level: core
          type: ip
          description: >
            Host ip address.

        - name: mac
          level: core
          type: keyword
          description: >
            Host mac address.

        - name: type
          level: core
          type: keyword
          description: >
            Type of host.

            For Cloud providers this can be the machine type like `t2.medium`.
            If vm, this could be the container, for example, or other information
            meaningful in your environment.

        - name: architecture
          level: core
          type: keyword
          example: "x86_64"
          description: >
            Operating system architecture.

        - name: os
          title: Operating System
          group: 2
          description: >
            The OS fields contain information about the operating system.
          reusable:
            top_level: false
            expected:
            - observer
            - host
            - user_agent
          type: group
          fields:

          - name: platform
            level: extended
            type: keyword
            description: >
              Operating system platform (such centos, ubuntu, windows).
            example: darwin

          - name: name
            level: extended
            type: keyword
            example: "Mac OS X"
            description: >
              Operating system name, without the version.

          - name: full
            level: extended
            type: keyword
            example: "Mac OS Mojave"
            description: >
              Operating system name, including the version or code name.

          - name: family
            level: extended
            type: keyword
            example: "debian"
            description: >
              OS family (such as redhat, debian, freebsd, windows).

          - name: version
            level: extended
            type: keyword
            example: "10.14.1"
            description: >
              Operating system version as a raw string.

          - name: kernel
            level: extended
            type: keyword
            example: "4.4.0-112-generic"
            description: >
              Operating system kernel version as a raw string.

        - name: geo
          title: Geo
          group: 2
          description: >
            Geo fields can carry data about a specific location related to an event
            or geo information derived from an IP field.
          type: group
          fields:

          - name: location
            level: core
            type: geo_point
            description: >
              Longitude and latitude.
            example: '{ "lon": -73.614830, "lat": 45.505918 }'

          - name: continent_name
            level: core
            type: keyword
            description: >
              Name of the continent.
            example: North America

          - name: country_name
            level: core
            type: keyword
            description: >
              Country name.
            example: Canada

          - name: region_name
            level: core
            type: keyword
            description: >
              Region name.
            example: Quebec

          - name: city_name
            level: core
            type: keyword
            description: >
              City name.
            example: Montreal

          - name: country_iso_code
            level: core
            type: keyword
            description: >
              Country ISO code.
            example: CA

          - name: region_iso_code
            level: core
            type: keyword
            description: >
              Region ISO code.
            example: CA-QC

          - name: name
            level: extended
            type: keyword
            description: >
              User-defined description of a location, at the level of granularity they care about.

              Could be the name of their data centers, the floor number, if this describes
              a local physical entity, city names.

              Not typically used in automated geolocation.
            example: boston-dc

    - name: http
      title: HTTP
      group: 2
      description: >
        Fields related to HTTP activity.
      type: group
      fields:

        - name: request.method
          level: extended
          type: keyword
          description: >
            Http request method.

            The field value must be normalized to lowercase for querying. See
            "Lowercase Capitalization" in the "Implementing ECS"  section.
          example: get, post, put

        - name: request.body.content
          level: extended
          type: keyword
          description: >
            The full http request body.
          example: Hello world

        - name: request.referrer
          level: extended
          type: keyword
          description: >
            Referrer for this HTTP request.
          example: https://blog.example.com/

        - name: response.status_code
          level: extended
          type: long
          description: >
            Http response status code.
          example: 404

        - name: response.body.content
          level: extended
          type: keyword
          description: >
            The full http response body.
          example: Hello world

        - name: version
          level: extended
          type: keyword
          description: >
            Http version.
          example: 1.1

        # Metrics
        - name: request.bytes
          level: extended
          type: long
          format: bytes
          description: >
            Total size in bytes of the request (body and headers).
          example: 1437

        - name: request.body.bytes
          level: extended
          type: long
          format: bytes
          description: >
            Size in bytes of the request body.
          example: 887

        - name: response.bytes
          level: extended
          type: long
          format: bytes
          description: >
            Total size in bytes of the response (body and headers).
          example: 1437

        - name: response.body.bytes
          level: extended
          type: long
          format: bytes
          description: >
            Size in bytes of the response body.
          example: 887

    - name: log
      title: Log
      description: >
        Fields which are specific to log events.
      type: group
      fields:

        - name: level
          level: core
          type: keyword
          description: >
            Log level of the log event.

            Some examples are `WARN`, `ERR`, `INFO`.
          example: ERR

        - name: original
          level: core
          type: keyword
          example: "Sep 19 08:26:10 localhost My log"
          index: false
          doc_values: false
          description: >

            This is the original log message and contains the full log message
            before splitting it up in multiple parts.

            In contrast to the `message` field which can contain an extracted part
            of the log message, this field contains the original, full log message.
            It can have already some modifications applied like encoding or new
            lines removed to clean up the log message.

            This field is not indexed and doc_values are disabled so it can't be
            queried but the value can be retrieved from `_source`.

    - name: network
      title: Network
      group: 2
      description: >
        The network is defined as the communication path over which a host or network event happens. The network.* fields should be populated with details about the network activity associated with an event.
      type: group
      fields:

        - name: name
          level: extended
          type: keyword
          description: >
            Name given by operators to sections of their network.
          example: Guest Wifi

        - name: type
          level: core
          type: keyword
          description: >
            In the OSI Model this would be the Network Layer. ipv4, ipv6, ipsec, pim, etc

            The field value must be normalized to lowercase for querying. See
            "Lowercase Capitalization" in the "Implementing ECS" section.
          example: ipv4

        - name: iana_number
          level: extended
          type: keyword
          description: >
              IANA Protocol Number (https://www.iana.org/assignments/protocol-numbers/protocol-numbers.xhtml).
              Standardized list of protocols. This aligns well with NetFlow and
              sFlow related logs which use the IANA Protocol Number.
          example: 6

        - name: transport
          level: core
          type: keyword
          description: >
            Same as network.iana_number, but instead using the Keyword name of the
            transport layer (udp, tcp, ipv6-icmp, etc.)

            The field value must be normalized to lowercase for querying. See
            "Lowercase Capitalization" in the "Implementing ECS"  section.
          example: tcp

        - name: application
          level: extended
          type: keyword
          description: >
            A name given to an application. This can be arbitrarily assigned for
            things like microservices, but also apply to things like skype, icq,
            facebook, twitter. This would be used in situations where the vendor
            or service can be decoded such as from the source/dest IP owners,
            ports, or wire format.

            The field value must be normalized to lowercase for querying. See
            "Lowercase Capitalization" in the "Implementing ECS" section.
          example: aim

        - name: protocol
          level: core
          type: keyword
          description: >
            L7 Network protocol name. ex. http, lumberjack, transport protocol.

            The field value must be normalized to lowercase for querying. See
            "Lowercase Capitalization" in the "Implementing ECS" section.
          example: http

        - name: direction
          level: core
          type: keyword
          description: >
            Direction of the network traffic.

            Recommended values are:
              * inbound
              * outbound
              * internal
              * external
              * unknown

            When mapping events from a host-based monitoring context, populate this
            field from the host's point of view.

            When mapping events from a network or perimeter-based monitoring context,
            populate this field from the point of view of your network perimeter.
          example: inbound

        - name: forwarded_ip
          level: core
          type: ip
          description: >
            Host IP address when the source IP address is the proxy.
          example: 192.1.1.2

        - name: community_id
          level: extended
          type: keyword
          description: >
            A hash of source and destination IPs and ports, as well as the protocol
            used in a communication. This is a tool-agnostic standard to identify
            flows.

            Learn more at https://github.com/corelight/community-id-spec.
          example: '1:hO+sN4H+MG5MY/8hIrXPqc4ZQz0='

        # Metrics
        - name: bytes
          level: core
          type: long
          format: bytes
          description: >
            Total bytes transferred in both directions.

            If `source.bytes` and `destination.bytes` are known, `network.bytes` is their sum.
          example: 368

        - name: packets
          level: core
          type: long
          description: >
            Total packets transferred in both directions.

            If `source.packets` and `destination.packets` are known, `network.packets` is their sum.
          example: 24

    - name: observer
      title: Observer
      group: 2
      description: >
        An observer is defined as a special network, security, or application device used to detect, observe, or create network, security, or application-related events and metrics. This could be a custom hardware appliance or a server that has been configured to run special network, security, or application software. Examples include firewalls, intrusion detection/prevention systems, network monitoring sensors, web application firewalls, data loss prevention systems, and APM servers. The observer.* fields shall be populated with details of the system, if any, that detects, observes and/or creates a network, security, or application event or metric. Message queues and ETL components used in processing events or metrics are not considered observers in ECS.
      type: group
      fields:
        - name: mac
          level: core
          type: keyword
          description: >
            MAC address of the observer
        - name: ip
          level: core
          type: ip
          description: >
            IP address of the observer.
        - name: hostname
          level: core
          type: keyword
          description: >
            Hostname of the observer.
        - name: vendor
          level: core
          type: keyword
          description: >
            observer vendor information.
        - name: version
          level: core
          type: keyword
          description: >
            Observer version.
        - name: serial_number
          level: extended
          type: keyword
          description: >
            Observer serial number.
        - name: type
          level: core
          type: keyword
          description: >
            The type of the observer the data is coming from.

            There is no predefined list of observer types. Some examples are
            `forwarder`, `firewall`, `ids`, `ips`, `proxy`, `poller`, `sensor`, `APM server`.
          example: firewall

        - name: os
          title: Operating System
          group: 2
          description: >
            The OS fields contain information about the operating system.
          reusable:
            top_level: false
            expected:
            - observer
            - host
            - user_agent
          type: group
          fields:

          - name: platform
            level: extended
            type: keyword
            description: >
              Operating system platform (such centos, ubuntu, windows).
            example: darwin

          - name: name
            level: extended
            type: keyword
            example: "Mac OS X"
            description: >
              Operating system name, without the version.

          - name: full
            level: extended
            type: keyword
            example: "Mac OS Mojave"
            description: >
              Operating system name, including the version or code name.

          - name: family
            level: extended
            type: keyword
            example: "debian"
            description: >
              OS family (such as redhat, debian, freebsd, windows).

          - name: version
            level: extended
            type: keyword
            example: "10.14.1"
            description: >
              Operating system version as a raw string.

          - name: kernel
            level: extended
            type: keyword
            example: "4.4.0-112-generic"
            description: >
              Operating system kernel version as a raw string.

        - name: geo
          title: Geo
          group: 2
          description: >
            Geo fields can carry data about a specific location related to an event
            or geo information derived from an IP field.
          type: group
          fields:

          - name: location
            level: core
            type: geo_point
            description: >
              Longitude and latitude.
            example: '{ "lon": -73.614830, "lat": 45.505918 }'

          - name: continent_name
            level: core
            type: keyword
            description: >
              Name of the continent.
            example: North America

          - name: country_name
            level: core
            type: keyword
            description: >
              Country name.
            example: Canada

          - name: region_name
            level: core
            type: keyword
            description: >
              Region name.
            example: Quebec

          - name: city_name
            level: core
            type: keyword
            description: >
              City name.
            example: Montreal

          - name: country_iso_code
            level: core
            type: keyword
            description: >
              Country ISO code.
            example: CA

          - name: region_iso_code
            level: core
            type: keyword
            description: >
              Region ISO code.
            example: CA-QC

          - name: name
            level: extended
            type: keyword
            description: >
              User-defined description of a location, at the level of granularity they care about.

              Could be the name of their data centers, the floor number, if this describes
              a local physical entity, city names.

              Not typically used in automated geolocation.
            example: boston-dc

    - name: organization
      title: Organization
      group: 2
      description: >
        The organization fields enrich data with information about the company or entity
        the data is associated with. These fields help you arrange or filter data stored in an index by one or multiple
        organizations.
      type: group
      fields:

        - name: name
          level: extended
          type: keyword
          description: >
            Organization name.

        - name: id
          level: extended
          type: keyword
          description: >
            Unique identifier for the organization.
    - name: os
      title: Operating System
      group: 2
      description: >
        The OS fields contain information about the operating system.
      reusable:
        top_level: false
        expected:
          - observer
          - host
          - user_agent
      type: group
      fields:

        - name: platform
          level: extended
          type: keyword
          description: >
            Operating system platform (such centos, ubuntu, windows).
          example: darwin

        - name: name
          level: extended
          type: keyword
          example: "Mac OS X"
          description: >
            Operating system name, without the version.

        - name: full
          level: extended
          type: keyword
          example: "Mac OS Mojave"
          description: >
            Operating system name, including the version or code name.

        - name: family
          level: extended
          type: keyword
          example: "debian"
          description: >
            OS family (such as redhat, debian, freebsd, windows).

        - name: version
          level: extended
          type: keyword
          example: "10.14.1"
          description: >
            Operating system version as a raw string.

        - name: kernel
          level: extended
          type: keyword
          example: "4.4.0-112-generic"
          description: >
            Operating system kernel version as a raw string.

    - name: process
      title: Process
      group: 2
      description: >
        These fields contain information about a process.
        These fields can help you correlate metrics information with a process id/name
        from a log message.  The `process.pid` often stays in the metric itself and is
        copied to the global field for correlation.
      type: group
      fields:

        - name: pid
          level: core
          type: long
          description: >
            Process id.
          exmple: ssh

        - name: name
          level: extended
          type: keyword
          description: >
            Process name.

            Sometimes called program name or similar.
          example: ssh

        - name: ppid
          level: extended
          type: long
          description: >
            Process parent id.

<<<<<<< HEAD
        - name: pgid
          level: extended
          type: long
          description: >
            Process group id.
    
=======
>>>>>>> b3bfa6b5
        - name: args
          level: extended
          type: keyword
          description: >
            Process arguments.

            May be filtered to protect sensitive information.
          example: ["ssh", "-l", "user", "10.0.0.16"]

        - name: executable
          level: extended
          type: keyword
          description: >
            Absolute path to the process executable.
          example: /usr/bin/ssh

        - name: title
          level: extended
          type: keyword
          description: >
            Process title.

            The proctitle, some times the same as process name. Can also be different:
            for example a browser setting its title to the web page currently opened.

        - name: thread.id
          level: extended
          type: long
          example: 4242
          description: >
            Thread ID.

        - name: start
          level: extended
          type: date
          example: "2016-05-23T08:05:34.853Z"
          description: >
            The time the process started.

        - name: working_directory
          level: extended
          type: keyword
          example: /home/alice
          description: >
            The working directory of the process.

    - name: related
      title: Related
      group: 2
      description: >
        This field set is meant to facilitate pivoting around a piece of data.
        Some pieces of information can be seen in many places in ECS. To facilitate
        searching for them, append values to their corresponding field in
        `related.`.
        A concrete example is IP addresses, which can be under host, observer, source, destination, client, server, and network.forwarded_ip. If you append all IPs to `related.ip`, you can then search for a given IP trivially, no matter where it appeared, by querying `related.ip:a.b.c.d`.
      type: group
      fields:

        - name: ip
          level: extended
          type: ip
          description: >
            All of the IPs seen on your event.

    - name: server
      title: Server
      group: 2
      description: >
        A Server is defined as the responder in a network connection for events regarding sessions, connections, or bidirectional flow records. For TCP events, the server is the receiver of the initial SYN packet(s) of the TCP connection. For other protocols, the server is generally the responder in the network transaction. Some systems actually use the term "responder" to refer the server in TCP connections. The server fields describe details about the system acting as the server in the network event. Server fields are usually populated in conjunction with client fields. Server fields are generally not populated for packet-level events.

        Client / server representations can add semantic context to an exchange, which is helpful to visualize the data in certain situations. If your context falls in that category, you should still ensure that source and destination are filled appropriately.
      type: group
      fields:

        - name: address
          level: extended
          type: keyword
          description: >
            Some event server addresses are defined ambiguously. The event will
            sometimes list an IP, a domain or a unix socket.  You should always
            store the raw address in the `.address` field.

            Then it should be duplicated to `.ip` or `.domain`, depending on which
            one it is.

        - name: ip
          level: core
          type: ip
          description: >
            IP address of the server.

            Can be one or multiple IPv4 or IPv6 addresses.

        - name: port
          level: core
          type: long
          description: >
            Port of the server.

        - name: mac
          level: core
          type: keyword
          description: >
            MAC address of the server.

        - name: domain
          level: core
          type: keyword
          description: >
            Server domain.

        # Metrics
        - name: bytes
          level: core
          type: long
          format: bytes
          example: 184
          description: >
            Bytes sent from the server to the client.

        - name: packets
          level: core
          type: long
          example: 12
          description: >
            Packets sent from the server to the client.

        - name: geo
          title: Geo
          group: 2
          description: >
            Geo fields can carry data about a specific location related to an event
            or geo information derived from an IP field.
          type: group
          fields:

          - name: location
            level: core
            type: geo_point
            description: >
              Longitude and latitude.
            example: '{ "lon": -73.614830, "lat": 45.505918 }'

          - name: continent_name
            level: core
            type: keyword
            description: >
              Name of the continent.
            example: North America

          - name: country_name
            level: core
            type: keyword
            description: >
              Country name.
            example: Canada

          - name: region_name
            level: core
            type: keyword
            description: >
              Region name.
            example: Quebec

          - name: city_name
            level: core
            type: keyword
            description: >
              City name.
            example: Montreal

          - name: country_iso_code
            level: core
            type: keyword
            description: >
              Country ISO code.
            example: CA

          - name: region_iso_code
            level: core
            type: keyword
            description: >
              Region ISO code.
            example: CA-QC

          - name: name
            level: extended
            type: keyword
            description: >
              User-defined description of a location, at the level of granularity they care about.

              Could be the name of their data centers, the floor number, if this describes
              a local physical entity, city names.

              Not typically used in automated geolocation.
            example: boston-dc

    - name: service
      title: Service
      group: 2
      description: >
        The service fields describe the service for or from which the data was
        collected. These fields help you find and correlate logs for a specific
        service and version.
      type: group
      fields:

        - name: id
          level: core
          type: keyword
          description: >
            Unique identifier of the running service.

            This id should uniquely identify this service. This makes it possible
            to correlate logs and metrics for one specific service.

            Example: If you are experiencing issues with one redis instance, you
            can filter on that id to see metrics and logs for that single instance.

          example: d37e5ebfe0ae6c4972dbe9f0174a1637bb8247f6

        - name: name
          level: core
          type: keyword
          example: "elasticsearch-metrics"
          description: >
            Name of the service data is collected from.

            The name of the service is normally user given. This allows if two
            instances of the same service are running on the same machine
            they can be differentiated by the `service.name`.

            Also it allows for distributed services that run on multiple hosts to
            correlate the related instances based on the name.

            In the case of Elasticsearch the service.name could contain the cluster
            name. For Beats the service.name is by default a copy of the `service.type`
            field if no name is specified.

        - name: type
          level: core
          type: keyword
          example: "elasticsearch"
          description: >
            The type of the service data is collected from.

            The type can be used to group and correlate logs and metrics from one
            service type.

            Example: If logs or metrics are collected from Elasticsearch, `service.type` would be
            `elasticsearch`.

        - name: state
          level: core
          type: keyword
          description: >
            Current state of the service.

        - name: version
          level: core
          type: keyword
          example: "3.2.4"
          description: >
            Version of the service the data was collected from.

            This allows to look at a data set only for a specific version of a
            service.

        - name: ephemeral_id
          level: extended
          type: keyword
          description: >
            Ephemeral identifier of this service (if one exists).

            This id normally changes across restarts, but `service.id` does not.
          example: 8a4f500f

    - name: source
      title: Source
      group: 2
      description: >
        Source fields describe details about the source of a packet/event.
        Source fields are usually populated in conjunction with destination fields.
      type: group
      fields:

        - name: address
          level: extended
          type: keyword
          description: >
            Some event source addresses are defined ambiguously. The event will
            sometimes list an IP, a domain or a unix socket.  You should always
            store the raw address in the `.address` field.

            Then it should be duplicated to `.ip` or `.domain`, depending on which
            one it is.

        - name: ip
          level: core
          type: ip
          description: >
            IP address of the source.

            Can be one or multiple IPv4 or IPv6 addresses.

        - name: port
          level: core
          type: long
          description: >
            Port of the source.

        - name: mac
          level: core
          type: keyword
          description: >
            MAC address of the source.

        - name: domain
          level: core
          type: keyword
          description: >
            Source domain.

        # Metrics
        - name: bytes
          level: core
          type: long
          format: bytes
          example: 184
          description: >
            Bytes sent from the source to the destination.

        - name: packets
          level: core
          type: long
          example: 12
          description: >
            Packets sent from the source to the destination.

        - name: geo
          title: Geo
          group: 2
          description: >
            Geo fields can carry data about a specific location related to an event
            or geo information derived from an IP field.
          type: group
          fields:

          - name: location
            level: core
            type: geo_point
            description: >
              Longitude and latitude.
            example: '{ "lon": -73.614830, "lat": 45.505918 }'

          - name: continent_name
            level: core
            type: keyword
            description: >
              Name of the continent.
            example: North America

          - name: country_name
            level: core
            type: keyword
            description: >
              Country name.
            example: Canada

          - name: region_name
            level: core
            type: keyword
            description: >
              Region name.
            example: Quebec

          - name: city_name
            level: core
            type: keyword
            description: >
              City name.
            example: Montreal

          - name: country_iso_code
            level: core
            type: keyword
            description: >
              Country ISO code.
            example: CA

          - name: region_iso_code
            level: core
            type: keyword
            description: >
              Region ISO code.
            example: CA-QC

          - name: name
            level: extended
            type: keyword
            description: >
              User-defined description of a location, at the level of granularity they care about.

              Could be the name of their data centers, the floor number, if this describes
              a local physical entity, city names.

              Not typically used in automated geolocation.
            example: boston-dc


    - name: url
      title: URL
      description: >
        URL fields provide a complete URL, with scheme, host, and path.
      type: group
      fields:

        - name: original
          level: extended
          type: keyword
          description: >
            Unmodified original url as seen in the event source.

            Note that in network monitoring, the observed URL may be a full URL,
            whereas in access logs, the URL is often just represented as a path.

            This field is meant to represent the URL as it was observed, complete
            or not.
          example: >
            https://www.elastic.co:443/search?q=elasticsearch#top or /search?q=elasticsearch

        - name: full
          level: extended
          type: keyword
          description: >
            If full URLs are important to your use case, they should be stored in
            `url.full`, whether this field is reconstructed or present in the
            event source.
          example: https://www.elastic.co:443/search?q=elasticsearch#top

        - name: scheme
          level: extended
          type: keyword
          description: >
            Scheme of the request, such as "https".

            Note: The `:` is not part of the scheme.
          example: https

        - name: domain
          level: extended
          type: keyword
          description: >
            Domain of the request, such as "www.elastic.co".

            In some cases a URL may refer to an IP and/or port directly, without a
            domain name. In this case, the IP address would go to the `domain` field.
          example: www.elastic.co

        - name: port
          level: extended
          type: integer
          description: >
            Port of the request, such as 443.
          example: 443

        - name: path
          level: extended
          type: keyword
          description: >
            Path of the request, such as "/search".

        - name: query
          level: extended
          type: keyword
          description: >
            The query field describes the query string of the request,
            such as "q=elasticsearch".

            The `?` is excluded from the query string. If a URL contains
            no `?`, there is no query field. If there is a `?` but no query,
            the query field exists with an empty string. The `exists`
            query can be used to differentiate between the two cases.

        - name: fragment
          level: extended
          type: keyword
          description: >
            Portion of the url after the `#`, such as "top".

            The `#` is not part of the fragment.

        - name: username
          level: extended
          type: keyword
          description: >
            Username of the request.

        - name: password
          level: extended
          type: keyword
          description: >
            Password of the request.

    - name: user
      title: User
      group: 2
      description: >
        The user fields describe information about the user that is relevant
        to  the event. Fields can have one entry or multiple entries. If a
        user has more than one id, provide an array that includes all of
        them.
      reusable:
        top_level: true
        expected:
          - client
          - destination
          - host
          - server
          - source
      type: group
      fields:

        - name: id
          level: core
          type: keyword
          description: >
            One or multiple unique identifiers of the user.

        - name: name
          level: core
          type: keyword
          example: albert
          description: >
            Short name or login of the user.

        - name: full_name
          level: extended
          type: keyword
          example: Albert Einstein
          description: >
            User's full name, if available.

        - name: email
          level: extended
          type: keyword
          description: >
            User email address.

        - name: hash
          level: extended
          type: keyword
          description: >
            Unique user hash to correlate information for a user in anonymized form.

            Useful if `user.id` or `user.name` contain confidential information and
            cannot be used.

        - name: group
          title: Group
          group: 2
          description: >
            The group fields are meant to represent groups that are relevant to the
            event.
          type: group
          fields:

            - name: id
              level: extended
              type: keyword
              description: >
                Unique identifier for the group on the system/platform.

            - name: name
              level: extended
              type: keyword
              description: >
                Name of the group.

    - name: user_agent
      title: User agent
      group: 2
      description: >
        The user_agent fields normally come from a browser request. They often
        show up in web service logs coming from the parsed user agent string.
      type: group
      fields:

        - name: original
          level: extended
          type: keyword
          description: >
            Unparsed version of the user_agent.
          example: "Mozilla/5.0 (iPhone; CPU iPhone OS 12_1 like Mac OS X) AppleWebKit/605.1.15 (KHTML, like Gecko) Version/12.0 Mobile/15E148 Safari/604.1"

        - name: name
          level: extended
          type: keyword
          example: Safari
          description: >
            Name of the user agent.
        - name: version
          level: extended
          type: keyword
          description: >
            Version of the user agent.
          example: 12.0

        - name: device.name
          level: extended
          type: keyword
          example: iPhone
          description: >
            Name of the device.

        - name: os
          title: Operating System
          group: 2
          description: >
            The OS fields contain information about the operating system.
          reusable:
            top_level: false
            expected:
            - observer
            - host
            - user_agent
          type: group
          fields:

          - name: platform
            level: extended
            type: keyword
            description: >
              Operating system platform (such centos, ubuntu, windows).
            example: darwin

          - name: name
            level: extended
            type: keyword
            example: "Mac OS X"
            description: >
              Operating system name, without the version.

          - name: full
            level: extended
            type: keyword
            example: "Mac OS Mojave"
            description: >
              Operating system name, including the version or code name.

          - name: family
            level: extended
            type: keyword
            example: "debian"
            description: >
              OS family (such as redhat, debian, freebsd, windows).

          - name: version
            level: extended
            type: keyword
            example: "10.14.1"
            description: >
              Operating system version as a raw string.

          - name: kernel
            level: extended
            type: keyword
            example: "4.4.0-112-generic"
            description: >
              Operating system kernel version as a raw string.

    # This is not in ECS.
    # TODO: https://github.com/elastic/ecs/issues/178
    - name: agent.hostname
      type: keyword
      description: >
        Hostname of the agent.

    # Several user_agent fields were removed from ECS.
    # TODO: Update filebeat/iis/access accordingly.
    - name: user_agent.patch
      type: keyword
      description: >
        Patch version of the user agent.
    - name: user_agent.minor
      type: keyword
      description: >
        Minor version of the user agent.
    - name: user_agent.major
      type: keyword
      description: >
        Major version of the user agent.
    - name: user_agent.device
      type: keyword
      description: >
        Name of the physical device.
    - name: user_agent.os.major
      type: long
      description: >
        Major version of the operating system.
    - name: user_agent.os.minor
      type: long
      description: >
        Minor version of the operating system.

    # url.hostname was removed from ECS.
    # TODO: Update Suricata module to use url.domain.
    - name: url.hostname
      type: keyword
      description: >
        Hostname of the request, such as "elastic.co".<|MERGE_RESOLUTION|>--- conflicted
+++ resolved
@@ -1569,15 +1569,12 @@
           description: >
             Process parent id.
 
-<<<<<<< HEAD
         - name: pgid
           level: extended
           type: long
           description: >
             Process group id.
     
-=======
->>>>>>> b3bfa6b5
         - name: args
           level: extended
           type: keyword
