// Licensed to Elasticsearch B.V. under one or more contributor
// license agreements. See the NOTICE file distributed with
// this work for additional information regarding copyright
// ownership. Elasticsearch B.V. licenses this file to you under
// the Apache License, Version 2.0 (the "License"); you may
// not use this file except in compliance with the License.
// You may obtain a copy of the License at
//
//     http://www.apache.org/licenses/LICENSE-2.0
//
// Unless required by applicable law or agreed to in writing,
// software distributed under the License is distributed on an
// "AS IS" BASIS, WITHOUT WARRANTIES OR CONDITIONS OF ANY
// KIND, either express or implied.  See the License for the
// specific language governing permissions and limitations
// under the License.

package ilm

import (
	"encoding/json"
	"io/ioutil"
	"time"

	"github.com/pkg/errors"

	"github.com/elastic/beats/v7/libbeat/beat"
	"github.com/elastic/beats/v7/libbeat/common"
	"github.com/elastic/beats/v7/libbeat/common/fmtstr"
	"github.com/elastic/beats/v7/libbeat/logp"
<<<<<<< HEAD
	"github.com/elastic/elastic-agent-libs/config"
=======
	"github.com/elastic/elastic-agent-libs/mapstr"
>>>>>>> 89bcc33a
)

// SupportFactory is used to define a policy type to be used.
type SupportFactory func(*logp.Logger, beat.Info, *config.C) (Supporter, error)

// Supporter implements ILM support. For loading the policies
// a manager instance must be generated.
type Supporter interface {
	// Query settings
	Enabled() bool
	Policy() Policy
	Overwrite() bool

	// Manager creates a new Manager instance for checking and installing
	// resources.
	Manager(h ClientHandler) Manager
}

// Manager uses a ClientHandler to install a policy.
type Manager interface {
	CheckEnabled() (bool, error)

	// EnsurePolicy installs a policy if it does not exist. The policy is always
	// written if overwrite is set.
	// The created flag is set to true only if a new policy is created. `created`
	// is false if an existing policy gets overwritten.
	EnsurePolicy(overwrite bool) (created bool, err error)
}

// Policy describes a policy to be loaded into Elasticsearch.
// See: [Policy phases and actions documentation](https://www.elastic.co/guide/en/elasticsearch/reference/master/ilm-policy-definition.html).
type Policy struct {
	Name string
	Body mapstr.M
}

// DefaultSupport configures a new default ILM support implementation.
func DefaultSupport(log *logp.Logger, info beat.Info, config *config.C) (Supporter, error) {
	cfg := defaultConfig(info)
	if config != nil {
		if err := config.Unpack(&cfg); err != nil {
			return nil, err
		}
	}

	if !cfg.Enabled {
		return NewNoopSupport(info, config)
	}

	return StdSupport(log, info, config)
}

// StdSupport configures a new std ILM support implementation.
func StdSupport(log *logp.Logger, info beat.Info, config *config.C) (Supporter, error) {
	if log == nil {
		log = logp.NewLogger("ilm")
	} else {
		log = log.Named("ilm")
	}

	cfg := defaultConfig(info)
	if config != nil {
		if err := config.Unpack(&cfg); err != nil {
			return nil, err
		}
	}

	name, err := applyStaticFmtstr(info, &cfg.PolicyName)
	if err != nil {
		return nil, errors.Wrap(err, "failed to read ilm policy name")
	}

	policy := Policy{
		Name: name,
		Body: DefaultPolicy,
	}
	if path := cfg.PolicyFile; path != "" {
		contents, err := ioutil.ReadFile(path)
		if err != nil {
			return nil, errors.Wrapf(err, "failed to read policy file '%v'", path)
		}

		var body map[string]interface{}
		if err := json.Unmarshal(contents, &body); err != nil {
			return nil, errors.Wrapf(err, "failed to decode policy file '%v'", path)
		}

		policy.Body = body
	}

	return NewStdSupport(log, cfg.Enabled, policy, cfg.Overwrite, cfg.CheckExists), nil
}

// NoopSupport configures a new noop ILM support implementation,
// should be used when ILM is disabled
func NoopSupport(_ *logp.Logger, info beat.Info, config *config.C) (Supporter, error) {
	return NewNoopSupport(info, config)
}

func applyStaticFmtstr(info beat.Info, fmt *fmtstr.EventFormatString) (string, error) {
	return fmt.Run(
		&beat.Event{
			Fields:    fmtstr.FieldsForBeat(info.Beat, info.Version),
			Timestamp: time.Now(),
		})
}<|MERGE_RESOLUTION|>--- conflicted
+++ resolved
@@ -25,14 +25,10 @@
 	"github.com/pkg/errors"
 
 	"github.com/elastic/beats/v7/libbeat/beat"
-	"github.com/elastic/beats/v7/libbeat/common"
 	"github.com/elastic/beats/v7/libbeat/common/fmtstr"
 	"github.com/elastic/beats/v7/libbeat/logp"
-<<<<<<< HEAD
 	"github.com/elastic/elastic-agent-libs/config"
-=======
 	"github.com/elastic/elastic-agent-libs/mapstr"
->>>>>>> 89bcc33a
 )
 
 // SupportFactory is used to define a policy type to be used.
@@ -70,23 +66,23 @@
 }
 
 // DefaultSupport configures a new default ILM support implementation.
-func DefaultSupport(log *logp.Logger, info beat.Info, config *config.C) (Supporter, error) {
+func DefaultSupport(log *logp.Logger, info beat.Info, c *config.C) (Supporter, error) {
 	cfg := defaultConfig(info)
-	if config != nil {
-		if err := config.Unpack(&cfg); err != nil {
+	if c != nil {
+		if err := c.Unpack(&cfg); err != nil {
 			return nil, err
 		}
 	}
 
 	if !cfg.Enabled {
-		return NewNoopSupport(info, config)
+		return NewNoopSupport(info, c)
 	}
 
-	return StdSupport(log, info, config)
+	return StdSupport(log, info, c)
 }
 
 // StdSupport configures a new std ILM support implementation.
-func StdSupport(log *logp.Logger, info beat.Info, config *config.C) (Supporter, error) {
+func StdSupport(log *logp.Logger, info beat.Info, c *config.C) (Supporter, error) {
 	if log == nil {
 		log = logp.NewLogger("ilm")
 	} else {
@@ -94,8 +90,8 @@
 	}
 
 	cfg := defaultConfig(info)
-	if config != nil {
-		if err := config.Unpack(&cfg); err != nil {
+	if c != nil {
+		if err := c.Unpack(&cfg); err != nil {
 			return nil, err
 		}
 	}
@@ -128,8 +124,8 @@
 
 // NoopSupport configures a new noop ILM support implementation,
 // should be used when ILM is disabled
-func NoopSupport(_ *logp.Logger, info beat.Info, config *config.C) (Supporter, error) {
-	return NewNoopSupport(info, config)
+func NoopSupport(_ *logp.Logger, info beat.Info, c *config.C) (Supporter, error) {
+	return NewNoopSupport(info, c)
 }
 
 func applyStaticFmtstr(info beat.Info, fmt *fmtstr.EventFormatString) (string, error) {
