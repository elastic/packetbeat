// Licensed to Elasticsearch B.V. under one or more contributor
// license agreements. See the NOTICE file distributed with
// this work for additional information regarding copyright
// ownership. Elasticsearch B.V. licenses this file to you under
// the Apache License, Version 2.0 (the "License"); you may
// not use this file except in compliance with the License.
// You may obtain a copy of the License at
//
//     http://www.apache.org/licenses/LICENSE-2.0
//
// Unless required by applicable law or agreed to in writing,
// software distributed under the License is distributed on an
// "AS IS" BASIS, WITHOUT WARRANTIES OR CONDITIONS OF ANY
// KIND, either express or implied.  See the License for the
// specific language governing permissions and limitations
// under the License.

package ilm

import (
	"errors"
	"testing"

	"github.com/stretchr/testify/assert"
	"github.com/stretchr/testify/require"

	"github.com/elastic/beats/v7/libbeat/beat"
	"github.com/elastic/beats/v7/libbeat/common"
<<<<<<< HEAD
	"github.com/elastic/elastic-agent-libs/config"
=======
	"github.com/elastic/elastic-agent-libs/mapstr"
>>>>>>> 89bcc33a
)

func TestDefaultSupport_Init(t *testing.T) {
	info := beat.Info{Beat: "test", Version: "9.9.9"}

	t.Run("with custom config", func(t *testing.T) {
		tmp, err := DefaultSupport(nil, info, config.MustNewConfigFrom(
			map[string]interface{}{
				"enabled":      true,
				"name":         "test-%{[agent.version]}",
				"check_exists": false,
				"overwrite":    true,
			},
		))
		require.NoError(t, err)

		s := tmp.(*stdSupport)
		assert := assert.New(t)
		assert.Equal(true, s.overwrite)
		assert.Equal(false, s.checkExists)
		assert.Equal(true, s.Enabled())
		assert.Equal(DefaultPolicy, mapstr.M(s.Policy().Body))
	})

	t.Run("with custom alias config with fieldref", func(t *testing.T) {
		tmp, err := DefaultSupport(nil, info, config.MustNewConfigFrom(
			map[string]interface{}{
				"enabled":      true,
				"check_exists": false,
				"overwrite":    true,
			},
		))
		require.NoError(t, err)

		s := tmp.(*stdSupport)
		assert := assert.New(t)
		assert.Equal(true, s.overwrite)
		assert.Equal(false, s.checkExists)
		assert.Equal(true, s.Enabled())
		assert.Equal(DefaultPolicy, mapstr.M(s.Policy().Body))
	})

	t.Run("with default alias", func(t *testing.T) {
		tmp, err := DefaultSupport(nil, info, config.MustNewConfigFrom(
			map[string]interface{}{
				"enabled":      true,
				"pattern":      "01",
				"check_exists": false,
				"overwrite":    true,
			},
		))
		require.NoError(t, err)

		s := tmp.(*stdSupport)
		assert := assert.New(t)
		assert.Equal(true, s.overwrite)
		assert.Equal(false, s.checkExists)
		assert.Equal(true, s.Enabled())
		assert.Equal(DefaultPolicy, mapstr.M(s.Policy().Body))
	})

	t.Run("load external policy", func(t *testing.T) {
<<<<<<< HEAD
		s, err := DefaultSupport(nil, info, config.MustNewConfigFrom(
			common.MapStr{"policy_file": "testfiles/custom.json"},
=======
		s, err := DefaultSupport(nil, info, common.MustNewConfigFrom(
			mapstr.M{"policy_file": "testfiles/custom.json"},
>>>>>>> 89bcc33a
		))
		require.NoError(t, err)
		assert.Equal(t, mapstr.M{"hello": "world"}, s.Policy().Body)
	})
}

func TestDefaultSupport_Manager_Enabled(t *testing.T) {
	cases := map[string]struct {
		calls   []onCall
		cfg     map[string]interface{}
		enabled bool
		fail    error
		err     bool
	}{
		"disabled via config": {
			cfg: map[string]interface{}{"enabled": false},
		},
		"disabled via handler": {
			calls: []onCall{
				onCheckILMEnabled(true).Return(false, ErrESILMDisabled),
			},
			err: true,
		},
		"enabled via handler": {
			calls: []onCall{
				onCheckILMEnabled(true).Return(true, nil),
			},
			enabled: true,
		},
		"handler confirms enabled flag": {
			calls: []onCall{
				onCheckILMEnabled(true).Return(true, nil),
			},
			cfg:     map[string]interface{}{"enabled": true},
			enabled: true,
		},
		"io error": {
			calls: []onCall{
				onCheckILMEnabled(true).Return(false, errors.New("ups")),
			},
			cfg: map[string]interface{}{},
			err: true,
		},
	}

	for name, test := range cases {
		t.Run(name, func(t *testing.T) {
			cfg := test.cfg
			if cfg == nil {
				cfg = map[string]interface{}{}
			}

			h := newMockHandler(test.calls...)
			m := createManager(t, h, test.cfg)
			enabled, err := m.CheckEnabled()

			if test.fail == nil && !test.err {
				require.NoError(t, err)
			}
			if test.err || test.fail != nil {
				require.Error(t, err)
			}
			if test.fail != nil {
				assert.Equal(t, test.fail, ErrReason(err))
			}

			assert.Equal(t, test.enabled, enabled)
			h.AssertExpectations(t)
		})
	}
}

func TestDefaultSupport_Manager_EnsurePolicy(t *testing.T) {
	testPolicy := Policy{
		Name: "test",
		Body: DefaultPolicy,
	}

	cases := map[string]struct {
		calls     []onCall
		overwrite bool
		cfg       map[string]interface{}
		create    bool
		fail      error
	}{
		"create new policy": {
			create: true,
			calls: []onCall{
				onHasILMPolicy(testPolicy.Name).Return(false, nil),
				onCreateILMPolicy(testPolicy).Return(nil),
			},
		},
		"policy already exists": {
			create: false,
			calls: []onCall{
				onHasILMPolicy(testPolicy.Name).Return(true, nil),
			},
		},
		"overwrite": {
			overwrite: true,
			create:    true,
			calls: []onCall{
				onCreateILMPolicy(testPolicy).Return(nil),
			},
		},
		"fail": {
			calls: []onCall{
				onHasILMPolicy(testPolicy.Name).Return(false, nil),
				onCreateILMPolicy(testPolicy).Return(errOf(ErrRequestFailed)),
			},
			fail: ErrRequestFailed,
		},
	}

	for name, test := range cases {
		test := test
		t.Run(name, func(t *testing.T) {
			h := newMockHandler(test.calls...)
			m := createManager(t, h, test.cfg)
			created, err := m.EnsurePolicy(test.overwrite)

			if test.fail == nil {
				assert.Equal(t, test.create, created)
				require.NoError(t, err)
			} else {
				require.Error(t, err)
				assert.Equal(t, test.fail, ErrReason(err))
			}

			h.AssertExpectations(t)
		})
	}
}

func createManager(t *testing.T, h ClientHandler, cfg map[string]interface{}) Manager {
	info := beat.Info{Beat: "test", Version: "9.9.9"}
	s, err := DefaultSupport(nil, info, config.MustNewConfigFrom(cfg))
	require.NoError(t, err)
	return s.Manager(h)
}<|MERGE_RESOLUTION|>--- conflicted
+++ resolved
@@ -25,12 +25,8 @@
 	"github.com/stretchr/testify/require"
 
 	"github.com/elastic/beats/v7/libbeat/beat"
-	"github.com/elastic/beats/v7/libbeat/common"
-<<<<<<< HEAD
 	"github.com/elastic/elastic-agent-libs/config"
-=======
 	"github.com/elastic/elastic-agent-libs/mapstr"
->>>>>>> 89bcc33a
 )
 
 func TestDefaultSupport_Init(t *testing.T) {
@@ -93,13 +89,8 @@
 	})
 
 	t.Run("load external policy", func(t *testing.T) {
-<<<<<<< HEAD
 		s, err := DefaultSupport(nil, info, config.MustNewConfigFrom(
-			common.MapStr{"policy_file": "testfiles/custom.json"},
-=======
-		s, err := DefaultSupport(nil, info, common.MustNewConfigFrom(
 			mapstr.M{"policy_file": "testfiles/custom.json"},
->>>>>>> 89bcc33a
 		))
 		require.NoError(t, err)
 		assert.Equal(t, mapstr.M{"hello": "world"}, s.Policy().Body)
