--- conflicted
+++ resolved
@@ -43,20 +43,12 @@
 	pattern     string
 	beatVersion common.Version
 	esVersion   common.Version
-<<<<<<< HEAD
 	config      Config
+	migration   bool
 }
 
 // New creates a new template instance
-func New(beatVersion string, beatName string, esVersion common.Version, config Config) (*Template, error) {
-=======
-	config      TemplateConfig
-	migration   bool
-}
-
-// New creates a new template instance
-func New(beatVersion string, beatName string, esVersion common.Version, config TemplateConfig, migration bool) (*Template, error) {
->>>>>>> 4cb9bd7e
+func New(beatVersion string, beatName string, esVersion common.Version, config Config, migration bool) (*Template, error) {
 	bV, err := common.NewVersion(beatVersion)
 	if err != nil {
 		return nil, err
@@ -120,6 +112,7 @@
 				"version": version,
 			},
 			"agent": common.MapStr{
+				"type":    name,
 				"name":    name,
 				"version": version,
 			},
