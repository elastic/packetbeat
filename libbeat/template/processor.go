--- conflicted
+++ resolved
@@ -102,31 +102,18 @@
 		}
 
 		switch field.Type {
-<<<<<<< HEAD
-		case "", "keyword", "text", "ip":
-			addToDefaultFields(&field)
-		}
-
-		if len(mapping) > 0 {
-			output.Put(common.GenerateKey(field.Name), mapping)
-=======
 		case "", "keyword", "text":
 			addToDefaultFields(&field)
 		}
 
 		if len(indexMapping) > 0 {
 			output.Put(mapping.GenerateKey(field.Name), indexMapping)
->>>>>>> de955be0
 		}
 	}
 	return nil
 }
 
-<<<<<<< HEAD
-func addToDefaultFields(f *common.Field) {
-=======
 func addToDefaultFields(f *mapping.Field) {
->>>>>>> de955be0
 	fullName := f.Name
 	if f.Path != "" {
 		fullName = f.Path + "." + f.Name
@@ -137,11 +124,7 @@
 	}
 }
 
-<<<<<<< HEAD
-func (p *Processor) other(f *common.Field) common.MapStr {
-=======
 func (p *Processor) other(f *mapping.Field) common.MapStr {
->>>>>>> de955be0
 	property := getDefaultProperties(f)
 	if f.Type != "" {
 		property["type"] = f.Type
