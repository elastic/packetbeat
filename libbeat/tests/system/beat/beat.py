--- conflicted
+++ resolved
@@ -197,14 +197,9 @@
 
         kargs["beat"] = self
         output_str = template.render(**kargs)
-<<<<<<< HEAD
         filepath = os.path.join(self.working_dir, output)
         with os.fdopen(os.open(filepath, os.O_WRONLY | os.O_CREAT, 0o600), "wb") as f:
-            f.write(output_str)
-=======
-        with open(os.path.join(self.working_dir, output), "wb") as f:
             f.write(output_str.encode('utf8'))
->>>>>>> 2463fd83
 
     # Returns output as JSON object with flattened fields (. notation)
     def read_output(self,
