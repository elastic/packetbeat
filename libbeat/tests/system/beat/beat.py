--- conflicted
+++ resolved
@@ -46,16 +46,9 @@
 
     def start(self):
         # ensure that the environment is inherited to the subprocess.
-        variables = os.environ.copy()
-        variables = variables.update(self.env)
+        variables = os.environ.copy().update(self.env)
 
         if sys.platform.startswith("win"):
-<<<<<<< HEAD
-            # ensure that the environment is inherited to the subprocess.
-            variables = os.environ.copy().update(self.env)
-
-=======
->>>>>>> 3f07231c
             self.proc = subprocess.Popen(
                 self.args,
                 stdin=self.stdin_read,
