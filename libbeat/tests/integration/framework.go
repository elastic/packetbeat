--- conflicted
+++ resolved
@@ -389,11 +389,7 @@
 	defer logFile.Close()
 
 	var found bool
-<<<<<<< HEAD
-	found, b.logFileOffset = b.searchStrInLogs(logFile, s, b.logFileOffset)
-=======
 	found, b.logFileOffset, _ = b.searchStrInLogs(logFile, s, b.logFileOffset)
->>>>>>> 7720c900
 	if found {
 		return found
 	}
