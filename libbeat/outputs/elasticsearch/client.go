--- conflicted
+++ resolved
@@ -438,7 +438,6 @@
 	return eventsToRetry, stats
 }
 
-<<<<<<< HEAD
 // applyItemStatus processes the ingestion status of one event from a bulk request.
 // Returns true if the item should be retried.
 // In the provided bulkResultStats, applyItemStatus increments exactly one of:
@@ -456,31 +455,6 @@
 			stats.deadLetter++
 		} else {
 			stats.acked++
-=======
-		if status < 500 {
-			if status == http.StatusTooManyRequests {
-				stats.tooMany++
-			} else {
-				// hard failure, apply policy action
-				encodedEvent := data[i].EncodedEvent.(*encodedEvent)
-				if encodedEvent.deadLetter {
-					stats.nonIndexable++
-					client.log.Errorf("Can't deliver to dead letter index event (status=%v). Look at the event log to view the event and cause.", status)
-					client.log.Errorw(fmt.Sprintf("Can't deliver to dead letter index event %#v (status=%v): %s", data[i], status, msg), logp.TypeKey, logp.EventType)
-					// poison pill - this will clog the pipeline if the underlying failure is non transient.
-				} else if client.deadLetterIndex != "" {
-					client.log.Warnf("Cannot index event (status=%v), trying dead letter index. Look at the event log to view the event and cause.", status)
-					client.log.Warnw(fmt.Sprintf("Cannot index event %#v (status=%v): %s, trying dead letter index", data[i], status, msg), logp.TypeKey, logp.EventType)
-					client.setDeadLetter(encodedEvent, status, string(msg))
-
-				} else { // drop
-					stats.nonIndexable++
-					client.log.Warnf("Cannot index event (status=%v): dropping event! Look at the event log to view the event and cause.", status)
-					client.log.Warnw(fmt.Sprintf("Cannot index event %#v (status=%v): %s, dropping event!", data[i], status, msg), logp.TypeKey, logp.EventType)
-					continue
-				}
-			}
->>>>>>> 2d687ac9
 		}
 		return false // ok value
 	}
@@ -503,15 +477,15 @@
 		if encodedEvent.deadLetter {
 			// Fatal error while sending an already-failed event to the dead letter
 			// index, drop.
-			log.Errorf("Can't deliver to dead letter index event (status=%v). Enable debug logs to view the event and cause.", itemStatus)
-			log.Debugf("Can't deliver to dead letter index event %#v (status=%v): %s", event, itemStatus, itemMessage)
+			client.log.Errorf("Can't deliver to dead letter index event (status=%v). Look at the event log to view the event and cause.", itemStatus)
+			client.log.Errorw(fmt.Sprintf("Can't deliver to dead letter index event %#v (status=%v): %s", event, itemStatus, itemMessage), logp.TypeKey, logp.EventType)
 			stats.nonIndexable++
 			return false
 		}
 		if client.deadLetterIndex == "" {
 			// Fatal error and no dead letter index, drop.
-			log.Warnf("Cannot index event (status=%v): dropping event! Enable debug logs to view the event and cause.", itemStatus)
-			log.Debugf("Cannot index event %#v (status=%v): %s, dropping event!", event, itemStatus, itemMessage)
+			client.log.Warnf("Cannot index event (status=%v): dropping event! Look at the event log to view the event and cause.", itemStatus)
+			client.log.Warnw(fmt.Sprintf("Cannot index event %#v (status=%v): %s, dropping event!", event, itemStatus, itemMessage), logp.TypeKey, logp.EventType)
 			stats.nonIndexable++
 			return false
 		}
@@ -519,8 +493,8 @@
 		// We count this as a "retryable failure", and then if the dead letter
 		// ingestion succeeds it is counted in the "deadLetter" counter
 		// rather than the "acked" counter.
-		log.Warnf("Cannot index event (status=%v), trying dead letter index. Enable debug logs to view the event and cause.", itemStatus)
-		log.Debugf("Cannot index event %#v (status=%v): %s, trying dead letter index", event, itemStatus, itemMessage)
+		client.log.Warnf("Cannot index event (status=%v), trying dead letter index. Look at the event log to view the event and cause.", itemStatus)
+		client.log.Warnw(fmt.Sprintf("Cannot index event %#v (status=%v): %s, trying dead letter index", event, itemStatus, itemMessage), logp.TypeKey, logp.EventType)
 		encodedEvent.setDeadLetter(client.deadLetterIndex, itemStatus, string(itemMessage))
 	}
 
