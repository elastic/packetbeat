--- conflicted
+++ resolved
@@ -24,13 +24,9 @@
 	"github.com/stretchr/testify/assert"
 
 	"github.com/elastic/beats/v7/libbeat/beat"
-	"github.com/elastic/beats/v7/libbeat/common"
 	"github.com/elastic/beats/v7/libbeat/common/cfgtype"
-<<<<<<< HEAD
 	conf "github.com/elastic/elastic-agent-libs/config"
-=======
 	"github.com/elastic/elastic-agent-libs/mapstr"
->>>>>>> 89bcc33a
 )
 
 func mustParseTime(layout string, value string) time.Time {
@@ -55,24 +51,14 @@
 }
 
 var syslogCases = map[string]struct {
-<<<<<<< HEAD
 	Cfg      *conf.C
-	In       common.MapStr
-	Want     common.MapStr
-=======
-	Cfg      *common.Config
 	In       mapstr.M
 	Want     mapstr.M
->>>>>>> 89bcc33a
 	WantTime time.Time
 	WantErr  bool
 }{
 	"rfc-3164": {
-<<<<<<< HEAD
-		Cfg: conf.MustNewConfigFrom(common.MapStr{
-=======
-		Cfg: common.MustNewConfigFrom(mapstr.M{
->>>>>>> 89bcc33a
+		Cfg: conf.MustNewConfigFrom(mapstr.M{
 			"timezone": "America/Chicago",
 		}),
 		In: mapstr.M{
@@ -100,13 +86,8 @@
 		WantTime: mustParseTimeLoc(time.Stamp, "Oct 11 22:14:15", cfgtype.MustNewTimezone("America/Chicago").Location()),
 	},
 	"rfc-5424": {
-<<<<<<< HEAD
-		Cfg: conf.MustNewConfigFrom(common.MapStr{}),
-		In: common.MapStr{
-=======
-		Cfg: common.MustNewConfigFrom(mapstr.M{}),
+		Cfg: conf.MustNewConfigFrom(mapstr.M{}),
 		In: mapstr.M{
->>>>>>> 89bcc33a
 			"message": `<165>1 2003-10-11T22:14:15.003Z mymachine.example.com evntslog 1024 ID47 [exampleSDID@32473 iut="3" eventSource="Application" eventID="1011"][examplePriority@32473 class="high"] this is the message`,
 		},
 		Want: mapstr.M{
