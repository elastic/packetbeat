--- conflicted
+++ resolved
@@ -27,12 +27,8 @@
 	"github.com/stretchr/testify/require"
 
 	"github.com/elastic/beats/v7/libbeat/beat"
-	"github.com/elastic/beats/v7/libbeat/common"
-<<<<<<< HEAD
 	"github.com/elastic/elastic-agent-libs/config"
-=======
 	"github.com/elastic/elastic-agent-libs/mapstr"
->>>>>>> 89bcc33a
 )
 
 func TestWithConfig(t *testing.T) {
@@ -88,11 +84,7 @@
 	}
 
 	t.Run("supports metadata as a target", func(t *testing.T) {
-<<<<<<< HEAD
-		config := config.MustNewConfigFrom(common.MapStr{
-=======
-		config := common.MustNewConfigFrom(mapstr.M{
->>>>>>> 89bcc33a
+		config := config.MustNewConfigFrom(mapstr.M{
 			"fields":       []string{"@metadata.message"},
 			"target_field": "@metadata.fingerprint",
 		})
@@ -137,11 +129,7 @@
 
 	for method, test := range tests {
 		t.Run(method, func(t *testing.T) {
-<<<<<<< HEAD
-			testConfig, err := config.NewConfigFrom(common.MapStr{
-=======
-			testConfig, err := common.NewConfigFrom(mapstr.M{
->>>>>>> 89bcc33a
+			testConfig, err := config.NewConfigFrom(mapstr.M{
 				"fields": []string{"field1", "field2"},
 				"method": method,
 			})
@@ -186,11 +174,7 @@
 
 	for name, test := range tests {
 		t.Run(name, func(t *testing.T) {
-<<<<<<< HEAD
-			testConfig, err := config.NewConfigFrom(common.MapStr{
-=======
-			testConfig, err := common.NewConfigFrom(mapstr.M{
->>>>>>> 89bcc33a
+			testConfig, err := config.NewConfigFrom(mapstr.M{
 				"fields": test.fields,
 				"method": "sha256",
 			})
@@ -233,11 +217,7 @@
 
 	for encoding, test := range tests {
 		t.Run(encoding, func(t *testing.T) {
-<<<<<<< HEAD
-			testConfig, err := config.NewConfigFrom(common.MapStr{
-=======
-			testConfig, err := common.NewConfigFrom(mapstr.M{
->>>>>>> 89bcc33a
+			testConfig, err := config.NewConfigFrom(mapstr.M{
 				"fields":   []string{"field2", "nested.field"},
 				"method":   "md5",
 				"encoding": encoding,
@@ -290,11 +270,7 @@
 
 	for name, test := range tests {
 		t.Run(name, func(t *testing.T) {
-<<<<<<< HEAD
-			testConfig, err := config.NewConfigFrom(common.MapStr{
-=======
-			testConfig, err := common.NewConfigFrom(mapstr.M{
->>>>>>> 89bcc33a
+			testConfig, err := config.NewConfigFrom(mapstr.M{
 				"fields": []string{"timestamp"},
 			})
 			assert.NoError(t, err)
@@ -334,11 +310,7 @@
 
 	for name, test := range tests {
 		t.Run(name, func(t *testing.T) {
-<<<<<<< HEAD
-			testConfig, err := config.NewConfigFrom(common.MapStr{
-=======
-			testConfig, err := common.NewConfigFrom(mapstr.M{
->>>>>>> 89bcc33a
+			testConfig, err := config.NewConfigFrom(mapstr.M{
 				"fields":       []string{"field1"},
 				"target_field": test.targetField,
 			})
@@ -387,11 +359,7 @@
 
 	for name, test := range tests {
 		t.Run(name, func(t *testing.T) {
-<<<<<<< HEAD
-			testConfig, err := config.NewConfigFrom(common.MapStr{
-=======
-			testConfig, err := common.NewConfigFrom(mapstr.M{
->>>>>>> 89bcc33a
+			testConfig, err := config.NewConfigFrom(mapstr.M{
 				"fields": test.fields,
 				"method": "sha256",
 			})
@@ -466,11 +434,7 @@
 	for name, test := range tests {
 		t.Run(name, func(t *testing.T) {
 			ignoreMissing, _ := strconv.ParseBool(name)
-<<<<<<< HEAD
-			testConfig, err := config.NewConfigFrom(common.MapStr{
-=======
-			testConfig, err := common.NewConfigFrom(mapstr.M{
->>>>>>> 89bcc33a
+			testConfig, err := config.NewConfigFrom(mapstr.M{
 				"fields":         []string{"field1", "missing_field"},
 				"ignore_missing": ignoreMissing,
 			})
@@ -499,11 +463,7 @@
 	events := nRandomEvents(100000)
 
 	for method := range hashes {
-<<<<<<< HEAD
-		testConfig, _ := config.NewConfigFrom(common.MapStr{
-=======
-		testConfig, _ := common.NewConfigFrom(mapstr.M{
->>>>>>> 89bcc33a
+		testConfig, _ := config.NewConfigFrom(mapstr.M{
 			"fields": []string{"message"},
 			"method": method,
 		})
