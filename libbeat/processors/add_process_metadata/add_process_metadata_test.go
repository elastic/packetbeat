--- conflicted
+++ resolved
@@ -28,15 +28,11 @@
 	"github.com/stretchr/testify/assert"
 
 	"github.com/elastic/beats/v7/libbeat/beat"
-	"github.com/elastic/beats/v7/libbeat/common"
 	"github.com/elastic/beats/v7/libbeat/logp"
 	"github.com/elastic/beats/v7/libbeat/metric/system/cgroup"
 	"github.com/elastic/beats/v7/libbeat/metric/system/resolve"
-<<<<<<< HEAD
 	conf "github.com/elastic/elastic-agent-libs/config"
-=======
 	"github.com/elastic/elastic-agent-libs/mapstr"
->>>>>>> 89bcc33a
 )
 
 func TestAddProcessMetadata(t *testing.T) {
@@ -822,11 +818,7 @@
 		return testMap[pid], nil
 	}
 
-<<<<<<< HEAD
-	config, err := conf.NewConfigFrom(common.MapStr{
-=======
-	config, err := common.NewConfigFrom(mapstr.M{
->>>>>>> 89bcc33a
+	config, err := conf.NewConfigFrom(mapstr.M{
 		"match_pids":     []string{"system.process.ppid"},
 		"include_fields": []string{"container.id"},
 		"target":         "meta",
@@ -886,11 +878,7 @@
 
 func TestSelf(t *testing.T) {
 	logp.TestingSetup(logp.WithSelectors(processorName))
-<<<<<<< HEAD
-	config, err := conf.NewConfigFrom(common.MapStr{
-=======
-	config, err := common.NewConfigFrom(mapstr.M{
->>>>>>> 89bcc33a
+	config, err := conf.NewConfigFrom(mapstr.M{
 		"match_pids": []string{"self_pid"},
 		"target":     "self",
 	})
@@ -923,11 +911,7 @@
 
 func TestBadProcess(t *testing.T) {
 	logp.TestingSetup(logp.WithSelectors(processorName))
-<<<<<<< HEAD
-	config, err := conf.NewConfigFrom(common.MapStr{
-=======
-	config, err := common.NewConfigFrom(mapstr.M{
->>>>>>> 89bcc33a
+	config, err := conf.NewConfigFrom(mapstr.M{
 		"match_pids": []string{"self_pid"},
 		"target":     "self",
 	})
