// Licensed to Elasticsearch B.V. under one or more contributor
// license agreements. See the NOTICE file distributed with
// this work for additional information regarding copyright
// ownership. Elasticsearch B.V. licenses this file to you under
// the Apache License, Version 2.0 (the "License"); you may
// not use this file except in compliance with the License.
// You may obtain a copy of the License at
//
//     http://www.apache.org/licenses/LICENSE-2.0
//
// Unless required by applicable law or agreed to in writing,
// software distributed under the License is distributed on an
// "AS IS" BASIS, WITHOUT WARRANTIES OR CONDITIONS OF ANY
// KIND, either express or implied.  See the License for the
// specific language governing permissions and limitations
// under the License.

package dissect

import (
	"testing"

	"github.com/stretchr/testify/assert"

	"github.com/elastic/beats/v7/libbeat/common"
)

func TestConfig(t *testing.T) {
	t.Run("valid", func(t *testing.T) {
		c, err := common.NewConfigFrom(map[string]interface{}{
			"tokenizer": "%{value1}",
			"field":     "message",
		})
		if !assert.NoError(t, err) {
			return
		}

		cfg := config{}
		err = c.Unpack(&cfg)
		if !assert.NoError(t, err) {
			return
		}
		assert.Equal(t, trimModeNone, cfg.TrimValues)
	})

	t.Run("invalid", func(t *testing.T) {
		c, err := common.NewConfigFrom(map[string]interface{}{
			"tokenizer": "%value1}",
			"field":     "message",
		})
		if !assert.NoError(t, err) {
			return
		}

		cfg := config{}
		err = c.Unpack(&cfg)
		if !assert.Error(t, err) {
			return
		}
	})

	t.Run("with tokenizer missing", func(t *testing.T) {
		c, err := common.NewConfigFrom(map[string]interface{}{})
		if !assert.NoError(t, err) {
			return
		}

		cfg := config{}
		err = c.Unpack(&cfg)
		if !assert.Error(t, err) {
			return
		}
	})

	t.Run("with empty tokenizer", func(t *testing.T) {
		c, err := common.NewConfigFrom(map[string]interface{}{
			"tokenizer": "",
		})
		if !assert.NoError(t, err) {
			return
		}

		cfg := config{}
		err = c.Unpack(&cfg)
		if !assert.Error(t, err) {
			return
		}
	})

	t.Run("tokenizer with no field defined", func(t *testing.T) {
		c, err := common.NewConfigFrom(map[string]interface{}{
			"tokenizer": "hello world",
		})
		if !assert.NoError(t, err) {
			return
		}

		cfg := config{}
		err = c.Unpack(&cfg)
		if !assert.Error(t, err) {
			return
		}
	})
<<<<<<< HEAD
}

func TestConfigForDataType(t *testing.T) {
	t.Run("valid data type", func(t *testing.T) {
		c, err := common.NewConfigFrom(map[string]interface{}{
			"tokenizer": "%{value1|integer} %{value2|float} %{value3|boolean} %{value4|long} %{value5|double}",
			"field":     "message",
		})
		if !assert.NoError(t, err) {
			return
		}

		cfg := config{}
		err = c.Unpack(&cfg)
		if !assert.NoError(t, err) {
			return
		}
	})
	t.Run("invalid data type", func(t *testing.T) {
		c, err := common.NewConfigFrom(map[string]interface{}{
			"tokenizer": "%{value1|int} %{value2|short} %{value3|char} %{value4|void} %{value5|unsigned} id=%{id|xyz} status=%{status|abc} msg=\"%{message}\"",
			"field":     "message",
=======

	t.Run("with wrong trim_mode", func(t *testing.T) {
		c, err := common.NewConfigFrom(map[string]interface{}{
			"tokenizer":   "hello %{what}",
			"field":       "message",
			"trim_values": "bananas",
>>>>>>> 5c719cfb
		})
		if !assert.NoError(t, err) {
			return
		}

		cfg := config{}
		err = c.Unpack(&cfg)
		if !assert.Error(t, err) {
			return
		}
	})
<<<<<<< HEAD
	t.Run("missing data type", func(t *testing.T) {
		c, err := common.NewConfigFrom(map[string]interface{}{
			"tokenizer": "%{value1|} %{value2|}",
			"field":     "message",
=======

	t.Run("with valid trim_mode", func(t *testing.T) {
		c, err := common.NewConfigFrom(map[string]interface{}{
			"tokenizer":   "hello %{what}",
			"field":       "message",
			"trim_values": "all",
>>>>>>> 5c719cfb
		})
		if !assert.NoError(t, err) {
			return
		}

		cfg := config{}
		err = c.Unpack(&cfg)
<<<<<<< HEAD
		if !assert.Error(t, err) {
			return
		}
=======
		if !assert.NoError(t, err) {
			return
		}
		assert.Equal(t, trimModeAll, cfg.TrimValues)
>>>>>>> 5c719cfb
	})
}<|MERGE_RESOLUTION|>--- conflicted
+++ resolved
@@ -101,7 +101,41 @@
 			return
 		}
 	})
-<<<<<<< HEAD
+
+	t.Run("with wrong trim_mode", func(t *testing.T) {
+		c, err := common.NewConfigFrom(map[string]interface{}{
+			"tokenizer":   "hello %{what}",
+			"field":       "message",
+			"trim_values": "bananas",
+		})
+		if !assert.NoError(t, err) {
+			return
+		}
+
+		cfg := config{}
+		err = c.Unpack(&cfg)
+		if !assert.Error(t, err) {
+			return
+		}
+	})
+
+	t.Run("with valid trim_mode", func(t *testing.T) {
+		c, err := common.NewConfigFrom(map[string]interface{}{
+			"tokenizer":   "hello %{what}",
+			"field":       "message",
+			"trim_values": "all",
+		})
+		if !assert.NoError(t, err) {
+			return
+		}
+
+		cfg := config{}
+		err = c.Unpack(&cfg)
+		if !assert.NoError(t, err) {
+			return
+		}
+		assert.Equal(t, trimModeAll, cfg.TrimValues)
+	})
 }
 
 func TestConfigForDataType(t *testing.T) {
@@ -124,14 +158,6 @@
 		c, err := common.NewConfigFrom(map[string]interface{}{
 			"tokenizer": "%{value1|int} %{value2|short} %{value3|char} %{value4|void} %{value5|unsigned} id=%{id|xyz} status=%{status|abc} msg=\"%{message}\"",
 			"field":     "message",
-=======
-
-	t.Run("with wrong trim_mode", func(t *testing.T) {
-		c, err := common.NewConfigFrom(map[string]interface{}{
-			"tokenizer":   "hello %{what}",
-			"field":       "message",
-			"trim_values": "bananas",
->>>>>>> 5c719cfb
 		})
 		if !assert.NoError(t, err) {
 			return
@@ -143,19 +169,10 @@
 			return
 		}
 	})
-<<<<<<< HEAD
 	t.Run("missing data type", func(t *testing.T) {
 		c, err := common.NewConfigFrom(map[string]interface{}{
 			"tokenizer": "%{value1|} %{value2|}",
 			"field":     "message",
-=======
-
-	t.Run("with valid trim_mode", func(t *testing.T) {
-		c, err := common.NewConfigFrom(map[string]interface{}{
-			"tokenizer":   "hello %{what}",
-			"field":       "message",
-			"trim_values": "all",
->>>>>>> 5c719cfb
 		})
 		if !assert.NoError(t, err) {
 			return
@@ -163,15 +180,8 @@
 
 		cfg := config{}
 		err = c.Unpack(&cfg)
-<<<<<<< HEAD
 		if !assert.Error(t, err) {
 			return
 		}
-=======
-		if !assert.NoError(t, err) {
-			return
-		}
-		assert.Equal(t, trimModeAll, cfg.TrimValues)
->>>>>>> 5c719cfb
 	})
 }