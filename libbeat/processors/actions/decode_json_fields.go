--- conflicted
+++ resolved
@@ -40,11 +40,8 @@
 	overwriteKeys bool
 	addErrorKey   bool
 	processArray  bool
-<<<<<<< HEAD
 	substring     bool
-=======
 	documentID    string
->>>>>>> 83ecb82d
 	target        *string
 	logger        *logp.Logger
 }
@@ -72,12 +69,8 @@
 	processors.RegisterPlugin("decode_json_fields",
 		checks.ConfigChecked(NewDecodeJSONFields,
 			checks.RequireFields("fields"),
-<<<<<<< HEAD
-			checks.AllowedFields("fields", "max_depth", "overwrite_keys", "add_error_key", "process_array", "substring", "target", "when")))
-=======
-			checks.AllowedFields("fields", "max_depth", "overwrite_keys", "add_error_key", "process_array", "target", "when", "document_id")))
-
->>>>>>> 83ecb82d
+			checks.AllowedFields("fields", "max_depth", "overwrite_keys", "add_error_key", "process_array", "substring", "target", "when", "document_id")))
+
 	jsprocessor.RegisterPlugin("DecodeJSONFields", NewDecodeJSONFields)
 }
 
@@ -92,9 +85,6 @@
 		return nil, fmt.Errorf("fail to unpack the decode_json_fields configuration: %s", err)
 	}
 
-<<<<<<< HEAD
-	f := &decodeJSONFields{fields: config.Fields, maxDepth: config.MaxDepth, overwriteKeys: config.OverwriteKeys, addErrorKey: config.AddErrorKey, processArray: config.ProcessArray, substring: config.Substring, target: config.Target}
-=======
 	f := &decodeJSONFields{
 		fields:        config.Fields,
 		maxDepth:      config.MaxDepth,
@@ -102,10 +92,10 @@
 		addErrorKey:   config.AddErrorKey,
 		processArray:  config.ProcessArray,
 		documentID:    config.DocumentID,
+		substring:     config.Substring,
 		target:        config.Target,
 		logger:        logger,
 	}
->>>>>>> 83ecb82d
 	return f, nil
 }
 
