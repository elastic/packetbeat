--- conflicted
+++ resolved
@@ -85,7 +85,6 @@
 
 	// remove exact match fields
 	for _, field := range f.Fields {
-<<<<<<< HEAD
 		f.deleteField(event, field, &errs)
 	}
 
@@ -94,11 +93,6 @@
 		for _, field := range *event.Fields.FlattenKeys() {
 			if regex.MatchString(field) {
 				f.deleteField(event, field, &errs)
-=======
-		if err := event.Delete(field); err != nil {
-			if f.IgnoreMissing && err == mapstr.ErrKeyNotFound {
-				continue
->>>>>>> 87949288
 			}
 		}
 	}
@@ -108,7 +102,7 @@
 
 func (f *dropFields) deleteField(event *beat.Event, field string, errs *[]error) {
 	if err := event.Delete(field); err != nil {
-		if !f.IgnoreMissing || err != common.ErrKeyNotFound {
+		if !f.IgnoreMissing || err != mapstr.ErrKeyNotFound {
 			*errs = append(*errs, errors.Wrapf(err, "failed to drop field [%v]", field))
 		}
 	}
