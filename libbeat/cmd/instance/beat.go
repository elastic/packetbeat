--- conflicted
+++ resolved
@@ -665,11 +665,7 @@
 				return fmt.Errorf("error unpacking ILM config: %w", err)
 			}
 			if ilmCfg.Ilm.Enabled() && esClient.IsServerless() {
-<<<<<<< HEAD
-				fmt.Println("WARNING: ILM is not supported under serverless")
-=======
 				fmt.Println("WARNING: ILM is not supported in Serverless projects")
->>>>>>> bd088b8f
 			}
 
 			loadTemplate, loadILM := idxmgmt.LoadModeUnset, idxmgmt.LoadModeUnset
