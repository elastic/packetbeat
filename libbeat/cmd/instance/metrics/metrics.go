// Licensed to Elasticsearch B.V. under one or more contributor
// license agreements. See the NOTICE file distributed with
// this work for additional information regarding copyright
// ownership. Elasticsearch B.V. licenses this file to you under
// the Apache License, Version 2.0 (the "License"); you may
// not use this file except in compliance with the License.
// You may obtain a copy of the License at
//
//     http://www.apache.org/licenses/LICENSE-2.0
//
// Unless required by applicable law or agreed to in writing,
// software distributed under the License is distributed on an
// "AS IS" BASIS, WITHOUT WARRANTIES OR CONDITIONS OF ANY
// KIND, either express or implied.  See the License for the
// specific language governing permissions and limitations
// under the License.

//go:build (darwin && cgo) || (freebsd && cgo) || linux || windows
// +build darwin,cgo freebsd,cgo linux windows

package metrics

import (
	"os"
	"runtime"

	"github.com/elastic/beats/v7/libbeat/logp"
	"github.com/elastic/beats/v7/libbeat/metric/system/cgroup"
	"github.com/elastic/beats/v7/libbeat/metric/system/cpu"
	"github.com/elastic/beats/v7/libbeat/metric/system/numcpu"
	"github.com/elastic/beats/v7/libbeat/metric/system/process"
	"github.com/elastic/beats/v7/libbeat/metric/system/resolve"
	"github.com/elastic/beats/v7/libbeat/monitoring"
)

var (
	beatProcessStats *process.Stats
	systemMetrics    *monitoring.Registry
)

// libbeatMonitoringCgroupsHierarchyOverride is an undocumented environment variable which
// overrides the cgroups path under /sys/fs/cgroup, which should be set to "/" when running
// Beats under Docker.
const libbeatMonitoringCgroupsHierarchyOverride = "LIBBEAT_MONITORING_CGROUPS_HIERARCHY_OVERRIDE"

func init() {
	systemMetrics = monitoring.Default.NewRegistry("system")
}

func SetupMetrics(name string) error {
	monitoring.NewFunc(systemMetrics, "cpu", reportSystemCPUUsage, monitoring.Report)

	//if the beat name is longer than 15 characters, truncate it so we don't fail process checks later on
	// On *nix, the process name comes from /proc/PID/stat, which uses a comm value of 16 bytes, plus the null byte
	if (runtime.GOOS == "linux" || runtime.GOOS == "darwin") && len(name) > 15 {
		name = name[:15]
	}

	beatProcessStats = &process.Stats{
		Procs:        []string{name},
		EnvWhitelist: nil,
		CPUTicks:     true,
		CacheCmdLine: true,
		IncludeTop:   process.IncludeTopConfig{},
	}

	err := beatProcessStats.Init()
	if err != nil {
		return err
	}

	monitoring.NewFunc(beatMetrics, "memstats", reportMemStats, monitoring.Report)
	monitoring.NewFunc(beatMetrics, "cpu", reportBeatCPU, monitoring.Report)
	monitoring.NewFunc(beatMetrics, "runtime", reportRuntime, monitoring.Report)

	setupPlatformSpecificMetrics()

	return nil
}

func setupPlatformSpecificMetrics() {
	switch runtime.GOOS {
	case "linux":
		monitoring.NewFunc(beatMetrics, "cgroup", reportBeatCgroups, monitoring.Report)
	case "windows":
		setupWindowsHandlesMetrics()
	}

	if runtime.GOOS != "windows" {
		monitoring.NewFunc(systemMetrics, "load", reportSystemLoadAverage, monitoring.Report)
	}

	setupLinuxBSDFDMetrics()
}

func reportMemStats(m monitoring.Mode, V monitoring.Visitor) {
	var stats runtime.MemStats
	runtime.ReadMemStats(&stats)

	V.OnRegistryStart()
	defer V.OnRegistryFinished()

	monitoring.ReportInt(V, "memory_total", int64(stats.TotalAlloc))
	if m == monitoring.Full {
		monitoring.ReportInt(V, "memory_alloc", int64(stats.Alloc))
		monitoring.ReportInt(V, "memory_sys", int64(stats.Sys))
		monitoring.ReportInt(V, "gc_next", int64(stats.NextGC))
	}

	rss, err := getRSSSize()
	if err != nil {
		logp.Err("Error while getting memory usage: %v", err)
		return
	}
	monitoring.ReportInt(V, "rss", int64(rss))
}

func getRSSSize() (uint64, error) {
	state, err := beatProcessStats.GetSelf()
	if err != nil {
		return 0, err
	}

	return state.Memory.Rss.Bytes.ValueOr(0), nil
}

func reportBeatCPU(_ monitoring.Mode, V monitoring.Visitor) {
	V.OnRegistryStart()
	defer V.OnRegistryFinished()

	state, err := beatProcessStats.GetSelf()
	if err != nil {
		logp.Err("Error retrieving CPU percentages: %v", err)
		return
	}

	monitoring.ReportNamespace(V, "user", func() {
		monitoring.ReportInt(V, "ticks", int64(state.CPU.User.Ticks.ValueOr(0)))
		monitoring.ReportNamespace(V, "time", func() {
			monitoring.ReportInt(V, "ms", int64(state.CPU.User.Ticks.ValueOr(0)))
		})
	})
	monitoring.ReportNamespace(V, "system", func() {
		monitoring.ReportInt(V, "ticks", int64(state.CPU.System.Ticks.ValueOr(0)))
		monitoring.ReportNamespace(V, "time", func() {
			monitoring.ReportInt(V, "ms", int64(state.CPU.System.Ticks.ValueOr(0)))
		})
	})
	monitoring.ReportNamespace(V, "total", func() {
		monitoring.ReportFloat(V, "value", state.CPU.Total.Value.ValueOr(0))
		monitoring.ReportInt(V, "ticks", int64(state.CPU.Total.Ticks.ValueOr(0)))
		monitoring.ReportNamespace(V, "time", func() {
			monitoring.ReportInt(V, "ms", int64(state.CPU.Total.Ticks.ValueOr(0)))
		})
	})
}

func reportSystemLoadAverage(_ monitoring.Mode, V monitoring.Visitor) {
	V.OnRegistryStart()
	defer V.OnRegistryFinished()

	load, err := cpu.Load()
	if err != nil {
		logp.Err("Error retrieving load average: %v", err)
		return
	}
	avgs := load.Averages()
	monitoring.ReportFloat(V, "1", avgs.OneMinute)
	monitoring.ReportFloat(V, "5", avgs.FiveMinute)
	monitoring.ReportFloat(V, "15", avgs.FifteenMinute)

	normAvgs := load.NormalizedAverages()
	monitoring.ReportNamespace(V, "norm", func() {
		monitoring.ReportFloat(V, "1", normAvgs.OneMinute)
		monitoring.ReportFloat(V, "5", normAvgs.FiveMinute)
		monitoring.ReportFloat(V, "15", normAvgs.FifteenMinute)
	})
}

func reportSystemCPUUsage(_ monitoring.Mode, V monitoring.Visitor) {
	V.OnRegistryStart()
	defer V.OnRegistryFinished()

	monitoring.ReportInt(V, "cores", int64(numcpu.NumCPU()))
}

func reportRuntime(_ monitoring.Mode, V monitoring.Visitor) {
	V.OnRegistryStart()
	defer V.OnRegistryFinished()

	monitoring.ReportInt(V, "goroutines", int64(runtime.NumGoroutine()))
}

func reportBeatCgroups(_ monitoring.Mode, V monitoring.Visitor) {
	V.OnRegistryStart()
	defer V.OnRegistryFinished()

<<<<<<< HEAD
=======
	// PID shouldn't use hostfs, at least for now.
	// containerization schemes should provide their own /proc/ that will serve containerized processess
>>>>>>> cfab650a
	pid := os.Getpid()

	cgroups, err := cgroup.NewReaderOptions(cgroup.ReaderOptions{
		RootfsMountpoint:         resolve.NewTestResolver("/"),
		IgnoreRootCgroups:        true,
		CgroupsHierarchyOverride: os.Getenv(libbeatMonitoringCgroupsHierarchyOverride),
	})
	if err != nil {
		if err == cgroup.ErrCgroupsMissing {
			logp.Warn("cgroup data collection disabled in internal monitoring: %v", err)
		} else {
			logp.Err("cgroup data collection disabled in internal monitoring: %v", err)
		}
		return
	}

	cgv, err := cgroups.CgroupsVersion(pid)
	if err != nil {
		logp.Err("error determining cgroups version for internal monitoring: %v", err)
		return
	}

	if cgv == cgroup.CgroupsV1 {
		reportMetricsCGV1(pid, cgroups, V)
	} else {
		reportMetricsCGV2(pid, cgroups, V)
	}

}

func reportMetricsCGV1(pid int, cgroups *cgroup.Reader, V monitoring.Visitor) {
	selfStats, err := cgroups.GetV1StatsForProcess(pid)
	if err != nil {
		logp.Err("error getting cgroup stats for V1: %v", err)
	}
	// GetStatsForProcess returns a nil selfStats and no error when there's no stats
	if selfStats == nil {
		return
	}

	if cpu := selfStats.CPU; cpu != nil {
		monitoring.ReportNamespace(V, "cpu", func() {
			if cpu.ID != "" {
				monitoring.ReportString(V, "id", cpu.ID)
			}
			monitoring.ReportNamespace(V, "cfs", func() {
				monitoring.ReportNamespace(V, "period", func() {
					monitoring.ReportInt(V, "us", int64(cpu.CFS.PeriodMicros.Us))
				})
				monitoring.ReportNamespace(V, "quota", func() {
					monitoring.ReportInt(V, "us", int64(cpu.CFS.QuotaMicros.Us))
				})
			})
			monitoring.ReportNamespace(V, "stats", func() {
				monitoring.ReportInt(V, "periods", int64(cpu.Stats.Periods))
				monitoring.ReportNamespace(V, "throttled", func() {
					monitoring.ReportInt(V, "periods", int64(cpu.Stats.Throttled.Periods))
					monitoring.ReportInt(V, "ns", int64(cpu.Stats.Throttled.Us))
				})
			})
		})
	}

	if cpuacct := selfStats.CPUAccounting; cpuacct != nil {
		monitoring.ReportNamespace(V, "cpuacct", func() {
			if cpuacct.ID != "" {
				monitoring.ReportString(V, "id", cpuacct.ID)
			}
			monitoring.ReportNamespace(V, "total", func() {
				monitoring.ReportInt(V, "ns", int64(cpuacct.Total.NS))
			})
		})
	}

	if memory := selfStats.Memory; memory != nil {
		monitoring.ReportNamespace(V, "memory", func() {
			if memory.ID != "" {
				monitoring.ReportString(V, "id", memory.ID)
			}
			monitoring.ReportNamespace(V, "mem", func() {
				monitoring.ReportNamespace(V, "limit", func() {
					monitoring.ReportInt(V, "bytes", int64(memory.Mem.Limit.Bytes))
				})
				monitoring.ReportNamespace(V, "usage", func() {
					monitoring.ReportInt(V, "bytes", int64(memory.Mem.Usage.Bytes))
				})
			})
		})
	}
}

func reportMetricsCGV2(pid int, cgroups *cgroup.Reader, V monitoring.Visitor) {
	selfStats, err := cgroups.GetV2StatsForProcess(pid)
	if err != nil {
		logp.Err("error getting cgroup stats for V2: %v", err)
		return
	}

	if cpu := selfStats.CPU; cpu != nil {
		monitoring.ReportNamespace(V, "cpu", func() {
			if cpu.ID != "" {
				monitoring.ReportString(V, "id", cpu.ID)
			}
			monitoring.ReportNamespace(V, "stats", func() {
				monitoring.ReportInt(V, "periods", int64(cpu.Stats.Periods.ValueOr(0)))
				monitoring.ReportNamespace(V, "throttled", func() {
					monitoring.ReportInt(V, "periods", int64(cpu.Stats.Throttled.Periods.ValueOr(0)))
					monitoring.ReportInt(V, "ns", int64(cpu.Stats.Throttled.Us.ValueOr(0)))
				})
			})
		})
	}

	if memory := selfStats.Memory; memory != nil {
		monitoring.ReportNamespace(V, "memory", func() {
			if memory.ID != "" {
				monitoring.ReportString(V, "id", memory.ID)
			}
			monitoring.ReportNamespace(V, "mem", func() {
				monitoring.ReportNamespace(V, "usage", func() {
					monitoring.ReportInt(V, "bytes", int64(memory.Mem.Usage.Bytes))
				})
			})
		})
	}

}<|MERGE_RESOLUTION|>--- conflicted
+++ resolved
@@ -195,11 +195,8 @@
 	V.OnRegistryStart()
 	defer V.OnRegistryFinished()
 
-<<<<<<< HEAD
-=======
 	// PID shouldn't use hostfs, at least for now.
 	// containerization schemes should provide their own /proc/ that will serve containerized processess
->>>>>>> cfab650a
 	pid := os.Getpid()
 
 	cgroups, err := cgroup.NewReaderOptions(cgroup.ReaderOptions{
