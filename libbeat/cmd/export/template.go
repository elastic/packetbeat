// Licensed to Elasticsearch B.V. under one or more contributor
// license agreements. See the NOTICE file distributed with
// this work for additional information regarding copyright
// ownership. Elasticsearch B.V. licenses this file to you under
// the Apache License, Version 2.0 (the "License"); you may
// not use this file except in compliance with the License.
// You may obtain a copy of the License at
//
//     http://www.apache.org/licenses/LICENSE-2.0
//
// Unless required by applicable law or agreed to in writing,
// software distributed under the License is distributed on an
// "AS IS" BASIS, WITHOUT WARRANTIES OR CONDITIONS OF ANY
// KIND, either express or implied.  See the License for the
// specific language governing permissions and limitations
// under the License.

package export

import (
	"fmt"
	"os"

	"github.com/elastic/beats/libbeat/logp"
	"github.com/elastic/beats/libbeat/template"

	"github.com/spf13/cobra"

	"github.com/elastic/beats/libbeat/cmd/instance"
	"github.com/elastic/beats/libbeat/index"
)

//GenTemplateConfigCmd implements generating a template for the given settings and
//prints it to stdout
func GenTemplateConfigCmd(settings instance.Settings, name, idxPrefix, beatVersion string) *cobra.Command {
	genTemplateConfigCmd := &cobra.Command{
		Use:   "template",
		Short: "Export index templates to stdout",
		Run: func(cmd *cobra.Command, args []string) {
			version, _ := cmd.Flags().GetString("es.version")
			idx, _ := cmd.Flags().GetString("index")

			b, err := instance.NewBeat(name, idx, version)
			if err != nil {
				fmt.Fprintf(os.Stderr, "error initializing beat: %s\n", err)
				os.Exit(1)
			}
			err = b.InitWithSettings(settings)
			if err != nil {
				fmt.Fprintf(os.Stderr, "error initializing beat: %s\n", err)
				os.Exit(1)
			}

			if err != nil {
<<<<<<< HEAD
				fmt.Fprintf(os.Stderr, "error fetching version: %s\n", err)
=======
				fmt.Fprintf(os.Stderr, "Invalid Elasticsearch version: %s\n", err)
			}

			tmpl, err := template.New(b.Info.Version, index, *esVersion, cfg, b.Config.Migration.Enabled())
			if err != nil {
				fmt.Fprintf(os.Stderr, "Error generating template: %+v", err)
>>>>>>> 4cb9bd7e
				os.Exit(1)
			}

			cfg := b.Config.Indices
			if len(cfg) == 0 {
				cfg, err = index.DeprecatedTemplateConfigs(b.Config.Template)
				if err != nil {
					fmt.Fprintf(os.Stderr, "unpacking template config fails: %v", err)
					os.Exit(1)
				}
			}

			loader, err := template.NewStdoutLoader(b.Info)
			if err != nil {
				fmt.Fprintf(os.Stderr, "error initializing ilm loader: %s\n", err)
				os.Exit(1)
			}
			if _, _, _, err = index.LoadTemplates(loader, cfg); err != nil {
				fmt.Fprintf(os.Stderr, err.Error())
				os.Exit(1)
			}
			logp.Info("Printed Elasticsearch templates.")
		},
	}

	genTemplateConfigCmd.Flags().String("es.version", beatVersion, "Elasticsearch version")
	genTemplateConfigCmd.Flags().String("index", idxPrefix, "Base index name")

	return genTemplateConfigCmd
}<|MERGE_RESOLUTION|>--- conflicted
+++ resolved
@@ -52,16 +52,8 @@
 			}
 
 			if err != nil {
-<<<<<<< HEAD
-				fmt.Fprintf(os.Stderr, "error fetching version: %s\n", err)
-=======
 				fmt.Fprintf(os.Stderr, "Invalid Elasticsearch version: %s\n", err)
-			}
 
-			tmpl, err := template.New(b.Info.Version, index, *esVersion, cfg, b.Config.Migration.Enabled())
-			if err != nil {
-				fmt.Fprintf(os.Stderr, "Error generating template: %+v", err)
->>>>>>> 4cb9bd7e
 				os.Exit(1)
 			}
 
@@ -74,7 +66,7 @@
 				}
 			}
 
-			loader, err := template.NewStdoutLoader(b.Info)
+			loader, err := template.NewStdoutLoader(b.Info, b.Config.Migration.Enabled())
 			if err != nil {
 				fmt.Fprintf(os.Stderr, "error initializing ilm loader: %s\n", err)
 				os.Exit(1)
