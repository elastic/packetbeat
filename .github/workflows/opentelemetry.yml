name: OpenTelemetry Export Trace

on:
  workflow_run:
    workflows:
<<<<<<< HEAD
      - check-x-pack-functionbeat
=======
      - check-x-pack-osquerybeat
>>>>>>> 2515a93e
      - check-x-pack-packetbeat
      - check-dev-tools
      - check-packetbeat
      - golangci-lint
      - auditbeat
      - filebeat
      - heartbeat
      - metricbeat
      - packetbeat
      - x-pack-auditbeat
      - x-pack-filebeat
      - x-pack-functionbeat
      - x-pack-heartbeat
      - x-pack-metricbeat
      - x-pack-osquerybeat
      - x-pack-packetbeat
      - pre-commit
      - check-default
      - check-docs
    types: [completed]

jobs:
  otel-export-trace:
    name: OpenTelemetry Export Trace
    runs-on: ubuntu-latest
    steps:
      - name: Export Workflow Trace
        uses: inception-health/otel-export-trace-action@latest
        with:
          otlpEndpoint: "${{ secrets.APM_SERVER }}"
          otlpHeaders: "Authorization=Bearer ${{ secrets.APM_TOKEN }}"
          githubToken: ${{ secrets.GITHUB_TOKEN }}
          runId: ${{ github.event.workflow_run.id }}<|MERGE_RESOLUTION|>--- conflicted
+++ resolved
@@ -3,11 +3,8 @@
 on:
   workflow_run:
     workflows:
-<<<<<<< HEAD
       - check-x-pack-functionbeat
-=======
       - check-x-pack-osquerybeat
->>>>>>> 2515a93e
       - check-x-pack-packetbeat
       - check-dev-tools
       - check-packetbeat
