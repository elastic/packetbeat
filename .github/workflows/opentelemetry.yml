name: OpenTelemetry Export Trace

on:
  workflow_run:
    workflows:
<<<<<<< HEAD
      - check-x-pack-functionbeat
      - check-x-pack-osquerybeat
      - check-x-pack-packetbeat
=======
>>>>>>> 4f80e0f9
      - check-dev-tools
      - check-packetbeat
      - check-winlogbeat
      - check-x-pack-osquerybeat
      - check-x-pack-packetbeat
      - check-x-pack-winlogbeat
      - golangci-lint
      - auditbeat
      - filebeat
      - heartbeat
      - metricbeat
      - packetbeat
      - x-pack-auditbeat
      - x-pack-filebeat
      - x-pack-functionbeat
      - x-pack-heartbeat
      - x-pack-metricbeat
      - x-pack-osquerybeat
      - x-pack-packetbeat
      - pre-commit
      - check-default
      - check-docs
    types: [completed]

jobs:
  otel-export-trace:
    name: OpenTelemetry Export Trace
    runs-on: ubuntu-latest
    steps:
      - name: Export Workflow Trace
        uses: inception-health/otel-export-trace-action@latest
        with:
          otlpEndpoint: "${{ secrets.APM_SERVER }}"
          otlpHeaders: "Authorization=Bearer ${{ secrets.APM_TOKEN }}"
          githubToken: ${{ secrets.GITHUB_TOKEN }}
          runId: ${{ github.event.workflow_run.id }}<|MERGE_RESOLUTION|>--- conflicted
+++ resolved
@@ -3,15 +3,10 @@
 on:
   workflow_run:
     workflows:
-<<<<<<< HEAD
-      - check-x-pack-functionbeat
-      - check-x-pack-osquerybeat
-      - check-x-pack-packetbeat
-=======
->>>>>>> 4f80e0f9
       - check-dev-tools
       - check-packetbeat
       - check-winlogbeat
+      - check-x-pack-functionbeat
       - check-x-pack-osquerybeat
       - check-x-pack-packetbeat
       - check-x-pack-winlogbeat
