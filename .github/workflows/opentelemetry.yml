name: OpenTelemetry Export Trace

on:
  workflow_run:
    workflows:
      - check-auditbeat
      - check-dev-tools
<<<<<<< HEAD
      - check-metricbeat
=======
      - check-filebeat
>>>>>>> da20ec77
      - check-packetbeat
      - check-winlogbeat
      - check-x-pack-auditbeat
      - check-x-pack-filebeat
      - check-x-pack-functionbeat
      - check-x-pack-metricbeat
      - check-x-pack-osquerybeat
      - check-x-pack-packetbeat
      - check-x-pack-winlogbeat
      - golangci-lint
      - auditbeat
      - filebeat
      - heartbeat
      - metricbeat
      - packetbeat
      - x-pack-auditbeat
      - x-pack-filebeat
      - x-pack-functionbeat
      - x-pack-heartbeat
      - x-pack-metricbeat
      - x-pack-osquerybeat
      - x-pack-packetbeat
      - pre-commit
      - check-default
      - check-docs
    types: [completed]

jobs:
  otel-export-trace:
    name: OpenTelemetry Export Trace
    runs-on: ubuntu-latest
    steps:
      - name: Export Workflow Trace
        uses: inception-health/otel-export-trace-action@latest
        with:
          otlpEndpoint: "${{ secrets.APM_SERVER }}"
          otlpHeaders: "Authorization=Bearer ${{ secrets.APM_TOKEN }}"
          githubToken: ${{ secrets.GITHUB_TOKEN }}
          runId: ${{ github.event.workflow_run.id }}<|MERGE_RESOLUTION|>--- conflicted
+++ resolved
@@ -5,11 +5,8 @@
     workflows:
       - check-auditbeat
       - check-dev-tools
-<<<<<<< HEAD
+      - check-filebeat
       - check-metricbeat
-=======
-      - check-filebeat
->>>>>>> da20ec77
       - check-packetbeat
       - check-winlogbeat
       - check-x-pack-auditbeat
