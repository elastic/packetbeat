name: OpenTelemetry Export Trace

on:
  workflow_run:
    workflows:
<<<<<<< HEAD
      - check-x-pack-dockerlogbeat
      - check-x-pack-packetbeat
=======
      - check-auditbeat
      - check-dev-tools
      - check-filebeat
      - check-metricbeat
>>>>>>> 3668fd69
      - check-packetbeat
      - check-winlogbeat
      - check-x-pack-auditbeat
      - check-x-pack-filebeat
      - check-x-pack-functionbeat
      - check-x-pack-metricbeat
      - check-x-pack-osquerybeat
      - check-x-pack-packetbeat
      - check-x-pack-winlogbeat
      - golangci-lint
      - auditbeat
      - filebeat
      - heartbeat
      - metricbeat
      - packetbeat
      - x-pack-auditbeat
      - x-pack-filebeat
      - x-pack-functionbeat
      - x-pack-heartbeat
      - x-pack-metricbeat
      - x-pack-osquerybeat
      - x-pack-packetbeat
      - check-default
      - check-docs
    types: [completed]

jobs:
  otel-export-trace:
    name: OpenTelemetry Export Trace
    runs-on: ubuntu-latest
    steps:
      - name: Export Workflow Trace
        uses: inception-health/otel-export-trace-action@latest
        with:
          otlpEndpoint: "${{ secrets.APM_SERVER }}"
          otlpHeaders: "Authorization=Bearer ${{ secrets.APM_TOKEN }}"
          githubToken: ${{ secrets.GITHUB_TOKEN }}
          runId: ${{ github.event.workflow_run.id }}<|MERGE_RESOLUTION|>--- conflicted
+++ resolved
@@ -3,18 +3,14 @@
 on:
   workflow_run:
     workflows:
-<<<<<<< HEAD
-      - check-x-pack-dockerlogbeat
-      - check-x-pack-packetbeat
-=======
       - check-auditbeat
       - check-dev-tools
       - check-filebeat
       - check-metricbeat
->>>>>>> 3668fd69
       - check-packetbeat
       - check-winlogbeat
       - check-x-pack-auditbeat
+      - check-x-pack-dockerlogbeat
       - check-x-pack-filebeat
       - check-x-pack-functionbeat
       - check-x-pack-metricbeat
