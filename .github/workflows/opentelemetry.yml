--- conflicted
+++ resolved
@@ -7,11 +7,8 @@
       - check-dev-tools
       - check-packetbeat
       - check-winlogbeat
-<<<<<<< HEAD
       - check-x-pack-auditbeat
-=======
       - check-x-pack-functionbeat
->>>>>>> 29fe9bbc
       - check-x-pack-osquerybeat
       - check-x-pack-packetbeat
       - check-x-pack-winlogbeat
