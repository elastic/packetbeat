---

# This file contains the package specifications for both Community Beats and
# Official Beats. The shared section contains YAML anchors that are used to
# define common parts of the package in order to not repeat ourselves.

shared:
  - &common
    name: '{{.BeatName}}'
    service_name: '{{.BeatServiceName}}'
    os: '{{.GOOS}}'
    arch: '{{.PackageArch}}'
    vendor: '{{.BeatVendor}}'
    version: '{{ beat_version }}'
    license: '{{.BeatLicense}}'
    url: '{{.BeatURL}}'
    description: '{{.BeatDescription}}'

  # agent specific
  # Deb/RPM spec for community beats.
  - &deb_rpm_agent_spec
    <<: *common
    post_install_script: '{{ elastic_beats_dir }}/dev-tools/packaging/files/linux/systemd-daemon-reload.sh'
    files:
      /usr/share/{{.BeatName}}/bin/{{.BeatName}}{{.BinaryExt}}:
        source: build/golang-crossbuild/{{.BeatName}}-{{.GOOS}}-{{.Platform.Arch}}{{.BinaryExt}}
        mode: 0755
      /usr/share/{{.BeatName}}/LICENSE.txt:
        source: '{{ repo.RootDir }}/LICENSE.txt'
        mode: 0644
      /usr/share/{{.BeatName}}/NOTICE.txt:
        source: '{{ repo.RootDir }}/NOTICE.txt'
        mode: 0644
      /usr/share/{{.BeatName}}/README.md:
        template: '{{ elastic_beats_dir }}/dev-tools/packaging/templates/common/README.md.tmpl'
        mode: 0644
      /usr/share/{{.BeatName}}/.build_hash.txt:
        content: >
          {{ commit }}
        mode: 0644
      /etc/{{.BeatName}}/elastic-agent.reference.yml:
        source: 'elastic-agent.reference.yml'
        mode: 0644
      /etc/{{.BeatName}}/elastic-agent.yml:
        source: 'elastic-agent.yml'
        mode: 0600
        config: true
      /etc/{{.BeatName}}/.elastic-agent.active.commit:
        content: >
          {{ commit }}
        mode: 0644
      /usr/share/{{.BeatName}}/bin/{{.BeatName}}-god:
        source: build/golang-crossbuild/god-{{.GOOS}}-{{.Platform.Arch}}
        mode: 0755
      /usr/bin/{{.BeatName}}:
        template: '{{ elastic_beats_dir }}/dev-tools/packaging/templates/linux/elastic-agent.sh.tmpl'
        mode: 0755
      /lib/systemd/system/{{.BeatServiceName}}.service:
        template: '{{ elastic_beats_dir }}/dev-tools/packaging/templates/linux/elastic-agent.unit.tmpl'
        mode: 0644
      /etc/init.d/{{.BeatServiceName}}:
        template: '{{ elastic_beats_dir }}/dev-tools/packaging/templates/{{.PackageType}}/elastic-agent.init.sh.tmpl'
        mode: 0755
      /var/lib/{{.BeatName}}/data/{{.BeatName}}-{{ commit_short }}/{{.BeatName}}{{.BinaryExt}}:
        source: build/golang-crossbuild/{{.BeatName}}-{{.GOOS}}-{{.Platform.Arch}}{{.BinaryExt}}
        mode: 0755
      /var/lib/{{.BeatName}}/data/{{.BeatName}}-{{ commit_short }}/downloads/filebeat-{{ beat_version }}{{if .Snapshot}}-SNAPSHOT{{end}}-{{.GOOS}}-{{.AgentArchName}}.tar.gz:
        source: '{{.AgentDropPath}}/filebeat-{{ beat_version }}{{if .Snapshot}}-SNAPSHOT{{end}}-{{.GOOS}}-{{.AgentArchName}}.tar.gz'
        mode: 0644
      /var/lib/{{.BeatName}}/data/{{.BeatName}}-{{ commit_short }}/downloads/filebeat-{{ beat_version }}{{if .Snapshot}}-SNAPSHOT{{end}}-{{.GOOS}}-{{.AgentArchName}}.tar.gz.sha512:
        source: '{{.AgentDropPath}}/filebeat-{{ beat_version }}{{if .Snapshot}}-SNAPSHOT{{end}}-{{.GOOS}}-{{.AgentArchName}}.tar.gz.sha512'
        mode: 0644
      /var/lib/{{.BeatName}}/data/{{.BeatName}}-{{ commit_short }}/downloads/filebeat-{{ beat_version }}{{if .Snapshot}}-SNAPSHOT{{end}}-{{.GOOS}}-{{.AgentArchName}}.tar.gz.asc:
        source: '{{.AgentDropPath}}/filebeat-{{ beat_version }}{{if .Snapshot}}-SNAPSHOT{{end}}-{{.GOOS}}-{{.AgentArchName}}.tar.gz.asc'
        mode: 0644
        skip_on_missing: true
      /var/lib/{{.BeatName}}/data/{{.BeatName}}-{{ commit_short }}/downloads/heartbeat-{{ beat_version }}{{if .Snapshot}}-SNAPSHOT{{end}}-{{.GOOS}}-{{.AgentArchName}}.tar.gz:
        source: '{{.AgentDropPath}}/heartbeat-{{ beat_version }}{{if .Snapshot}}-SNAPSHOT{{end}}-{{.GOOS}}-{{.AgentArchName}}.tar.gz'
        mode: 0644
      /var/lib/{{.BeatName}}/data/{{.BeatName}}-{{ commit_short }}/downloads/heartbeat-{{ beat_version }}{{if .Snapshot}}-SNAPSHOT{{end}}-{{.GOOS}}-{{.AgentArchName}}.tar.gz.sha512:
        source: '{{.AgentDropPath}}/heartbeat-{{ beat_version }}{{if .Snapshot}}-SNAPSHOT{{end}}-{{.GOOS}}-{{.AgentArchName}}.tar.gz.sha512'
        mode: 0644
      /var/lib/{{.BeatName}}/data/{{.BeatName}}-{{ commit_short }}/downloads/heartbeat-{{ beat_version }}{{if .Snapshot}}-SNAPSHOT{{end}}-{{.GOOS}}-{{.AgentArchName}}.tar.gz.asc:
        source: '{{.AgentDropPath}}/heartbeat-{{ beat_version }}{{if .Snapshot}}-SNAPSHOT{{end}}-{{.GOOS}}-{{.AgentArchName}}.tar.gz.asc'
        mode: 0644
        skip_on_missing: true
      /var/lib/{{.BeatName}}/data/{{.BeatName}}-{{ commit_short }}/downloads/metricbeat-{{ beat_version }}{{if .Snapshot}}-SNAPSHOT{{end}}-{{.GOOS}}-{{.AgentArchName}}.tar.gz:
        source: '{{.AgentDropPath}}/metricbeat-{{ beat_version }}{{if .Snapshot}}-SNAPSHOT{{end}}-{{.GOOS}}-{{.AgentArchName}}.tar.gz'
        mode: 0644
      /var/lib/{{.BeatName}}/data/{{.BeatName}}-{{ commit_short }}/downloads/metricbeat-{{ beat_version }}{{if .Snapshot}}-SNAPSHOT{{end}}-{{.GOOS}}-{{.AgentArchName}}.tar.gz.sha512:
        source: '{{.AgentDropPath}}/metricbeat-{{ beat_version }}{{if .Snapshot}}-SNAPSHOT{{end}}-{{.GOOS}}-{{.AgentArchName}}.tar.gz.sha512'
        mode: 0644
      /var/lib/{{.BeatName}}/data/{{.BeatName}}-{{ commit_short }}/downloads/metricbeat-{{ beat_version }}{{if .Snapshot}}-SNAPSHOT{{end}}-{{.GOOS}}-{{.AgentArchName}}.tar.gz.asc:
        source: '{{.AgentDropPath}}/metricbeat-{{ beat_version }}{{if .Snapshot}}-SNAPSHOT{{end}}-{{.GOOS}}-{{.AgentArchName}}.tar.gz.asc'
        mode: 0644
        skip_on_missing: true
      /var/lib/{{.BeatName}}/data/{{.BeatName}}-{{ commit_short }}/downloads/endpoint-security-{{ beat_version }}{{if .Snapshot}}-SNAPSHOT{{end}}-{{.GOOS}}-{{.AgentArchName}}.tar.gz:
        source: '{{.AgentDropPath}}/endpoint-security-{{ beat_version }}{{if .Snapshot}}-SNAPSHOT{{end}}-{{.GOOS}}-{{.AgentArchName}}.tar.gz'
        mode: 0644
        skip_on_missing: true
      /var/lib/{{.BeatName}}/data/{{.BeatName}}-{{ commit_short }}/downloads/endpoint-security-{{ beat_version }}{{if .Snapshot}}-SNAPSHOT{{end}}-{{.GOOS}}-{{.AgentArchName}}.tar.gz.sha512:
        source: '{{.AgentDropPath}}/endpoint-security-{{ beat_version }}{{if .Snapshot}}-SNAPSHOT{{end}}-{{.GOOS}}-{{.AgentArchName}}.tar.gz.sha512'
        mode: 0644
        skip_on_missing: true
      /var/lib/{{.BeatName}}/data/{{.BeatName}}-{{ commit_short }}/downloads/endpoint-security-{{ beat_version }}{{if .Snapshot}}-SNAPSHOT{{end}}-{{.GOOS}}-{{.AgentArchName}}.tar.gz.asc:
        source: '{{.AgentDropPath}}/endpoint-security-{{ beat_version }}{{if .Snapshot}}-SNAPSHOT{{end}}-{{.GOOS}}-{{.AgentArchName}}.tar.gz.asc'
        mode: 0644
        skip_on_missing: true
<<<<<<< HEAD
      /var/lib/{{.BeatName}}/data/{{.BeatName}}-{{ commit_short }}/downloads/apm-server-{{ beat_version }}{{if .Snapshot}}-SNAPSHOT{{end}}-{{.GOOS}}-{{.AgentArchName}}.tar.gz:
        source: '{{.AgentDropPath}}/apm-server-{{ beat_version }}{{if .Snapshot}}-SNAPSHOT{{end}}-{{.GOOS}}-{{.AgentArchName}}.tar.gz'
        mode: 0644
        skip_on_missing: true
      /var/lib/{{.BeatName}}/data/{{.BeatName}}-{{ commit_short }}/downloads/apm-server-{{ beat_version }}{{if .Snapshot}}-SNAPSHOT{{end}}-{{.GOOS}}-{{.AgentArchName}}.tar.gz.sha512:
        source: '{{.AgentDropPath}}/apm-server-{{ beat_version }}{{if .Snapshot}}-SNAPSHOT{{end}}-{{.GOOS}}-{{.AgentArchName}}.tar.gz.sha512'
        mode: 0644
        skip_on_missing: true
      /var/lib/{{.BeatName}}/data/{{.BeatName}}-{{ commit_short }}/downloads/apm-server-{{ beat_version }}{{if .Snapshot}}-SNAPSHOT{{end}}-{{.GOOS}}-{{.AgentArchName}}.tar.gz.asc:
        source: '{{.AgentDropPath}}/apm-server-{{ beat_version }}{{if .Snapshot}}-SNAPSHOT{{end}}-{{.GOOS}}-{{.AgentArchName}}.tar.gz.asc'
=======
      /var/lib/{{.BeatName}}/data/{{.BeatName}}-{{ commit_short }}/downloads/fleet-server-{{ beat_version }}{{if .Snapshot}}-SNAPSHOT{{end}}-{{.GOOS}}-{{.AgentArchName}}.tar.gz:
        source: '{{.AgentDropPath}}/fleet-server-{{ beat_version }}{{if .Snapshot}}-SNAPSHOT{{end}}-{{.GOOS}}-{{.AgentArchName}}.tar.gz'
        mode: 0644
        skip_on_missing: true
      /var/lib/{{.BeatName}}/data/{{.BeatName}}-{{ commit_short }}/downloads/fleet-server-{{ beat_version }}{{if .Snapshot}}-SNAPSHOT{{end}}-{{.GOOS}}-{{.AgentArchName}}.tar.gz.sha512:
        source: '{{.AgentDropPath}}/fleet-server-{{ beat_version }}{{if .Snapshot}}-SNAPSHOT{{end}}-{{.GOOS}}-{{.AgentArchName}}.tar.gz.sha512'
        mode: 0644
        skip_on_missing: true
      /var/lib/{{.BeatName}}/data/{{.BeatName}}-{{ commit_short }}/downloads/fleet-server-{{ beat_version }}{{if .Snapshot}}-SNAPSHOT{{end}}-{{.GOOS}}-{{.AgentArchName}}.tar.gz.asc:
        source: '{{.AgentDropPath}}/fleet-server-{{ beat_version }}{{if .Snapshot}}-SNAPSHOT{{end}}-{{.GOOS}}-{{.AgentArchName}}.tar.gz.asc'
>>>>>>> 4eeaa2bc
        mode: 0644
        skip_on_missing: true



  # MacOS pkg spec for community beats.
  - &macos_agent_pkg_spec
    <<: *common
    extra_vars:
      # OS X 10.11 El Capitan is the oldest supported by Go 1.14.
      # https://golang.org/doc/go1.14#ports
      min_supported_osx_version: 10.11
      identifier: 'co.{{.BeatVendor | tolower}}.beats.{{.BeatName}}'
      install_path: /Library/Application Support
    pre_install_script: '{{ elastic_beats_dir }}/dev-tools/packaging/templates/darwin/scripts/preinstall.tmpl'
    post_install_script: '{{ elastic_beats_dir }}/dev-tools/packaging/templates/darwin/scripts/postinstall.elastic-agent.tmpl'
    files:
      /Library/Application Support/{{.BeatVendor}}/{{.BeatName}}/bin/{{.BeatName}}{{.BinaryExt}}:
        source: build/golang-crossbuild/{{.BeatName}}-{{.GOOS}}-{{.Platform.Arch}}{{.BinaryExt}}
        mode: 0755
      /Library/Application Support/{{.BeatVendor}}/{{.BeatName}}/LICENSE.txt:
        source: '{{ repo.RootDir }}/LICENSE.txt'
        mode: 0644
      /Library/Application Support/{{.BeatVendor}}/{{.BeatName}}/NOTICE.txt:
        source: '{{ repo.RootDir }}/NOTICE.txt'
        mode: 0644
      /Library/Application Support/{{.BeatVendor}}/{{.BeatName}}/README.md:
        template: '{{ elastic_beats_dir }}/dev-tools/packaging/templates/common/README.md.tmpl'
        mode: 0644
      /Library/Application Support/{{.BeatVendor}}/{{.BeatName}}/.build_hash.txt:
        content: >
          {{ commit }}
        mode: 0644
      /Library/Application Support/{{.BeatVendor}}/{{.BeatName}}/{{.identifier}}.plist:
        template: '{{ elastic_beats_dir }}/dev-tools/packaging/templates/darwin/launchd-daemon.plist.tmpl'
        mode: 0644
      /etc/{{.BeatName}}/elastic-agent.reference.yml:
        source: 'elastic-agent.reference.yml'
        mode: 0644
      /etc/{{.BeatName}}/elastic-agent.yml:
        source: 'elastic-agent.yml'
        mode: 0600
        config: true
      /etc/{{.BeatName}}/.elastic-agent.active.commit:
        content: >
          {{ commit }}
        mode: 0644
      /etc/{{.BeatName}}/data/{{.BeatName}}-{{ commit_short }}/{{.BeatName}}{{.BinaryExt}}:
        source: build/golang-crossbuild/{{.BeatName}}-{{.GOOS}}-{{.Platform.Arch}}{{.BinaryExt}}
        mode: 0755
      /etc/{{.BeatName}}/data/{{.BeatName}}-{{ commit_short }}/downloads/filebeat-{{ beat_version }}{{if .Snapshot}}-SNAPSHOT{{end}}-{{.GOOS}}-{{.AgentArchName}}.tar.gz:
        source: '{{.AgentDropPath}}/filebeat-{{ beat_version }}{{if .Snapshot}}-SNAPSHOT{{end}}-{{.GOOS}}-{{.AgentArchName}}.tar.gz'
        mode: 0644
      /etc/{{.BeatName}}/data/{{.BeatName}}-{{ commit_short }}/downloads/filebeat-{{ beat_version }}{{if .Snapshot}}-SNAPSHOT{{end}}-{{.GOOS}}-{{.AgentArchName}}.tar.gz.sha512:
        source: '{{.AgentDropPath}}/filebeat-{{ beat_version }}{{if .Snapshot}}-SNAPSHOT{{end}}-{{.GOOS}}-{{.AgentArchName}}.tar.gz.sha512'
        mode: 0644
        skip_on_missing: true
      /etc/{{.BeatName}}/data/{{.BeatName}}-{{ commit_short }}/downloads/filebeat-{{ beat_version }}{{if .Snapshot}}-SNAPSHOT{{end}}-{{.GOOS}}-{{.AgentArchName}}.tar.gz.asc:
        source: '{{.AgentDropPath}}/filebeat-{{ beat_version }}{{if .Snapshot}}-SNAPSHOT{{end}}-{{.GOOS}}-{{.AgentArchName}}.tar.gz.asc'
        mode: 0644
        skip_on_missing: true
      /etc/{{.BeatName}}/data/{{.BeatName}}-{{ commit_short }}/downloads/heartbeat-{{ beat_version }}{{if .Snapshot}}-SNAPSHOT{{end}}-{{.GOOS}}-{{.AgentArchName}}.tar.gz:
        source: '{{.AgentDropPath}}/heartbeat-{{ beat_version }}{{if .Snapshot}}-SNAPSHOT{{end}}-{{.GOOS}}-{{.AgentArchName}}.tar.gz'
        mode: 0644
      /etc/{{.BeatName}}/data/{{.BeatName}}-{{ commit_short }}/downloads/heartbeat-{{ beat_version }}{{if .Snapshot}}-SNAPSHOT{{end}}-{{.GOOS}}-{{.AgentArchName}}.tar.gz.sha512:
        source: '{{.AgentDropPath}}/heartbeat-{{ beat_version }}{{if .Snapshot}}-SNAPSHOT{{end}}-{{.GOOS}}-{{.AgentArchName}}.tar.gz.sha512'
        mode: 0644
        skip_on_missing: true
      /etc/{{.BeatName}}/data/{{.BeatName}}-{{ commit_short }}/downloads/heartbeat-{{ beat_version }}{{if .Snapshot}}-SNAPSHOT{{end}}-{{.GOOS}}-{{.AgentArchName}}.tar.gz.asc:
        source: '{{.AgentDropPath}}/heartbeat-{{ beat_version }}{{if .Snapshot}}-SNAPSHOT{{end}}-{{.GOOS}}-{{.AgentArchName}}.tar.gz.asc'
        mode: 0644
        skip_on_missing: true
      /etc/{{.BeatName}}/data/{{.BeatName}}-{{ commit_short }}/downloads/metricbeat-{{ beat_version }}{{if .Snapshot}}-SNAPSHOT{{end}}-{{.GOOS}}-{{.AgentArchName}}.tar.gz:
        source: '{{.AgentDropPath}}/metricbeat-{{ beat_version }}{{if .Snapshot}}-SNAPSHOT{{end}}-{{.GOOS}}-{{.AgentArchName}}.tar.gz'
        mode: 0644
      /etc/{{.BeatName}}/data/{{.BeatName}}-{{ commit_short }}/downloads/metricbeat-{{ beat_version }}{{if .Snapshot}}-SNAPSHOT{{end}}-{{.GOOS}}-{{.AgentArchName}}.tar.gz.sha512:
        source: '{{.AgentDropPath}}/metricbeat-{{ beat_version }}{{if .Snapshot}}-SNAPSHOT{{end}}-{{.GOOS}}-{{.AgentArchName}}.tar.gz.sha512'
        mode: 0644
      /etc/{{.BeatName}}/data/{{.BeatName}}-{{ commit_short }}/downloads/metricbeat-{{ beat_version }}{{if .Snapshot}}-SNAPSHOT{{end}}-{{.GOOS}}-{{.AgentArchName}}.tar.gz.asc:
        source: '{{.AgentDropPath}}/metricbeat-{{ beat_version }}{{if .Snapshot}}-SNAPSHOT{{end}}-{{.GOOS}}-{{.AgentArchName}}.tar.gz.asc'
        mode: 0644
        skip_on_missing: true
      /etc/{{.BeatName}}/data/{{.BeatName}}-{{ commit_short }}/downloads/endpoint-security-{{ beat_version }}{{if .Snapshot}}-SNAPSHOT{{end}}-{{.GOOS}}-{{.AgentArchName}}.tar.gz:
        source: '{{.AgentDropPath}}/endpoint-security-{{ beat_version }}{{if .Snapshot}}-SNAPSHOT{{end}}-{{.GOOS}}-{{.AgentArchName}}.tar.gz'
        mode: 0644
        skip_on_missing: true
      /etc/{{.BeatName}}/data/{{.BeatName}}-{{ commit_short }}/downloads/endpoint-security-{{ beat_version }}{{if .Snapshot}}-SNAPSHOT{{end}}-{{.GOOS}}-{{.AgentArchName}}.tar.gz.sha512:
        source: '{{.AgentDropPath}}/endpoint-security-{{ beat_version }}{{if .Snapshot}}-SNAPSHOT{{end}}-{{.GOOS}}-{{.AgentArchName}}.tar.gz.sha512'
        mode: 0644
        skip_on_missing: true
      /etc/{{.BeatName}}/data/{{.BeatName}}-{{ commit_short }}/downloads/endpoint-security-{{ beat_version }}{{if .Snapshot}}-SNAPSHOT{{end}}-{{.GOOS}}-{{.AgentArchName}}.tar.gz.asc:
        source: '{{.AgentDropPath}}/endpoint-security-{{ beat_version }}{{if .Snapshot}}-SNAPSHOT{{end}}-{{.GOOS}}-{{.AgentArchName}}.tar.gz.asc'
        mode: 0644
        skip_on_missing: true
<<<<<<< HEAD
      /etc/{{.BeatName}}/data/{{.BeatName}}-{{ commit_short }}/downloads/apm-server-{{ beat_version }}{{if .Snapshot}}-SNAPSHOT{{end}}-{{.GOOS}}-{{.AgentArchName}}.tar.gz:
        source: '{{.AgentDropPath}}/apm-server-{{ beat_version }}{{if .Snapshot}}-SNAPSHOT{{end}}-{{.GOOS}}-{{.AgentArchName}}.tar.gz'
        mode: 0644
        skip_on_missing: true
      /etc/{{.BeatName}}/data/{{.BeatName}}-{{ commit_short }}/downloads/apm-server-{{ beat_version }}{{if .Snapshot}}-SNAPSHOT{{end}}-{{.GOOS}}-{{.AgentArchName}}.tar.gz.sha512:
        source: '{{.AgentDropPath}}/apm-server-{{ beat_version }}{{if .Snapshot}}-SNAPSHOT{{end}}-{{.GOOS}}-{{.AgentArchName}}.tar.gz.sha512'
        mode: 0644
        skip_on_missing: true
      /etc/{{.BeatName}}/data/{{.BeatName}}-{{ commit_short }}/downloads/apm-server-{{ beat_version }}{{if .Snapshot}}-SNAPSHOT{{end}}-{{.GOOS}}-{{.AgentArchName}}.tar.gz.asc:
        source: '{{.AgentDropPath}}/apm-server-{{ beat_version }}{{if .Snapshot}}-SNAPSHOT{{end}}-{{.GOOS}}-{{.AgentArchName}}.tar.gz.asc'
=======
      /etc/{{.BeatName}}/data/{{.BeatName}}-{{ commit_short }}/downloads/fleet-server-{{ beat_version }}{{if .Snapshot}}-SNAPSHOT{{end}}-{{.GOOS}}-{{.AgentArchName}}.tar.gz:
        source: '{{.AgentDropPath}}/fleet-server-{{ beat_version }}{{if .Snapshot}}-SNAPSHOT{{end}}-{{.GOOS}}-{{.AgentArchName}}.tar.gz'
        mode: 0644
        skip_on_missing: true
      /etc/{{.BeatName}}/data/{{.BeatName}}-{{ commit_short }}/downloads/fleet-server-{{ beat_version }}{{if .Snapshot}}-SNAPSHOT{{end}}-{{.GOOS}}-{{.AgentArchName}}.tar.gz.sha512:
        source: '{{.AgentDropPath}}/fleet-server-{{ beat_version }}{{if .Snapshot}}-SNAPSHOT{{end}}-{{.GOOS}}-{{.AgentArchName}}.tar.gz.sha512'
        mode: 0644
        skip_on_missing: true
      /etc/{{.BeatName}}/data/{{.BeatName}}-{{ commit_short }}/downloads/fleet-server-{{ beat_version }}{{if .Snapshot}}-SNAPSHOT{{end}}-{{.GOOS}}-{{.AgentArchName}}.tar.gz.asc:
        source: '{{.AgentDropPath}}/fleet-server-{{ beat_version }}{{if .Snapshot}}-SNAPSHOT{{end}}-{{.GOOS}}-{{.AgentArchName}}.tar.gz.asc'
>>>>>>> 4eeaa2bc
        mode: 0644
        skip_on_missing: true

  - &agent_binary_files
    '{{.BeatName}}{{.BinaryExt}}':
      source: build/golang-crossbuild/{{.BeatName}}-{{.GOOS}}-{{.Platform.Arch}}{{.BinaryExt}}
      mode: 0755
    'data/{{.BeatName}}-{{ commit_short }}/{{.BeatName}}{{.BinaryExt}}':
      source: build/golang-crossbuild/{{.BeatName}}-{{.GOOS}}-{{.Platform.Arch}}{{.BinaryExt}}
      mode: 0755
    LICENSE.txt:
      source: '{{ repo.RootDir }}/LICENSE.txt'
      mode: 0644
    NOTICE.txt:
      source: '{{ repo.RootDir }}/NOTICE.txt'
      mode: 0644
    README.md:
      template: '{{ elastic_beats_dir }}/dev-tools/packaging/templates/common/README.md.tmpl'
      mode: 0644
    .build_hash.txt:
      content: >
        {{ commit }}
      mode: 0644
    'elastic-agent.reference.yml':
      source: 'elastic-agent.reference.yml'
      mode: 0644
    'elastic-agent.yml':
      source: 'elastic-agent.yml'
      mode: 0600
      config: true
    '.elastic-agent.active.commit':
      content: >
        {{ commit }}
      mode: 0644

  # Binary package spec (tar.gz for linux/darwin) for community beats.
  - &agent_binary_spec
    <<: *common
    files:
      <<: *agent_binary_files
      'data/{{.BeatName}}-{{ commit_short }}/downloads/filebeat-{{ beat_version }}{{if .Snapshot}}-SNAPSHOT{{end}}-{{.GOOS}}-{{.AgentArchName}}.tar.gz':
        source: '{{.AgentDropPath}}/filebeat-{{ beat_version }}{{if .Snapshot}}-SNAPSHOT{{end}}-{{.GOOS}}-{{.AgentArchName}}.tar.gz'
        mode: 0644
      'data/{{.BeatName}}-{{ commit_short }}/downloads/filebeat-{{ beat_version }}{{if .Snapshot}}-SNAPSHOT{{end}}-{{.GOOS}}-{{.AgentArchName}}.tar.gz.sha512':
        source: '{{.AgentDropPath}}/filebeat-{{ beat_version }}{{if .Snapshot}}-SNAPSHOT{{end}}-{{.GOOS}}-{{.AgentArchName}}.tar.gz.sha512'
        mode: 0644
      'data/{{.BeatName}}-{{ commit_short }}/downloads/filebeat-{{ beat_version }}{{if .Snapshot}}-SNAPSHOT{{end}}-{{.GOOS}}-{{.AgentArchName}}.tar.gz.asc':
        source: '{{.AgentDropPath}}/filebeat-{{ beat_version }}{{if .Snapshot}}-SNAPSHOT{{end}}-{{.GOOS}}-{{.AgentArchName}}.tar.gz.asc'
        mode: 0644
        skip_on_missing: true
      'data/{{.BeatName}}-{{ commit_short }}/downloads/heartbeat-{{ beat_version }}{{if .Snapshot}}-SNAPSHOT{{end}}-{{.GOOS}}-{{.AgentArchName}}.tar.gz':
        source: '{{.AgentDropPath}}/heartbeat-{{ beat_version }}{{if .Snapshot}}-SNAPSHOT{{end}}-{{.GOOS}}-{{.AgentArchName}}.tar.gz'
        mode: 0644
      'data/{{.BeatName}}-{{ commit_short }}/downloads/heartbeat-{{ beat_version }}{{if .Snapshot}}-SNAPSHOT{{end}}-{{.GOOS}}-{{.AgentArchName}}.tar.gz.sha512':
        source: '{{.AgentDropPath}}/heartbeat-{{ beat_version }}{{if .Snapshot}}-SNAPSHOT{{end}}-{{.GOOS}}-{{.AgentArchName}}.tar.gz.sha512'
        mode: 0644
      'data/{{.BeatName}}-{{ commit_short }}/downloads/heartbeat-{{ beat_version }}{{if .Snapshot}}-SNAPSHOT{{end}}-{{.GOOS}}-{{.AgentArchName}}.tar.gz.asc':
        source: '{{.AgentDropPath}}/heartbeat-{{ beat_version }}{{if .Snapshot}}-SNAPSHOT{{end}}-{{.GOOS}}-{{.AgentArchName}}.tar.gz.asc'
        mode: 0644
        skip_on_missing: true
      'data/{{.BeatName}}-{{ commit_short }}/downloads/metricbeat-{{ beat_version }}{{if .Snapshot}}-SNAPSHOT{{end}}-{{.GOOS}}-{{.AgentArchName}}.tar.gz':
        source: '{{.AgentDropPath}}/metricbeat-{{ beat_version }}{{if .Snapshot}}-SNAPSHOT{{end}}-{{.GOOS}}-{{.AgentArchName}}.tar.gz'
        mode: 0644
      'data/{{.BeatName}}-{{ commit_short }}/downloads/metricbeat-{{ beat_version }}{{if .Snapshot}}-SNAPSHOT{{end}}-{{.GOOS}}-{{.AgentArchName}}.tar.gz.sha512':
        source: '{{.AgentDropPath}}/metricbeat-{{ beat_version }}{{if .Snapshot}}-SNAPSHOT{{end}}-{{.GOOS}}-{{.AgentArchName}}.tar.gz.sha512'
        mode: 0644
      'data/{{.BeatName}}-{{ commit_short }}/downloads/metricbeat-{{ beat_version }}{{if .Snapshot}}-SNAPSHOT{{end}}-{{.GOOS}}-{{.AgentArchName}}.tar.gz.asc':
        source: '{{.AgentDropPath}}/metricbeat-{{ beat_version }}{{if .Snapshot}}-SNAPSHOT{{end}}-{{.GOOS}}-{{.AgentArchName}}.tar.gz.asc'
        mode: 0644
        skip_on_missing: true
      'data/{{.BeatName}}-{{ commit_short }}/downloads/endpoint-security-{{ beat_version }}{{if .Snapshot}}-SNAPSHOT{{end}}-{{.GOOS}}-{{.AgentArchName}}.tar.gz':
        source: '{{.AgentDropPath}}/endpoint-security-{{ beat_version }}{{if .Snapshot}}-SNAPSHOT{{end}}-{{.GOOS}}-{{.AgentArchName}}.tar.gz'
        mode: 0644
        skip_on_missing: true
      'data/{{.BeatName}}-{{ commit_short }}/downloads/endpoint-security-{{ beat_version }}{{if .Snapshot}}-SNAPSHOT{{end}}-{{.GOOS}}-{{.AgentArchName}}.tar.gz.sha512':
        source: '{{.AgentDropPath}}/endpoint-security-{{ beat_version }}{{if .Snapshot}}-SNAPSHOT{{end}}-{{.GOOS}}-{{.AgentArchName}}.tar.gz.sha512'
        mode: 0644
        skip_on_missing: true
      'data/{{.BeatName}}-{{ commit_short }}/downloads/endpoint-security-{{ beat_version }}{{if .Snapshot}}-SNAPSHOT{{end}}-{{.GOOS}}-{{.AgentArchName}}.tar.gz.asc':
        source: '{{.AgentDropPath}}/endpoint-security-{{ beat_version }}{{if .Snapshot}}-SNAPSHOT{{end}}-{{.GOOS}}-{{.AgentArchName}}.tar.gz.asc'
        mode: 0644
        skip_on_missing: true
<<<<<<< HEAD
      'data/{{.BeatName}}-{{ commit_short }}/downloads/apm-server-{{ beat_version }}{{if .Snapshot}}-SNAPSHOT{{end}}-{{.GOOS}}-{{.AgentArchName}}.tar.gz':
        source: '{{.AgentDropPath}}/apm-server-{{ beat_version }}{{if .Snapshot}}-SNAPSHOT{{end}}-{{.GOOS}}-{{.AgentArchName}}.tar.gz'
        mode: 0644
        skip_on_missing: true
      'data/{{.BeatName}}-{{ commit_short }}/downloads/apm-server-{{ beat_version }}{{if .Snapshot}}-SNAPSHOT{{end}}-{{.GOOS}}-{{.AgentArchName}}.tar.gz.sha512':
        source: '{{.AgentDropPath}}/apm-server-{{ beat_version }}{{if .Snapshot}}-SNAPSHOT{{end}}-{{.GOOS}}-{{.AgentArchName}}.tar.gz.sha512'
        mode: 0644
        skip_on_missing: true
      'data/{{.BeatName}}-{{ commit_short }}/downloads/apm-server-{{ beat_version }}{{if .Snapshot}}-SNAPSHOT{{end}}-{{.GOOS}}-{{.AgentArchName}}.tar.gz.asc':
        source: '{{.AgentDropPath}}/apm-server-{{ beat_version }}{{if .Snapshot}}-SNAPSHOT{{end}}-{{.GOOS}}-{{.AgentArchName}}.tar.gz.asc'
        mode: 0644
        skip_on_missing: true

=======
      'data/{{.BeatName}}-{{ commit_short }}/downloads/fleet-server-{{ beat_version }}{{if .Snapshot}}-SNAPSHOT{{end}}-{{.GOOS}}-{{.AgentArchName}}.tar.gz':
        source: '{{.AgentDropPath}}/fleet-server-{{ beat_version }}{{if .Snapshot}}-SNAPSHOT{{end}}-{{.GOOS}}-{{.AgentArchName}}.tar.gz'
        mode: 0644
        skip_on_missing: true
      'data/{{.BeatName}}-{{ commit_short }}/downloads/fleet-server-{{ beat_version }}{{if .Snapshot}}-SNAPSHOT{{end}}-{{.GOOS}}-{{.AgentArchName}}.tar.gz.sha512':
        source: '{{.AgentDropPath}}/fleet-server-{{ beat_version }}{{if .Snapshot}}-SNAPSHOT{{end}}-{{.GOOS}}-{{.AgentArchName}}.tar.gz.sha512'
        mode: 0644
        skip_on_missing: true
      'data/{{.BeatName}}-{{ commit_short }}/downloads/fleet-server-{{ beat_version }}{{if .Snapshot}}-SNAPSHOT{{end}}-{{.GOOS}}-{{.AgentArchName}}.tar.gz.asc':
        source: '{{.AgentDropPath}}/fleet-server-{{ beat_version }}{{if .Snapshot}}-SNAPSHOT{{end}}-{{.GOOS}}-{{.AgentArchName}}.tar.gz.asc'
        mode: 0644
        skip_on_missing: true
>>>>>>> 4eeaa2bc

  # Binary package spec (zip for windows) for community beats.
  - &agent_windows_binary_spec
    <<: *common
    files:
      <<: *agent_binary_files
      'data/{{.BeatName}}-{{ commit_short }}/downloads/filebeat-{{ beat_version }}{{if .Snapshot}}-SNAPSHOT{{end}}-{{.GOOS}}-{{.AgentArchName}}.zip':
        source: '{{.AgentDropPath}}/filebeat-{{ beat_version }}{{if .Snapshot}}-SNAPSHOT{{end}}-{{.GOOS}}-{{.AgentArchName}}.zip'
        mode: 0644
      'data/{{.BeatName}}-{{ commit_short }}/downloads/filebeat-{{ beat_version }}{{if .Snapshot}}-SNAPSHOT{{end}}-{{.GOOS}}-{{.AgentArchName}}.zip.sha512':
        source: '{{.AgentDropPath}}/filebeat-{{ beat_version }}{{if .Snapshot}}-SNAPSHOT{{end}}-{{.GOOS}}-{{.AgentArchName}}.zip.sha512'
        mode: 0644
      'data/{{.BeatName}}-{{ commit_short }}/downloads/filebeat-{{ beat_version }}{{if .Snapshot}}-SNAPSHOT{{end}}-{{.GOOS}}-{{.AgentArchName}}.zip.asc':
        source: '{{.AgentDropPath}}/filebeat-{{ beat_version }}{{if .Snapshot}}-SNAPSHOT{{end}}-{{.GOOS}}-{{.AgentArchName}}.zip.asc'
        mode: 0644
        skip_on_missing: true
      'data/{{.BeatName}}-{{ commit_short }}/downloads/heartbeat-{{ beat_version }}{{if .Snapshot}}-SNAPSHOT{{end}}-{{.GOOS}}-{{.AgentArchName}}.zip':
        source: '{{.AgentDropPath}}/heartbeat-{{ beat_version }}{{if .Snapshot}}-SNAPSHOT{{end}}-{{.GOOS}}-{{.AgentArchName}}.zip'
        mode: 0644
      'data/{{.BeatName}}-{{ commit_short }}/downloads/heartbeat-{{ beat_version }}{{if .Snapshot}}-SNAPSHOT{{end}}-{{.GOOS}}-{{.AgentArchName}}.zip.sha512':
        source: '{{.AgentDropPath}}/heartbeat-{{ beat_version }}{{if .Snapshot}}-SNAPSHOT{{end}}-{{.GOOS}}-{{.AgentArchName}}.zip.sha512'
        mode: 0644
      'data/{{.BeatName}}-{{ commit_short }}/downloads/heartbeat-{{ beat_version }}{{if .Snapshot}}-SNAPSHOT{{end}}-{{.GOOS}}-{{.AgentArchName}}.zip.asc':
        source: '{{.AgentDropPath}}/heartbeat-{{ beat_version }}{{if .Snapshot}}-SNAPSHOT{{end}}-{{.GOOS}}-{{.AgentArchName}}.zip.asc'
        mode: 0644
        skip_on_missing: true
      'data/{{.BeatName}}-{{ commit_short }}/downloads/metricbeat-{{ beat_version }}{{if .Snapshot}}-SNAPSHOT{{end}}-{{.GOOS}}-{{.AgentArchName}}.zip':
        source: '{{.AgentDropPath}}/metricbeat-{{ beat_version }}{{if .Snapshot}}-SNAPSHOT{{end}}-{{.GOOS}}-{{.AgentArchName}}.zip'
        mode: 0644
      'data/{{.BeatName}}-{{ commit_short }}/downloads/metricbeat-{{ beat_version }}{{if .Snapshot}}-SNAPSHOT{{end}}-{{.GOOS}}-{{.AgentArchName}}.zip.sha512':
        source: '{{.AgentDropPath}}/metricbeat-{{ beat_version }}{{if .Snapshot}}-SNAPSHOT{{end}}-{{.GOOS}}-{{.AgentArchName}}.zip.sha512'
        mode: 0644
      'data/{{.BeatName}}-{{ commit_short }}/downloads/metricbeat-{{ beat_version }}{{if .Snapshot}}-SNAPSHOT{{end}}-{{.GOOS}}-{{.AgentArchName}}.zip.asc':
        source: '{{.AgentDropPath}}/metricbeat-{{ beat_version }}{{if .Snapshot}}-SNAPSHOT{{end}}-{{.GOOS}}-{{.AgentArchName}}.zip.asc'
        mode: 0644
        skip_on_missing: true
      'data/{{.BeatName}}-{{ commit_short }}/downloads/endpoint-security-{{ beat_version }}{{if .Snapshot}}-SNAPSHOT{{end}}-{{.GOOS}}-{{.AgentArchName}}.zip':
        source: '{{.AgentDropPath}}/endpoint-security-{{ beat_version }}{{if .Snapshot}}-SNAPSHOT{{end}}-{{.GOOS}}-{{.AgentArchName}}.zip'
        mode: 0644
        skip_on_missing: true
      'data/{{.BeatName}}-{{ commit_short }}/downloads/endpoint-security-{{ beat_version }}{{if .Snapshot}}-SNAPSHOT{{end}}-{{.GOOS}}-{{.AgentArchName}}.zip.sha512':
        source: '{{.AgentDropPath}}/endpoint-security-{{ beat_version }}{{if .Snapshot}}-SNAPSHOT{{end}}-{{.GOOS}}-{{.AgentArchName}}.zip.sha512'
        mode: 0644
        skip_on_missing: true
      'data/{{.BeatName}}-{{ commit_short }}/downloads/endpoint-security-{{ beat_version }}{{if .Snapshot}}-SNAPSHOT{{end}}-{{.GOOS}}-{{.AgentArchName}}.zip.asc':
        source: '{{.AgentDropPath}}/endpoint-security-{{ beat_version }}{{if .Snapshot}}-SNAPSHOT{{end}}-{{.GOOS}}-{{.AgentArchName}}.zip.asc'
        mode: 0644
        skip_on_missing: true
<<<<<<< HEAD
      'data/{{.BeatName}}-{{ commit_short }}/downloads/apm-server-{{ beat_version }}{{if .Snapshot}}-SNAPSHOT{{end}}-{{.GOOS}}-{{.AgentArchName}}.zip':
        source: '{{.AgentDropPath}}/apm-server-{{ beat_version }}{{if .Snapshot}}-SNAPSHOT{{end}}-{{.GOOS}}-{{.AgentArchName}}.zip'
        mode: 0644
        skip_on_missing: true
      'data/{{.BeatName}}-{{ commit_short }}/downloads/apm-server-{{ beat_version }}{{if .Snapshot}}-SNAPSHOT{{end}}-{{.GOOS}}-{{.AgentArchName}}.zip.sha512':
        source: '{{.AgentDropPath}}/apm-server-{{ beat_version }}{{if .Snapshot}}-SNAPSHOT{{end}}-{{.GOOS}}-{{.AgentArchName}}.zip.sha512'
        mode: 0644
        skip_on_missing: true
      'data/{{.BeatName}}-{{ commit_short }}/downloads/apm-server-{{ beat_version }}{{if .Snapshot}}-SNAPSHOT{{end}}-{{.GOOS}}-{{.AgentArchName}}.zip.asc':
        source: '{{.AgentDropPath}}/apm-server-{{ beat_version }}{{if .Snapshot}}-SNAPSHOT{{end}}-{{.GOOS}}-{{.AgentArchName}}.zip.asc'
=======
      'data/{{.BeatName}}-{{ commit_short }}/downloads/fleet-server-{{ beat_version }}{{if .Snapshot}}-SNAPSHOT{{end}}-{{.GOOS}}-{{.AgentArchName}}.zip':
        source: '{{.AgentDropPath}}/fleet-server-{{ beat_version }}{{if .Snapshot}}-SNAPSHOT{{end}}-{{.GOOS}}-{{.AgentArchName}}.zip'
        mode: 0644
        skip_on_missing: true
      'data/{{.BeatName}}-{{ commit_short }}/downloads/fleet-server-{{ beat_version }}{{if .Snapshot}}-SNAPSHOT{{end}}-{{.GOOS}}-{{.AgentArchName}}.zip.sha512':
        source: '{{.AgentDropPath}}/fleet-server-{{ beat_version }}{{if .Snapshot}}-SNAPSHOT{{end}}-{{.GOOS}}-{{.AgentArchName}}.zip.sha512'
        mode: 0644
        skip_on_missing: true
      'data/{{.BeatName}}-{{ commit_short }}/downloads/fleet-server-{{ beat_version }}{{if .Snapshot}}-SNAPSHOT{{end}}-{{.GOOS}}-{{.AgentArchName}}.zip.asc':
        source: '{{.AgentDropPath}}/fleet-server-{{ beat_version }}{{if .Snapshot}}-SNAPSHOT{{end}}-{{.GOOS}}-{{.AgentArchName}}.zip.asc'
>>>>>>> 4eeaa2bc
        mode: 0644
        skip_on_missing: true

  - &agent_docker_spec
    <<: *agent_binary_spec
    extra_vars:
      from: 'centos:7'
      buildFrom: 'centos:7'
      dockerfile: 'Dockerfile.elastic-agent.tmpl'
      docker_entrypoint: 'docker-entrypoint.elastic-agent.tmpl'
      user: '{{ .BeatName }}'
      linux_capabilities: ''
    files:
      'elastic-agent.yml':
        source: 'elastic-agent.docker.yml'
        mode: 0600
        config: true
      '.elastic-agent.active.commit':
        content: >
          {{ commit }}
        mode: 0644

  - &agent_docker_arm_spec
    <<: *agent_docker_spec
    extra_vars:
      from: 'arm64v8/centos:7'
      buildFrom: 'arm64v8/centos:7'

  # Deb/RPM spec for community beats.
  - &deb_rpm_spec
    <<: *common
    post_install_script: '{{ elastic_beats_dir }}/dev-tools/packaging/files/linux/systemd-daemon-reload.sh'
    files:
      /usr/share/{{.BeatName}}/bin/{{.BeatName}}{{.BinaryExt}}:
        source: build/golang-crossbuild/{{.BeatName}}-{{.GOOS}}-{{.Platform.Arch}}{{.BinaryExt}}
        mode: 0755
      /etc/{{.BeatName}}/fields.yml:
        source: fields.yml
        mode: 0644
      /usr/share/{{.BeatName}}/LICENSE.txt:
        source: '{{ repo.RootDir }}/LICENSE.txt'
        mode: 0644
      /usr/share/{{.BeatName}}/NOTICE.txt:
        source: '{{ repo.RootDir }}/NOTICE.txt'
        mode: 0644
      /usr/share/{{.BeatName}}/README.md:
        template: '{{ elastic_beats_dir }}/dev-tools/packaging/templates/common/README.md.tmpl'
        mode: 0644
      /usr/share/{{.BeatName}}/.build_hash.txt:
        content: >
          {{ commit }}
        mode: 0644
      /etc/{{.BeatName}}/{{.BeatName}}.reference.yml:
        source: '{{.BeatName}}.reference.yml'
        mode: 0644
      /etc/{{.BeatName}}/{{.BeatName}}.yml:
        source: '{{.BeatName}}.yml'
        mode: 0600
        config: true
      /usr/share/{{.BeatName}}/kibana:
        source: _meta/kibana.generated
        mode: 0644
      /usr/share/{{.BeatName}}/bin/{{.BeatName}}-god:
        source: build/golang-crossbuild/god-{{.GOOS}}-{{.Platform.Arch}}
        mode: 0755
      /usr/bin/{{.BeatName}}:
        template: '{{ elastic_beats_dir }}/dev-tools/packaging/templates/linux/beatname.sh.tmpl'
        mode: 0755
      /lib/systemd/system/{{.BeatServiceName}}.service:
        template: '{{ elastic_beats_dir }}/dev-tools/packaging/templates/linux/systemd.unit.tmpl'
        mode: 0644
      /etc/init.d/{{.BeatServiceName}}:
        template: '{{ elastic_beats_dir }}/dev-tools/packaging/templates/{{.PackageType}}/init.sh.tmpl'
        mode: 0755

  # MacOS pkg spec for community beats.
  - &macos_beat_pkg_spec
    <<: *common
    extra_vars:
      # OS X 10.8 Mountain Lion is the oldest supported by Go 1.10.
      # https://golang.org/doc/go1.10#ports
      min_supported_osx_version: 10.8
      identifier: 'co.{{.BeatVendor | tolower}}.beats.{{.BeatName}}'
      install_path: /Library/Application Support
    pre_install_script: '{{ elastic_beats_dir }}/dev-tools/packaging/templates/darwin/scripts/preinstall.tmpl'
    post_install_script: '{{ elastic_beats_dir }}/dev-tools/packaging/templates/darwin/scripts/postinstall.tmpl'
    files:
      /Library/Application Support/{{.BeatVendor}}/{{.BeatName}}/bin/{{.BeatName}}{{.BinaryExt}}:
        source: build/golang-crossbuild/{{.BeatName}}-{{.GOOS}}-{{.Platform.Arch}}{{.BinaryExt}}
        mode: 0755
      /Library/Application Support/{{.BeatVendor}}/{{.BeatName}}/LICENSE.txt:
        source: '{{ repo.RootDir }}/LICENSE.txt'
        mode: 0644
      /Library/Application Support/{{.BeatVendor}}/{{.BeatName}}/NOTICE.txt:
        source: '{{ repo.RootDir }}/NOTICE.txt'
        mode: 0644
      /Library/Application Support/{{.BeatVendor}}/{{.BeatName}}/README.md:
        template: '{{ elastic_beats_dir }}/dev-tools/packaging/templates/common/README.md.tmpl'
        mode: 0644
      /Library/Application Support/{{.BeatVendor}}/{{.BeatName}}/.build_hash.txt:
        content: >
          {{ commit }}
        mode: 0644
      /Library/Application Support/{{.BeatVendor}}/{{.BeatName}}/{{.identifier}}.plist:
        template: '{{ elastic_beats_dir }}/dev-tools/packaging/templates/darwin/launchd-daemon.plist.tmpl'
        mode: 0644
      /Library/Application Support/{{.BeatVendor}}/{{.BeatName}}/kibana:
        source: _meta/kibana.generated
        mode: 0644
      /etc/{{.BeatName}}/fields.yml:
        source: fields.yml
        mode: 0644
      /etc/{{.BeatName}}/{{.BeatName}}.reference.yml:
        source: '{{.BeatName}}.reference.yml'
        mode: 0644
      /etc/{{.BeatName}}/{{.BeatName}}.yml:
        source: '{{.BeatName}}.yml'
        mode: 0600
        config: true

  - &binary_files
    '{{.BeatName}}{{.BinaryExt}}':
      source: build/golang-crossbuild/{{.BeatName}}-{{.GOOS}}-{{.Platform.Arch}}{{.BinaryExt}}
      mode: 0755
    fields.yml:
      source: fields.yml
      mode: 0644
    LICENSE.txt:
      source: '{{ repo.RootDir }}/LICENSE.txt'
      mode: 0644
    NOTICE.txt:
      source: '{{ repo.RootDir }}/NOTICE.txt'
      mode: 0644
    README.md:
      template: '{{ elastic_beats_dir }}/dev-tools/packaging/templates/common/README.md.tmpl'
      mode: 0644
    .build_hash.txt:
      content: >
        {{ commit }}
      mode: 0644
    '{{.BeatName}}.reference.yml':
      source: '{{.BeatName}}.reference.yml'
      mode: 0644
    '{{.BeatName}}.yml':
      source: '{{.BeatName}}.yml'
      mode: 0600
      config: true
    kibana:
      source: _meta/kibana.generated
      mode: 0644

  # Binary package spec (tar.gz for linux/darwin) for community beats.
  - &binary_spec
    <<: *common
    files:
      <<: *binary_files

  # Binary package spec (zip for windows) for community beats.
  - &windows_binary_spec
    <<: *common
    files:
      <<: *binary_files
      install-service-{{.BeatName}}.ps1:
        template: '{{ elastic_beats_dir }}/dev-tools/packaging/templates/windows/install-service.ps1.tmpl'
        mode: 0755
      uninstall-service-{{.BeatName}}.ps1:
        template: '{{ elastic_beats_dir }}/dev-tools/packaging/templates/windows/uninstall-service.ps1.tmpl'
        mode: 0755

  - &docker_spec
    <<: *binary_spec
    extra_vars:
      from: 'centos:7'
      buildFrom: 'centos:7'
      user: '{{ .BeatName }}'
      linux_capabilities: ''
    files:
      '{{.BeatName}}.yml':
        source: '{{.BeatName}}.docker.yml'
        mode: 0600
        config: true

  - &docker_arm_spec
    <<: *docker_spec
    extra_vars:
      from: 'arm64v8/centos:7'
      buildFrom: 'arm64v8/centos:7'

  - &docker_ubi_spec
    extra_vars:
      image_name: '{{.BeatName}}-ubi8'
      from: 'docker.elastic.co/ubi8/ubi-minimal'

  - &docker_arm_ubi_spec
    extra_vars:
      image_name: '{{.BeatName}}-ubi8'
      from: 'registry.access.redhat.com/ubi8/ubi-minimal:8.2'

  - &elastic_docker_spec
    extra_vars:
      repository: 'docker.elastic.co/beats'

  #
  # License modifiers for Apache 2.0
  #
  - &apache_license_for_binaries
    license: "ASL 2.0"
    files:
      LICENSE.txt:
        source: '{{ repo.RootDir }}/licenses/APACHE-LICENSE-2.0.txt'
        mode: 0644

  - &apache_license_for_deb_rpm
    license: "ASL 2.0"
    files:
      /usr/share/{{.BeatName}}/LICENSE.txt:
        source: '{{ repo.RootDir }}/licenses/APACHE-LICENSE-2.0.txt'
        mode: 0644

  - &apache_license_for_macos_pkg
    license: "ASL 2.0"
    files:
      /Library/Application Support/{{.BeatVendor}}/{{.BeatName}}/LICENSE.txt:
        source: '{{ repo.RootDir }}/licenses/APACHE-LICENSE-2.0.txt'
        mode: 0644

  #
  # License modifiers for the Elastic License
  #
  - &elastic_license_for_binaries
    license: "Elastic License"
    files:
      LICENSE.txt:
        source: '{{ repo.RootDir }}/licenses/ELASTIC-LICENSE.txt'
        mode: 0644

  - &elastic_license_for_deb_rpm
    license: "Elastic License"
    files:
      /usr/share/{{.BeatName}}/LICENSE.txt:
        source: '{{ repo.RootDir }}/licenses/ELASTIC-LICENSE.txt'
        mode: 0644

  - &elastic_license_for_macos_pkg
    license: "Elastic License"
    files:
      /Library/Application Support/{{.BeatVendor}}/{{.BeatName}}/LICENSE.txt:
        source: '{{ repo.RootDir }}/licenses/ELASTIC-LICENSE.txt'
        mode: 0644

# specs is a list of named packaging "flavors".
specs:
  # Community Beats
  community_beat:
    - os: windows
      types: [zip]
      spec:
        <<: *windows_binary_spec

    - os: darwin
      types: [tgz]
      spec:
        <<: *binary_spec

    - os: linux
      types: [tgz]
      spec:
        <<: *binary_spec

    - os: linux
      types: [deb, rpm]
      spec:
        <<: *deb_rpm_spec

    - os: linux
      types: [docker]
      spec:
        <<: *docker_spec

  # Elastic Beat with Apache License (OSS) and binary taken the current
  # directory.
  elastic_beat_oss:
    - os: windows
      types: [zip]
      spec:
        <<: *windows_binary_spec
        <<: *apache_license_for_binaries
        name: '{{.BeatName}}-oss'

    - os: darwin
      types: [tgz]
      spec:
        <<: *binary_spec
        <<: *apache_license_for_binaries
        name: '{{.BeatName}}-oss'

    - os: darwin
      types: [dmg]
      spec:
        <<: *macos_beat_pkg_spec
        <<: *apache_license_for_macos_pkg
        name: '{{.BeatName}}-oss'

    - os: linux
      types: [tgz]
      spec:
        <<: *binary_spec
        <<: *apache_license_for_binaries
        name: '{{.BeatName}}-oss'

    - os: linux
      types: [deb, rpm]
      spec:
        <<: *deb_rpm_spec
        <<: *apache_license_for_deb_rpm
        name: '{{.BeatName}}-oss'

    - os: linux
      types: [docker]
      spec:
        <<: *docker_spec
        <<: *elastic_docker_spec
        <<: *apache_license_for_binaries
        name: '{{.BeatName}}-oss'

  # Elastic Beat with Elastic License and binary taken the current directory.
  elastic_beat_xpack:
    ###
    # Elastic Licensed Packages
    ###
    - os: windows
      types: [zip]
      spec:
        <<: *windows_binary_spec
        <<: *elastic_license_for_binaries

    - os: darwin
      types: [tgz]
      spec:
        <<: *binary_spec
        <<: *elastic_license_for_binaries

    - os: darwin
      types: [dmg]
      spec:
        <<: *macos_beat_pkg_spec
        <<: *elastic_license_for_macos_pkg

    - os: linux
      types: [tgz]
      spec:
        <<: *binary_spec
        <<: *elastic_license_for_binaries

    - os: linux
      types: [deb, rpm]
      spec:
        <<: *deb_rpm_spec
        <<: *elastic_license_for_deb_rpm

    - os: linux
      arch: amd64
      types: [docker]
      spec:
        <<: *docker_spec
        <<: *elastic_docker_spec
        <<: *elastic_license_for_binaries

    - os: linux
      arch: amd64
      types: [docker]
      spec:
        <<: *docker_spec
        <<: *docker_ubi_spec
        <<: *elastic_docker_spec
        <<: *elastic_license_for_binaries

    - os: linux
      arch: arm64
      types: [docker]
      spec:
        <<: *docker_arm_spec
        <<: *elastic_docker_spec
        <<: *elastic_license_for_binaries

    - os: linux
      arch: arm64
      types: [docker]
      spec:
        <<: *docker_arm_spec
        <<: *docker_arm_ubi_spec
        <<: *elastic_docker_spec
        <<: *elastic_license_for_binaries

  # Elastic Beat with Elastic License and binary taken the current directory.
  elastic_beat_xpack_reduced:
    ###
    # Elastic Licensed Packages
    ###
    - os: windows
      types: [zip]
      spec:
        <<: *windows_binary_spec
        <<: *elastic_license_for_binaries

    - os: darwin
      types: [tgz]
      spec:
        <<: *binary_spec
        <<: *elastic_license_for_binaries

    - os: linux
      types: [tgz]
      spec:
        <<: *binary_spec
        <<: *elastic_license_for_binaries

  # Elastic Beat with Elastic License and binary taken from the x-pack dir.
  elastic_beat_xpack_separate_binaries:
    ###
    # Elastic Licensed Packages
    ###
    - os: windows
      types: [zip]
      spec:
        <<: *windows_binary_spec
        <<: *elastic_license_for_binaries
        files:
          '{{.BeatName}}{{.BinaryExt}}':
            source: ./{{.XPackDir}}/{{.BeatName}}/build/golang-crossbuild/{{.BeatName}}-{{.GOOS}}-{{.Platform.Arch}}{{.BinaryExt}}

    - os: darwin
      types: [tgz]
      spec:
        <<: *binary_spec
        <<: *elastic_license_for_binaries
        files:
          '{{.BeatName}}{{.BinaryExt}}':
            source: ./{{.XPackDir}}/{{.BeatName}}/build/golang-crossbuild/{{.BeatName}}-{{.GOOS}}-{{.Platform.Arch}}{{.BinaryExt}}

    - os: darwin
      types: [dmg]
      spec:
        <<: *macos_beat_pkg_spec
        <<: *elastic_license_for_macos_pkg
        files:
          /Library/Application Support/{{.BeatVendor}}/{{.BeatName}}/bin/{{.BeatName}}{{.BinaryExt}}:
            mode: 0755
            source: ../x-pack/{{.BeatName}}/build/golang-crossbuild/{{.BeatName}}-{{.GOOS}}-{{.Platform.Arch}}{{.BinaryExt}}

    - os: linux
      types: [tgz]
      spec:
        <<: *binary_spec
        <<: *elastic_license_for_binaries
        files:
          '{{.BeatName}}{{.BinaryExt}}':
            source: ./{{.XPackDir}}/{{.BeatName}}/build/golang-crossbuild/{{.BeatName}}-{{.GOOS}}-{{.Platform.Arch}}{{.BinaryExt}}

    - os: linux
      types: [deb, rpm]
      spec:
        <<: *deb_rpm_spec
        <<: *elastic_license_for_deb_rpm
        files:
          /usr/share/{{.BeatName}}/bin/{{.BeatName}}{{.BinaryExt}}:
            source: ./{{.XPackDir}}/{{.BeatName}}/build/golang-crossbuild/{{.BeatName}}-{{.GOOS}}-{{.Platform.Arch}}{{.BinaryExt}}

    - os: linux
      arch: amd64
      types: [docker]
      spec:
        <<: *docker_spec
        <<: *elastic_docker_spec
        <<: *elastic_license_for_binaries
        files:
          '{{.BeatName}}{{.BinaryExt}}':
            source: ./{{.XPackDir}}/{{.BeatName}}/build/golang-crossbuild/{{.BeatName}}-{{.GOOS}}-{{.Platform.Arch}}{{.BinaryExt}}

    - os: linux
      arch: amd64
      types: [docker]
      spec:
        <<: *docker_spec
        <<: *docker_ubi_spec
        <<: *elastic_docker_spec
        <<: *elastic_license_for_binaries
        files:
          '{{.BeatName}}{{.BinaryExt}}':
            source: ./{{.XPackDir}}/{{.BeatName}}/build/golang-crossbuild/{{.BeatName}}-{{.GOOS}}-{{.Platform.Arch}}{{.BinaryExt}}

    - os: linux
      arch: arm64
      types: [docker]
      spec:
        <<: *docker_arm_spec
        <<: *elastic_docker_spec
        <<: *elastic_license_for_binaries
        files:
          '{{.BeatName}}{{.BinaryExt}}':
            source: ./{{.XPackDir}}/{{.BeatName}}/build/golang-crossbuild/{{.BeatName}}-{{.GOOS}}-{{.Platform.Arch}}{{.BinaryExt}}

    - os: linux
      arch: arm64
      types: [docker]
      spec:
        <<: *docker_arm_spec
        <<: *docker_arm_ubi_spec
        <<: *elastic_docker_spec
        <<: *elastic_license_for_binaries
        files:
          '{{.BeatName}}{{.BinaryExt}}':
            source: ./{{.XPackDir}}/{{.BeatName}}/build/golang-crossbuild/{{.BeatName}}-{{.GOOS}}-{{.Platform.Arch}}{{.BinaryExt}}

  # Elastic Beat with Elastic License and binary taken from the x-pack dir.
  elastic_beat_agent_binaries:
    ###
    # Elastic Licensed Packages
    ###
    - os: windows
      types: [zip]
      spec:
        <<: *agent_windows_binary_spec
        <<: *elastic_license_for_binaries
        files:
          '{{.BeatName}}{{.BinaryExt}}':
            source: ./build/golang-crossbuild/{{.BeatName}}-{{.GOOS}}-{{.Platform.Arch}}{{.BinaryExt}}

    - os: darwin
      types: [tgz]
      spec:
        <<: *agent_binary_spec
        <<: *elastic_license_for_binaries
        files:
          '{{.BeatName}}{{.BinaryExt}}':
            source: data/{{.BeatName}}-{{ commit_short }}/{{.BeatName}}{{.BinaryExt}}
            symlink: true
            mode: 0755

    - os: darwin
      types: [dmg]
      spec:
        <<: *macos_agent_pkg_spec
        <<: *elastic_license_for_macos_pkg
        files:
          /Library/Application Support/{{.BeatVendor}}/{{.BeatName}}/bin/{{.BeatName}}{{.BinaryExt}}:
            mode: 0755
            source: /etc/{{.BeatName}}/data/{{.BeatName}}-{{ commit_short }}/{{.BeatName}}{{.BinaryExt}}
            symlink: true

    - os: linux
      types: [tgz]
      spec:
        <<: *agent_binary_spec
        <<: *elastic_license_for_binaries
        files:
          '{{.BeatName}}{{.BinaryExt}}':
            source: data/{{.BeatName}}-{{ commit_short }}/{{.BeatName}}{{.BinaryExt}}
            symlink: true
            mode: 0755

    - os: linux
      types: [deb, rpm]
      spec:
        <<: *deb_rpm_agent_spec
        <<: *elastic_license_for_deb_rpm
        files:
          /usr/share/{{.BeatName}}/bin/{{.BeatName}}{{.BinaryExt}}:
            source: /var/lib/{{.BeatName}}/data/{{.BeatName}}-{{ commit_short }}/{{.BeatName}}{{.BinaryExt}}
            symlink: true
            mode: 0755

    - os: linux
      arch: amd64
      types: [docker]
      spec:
        <<: *agent_docker_spec
        <<: *elastic_docker_spec
        <<: *elastic_license_for_binaries
        files:
          '{{.BeatName}}{{.BinaryExt}}':
            source: ./build/golang-crossbuild/{{.BeatName}}-{{.GOOS}}-{{.Platform.Arch}}{{.BinaryExt}}

    - os: linux
      arch: amd64
      types: [docker]
      spec:
        <<: *agent_docker_spec
        <<: *docker_ubi_spec
        <<: *elastic_docker_spec
        <<: *elastic_license_for_binaries
        files:
          '{{.BeatName}}{{.BinaryExt}}':
            source: ./build/golang-crossbuild/{{.BeatName}}-{{.GOOS}}-{{.Platform.Arch}}{{.BinaryExt}}

    - os: linux
      arch: arm64
      types: [docker]
      spec:
        <<: *agent_docker_arm_spec
        <<: *elastic_docker_spec
        <<: *elastic_license_for_binaries
        files:
          '{{.BeatName}}{{.BinaryExt}}':
            source: ./build/golang-crossbuild/{{.BeatName}}-{{.GOOS}}-{{.Platform.Arch}}{{.BinaryExt}}

    - os: linux
      arch: arm64
      types: [docker]
      spec:
        <<: *agent_docker_arm_spec
        <<: *docker_arm_ubi_spec
        <<: *elastic_docker_spec
        <<: *elastic_license_for_binaries
        files:
          '{{.BeatName}}{{.BinaryExt}}':
            source: ./build/golang-crossbuild/{{.BeatName}}-{{.GOOS}}-{{.Platform.Arch}}{{.BinaryExt}}


  # Elastic Beat with Elastic License and binary taken from the x-pack dir.
  elastic_beat_agent_demo_binaries:
    ###
    # Elastic Licensed Packages
    ###

    - os: linux
      types: [tgz]
      spec:
        <<: *agent_binary_spec
        <<: *elastic_license_for_binaries
        files:
          '{{.BeatName}}{{.BinaryExt}}':
            source: ./build/golang-crossbuild/{{.BeatName}}-{{.GOOS}}-{{.Platform.Arch}}{{.BinaryExt}}

    - os: linux
      types: [docker]
      spec:
        <<: *agent_docker_spec
        <<: *elastic_docker_spec
        <<: *elastic_license_for_binaries
        files:
          '{{.BeatName}}{{.BinaryExt}}':
            source: ./build/golang-crossbuild/{{.BeatName}}-{{.GOOS}}-{{.Platform.Arch}}{{.BinaryExt}}<|MERGE_RESOLUTION|>--- conflicted
+++ resolved
@@ -106,7 +106,18 @@
         source: '{{.AgentDropPath}}/endpoint-security-{{ beat_version }}{{if .Snapshot}}-SNAPSHOT{{end}}-{{.GOOS}}-{{.AgentArchName}}.tar.gz.asc'
         mode: 0644
         skip_on_missing: true
-<<<<<<< HEAD
+      /var/lib/{{.BeatName}}/data/{{.BeatName}}-{{ commit_short }}/downloads/fleet-server-{{ beat_version }}{{if .Snapshot}}-SNAPSHOT{{end}}-{{.GOOS}}-{{.AgentArchName}}.tar.gz:
+        source: '{{.AgentDropPath}}/fleet-server-{{ beat_version }}{{if .Snapshot}}-SNAPSHOT{{end}}-{{.GOOS}}-{{.AgentArchName}}.tar.gz'
+        mode: 0644
+        skip_on_missing: true
+      /var/lib/{{.BeatName}}/data/{{.BeatName}}-{{ commit_short }}/downloads/fleet-server-{{ beat_version }}{{if .Snapshot}}-SNAPSHOT{{end}}-{{.GOOS}}-{{.AgentArchName}}.tar.gz.sha512:
+        source: '{{.AgentDropPath}}/fleet-server-{{ beat_version }}{{if .Snapshot}}-SNAPSHOT{{end}}-{{.GOOS}}-{{.AgentArchName}}.tar.gz.sha512'
+        mode: 0644
+        skip_on_missing: true
+      /var/lib/{{.BeatName}}/data/{{.BeatName}}-{{ commit_short }}/downloads/fleet-server-{{ beat_version }}{{if .Snapshot}}-SNAPSHOT{{end}}-{{.GOOS}}-{{.AgentArchName}}.tar.gz.asc:
+        source: '{{.AgentDropPath}}/fleet-server-{{ beat_version }}{{if .Snapshot}}-SNAPSHOT{{end}}-{{.GOOS}}-{{.AgentArchName}}.tar.gz.asc'
+        mode: 0644
+        skip_on_missing: true
       /var/lib/{{.BeatName}}/data/{{.BeatName}}-{{ commit_short }}/downloads/apm-server-{{ beat_version }}{{if .Snapshot}}-SNAPSHOT{{end}}-{{.GOOS}}-{{.AgentArchName}}.tar.gz:
         source: '{{.AgentDropPath}}/apm-server-{{ beat_version }}{{if .Snapshot}}-SNAPSHOT{{end}}-{{.GOOS}}-{{.AgentArchName}}.tar.gz'
         mode: 0644
@@ -117,18 +128,6 @@
         skip_on_missing: true
       /var/lib/{{.BeatName}}/data/{{.BeatName}}-{{ commit_short }}/downloads/apm-server-{{ beat_version }}{{if .Snapshot}}-SNAPSHOT{{end}}-{{.GOOS}}-{{.AgentArchName}}.tar.gz.asc:
         source: '{{.AgentDropPath}}/apm-server-{{ beat_version }}{{if .Snapshot}}-SNAPSHOT{{end}}-{{.GOOS}}-{{.AgentArchName}}.tar.gz.asc'
-=======
-      /var/lib/{{.BeatName}}/data/{{.BeatName}}-{{ commit_short }}/downloads/fleet-server-{{ beat_version }}{{if .Snapshot}}-SNAPSHOT{{end}}-{{.GOOS}}-{{.AgentArchName}}.tar.gz:
-        source: '{{.AgentDropPath}}/fleet-server-{{ beat_version }}{{if .Snapshot}}-SNAPSHOT{{end}}-{{.GOOS}}-{{.AgentArchName}}.tar.gz'
-        mode: 0644
-        skip_on_missing: true
-      /var/lib/{{.BeatName}}/data/{{.BeatName}}-{{ commit_short }}/downloads/fleet-server-{{ beat_version }}{{if .Snapshot}}-SNAPSHOT{{end}}-{{.GOOS}}-{{.AgentArchName}}.tar.gz.sha512:
-        source: '{{.AgentDropPath}}/fleet-server-{{ beat_version }}{{if .Snapshot}}-SNAPSHOT{{end}}-{{.GOOS}}-{{.AgentArchName}}.tar.gz.sha512'
-        mode: 0644
-        skip_on_missing: true
-      /var/lib/{{.BeatName}}/data/{{.BeatName}}-{{ commit_short }}/downloads/fleet-server-{{ beat_version }}{{if .Snapshot}}-SNAPSHOT{{end}}-{{.GOOS}}-{{.AgentArchName}}.tar.gz.asc:
-        source: '{{.AgentDropPath}}/fleet-server-{{ beat_version }}{{if .Snapshot}}-SNAPSHOT{{end}}-{{.GOOS}}-{{.AgentArchName}}.tar.gz.asc'
->>>>>>> 4eeaa2bc
         mode: 0644
         skip_on_missing: true
 
@@ -223,7 +222,18 @@
         source: '{{.AgentDropPath}}/endpoint-security-{{ beat_version }}{{if .Snapshot}}-SNAPSHOT{{end}}-{{.GOOS}}-{{.AgentArchName}}.tar.gz.asc'
         mode: 0644
         skip_on_missing: true
-<<<<<<< HEAD
+      /etc/{{.BeatName}}/data/{{.BeatName}}-{{ commit_short }}/downloads/fleet-server-{{ beat_version }}{{if .Snapshot}}-SNAPSHOT{{end}}-{{.GOOS}}-{{.AgentArchName}}.tar.gz:
+        source: '{{.AgentDropPath}}/fleet-server-{{ beat_version }}{{if .Snapshot}}-SNAPSHOT{{end}}-{{.GOOS}}-{{.AgentArchName}}.tar.gz'
+        mode: 0644
+        skip_on_missing: true
+      /etc/{{.BeatName}}/data/{{.BeatName}}-{{ commit_short }}/downloads/fleet-server-{{ beat_version }}{{if .Snapshot}}-SNAPSHOT{{end}}-{{.GOOS}}-{{.AgentArchName}}.tar.gz.sha512:
+        source: '{{.AgentDropPath}}/fleet-server-{{ beat_version }}{{if .Snapshot}}-SNAPSHOT{{end}}-{{.GOOS}}-{{.AgentArchName}}.tar.gz.sha512'
+        mode: 0644
+        skip_on_missing: true
+      /etc/{{.BeatName}}/data/{{.BeatName}}-{{ commit_short }}/downloads/fleet-server-{{ beat_version }}{{if .Snapshot}}-SNAPSHOT{{end}}-{{.GOOS}}-{{.AgentArchName}}.tar.gz.asc:
+        source: '{{.AgentDropPath}}/fleet-server-{{ beat_version }}{{if .Snapshot}}-SNAPSHOT{{end}}-{{.GOOS}}-{{.AgentArchName}}.tar.gz.asc'
+        mode: 0644
+        skip_on_missing: true
       /etc/{{.BeatName}}/data/{{.BeatName}}-{{ commit_short }}/downloads/apm-server-{{ beat_version }}{{if .Snapshot}}-SNAPSHOT{{end}}-{{.GOOS}}-{{.AgentArchName}}.tar.gz:
         source: '{{.AgentDropPath}}/apm-server-{{ beat_version }}{{if .Snapshot}}-SNAPSHOT{{end}}-{{.GOOS}}-{{.AgentArchName}}.tar.gz'
         mode: 0644
@@ -234,20 +244,9 @@
         skip_on_missing: true
       /etc/{{.BeatName}}/data/{{.BeatName}}-{{ commit_short }}/downloads/apm-server-{{ beat_version }}{{if .Snapshot}}-SNAPSHOT{{end}}-{{.GOOS}}-{{.AgentArchName}}.tar.gz.asc:
         source: '{{.AgentDropPath}}/apm-server-{{ beat_version }}{{if .Snapshot}}-SNAPSHOT{{end}}-{{.GOOS}}-{{.AgentArchName}}.tar.gz.asc'
-=======
-      /etc/{{.BeatName}}/data/{{.BeatName}}-{{ commit_short }}/downloads/fleet-server-{{ beat_version }}{{if .Snapshot}}-SNAPSHOT{{end}}-{{.GOOS}}-{{.AgentArchName}}.tar.gz:
-        source: '{{.AgentDropPath}}/fleet-server-{{ beat_version }}{{if .Snapshot}}-SNAPSHOT{{end}}-{{.GOOS}}-{{.AgentArchName}}.tar.gz'
-        mode: 0644
-        skip_on_missing: true
-      /etc/{{.BeatName}}/data/{{.BeatName}}-{{ commit_short }}/downloads/fleet-server-{{ beat_version }}{{if .Snapshot}}-SNAPSHOT{{end}}-{{.GOOS}}-{{.AgentArchName}}.tar.gz.sha512:
-        source: '{{.AgentDropPath}}/fleet-server-{{ beat_version }}{{if .Snapshot}}-SNAPSHOT{{end}}-{{.GOOS}}-{{.AgentArchName}}.tar.gz.sha512'
-        mode: 0644
-        skip_on_missing: true
-      /etc/{{.BeatName}}/data/{{.BeatName}}-{{ commit_short }}/downloads/fleet-server-{{ beat_version }}{{if .Snapshot}}-SNAPSHOT{{end}}-{{.GOOS}}-{{.AgentArchName}}.tar.gz.asc:
-        source: '{{.AgentDropPath}}/fleet-server-{{ beat_version }}{{if .Snapshot}}-SNAPSHOT{{end}}-{{.GOOS}}-{{.AgentArchName}}.tar.gz.asc'
->>>>>>> 4eeaa2bc
-        mode: 0644
-        skip_on_missing: true
+        mode: 0644
+        skip_on_missing: true
+
 
   - &agent_binary_files
     '{{.BeatName}}{{.BinaryExt}}':
@@ -328,7 +327,18 @@
         source: '{{.AgentDropPath}}/endpoint-security-{{ beat_version }}{{if .Snapshot}}-SNAPSHOT{{end}}-{{.GOOS}}-{{.AgentArchName}}.tar.gz.asc'
         mode: 0644
         skip_on_missing: true
-<<<<<<< HEAD
+      'data/{{.BeatName}}-{{ commit_short }}/downloads/fleet-server-{{ beat_version }}{{if .Snapshot}}-SNAPSHOT{{end}}-{{.GOOS}}-{{.AgentArchName}}.tar.gz':
+        source: '{{.AgentDropPath}}/fleet-server-{{ beat_version }}{{if .Snapshot}}-SNAPSHOT{{end}}-{{.GOOS}}-{{.AgentArchName}}.tar.gz'
+        mode: 0644
+        skip_on_missing: true
+      'data/{{.BeatName}}-{{ commit_short }}/downloads/fleet-server-{{ beat_version }}{{if .Snapshot}}-SNAPSHOT{{end}}-{{.GOOS}}-{{.AgentArchName}}.tar.gz.sha512':
+        source: '{{.AgentDropPath}}/fleet-server-{{ beat_version }}{{if .Snapshot}}-SNAPSHOT{{end}}-{{.GOOS}}-{{.AgentArchName}}.tar.gz.sha512'
+        mode: 0644
+        skip_on_missing: true
+      'data/{{.BeatName}}-{{ commit_short }}/downloads/fleet-server-{{ beat_version }}{{if .Snapshot}}-SNAPSHOT{{end}}-{{.GOOS}}-{{.AgentArchName}}.tar.gz.asc':
+        source: '{{.AgentDropPath}}/fleet-server-{{ beat_version }}{{if .Snapshot}}-SNAPSHOT{{end}}-{{.GOOS}}-{{.AgentArchName}}.tar.gz.asc'
+        mode: 0644
+        skip_on_missing: true
       'data/{{.BeatName}}-{{ commit_short }}/downloads/apm-server-{{ beat_version }}{{if .Snapshot}}-SNAPSHOT{{end}}-{{.GOOS}}-{{.AgentArchName}}.tar.gz':
         source: '{{.AgentDropPath}}/apm-server-{{ beat_version }}{{if .Snapshot}}-SNAPSHOT{{end}}-{{.GOOS}}-{{.AgentArchName}}.tar.gz'
         mode: 0644
@@ -342,20 +352,6 @@
         mode: 0644
         skip_on_missing: true
 
-=======
-      'data/{{.BeatName}}-{{ commit_short }}/downloads/fleet-server-{{ beat_version }}{{if .Snapshot}}-SNAPSHOT{{end}}-{{.GOOS}}-{{.AgentArchName}}.tar.gz':
-        source: '{{.AgentDropPath}}/fleet-server-{{ beat_version }}{{if .Snapshot}}-SNAPSHOT{{end}}-{{.GOOS}}-{{.AgentArchName}}.tar.gz'
-        mode: 0644
-        skip_on_missing: true
-      'data/{{.BeatName}}-{{ commit_short }}/downloads/fleet-server-{{ beat_version }}{{if .Snapshot}}-SNAPSHOT{{end}}-{{.GOOS}}-{{.AgentArchName}}.tar.gz.sha512':
-        source: '{{.AgentDropPath}}/fleet-server-{{ beat_version }}{{if .Snapshot}}-SNAPSHOT{{end}}-{{.GOOS}}-{{.AgentArchName}}.tar.gz.sha512'
-        mode: 0644
-        skip_on_missing: true
-      'data/{{.BeatName}}-{{ commit_short }}/downloads/fleet-server-{{ beat_version }}{{if .Snapshot}}-SNAPSHOT{{end}}-{{.GOOS}}-{{.AgentArchName}}.tar.gz.asc':
-        source: '{{.AgentDropPath}}/fleet-server-{{ beat_version }}{{if .Snapshot}}-SNAPSHOT{{end}}-{{.GOOS}}-{{.AgentArchName}}.tar.gz.asc'
-        mode: 0644
-        skip_on_missing: true
->>>>>>> 4eeaa2bc
 
   # Binary package spec (zip for windows) for community beats.
   - &agent_windows_binary_spec
@@ -404,7 +400,18 @@
         source: '{{.AgentDropPath}}/endpoint-security-{{ beat_version }}{{if .Snapshot}}-SNAPSHOT{{end}}-{{.GOOS}}-{{.AgentArchName}}.zip.asc'
         mode: 0644
         skip_on_missing: true
-<<<<<<< HEAD
+      'data/{{.BeatName}}-{{ commit_short }}/downloads/fleet-server-{{ beat_version }}{{if .Snapshot}}-SNAPSHOT{{end}}-{{.GOOS}}-{{.AgentArchName}}.zip':
+        source: '{{.AgentDropPath}}/fleet-server-{{ beat_version }}{{if .Snapshot}}-SNAPSHOT{{end}}-{{.GOOS}}-{{.AgentArchName}}.zip'
+        mode: 0644
+        skip_on_missing: true
+      'data/{{.BeatName}}-{{ commit_short }}/downloads/fleet-server-{{ beat_version }}{{if .Snapshot}}-SNAPSHOT{{end}}-{{.GOOS}}-{{.AgentArchName}}.zip.sha512':
+        source: '{{.AgentDropPath}}/fleet-server-{{ beat_version }}{{if .Snapshot}}-SNAPSHOT{{end}}-{{.GOOS}}-{{.AgentArchName}}.zip.sha512'
+        mode: 0644
+        skip_on_missing: true
+      'data/{{.BeatName}}-{{ commit_short }}/downloads/fleet-server-{{ beat_version }}{{if .Snapshot}}-SNAPSHOT{{end}}-{{.GOOS}}-{{.AgentArchName}}.zip.asc':
+        source: '{{.AgentDropPath}}/fleet-server-{{ beat_version }}{{if .Snapshot}}-SNAPSHOT{{end}}-{{.GOOS}}-{{.AgentArchName}}.zip.asc'
+        mode: 0644
+        skip_on_missing: true
       'data/{{.BeatName}}-{{ commit_short }}/downloads/apm-server-{{ beat_version }}{{if .Snapshot}}-SNAPSHOT{{end}}-{{.GOOS}}-{{.AgentArchName}}.zip':
         source: '{{.AgentDropPath}}/apm-server-{{ beat_version }}{{if .Snapshot}}-SNAPSHOT{{end}}-{{.GOOS}}-{{.AgentArchName}}.zip'
         mode: 0644
@@ -415,18 +422,6 @@
         skip_on_missing: true
       'data/{{.BeatName}}-{{ commit_short }}/downloads/apm-server-{{ beat_version }}{{if .Snapshot}}-SNAPSHOT{{end}}-{{.GOOS}}-{{.AgentArchName}}.zip.asc':
         source: '{{.AgentDropPath}}/apm-server-{{ beat_version }}{{if .Snapshot}}-SNAPSHOT{{end}}-{{.GOOS}}-{{.AgentArchName}}.zip.asc'
-=======
-      'data/{{.BeatName}}-{{ commit_short }}/downloads/fleet-server-{{ beat_version }}{{if .Snapshot}}-SNAPSHOT{{end}}-{{.GOOS}}-{{.AgentArchName}}.zip':
-        source: '{{.AgentDropPath}}/fleet-server-{{ beat_version }}{{if .Snapshot}}-SNAPSHOT{{end}}-{{.GOOS}}-{{.AgentArchName}}.zip'
-        mode: 0644
-        skip_on_missing: true
-      'data/{{.BeatName}}-{{ commit_short }}/downloads/fleet-server-{{ beat_version }}{{if .Snapshot}}-SNAPSHOT{{end}}-{{.GOOS}}-{{.AgentArchName}}.zip.sha512':
-        source: '{{.AgentDropPath}}/fleet-server-{{ beat_version }}{{if .Snapshot}}-SNAPSHOT{{end}}-{{.GOOS}}-{{.AgentArchName}}.zip.sha512'
-        mode: 0644
-        skip_on_missing: true
-      'data/{{.BeatName}}-{{ commit_short }}/downloads/fleet-server-{{ beat_version }}{{if .Snapshot}}-SNAPSHOT{{end}}-{{.GOOS}}-{{.AgentArchName}}.zip.asc':
-        source: '{{.AgentDropPath}}/fleet-server-{{ beat_version }}{{if .Snapshot}}-SNAPSHOT{{end}}-{{.GOOS}}-{{.AgentArchName}}.zip.asc'
->>>>>>> 4eeaa2bc
         mode: 0644
         skip_on_missing: true
 
