--- conflicted
+++ resolved
@@ -70,21 +70,17 @@
         source: '{{.AgentDropPath}}/filebeat-{{ beat_version }}{{if .Snapshot}}-SNAPSHOT{{end}}-{{.GOOS}}-{{.AgentArchName}}.tar.gz.asc'
         mode: 0644
         skip_on_missing: true
-<<<<<<< HEAD
+      /var/lib/{{.BeatName}}/data/{{.BeatName}}-{{ commit_short }}/downloads/heartbeat-{{ beat_version }}{{if .Snapshot}}-SNAPSHOT{{end}}-{{.GOOS}}-{{.AgentArchName}}.tar.gz:
+        source: '{{.AgentDropPath}}/heartbeat-{{ beat_version }}{{if .Snapshot}}-SNAPSHOT{{end}}-{{.GOOS}}-{{.AgentArchName}}.tar.gz'
+        mode: 0644
+      /var/lib/{{.BeatName}}/data/{{.BeatName}}-{{ commit_short }}/downloads/heartbeat-{{ beat_version }}{{if .Snapshot}}-SNAPSHOT{{end}}-{{.GOOS}}-{{.AgentArchName}}.tar.gz.sha512:
+        source: '{{.AgentDropPath}}/heartbeat-{{ beat_version }}{{if .Snapshot}}-SNAPSHOT{{end}}-{{.GOOS}}-{{.AgentArchName}}.tar.gz.sha512'
+        mode: 0644
+      /var/lib/{{.BeatName}}/data/{{.BeatName}}-{{ commit_short }}/downloads/heartbeat-{{ beat_version }}{{if .Snapshot}}-SNAPSHOT{{end}}-{{.GOOS}}-{{.AgentArchName}}.tar.gz.asc:
+        source: '{{.AgentDropPath}}/heartbeat-{{ beat_version }}{{if .Snapshot}}-SNAPSHOT{{end}}-{{.GOOS}}-{{.AgentArchName}}.tar.gz.asc'
+        mode: 0644
+        skip_on_missing: true
       /var/lib/{{.BeatName}}/data/{{.BeatName}}-{{ commit_short }}/downloads/metricbeat-{{ beat_version }}{{if .Snapshot}}-SNAPSHOT{{end}}-{{.GOOS}}-{{.AgentArchName}}.tar.gz:
-=======
-      /var/lib/{{.BeatName}}/downloads/heartbeat-{{ beat_version }}{{if .Snapshot}}-SNAPSHOT{{end}}-{{.GOOS}}-{{.AgentArchName}}.tar.gz:
-        source: '{{.AgentDropPath}}/heartbeat-{{ beat_version }}{{if .Snapshot}}-SNAPSHOT{{end}}-{{.GOOS}}-{{.AgentArchName}}.tar.gz'
-        mode: 0644
-      /var/lib/{{.BeatName}}/downloads/heartbeat-{{ beat_version }}{{if .Snapshot}}-SNAPSHOT{{end}}-{{.GOOS}}-{{.AgentArchName}}.tar.gz.sha512:
-        source: '{{.AgentDropPath}}/heartbeat-{{ beat_version }}{{if .Snapshot}}-SNAPSHOT{{end}}-{{.GOOS}}-{{.AgentArchName}}.tar.gz.sha512'
-        mode: 0644
-      /var/lib/{{.BeatName}}/downloads/heartbeat-{{ beat_version }}{{if .Snapshot}}-SNAPSHOT{{end}}-{{.GOOS}}-{{.AgentArchName}}.tar.gz.asc:
-        source: '{{.AgentDropPath}}/heartbeat-{{ beat_version }}{{if .Snapshot}}-SNAPSHOT{{end}}-{{.GOOS}}-{{.AgentArchName}}.tar.gz.asc'
-        mode: 0644
-        skip_on_missing: true
-      /var/lib/{{.BeatName}}/downloads/metricbeat-{{ beat_version }}{{if .Snapshot}}-SNAPSHOT{{end}}-{{.GOOS}}-{{.AgentArchName}}.tar.gz:
->>>>>>> fbaeefe7
         source: '{{.AgentDropPath}}/metricbeat-{{ beat_version }}{{if .Snapshot}}-SNAPSHOT{{end}}-{{.GOOS}}-{{.AgentArchName}}.tar.gz'
         mode: 0644
       /var/lib/{{.BeatName}}/data/{{.BeatName}}-{{ commit_short }}/downloads/metricbeat-{{ beat_version }}{{if .Snapshot}}-SNAPSHOT{{end}}-{{.GOOS}}-{{.AgentArchName}}.tar.gz.sha512:
@@ -158,22 +154,18 @@
         source: '{{.AgentDropPath}}/filebeat-{{ beat_version }}{{if .Snapshot}}-SNAPSHOT{{end}}-{{.GOOS}}-{{.AgentArchName}}.tar.gz.asc'
         mode: 0644
         skip_on_missing: true
-<<<<<<< HEAD
-      /etc/{{.BeatName}}/data/{{.BeatName}}-{{ commit_short }}/downloads/metricbeat-{{ beat_version }}{{if .Snapshot}}-SNAPSHOT{{end}}-{{.GOOS}}-{{.AgentArchName}}.tar.gz:
-=======
-      /etc/{{.BeatName}}/data/downloads/heartbeat-{{ beat_version }}{{if .Snapshot}}-SNAPSHOT{{end}}-{{.GOOS}}-{{.AgentArchName}}.tar.gz:
+      /etc/{{.BeatName}}/data/{{.BeatName}}-{{ commit_short }}/downloads/downloads/heartbeat-{{ beat_version }}{{if .Snapshot}}-SNAPSHOT{{end}}-{{.GOOS}}-{{.AgentArchName}}.tar.gz:
         source: '{{.AgentDropPath}}/heartbeat-{{ beat_version }}{{if .Snapshot}}-SNAPSHOT{{end}}-{{.GOOS}}-{{.AgentArchName}}.tar.gz'
         mode: 0644
-      /etc/{{.BeatName}}/data/downloads/heartbeat-{{ beat_version }}{{if .Snapshot}}-SNAPSHOT{{end}}-{{.GOOS}}-{{.AgentArchName}}.tar.gz.sha512:
+      /etc/{{.BeatName}}/data/{{.BeatName}}-{{ commit_short }}/downloads/downloads/heartbeat-{{ beat_version }}{{if .Snapshot}}-SNAPSHOT{{end}}-{{.GOOS}}-{{.AgentArchName}}.tar.gz.sha512:
         source: '{{.AgentDropPath}}/heartbeat-{{ beat_version }}{{if .Snapshot}}-SNAPSHOT{{end}}-{{.GOOS}}-{{.AgentArchName}}.tar.gz.sha512'
         mode: 0644
         skip_on_missing: true
-      /etc/{{.BeatName}}/data/downloads/heartbeat-{{ beat_version }}{{if .Snapshot}}-SNAPSHOT{{end}}-{{.GOOS}}-{{.AgentArchName}}.tar.gz.asc:
+      /etc/{{.BeatName}}/data/{{.BeatName}}-{{ commit_short }}/downloads/downloads/heartbeat-{{ beat_version }}{{if .Snapshot}}-SNAPSHOT{{end}}-{{.GOOS}}-{{.AgentArchName}}.tar.gz.asc:
         source: '{{.AgentDropPath}}/heartbeat-{{ beat_version }}{{if .Snapshot}}-SNAPSHOT{{end}}-{{.GOOS}}-{{.AgentArchName}}.tar.gz.asc'
         mode: 0644
         skip_on_missing: true
-      /etc/{{.BeatName}}/data/downloads/metricbeat-{{ beat_version }}{{if .Snapshot}}-SNAPSHOT{{end}}-{{.GOOS}}-{{.AgentArchName}}.tar.gz:
->>>>>>> fbaeefe7
+      /etc/{{.BeatName}}/data/{{.BeatName}}-{{ commit_short }}/downloads/downloads/metricbeat-{{ beat_version }}{{if .Snapshot}}-SNAPSHOT{{end}}-{{.GOOS}}-{{.AgentArchName}}.tar.gz:
         source: '{{.AgentDropPath}}/metricbeat-{{ beat_version }}{{if .Snapshot}}-SNAPSHOT{{end}}-{{.GOOS}}-{{.AgentArchName}}.tar.gz'
         mode: 0644
       /etc/{{.BeatName}}/data/{{.BeatName}}-{{ commit_short }}/downloads/metricbeat-{{ beat_version }}{{if .Snapshot}}-SNAPSHOT{{end}}-{{.GOOS}}-{{.AgentArchName}}.tar.gz.sha512:
@@ -239,21 +231,17 @@
         source: '{{.AgentDropPath}}/filebeat-{{ beat_version }}{{if .Snapshot}}-SNAPSHOT{{end}}-{{.GOOS}}-{{.AgentArchName}}.tar.gz.asc'
         mode: 0644
         skip_on_missing: true
-<<<<<<< HEAD
-      'data/{{.BeatName}}-{{ commit_short }}/downloads/metricbeat-{{ beat_version }}{{if .Snapshot}}-SNAPSHOT{{end}}-{{.GOOS}}-{{.AgentArchName}}.tar.gz':
-=======
-      'data/downloads/heartbeat-{{ beat_version }}{{if .Snapshot}}-SNAPSHOT{{end}}-{{.GOOS}}-{{.AgentArchName}}.tar.gz':
+      'data/{{.BeatName}}-{{ commit_short }}/downloads/downloads/heartbeat-{{ beat_version }}{{if .Snapshot}}-SNAPSHOT{{end}}-{{.GOOS}}-{{.AgentArchName}}.tar.gz':
         source: '{{.AgentDropPath}}/heartbeat-{{ beat_version }}{{if .Snapshot}}-SNAPSHOT{{end}}-{{.GOOS}}-{{.AgentArchName}}.tar.gz'
         mode: 0644
-      'data/downloads/heartbeat-{{ beat_version }}{{if .Snapshot}}-SNAPSHOT{{end}}-{{.GOOS}}-{{.AgentArchName}}.tar.gz.sha512':
+      'data/{{.BeatName}}-{{ commit_short }}/downloads/downloads/heartbeat-{{ beat_version }}{{if .Snapshot}}-SNAPSHOT{{end}}-{{.GOOS}}-{{.AgentArchName}}.tar.gz.sha512':
         source: '{{.AgentDropPath}}/heartbeat-{{ beat_version }}{{if .Snapshot}}-SNAPSHOT{{end}}-{{.GOOS}}-{{.AgentArchName}}.tar.gz.sha512'
         mode: 0644
-      'data/downloads/heartbeat-{{ beat_version }}{{if .Snapshot}}-SNAPSHOT{{end}}-{{.GOOS}}-{{.AgentArchName}}.tar.gz.asc':
+      'data/{{.BeatName}}-{{ commit_short }}/downloads/downloads/heartbeat-{{ beat_version }}{{if .Snapshot}}-SNAPSHOT{{end}}-{{.GOOS}}-{{.AgentArchName}}.tar.gz.asc':
         source: '{{.AgentDropPath}}/heartbeat-{{ beat_version }}{{if .Snapshot}}-SNAPSHOT{{end}}-{{.GOOS}}-{{.AgentArchName}}.tar.gz.asc'
         mode: 0644
         skip_on_missing: true
-      'data/downloads/metricbeat-{{ beat_version }}{{if .Snapshot}}-SNAPSHOT{{end}}-{{.GOOS}}-{{.AgentArchName}}.tar.gz':
->>>>>>> fbaeefe7
+      'data/{{.BeatName}}-{{ commit_short }}/downloads/downloads/metricbeat-{{ beat_version }}{{if .Snapshot}}-SNAPSHOT{{end}}-{{.GOOS}}-{{.AgentArchName}}.tar.gz':
         source: '{{.AgentDropPath}}/metricbeat-{{ beat_version }}{{if .Snapshot}}-SNAPSHOT{{end}}-{{.GOOS}}-{{.AgentArchName}}.tar.gz'
         mode: 0644
       'data/{{.BeatName}}-{{ commit_short }}/downloads/metricbeat-{{ beat_version }}{{if .Snapshot}}-SNAPSHOT{{end}}-{{.GOOS}}-{{.AgentArchName}}.tar.gz.sha512':
@@ -297,21 +285,17 @@
         source: '{{.AgentDropPath}}/filebeat-{{ beat_version }}{{if .Snapshot}}-SNAPSHOT{{end}}-{{.GOOS}}-{{.AgentArchName}}.zip.asc'
         mode: 0644
         skip_on_missing: true
-<<<<<<< HEAD
-      'data/{{.BeatName}}-{{ commit_short }}/downloads/metricbeat-{{ beat_version }}{{if .Snapshot}}-SNAPSHOT{{end}}-{{.GOOS}}-{{.AgentArchName}}.zip':
-=======
-      'data/downloads/heartbeat-{{ beat_version }}{{if .Snapshot}}-SNAPSHOT{{end}}-{{.GOOS}}-{{.AgentArchName}}.zip':
+      'data/{{.BeatName}}-{{ commit_short }}/downloads/downloads/heartbeat-{{ beat_version }}{{if .Snapshot}}-SNAPSHOT{{end}}-{{.GOOS}}-{{.AgentArchName}}.zip':
         source: '{{.AgentDropPath}}/heartbeat-{{ beat_version }}{{if .Snapshot}}-SNAPSHOT{{end}}-{{.GOOS}}-{{.AgentArchName}}.zip'
         mode: 0644
-      'data/downloads/heartbeat-{{ beat_version }}{{if .Snapshot}}-SNAPSHOT{{end}}-{{.GOOS}}-{{.AgentArchName}}.zip.sha512':
+      'data/{{.BeatName}}-{{ commit_short }}/downloads/downloads/heartbeat-{{ beat_version }}{{if .Snapshot}}-SNAPSHOT{{end}}-{{.GOOS}}-{{.AgentArchName}}.zip.sha512':
         source: '{{.AgentDropPath}}/heartbeat-{{ beat_version }}{{if .Snapshot}}-SNAPSHOT{{end}}-{{.GOOS}}-{{.AgentArchName}}.zip.sha512'
         mode: 0644
-      'data/downloads/heartbeat-{{ beat_version }}{{if .Snapshot}}-SNAPSHOT{{end}}-{{.GOOS}}-{{.AgentArchName}}.zip.asc':
+      'data/{{.BeatName}}-{{ commit_short }}/downloads/downloads/heartbeat-{{ beat_version }}{{if .Snapshot}}-SNAPSHOT{{end}}-{{.GOOS}}-{{.AgentArchName}}.zip.asc':
         source: '{{.AgentDropPath}}/heartbeat-{{ beat_version }}{{if .Snapshot}}-SNAPSHOT{{end}}-{{.GOOS}}-{{.AgentArchName}}.zip.asc'
         mode: 0644
         skip_on_missing: true
-      'data/downloads/metricbeat-{{ beat_version }}{{if .Snapshot}}-SNAPSHOT{{end}}-{{.GOOS}}-{{.AgentArchName}}.zip':
->>>>>>> fbaeefe7
+      'data/{{.BeatName}}-{{ commit_short }}/downloads/downloads/metricbeat-{{ beat_version }}{{if .Snapshot}}-SNAPSHOT{{end}}-{{.GOOS}}-{{.AgentArchName}}.zip':
         source: '{{.AgentDropPath}}/metricbeat-{{ beat_version }}{{if .Snapshot}}-SNAPSHOT{{end}}-{{.GOOS}}-{{.AgentArchName}}.zip'
         mode: 0644
       'data/{{.BeatName}}-{{ commit_short }}/downloads/metricbeat-{{ beat_version }}{{if .Snapshot}}-SNAPSHOT{{end}}-{{.GOOS}}-{{.AgentArchName}}.zip.sha512':
