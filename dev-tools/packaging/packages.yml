--- conflicted
+++ resolved
@@ -183,9 +183,6 @@
   - &docker_arm_ubi_spec
     extra_vars:
       image_name: '{{.BeatName}}-ubi'
-<<<<<<< HEAD
-      from: 'registry.access.redhat.com/ubi9/ubi-minimal:9.4'
-=======
       from: '--platform=linux/arm64 docker.elastic.co/ubi9/ubi-minimal'
 
   - &docker_wolfi_spec
@@ -197,7 +194,6 @@
     extra_vars:
       image_name: '{{.BeatName}}-wolfi'
       from: '--platform=linux/arm64 cgr.dev/chainguard/wolfi-base'
->>>>>>> e345f285
 
   - &elastic_docker_spec
     extra_vars:
