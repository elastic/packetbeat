--- conflicted
+++ resolved
@@ -3,12 +3,6 @@
 set -eo pipefail
 
 # Environment variables used
-<<<<<<< HEAD
-# FLEET_ADMIN_PASSWORD - used for new fleet user [elastic]
-# FLEET_ADMIN_USERNAME - used for new fleet user [changeme]
-=======
-# FLEET_CONFIG_ID - config related to new token [defaul]
->>>>>>> eaf5e2f0
 # FLEET_ENROLLMENT_TOKEN - existing enrollment token to be used for enroll
 # FLEET_ENROLL - if set to 1 enroll will be performed
 # FLEET_SETUP - if  set to 1 fleet setup will be performed
