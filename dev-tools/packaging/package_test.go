--- conflicted
+++ resolved
@@ -61,11 +61,8 @@
 	files     = flag.String("files", "../build/distributions/*/*", "filepath glob containing package files")
 	modules   = flag.Bool("modules", false, "check modules folder contents")
 	modulesd  = flag.Bool("modules.d", false, "check modules.d folder contents")
-<<<<<<< HEAD
+	monitorsd = flag.Bool("monitors.d", false, "check monitors.d folder contents")
 	rootOwner = flag.Bool("root-owner", false, "expect root to own package files")
-=======
-	monitorsd = flag.Bool("monitors.d", false, "check monitors.d folder contents")
->>>>>>> f0e08644
 )
 
 func TestRPM(t *testing.T) {
@@ -118,15 +115,11 @@
 	checkConfigOwner(t, p, *rootOwner)
 	checkManifestPermissions(t, p)
 	checkManifestOwner(t, p, *rootOwner)
+	checkModulesOwner(t, p, *rootOwner)
 	checkModulesPermissions(t, p)
 	checkModulesPresent(t, "/usr/share", p)
 	checkModulesDPresent(t, "/etc/", p)
-<<<<<<< HEAD
-	checkModulesOwner(t, p, *rootOwner)
-=======
 	checkMonitorsDPresent(t, "/etc", p)
-	checkModulesOwner(t, p)
->>>>>>> f0e08644
 	checkSystemdUnitPermissions(t, p)
 }
 
@@ -145,8 +138,8 @@
 	checkModulesPresent(t, "./usr/share", p)
 	checkModulesDPresent(t, "./etc/", p)
 	checkMonitorsDPresent(t, "./etc/", p)
+	checkModulesOwner(t, p, true)
 	checkModulesPermissions(t, p)
-	checkModulesOwner(t, p, true)
 	checkSystemdUnitPermissions(t, p)
 }
 
