--- conflicted
+++ resolved
@@ -335,19 +335,6 @@
 		"-w", workDir,
 	)
 
-<<<<<<< HEAD
-	// Ensure the proper platform is passed
-	// This fixes an issue where during arm64 linux build for the currently used docker image
-	// docker.elastic.co/beats-dev/golang-crossbuild:1.22.5-arm the image for amd64 arch is pulled
-	// and causes problems when using native arch tools on the binaries that are built for arm64 arch.
-	if strings.HasPrefix(b.Platform, "linux/") {
-		args = append(args,
-			"--platform", b.Platform,
-		)
-	}
-
-=======
->>>>>>> e345f285
 	args = append(args,
 		image,
 
