// Licensed to Elasticsearch B.V. under one or more contributor
// license agreements. See the NOTICE file distributed with
// this work for additional information regarding copyright
// ownership. Elasticsearch B.V. licenses this file to you under
// the Apache License, Version 2.0 (the "License"); you may
// not use this file except in compliance with the License.
// You may obtain a copy of the License at
//
//     http://www.apache.org/licenses/LICENSE-2.0
//
// Unless required by applicable law or agreed to in writing,
// software distributed under the License is distributed on an
// "AS IS" BASIS, WITHOUT WARRANTIES OR CONDITIONS OF ANY
// KIND, either express or implied.  See the License for the
// specific language governing permissions and limitations
// under the License.

package mage

import (
	"fmt"
	"go/build"
	"log"
	"os"
	"path/filepath"
	"runtime"
	"strconv"
	"strings"
	"time"

	"github.com/magefile/mage/mg"
	"github.com/magefile/mage/sh"
	"github.com/pkg/errors"

	"github.com/elastic/beats/v7/dev-tools/mage/gotool"
	"github.com/elastic/beats/v7/libbeat/common/file"
)

const defaultCrossBuildTarget = "golangCrossBuild"

// Platforms contains the set of target platforms for cross-builds. It can be
// modified at runtime by setting the PLATFORMS environment variable.
// See NewPlatformList for details about platform filtering expressions.
var Platforms = BuildPlatforms.Defaults()

// Types is the list of package types
var SelectedPackageTypes []PackageType

func init() {
	// Allow overriding via PLATFORMS.
	if expression := os.Getenv("PLATFORMS"); len(expression) > 0 {
		Platforms = NewPlatformList(expression)
	}

	// Allow overriding via PACKAGES.
	if packageTypes := os.Getenv("PACKAGES"); len(packageTypes) > 0 {
		for _, pkgtype := range strings.Split(packageTypes, ",") {
			var p PackageType
			err := p.UnmarshalText([]byte(pkgtype))
			if err != nil {
				continue
			}
			SelectedPackageTypes = append(SelectedPackageTypes, p)
		}
	}
}

// CrossBuildOption defines a option to the CrossBuild target.
type CrossBuildOption func(params *crossBuildParams)

// ImageSelectorFunc returns the name of the builder image.
type ImageSelectorFunc func(platform string) (string, error)

// ForPlatforms filters the platforms based on the given expression.
func ForPlatforms(expr string) func(params *crossBuildParams) {
	return func(params *crossBuildParams) {
		params.Platforms = params.Platforms.Filter(expr)
	}
}

// WithTarget specifies the mage target to execute inside the golang-crossbuild
// container.
func WithTarget(target string) func(params *crossBuildParams) {
	return func(params *crossBuildParams) {
		params.Target = target
	}
}

// InDir specifies the base directory to use when cross-building.
func InDir(path ...string) func(params *crossBuildParams) {
	return func(params *crossBuildParams) {
		params.InDir = filepath.Join(path...)
	}
}

// Serially causes each cross-build target to be executed serially instead of
// in parallel.
func Serially() func(params *crossBuildParams) {
	return func(params *crossBuildParams) {
		params.Serial = true
	}
}

// ImageSelector returns the name of the selected builder image.
func ImageSelector(f ImageSelectorFunc) func(params *crossBuildParams) {
	return func(params *crossBuildParams) {
		params.ImageSelector = f
	}
}

// AddPlatforms sets dependencies on others platforms.
func AddPlatforms(expressions ...string) func(params *crossBuildParams) {
	return func(params *crossBuildParams) {
		var list BuildPlatformList
		for _, expr := range expressions {
			list = NewPlatformList(expr)
			params.Platforms = params.Platforms.Merge(list)
		}
	}
}

type crossBuildParams struct {
	Platforms     BuildPlatformList
	Target        string
	Serial        bool
	InDir         string
	ImageSelector ImageSelectorFunc
}

// CrossBuild executes a given build target once for each target platform.
func CrossBuild(options ...CrossBuildOption) error {
	params := crossBuildParams{Platforms: Platforms, Target: defaultCrossBuildTarget, ImageSelector: crossBuildImage}
	for _, opt := range options {
		opt(&params)
	}

	// Docker is required for this target.
	if err := HaveDocker(); err != nil {
		return err
	}

	if len(params.Platforms) == 0 {
		log.Printf("Skipping cross-build of target=%v because platforms list is empty.", params.Target)
		return nil
	}

	if CrossBuildMountModcache {
		// Make sure the module dependencies are downloaded on the host,
		// as they will be mounted into the container read-only.
		mg.Deps(func() error { return gotool.Mod.Download() })
	}

	// Build the magefile for Linux so we can run it inside the container.
	mg.Deps(buildMage)

	log.Println("crossBuild: Platform list =", params.Platforms)
	var deps []interface{}
	for _, buildPlatform := range params.Platforms {
		if !buildPlatform.Flags.CanCrossBuild() {
			return fmt.Errorf("unsupported cross build platform %v", buildPlatform.Name)
		}
		builder := GolangCrossBuilder{buildPlatform.Name, params.Target, params.InDir, params.ImageSelector}
		if params.Serial {
			if err := builder.Build(); err != nil {
				return errors.Wrapf(err, "failed cross-building target=%v for platform=%v %v", params.ImageSelector,
					params.Target, buildPlatform.Name)
			}
		} else {
			deps = append(deps, builder.Build)
		}
	}

	// Each build runs in parallel.
	Parallel(deps...)
	return nil
}

// CrossBuildXPack executes the 'golangCrossBuild' target in the Beat's
// associated x-pack directory to produce a version of the Beat that contains
// Elastic licensed content.
func CrossBuildXPack(options ...CrossBuildOption) error {
	o := []CrossBuildOption{InDir("x-pack", BeatName)}
	o = append(o, options...)
	return CrossBuild(o...)
}

// buildMage pre-compiles the magefile to a binary using the GOARCH parameter.
// It has the benefit of speeding up the build because the
// mage -compile is done only once rather than in each Docker container.
func buildMage() error {
	arch := runtime.GOARCH
	return sh.RunWith(map[string]string{"CGO_ENABLED": "0"}, "mage", "-f", "-goos=linux", "-goarch="+arch,
		"-compile", CreateDir(filepath.Join("build", "mage-linux-"+arch)))
}

func crossBuildImage(platform string) (string, error) {
	tagSuffix := "main"

	switch {
<<<<<<< HEAD
	case strings.HasPrefix(platform, "darwin/amd64"):
		tagSuffix = "darwin"
	case strings.HasPrefix(platform, "darwin/arm64"):
		tagSuffix = "darwin-arm64"
	case strings.HasPrefix(platform, "linux/arm64"):
=======
	case strings.HasPrefix(platform, "darwin"):
		tagSuffix = "darwin-debian10"
	case strings.HasPrefix(platform, "linux/armv7"):
		tagSuffix = "armhf"
	case strings.HasPrefix(platform, "linux/arm"):
>>>>>>> 4dc5285a
		tagSuffix = "arm"
		// when it runs on a ARM64 host/worker.
		if runtime.GOARCH == "arm64" {
			tagSuffix = "base-arm-debian9"
		}
	case strings.HasPrefix(platform, "linux/armv5"):
		tagSuffix = "armel"
	case strings.HasPrefix(platform, "linux/armv6"):
		tagSuffix = "armel"
	case strings.HasPrefix(platform, "linux/armv7"):
		tagSuffix = "armhf"
	case strings.HasPrefix(platform, "linux/mips"):
		tagSuffix = "mips"
	case strings.HasPrefix(platform, "linux/ppc"):
		tagSuffix = "ppc"
	case platform == "linux/s390x":
		tagSuffix = "s390x"
	case strings.HasPrefix(platform, "linux"):
		// Use an older version of libc to gain greater OS compatibility.
		// Debian 7 uses glibc 2.13.
		tagSuffix = "main-debian7"
	}

	goVersion, err := GoVersion()
	if err != nil {
		return "", err
	}

	return BeatsCrossBuildImage + ":" + goVersion + "-" + tagSuffix, nil
}

// GolangCrossBuilder executes the specified mage target inside of the
// associated golang-crossbuild container image for the platform.
type GolangCrossBuilder struct {
	Platform      string
	Target        string
	InDir         string
	ImageSelector ImageSelectorFunc
}

// Build executes the build inside of Docker.
func (b GolangCrossBuilder) Build() error {
	fmt.Printf(">> %v: Building for %v\n", b.Target, b.Platform)

	repoInfo, err := GetProjectRepoInfo()
	if err != nil {
		return errors.Wrap(err, "failed to determine repo root and package sub dir")
	}

	mountPoint := filepath.ToSlash(filepath.Join("/go", "src", repoInfo.CanonicalRootImportPath))
	// use custom dir for build if given, subdir if not:
	cwd := repoInfo.SubDir
	if b.InDir != "" {
		cwd = b.InDir
	}
	workDir := filepath.ToSlash(filepath.Join(mountPoint, cwd))

	builderArch := runtime.GOARCH
	buildCmd, err := filepath.Rel(workDir, filepath.Join(mountPoint, repoInfo.SubDir, "build/mage-linux-"+builderArch))
	if err != nil {
		return errors.Wrap(err, "failed to determine mage-linux-"+builderArch+" relative path")
	}

	dockerRun := sh.RunCmd("docker", "run")
	image, err := b.ImageSelector(b.Platform)
	if err != nil {
		return errors.Wrap(err, "failed to determine golang-crossbuild image tag")
	}
	verbose := ""
	if mg.Verbose() {
		verbose = "true"
	}
	var args []string
	if runtime.GOOS != "windows" {
		args = append(args,
			"--env", "EXEC_UID="+strconv.Itoa(os.Getuid()),
			"--env", "EXEC_GID="+strconv.Itoa(os.Getgid()),
		)
	}
	if versionQualified {
		args = append(args, "--env", "VERSION_QUALIFIER="+versionQualifier)
	}
	if CrossBuildMountModcache {
		// Mount $GOPATH/pkg/mod into the container, read-only.
		hostDir := filepath.Join(build.Default.GOPATH, "pkg", "mod")
		args = append(args, "-v", hostDir+":/go/pkg/mod:ro")
	}

	args = append(args,
		"--rm",
		"--env", "GOFLAGS=-mod=readonly",
		"--env", "MAGEFILE_VERBOSE="+verbose,
		"--env", "MAGEFILE_TIMEOUT="+EnvOr("MAGEFILE_TIMEOUT", ""),
		"--env", fmt.Sprintf("SNAPSHOT=%v", Snapshot),
		"--env", fmt.Sprintf("DEV=%v", DevBuild),
		"-v", repoInfo.RootDir+":"+mountPoint,
		"-w", workDir,
		image,
		"--build-cmd", buildCmd+" "+b.Target,
		"-p", b.Platform,
	)

	return dockerRun(args...)
}

// DockerChown chowns files generated during build. EXEC_UID and EXEC_GID must
// be set in the containers environment otherwise this is a noop.
func DockerChown(path string) {
	// Chown files generated during build that are root owned.
	uid, _ := strconv.Atoi(EnvOr("EXEC_UID", "-1"))
	gid, _ := strconv.Atoi(EnvOr("EXEC_GID", "-1"))
	if uid > 0 && gid > 0 {
		log.Printf(">>> Fixing file ownership issues from Docker at path=%v", path)
		if err := chownPaths(uid, gid, path); err != nil {
			log.Println(err)
		}
	}
}

// chownPaths will chown the file and all of the dirs specified in the path.
func chownPaths(uid, gid int, path string) error {
	start := time.Now()
	numFixed := 0
	defer func() {
		log.Printf("chown took: %v, changed %d files", time.Now().Sub(start), numFixed)
	}()

	return filepath.Walk(path, func(name string, info os.FileInfo, err error) error {
		if err != nil {
			return err
		}

		// Get the file's UID and GID.
		stat, err := file.Wrap(info)
		if err != nil {
			return err
		}
		fileUID, _ := stat.UID()
		fileGID, _ := stat.GID()
		if uid == fileUID && gid == fileGID {
			// Skip if UID/GID are already a match.
			return nil
		}

		if err := os.Chown(name, uid, gid); err != nil {
			return errors.Wrapf(err, "failed to chown path=%v", name)
		}
		numFixed++
		return nil
	})
}<|MERGE_RESOLUTION|>--- conflicted
+++ resolved
@@ -197,29 +197,21 @@
 	tagSuffix := "main"
 
 	switch {
-<<<<<<< HEAD
-	case strings.HasPrefix(platform, "darwin/amd64"):
-		tagSuffix = "darwin"
-	case strings.HasPrefix(platform, "darwin/arm64"):
-		tagSuffix = "darwin-arm64"
-	case strings.HasPrefix(platform, "linux/arm64"):
-=======
-	case strings.HasPrefix(platform, "darwin"):
+	case platform ==  "darwin/amd64":
 		tagSuffix = "darwin-debian10"
-	case strings.HasPrefix(platform, "linux/armv7"):
-		tagSuffix = "armhf"
-	case strings.HasPrefix(platform, "linux/arm"):
->>>>>>> 4dc5285a
+	case platform == "darwin/arm64":
+		tagSuffix = "darwin-arm64-debian10"
+	case platform == "linux/arm64":
 		tagSuffix = "arm"
 		// when it runs on a ARM64 host/worker.
 		if runtime.GOARCH == "arm64" {
 			tagSuffix = "base-arm-debian9"
 		}
-	case strings.HasPrefix(platform, "linux/armv5"):
+	case platform == "linux/armv5":
 		tagSuffix = "armel"
-	case strings.HasPrefix(platform, "linux/armv6"):
+	case platform == "linux/armv6":
 		tagSuffix = "armel"
-	case strings.HasPrefix(platform, "linux/armv7"):
+	case platform == "linux/armv7":
 		tagSuffix = "armhf"
 	case strings.HasPrefix(platform, "linux/mips"):
 		tagSuffix = "mips"
