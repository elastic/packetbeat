--- conflicted
+++ resolved
@@ -27,14 +27,6 @@
 
 # Install mage from vendor.
 exec { go install github.com/elastic/beats/vendor/github.com/magefile/mage }
-
-echo "Fetching testing dependencies"
-# TODO (elastic/beats#5050): Use a vendored copy of this.
-<<<<<<< HEAD
-exec { go get github.com/jstemmer/go-junit-report }
-=======
-exec { go get github.com/docker/libcompose }
->>>>>>> e30da2c1
 
 if (Test-Path "$env:beat") {
     cd "$env:beat"
