#
# File: common.bash
#
# Common bash routines.
#

# Script directory:
_sdir="$( cd "$( dirname "${BASH_SOURCE[0]}" )" && pwd )"

# debug "msg"
# Write a debug message to stderr.
debug()
{
  if [ "$VERBOSE" == "true" ]; then
    echo "DEBUG: $1" >&2
  fi
}

# err "msg"
# Write and error message to stderr.
err()
{
  echo "ERROR: $1" >&2
}

# get_go_version
# Read the project's Go version and return it in the GO_VERSION variable.
# On failure it will exit.
get_go_version() {
  GO_VERSION=$(cat "${_sdir}/../.go-version")
  if [ -z "$GO_VERSION" ]; then
    err "Failed to detect the project's Go version"
    exit 1
  fi
}

# setup_go_root "version"
# This configures the Go version being used. It sets GOROOT and adds
# GOROOT/bin to the PATH. It uses gimme to download the Go version if
# it does not already exist in the ~/.gimme dir.
setup_go_root() {
  local version=${1}
  export PROPERTIES_FILE=go_env.properties
  GO_VERSION="${version}" .ci/scripts/install-go.sh
<<<<<<< HEAD

  # Setup GOROOT and add go to the PATH.
  # shellcheck disable=SC1090
  source "${PROPERTIES_FILE}" 2> /dev/null

  # Setup GOPATH and add GOPATH/bin to the PATH.
  if [ -d "${HOME}" ] ; then
    setup_go_path "${HOME}"
  else
    setup_go_path "${GOROOT}"
  fi

=======
  # shellcheck disable=SC1090
  source "${PROPERTIES_FILE}" 2> /dev/null
>>>>>>> 1a17052a
  debug "$(go version)"
}

# setup_go_path "gopath"
# This sets GOPATH and adds GOPATH/bin to the PATH.
setup_go_path() {
  local gopath="${1}"
  if [ -z "$gopath" ]; then return; fi

  # Setup GOPATH.
  export GOPATH="${gopath}"

  # Add GOPATH to PATH.
  export PATH="${GOPATH}/bin:${PATH}"

  debug "GOPATH=${GOPATH}"
}

jenkins_setup() {
  : "${HOME:?Need to set HOME to a non-empty value.}"
  : "${WORKSPACE:?Need to set WORKSPACE to a non-empty value.}"

  if [ -z ${GO_VERSION:-} ]; then
    get_go_version
  fi

  # Setup Go.
  export GOPATH=${WORKSPACE}
  export PATH=${GOPATH}/bin:${PATH}
  eval "$(gvm ${GO_VERSION})"

  # Workaround for Python virtualenv path being too long.
  export TEMP_PYTHON_ENV=$(mktemp -d)
  export PYTHON_ENV="${TEMP_PYTHON_ENV}/python-env"

  # Write cached magefile binaries to workspace to ensure
  # each run starts from a clean slate.
  export MAGEFILE_CACHE="${WORKSPACE}/.magefile"
}

docker_setup() {
  OS="$(uname)"
  case $OS in
    'Darwin')
      # Start the docker machine VM (ignore error if it's already running).
      docker-machine start default || true
      eval $(docker-machine env default)
      ;;
  esac
}<|MERGE_RESOLUTION|>--- conflicted
+++ resolved
@@ -42,7 +42,6 @@
   local version=${1}
   export PROPERTIES_FILE=go_env.properties
   GO_VERSION="${version}" .ci/scripts/install-go.sh
-<<<<<<< HEAD
 
   # Setup GOROOT and add go to the PATH.
   # shellcheck disable=SC1090
@@ -55,10 +54,6 @@
     setup_go_path "${GOROOT}"
   fi
 
-=======
-  # shellcheck disable=SC1090
-  source "${PROPERTIES_FILE}" 2> /dev/null
->>>>>>> 1a17052a
   debug "$(go version)"
 }
 
