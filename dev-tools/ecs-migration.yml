--- conflicted
+++ resolved
@@ -918,7 +918,6 @@
   to: network.forwarded_ip
   alias: false
 
-<<<<<<< HEAD
 ## MySQL
 - from: mysql.iserror
   to: status
@@ -926,7 +925,7 @@
   comment: >
     Status reflects whether or not an error occured. Its values are either
     OK or Error.
-=======
+
 ## NFS
 - from: rpc.time
   to: event.duration
@@ -953,7 +952,6 @@
 - from: no_request
   to: cassandra.no_request
   alias: true
->>>>>>> 74098c61
 
 
 # Heartbeat
