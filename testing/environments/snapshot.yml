--- conflicted
+++ resolved
@@ -3,11 +3,7 @@
 version: '2.3'
 services:
   elasticsearch:
-<<<<<<< HEAD
-    image: docker.elastic.co/elasticsearch/elasticsearch:8.6.0-40086bc7-SNAPSHOT
-=======
     image: docker.elastic.co/elasticsearch/elasticsearch:8.6.0-6545f2df-SNAPSHOT
->>>>>>> 32231e1e
     # When extend is used it merges healthcheck.tests, see:
     # https://github.com/docker/compose/issues/8962
     # healthcheck:
@@ -35,11 +31,7 @@
     - "./docker/elasticsearch/users_roles:/usr/share/elasticsearch/config/users_roles"
 
   logstash:
-<<<<<<< HEAD
-    image: docker.elastic.co/logstash/logstash:8.6.0-40086bc7-SNAPSHOT
-=======
     image: docker.elastic.co/logstash/logstash:8.6.0-6545f2df-SNAPSHOT
->>>>>>> 32231e1e
     healthcheck:
       test: ["CMD", "curl", "-f", "http://localhost:9600/_node/stats"]
       retries: 600
@@ -52,11 +44,7 @@
       - 5055:5055
 
   kibana:
-<<<<<<< HEAD
-    image: docker.elastic.co/kibana/kibana:8.6.0-40086bc7-SNAPSHOT
-=======
     image: docker.elastic.co/kibana/kibana:8.6.0-6545f2df-SNAPSHOT
->>>>>>> 32231e1e
     environment:
     - "ELASTICSEARCH_USERNAME=kibana_system_user"
     - "ELASTICSEARCH_PASSWORD=testing"
