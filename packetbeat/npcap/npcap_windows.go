--- conflicted
+++ resolved
@@ -22,16 +22,6 @@
 
 import "github.com/google/gopacket/pcap"
 
-<<<<<<< HEAD
-func reloadWinPCAP() error {
-	err := pcap.UnloadWinPCAP()
-	if err != nil {
-		return err
-	}
-	return pcap.LoadWinPCAP()
-}
-=======
 func loadWinPCAP() error { return pcap.LoadWinPCAP() }
 
-func unloadWinPCAP() error { return pcap.UnloadWinPCAP() }
->>>>>>> 128cbf46
+func unloadWinPCAP() error { return pcap.UnloadWinPCAP() }