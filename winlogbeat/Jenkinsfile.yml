--- conflicted
+++ resolved
@@ -47,19 +47,6 @@
                 - "windows-2012"
             branches: true     ## for all the branches
             tags: true         ## for all the tags
-<<<<<<< HEAD
-    windows-7-32:
-        mage: "mage build unitTest"
-        platforms:             ## override default labels in this specific stage.
-            - "windows-7-32-bit"
-        when:                  ## Override the top-level when.
-            comments:
-                - "/test winlogbeat for windows-7-32"
-            labels:
-                - "windows-7-32"
-            branches: true     ## for all the branches
-            tags: true         ## for all the tags
-=======
     # windows-10:  See https://github.com/elastic/beats/issues/22046
     #    mage: "mage build unitTest"
     #    platforms:             ## override default labels in this specific stage.
@@ -71,4 +58,14 @@
     #            - "windows-10"
     #        branches: true     ## for all the branches
     #        tags: true         ## for all the tags
->>>>>>> 633285e7
+    windows-7-32:
+        mage: "mage build unitTest"
+        platforms:             ## override default labels in this specific stage.
+            - "windows-7-32-bit"
+        when:                  ## Override the top-level when.
+            comments:
+                - "/test winlogbeat for windows-7-32"
+            labels:
+                - "windows-7-32"
+            branches: true     ## for all the branches
+            tags: true         ## for all the tags