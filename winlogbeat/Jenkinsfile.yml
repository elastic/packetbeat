--- conflicted
+++ resolved
@@ -58,29 +58,6 @@
     #            - "windows-10"
     #        branches: true     ## for all the branches
     #        tags: true         ## for all the tags
-<<<<<<< HEAD
-    #windows-7:  See https://github.com/elastic/beats/issues/22302
-    #    mage: "mage build unitTest"
-    #    platforms:             ## override default labels in this specific stage.
-    #        - "windows-7"
-    #    when:                  ## Override the top-level when.
-    #        comments:
-    #            - "/test winlogbeat for windows-7"
-    #        labels:
-    #            - "windows-7"
-=======
-    #windows-7-32:  See https://github.com/elastic/beats/issues/19829
-    #    mage: "mage build unitTest"
-    #    platforms:             ## override default labels in this specific stage.
-    #        - "windows-7-32-bit"
-    #    when:                  ## Override the top-level when.
-    #        comments:
-    #            - "/test winlogbeat for windows-7-32"
-    #        labels:
-    #            - "windows-7-32"
->>>>>>> 867702e6
-    #        branches: true     ## for all the branches
-    #        tags: true         ## for all the tags
     windows-8:
         mage: "mage build unitTest"
         platforms:             ## override default labels in this specific stage.
@@ -91,4 +68,24 @@
             labels:
                 - "windows-8"
             branches: true     ## for all the branches
-            tags: true         ## for all the tags+            tags: true         ## for all the tags
+    #windows-7:  See https://github.com/elastic/beats/issues/22302
+    #    mage: "mage build unitTest"
+    #    platforms:             ## override default labels in this specific stage.
+    #        - "windows-7"
+    #    when:                  ## Override the top-level when.
+    #        comments:
+    #            - "/test winlogbeat for windows-7"
+    #        labels:
+    #            - "windows-7"
+    #windows-7-32:  See https://github.com/elastic/beats/issues/19829
+    #    mage: "mage build unitTest"
+    #    platforms:             ## override default labels in this specific stage.
+    #        - "windows-7-32-bit"
+    #    when:                  ## Override the top-level when.
+    #        comments:
+    #            - "/test winlogbeat for windows-7-32"
+    #        labels:
+    #            - "windows-7-32"
+    #        branches: true     ## for all the branches
+    #        tags: true         ## for all the tags