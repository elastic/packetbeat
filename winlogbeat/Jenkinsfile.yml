--- conflicted
+++ resolved
@@ -64,7 +64,6 @@
                 - "windows-8"
             branches: true     ## for all the branches
             tags: true         ## for all the tags
-<<<<<<< HEAD
     #windows-7:  See https://github.com/elastic/beats/issues/22302
     #    mage: "mage build unitTest"
     #    platforms:             ## override default labels in this specific stage.
@@ -74,7 +73,8 @@
     #            - "/test winlogbeat for windows-7"
     #        labels:
     #            - "windows-7"
-=======
+    #        branches: true     ## for all the branches
+    #        tags: true         ## for all the tags
     #windows-7-32:  See https://github.com/elastic/beats/issues/19829
     #    mage: "mage build unitTest"
     #    platforms:             ## override default labels in this specific stage.
@@ -84,6 +84,5 @@
     #            - "/test winlogbeat for windows-7-32"
     #        labels:
     #            - "windows-7-32"
->>>>>>> 0317832c
     #        branches: true     ## for all the branches
     #        tags: true         ## for all the tags