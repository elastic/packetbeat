// +build windows

package eventlog

import (
	"fmt"
	"io"
	"syscall"
	"time"

	"github.com/joeshaw/multierror"
	"github.com/pkg/errors"
	"golang.org/x/sys/windows"

	"github.com/elastic/beats/libbeat/common"
	"github.com/elastic/beats/libbeat/logp"
	"github.com/elastic/beats/winlogbeat/checkpoint"
	"github.com/elastic/beats/winlogbeat/sys"
	win "github.com/elastic/beats/winlogbeat/sys/wineventlog"
)

const (
	// renderBufferSize is the size in bytes of the buffer used to render events.
	renderBufferSize = 1 << 14

	// winEventLogApiName is the name used to identify the Windows Event Log API
	// as both an event type and an API.
	winEventLogAPIName = "wineventlog"
)

var winEventLogConfigKeys = append(commonConfigKeys, "batch_read_size",
	"ignore_older", "include_xml", "event_id", "forwarded", "level", "provider")

type winEventLogConfig struct {
	ConfigCommon  `config:",inline"`
	BatchReadSize int   `config:"batch_read_size"` // Maximum number of events that Read will return.
	IncludeXML    bool  `config:"include_xml"`
	Forwarded     *bool `config:"forwarded"`
	SimpleQuery   query `config:",inline"`
}

// defaultWinEventLogConfig is the default configuration for new wineventlog readers.
var defaultWinEventLogConfig = winEventLogConfig{
	BatchReadSize: 100,
}

// query contains parameters used to customize the event log data that is
// queried from the log.
type query struct {
	IgnoreOlder time.Duration `config:"ignore_older"` // Ignore records older than this period of time.
	EventID     string        `config:"event_id"`     // White-list and black-list of events.
	Level       string        `config:"level"`        // Severity level.
	Provider    []string      `config:"provider"`     // Provider (source name).
}

// Validate validates the winEventLogConfig data and returns an error describing
// any problems or nil.
func (c *winEventLogConfig) Validate() error {
	var errs multierror.Errors
	if c.Name == "" {
		errs = append(errs, fmt.Errorf("event log is missing a 'name'"))
	}

	return errs.Err()
}

// Validate that winEventLog implements the EventLog interface.
var _ EventLog = &winEventLog{}

// winEventLog implements the EventLog interface for reading from the Windows
// Event Log API.
type winEventLog struct {
	config       winEventLogConfig
	query        string
	channelName  string                   // Name of the channel from which to read.
	subscription win.EvtHandle            // Handle to the subscription.
	maxRead      int                      // Maximum number returned in one Read.
	lastRead     checkpoint.EventLogState // Record number of the last read event.

	render    func(event win.EvtHandle, out io.Writer) error // Function for rendering the event to XML.
	renderBuf []byte                                         // Buffer used for rendering event.
	outputBuf *sys.ByteBuffer                                // Buffer for receiving XML
	cache     *messageFilesCache                             // Cached mapping of source name to event message file handles.

<<<<<<< HEAD
	logPrefix string // String to prefix on log messages.
=======
	logPrefix     string               // String to prefix on log messages.
	eventMetadata common.EventMetadata // Field and tags to add to each event.
	evt           windows.Handle
>>>>>>> acc9395a
}

// Name returns the name of the event log (i.e. Application, Security, etc.).
func (l *winEventLog) Name() string {
	return l.channelName
}

<<<<<<< HEAD
func (l *winEventLog) Open(state checkpoint.EventLogState) error {
	var bookmark win.EvtHandle
	var err error
	if len(state.Bookmark) > 0 {
		bookmark, err = win.CreateBookmarkFromXML(state.Bookmark)
	} else {
		bookmark, err = win.CreateBookmarkFromRecordID(l.channelName, state.RecordNumber)
	}
	if err != nil {
		return err
=======
func (l *winEventLog) Open(_ uint64) error {
	var err error

	flags := win.EvtSubscribeToFutureEvents
	if l.config.SimpleQuery.IgnoreOlder > 0 {
		flags = win.EvtSubscribeStartAtOldestRecord
>>>>>>> acc9395a
	}

	// Using a pull subscription to receive events. See:
	// https://msdn.microsoft.com/en-us/library/windows/desktop/aa385771(v=vs.85).aspx#pull
	l.evt, err = windows.CreateEvent(nil, 0, 0, nil)
	if err != nil {
		return nil
	}

	debugf("%s using subscription query=%s", l.logPrefix, l.query)
	subscriptionHandle, err := win.Subscribe(
		0,       // Session - nil for localhost
		l.evt,   //signalEvent
		"",      // Channel - empty b/c channel is in the query
		l.query, // Query - nil means all events
		0,       // Bookmark - for resuming from a specific event
		flags,   //win.EvtSubscribeStartAfterBookmark to work with bookmarks
	)
	if err != nil {
		return err
	}

	l.subscription = subscriptionHandle
	return nil
}

func (l *winEventLog) Read() ([]Record, error) {
	handles, _, err := l.eventHandles(l.maxRead)
	if err != nil || len(handles) == 0 {
		return nil, err
	}
	defer func() {
		for _, h := range handles {
			win.Close(h)
		}
	}()
	detailf("%s EventHandles returned %d handles", l.logPrefix, len(handles))

	var records []Record
	for _, h := range handles {
		l.outputBuf.Reset()
		err := l.render(h, l.outputBuf)
		if bufErr, ok := err.(sys.InsufficientBufferError); ok {
			detailf("%s Increasing render buffer size to %d", l.logPrefix,
				bufErr.RequiredSize)
			l.renderBuf = make([]byte, bufErr.RequiredSize)
			l.outputBuf.Reset()
			err = l.render(h, l.outputBuf)
		}
		if err != nil && l.outputBuf.Len() == 0 {
			logp.Err("%s Dropping event with rendering error. %v", l.logPrefix, err)
			incrementMetric(dropReasons, err)
			continue
		}

		r, err := l.buildRecordFromXML(l.outputBuf.Bytes(), err)
		if err != nil {
			logp.Err("%s Dropping event. %v", l.logPrefix, err)
			incrementMetric(dropReasons, err)
			continue
		}

		r.Offset = checkpoint.EventLogState{
			Name:         l.channelName,
			RecordNumber: r.RecordID,
			Timestamp:    r.TimeCreated.SystemTime,
		}
		if r.Offset.Bookmark, err = l.createBookmarkFromEvent(h); err != nil {
			logp.Warn("%s failed creating bookmark: %v", l.logPrefix, err)
		}
		records = append(records, r)
		l.lastRead = r.Offset
	}

	debugf("%s Read() is returning %d records", l.logPrefix, len(records))
	return records, nil
}

func (l *winEventLog) Close() error {
	debugf("%s Closing handle", l.logPrefix)
	windows.SetEvent(l.evt)
	//windows.CloseHandle(l.evt)
	return win.Close(l.subscription)
}

func (l *winEventLog) eventHandles(maxRead int) ([]win.EvtHandle, int, error) {
	handles, err := win.EventHandles(l.subscription, maxRead)
	switch err {
	case nil:
		if l.maxRead > maxRead {
			debugf("%s Recovered from RPC_S_INVALID_BOUND error (errno 1734) "+
				"by decreasing batch_read_size to %v", l.logPrefix, maxRead)
		}
		return handles, maxRead, nil
	case win.ERROR_NO_MORE_ITEMS:
		detailf("%s No more events. Waiting...", l.logPrefix)
		_, err := windows.WaitForSingleObject(l.evt, windows.INFINITE)
		return nil, 0, err
	case win.RPC_S_INVALID_BOUND:
		incrementMetric(readErrors, err)
		if err := l.Close(); err != nil {
			return nil, 0, errors.Wrap(err, "failed to recover from RPC_S_INVALID_BOUND")
		}
		if err := l.Open(l.lastRead); err != nil {
			return nil, 0, errors.Wrap(err, "failed to recover from RPC_S_INVALID_BOUND")
		}
		return l.eventHandles(maxRead / 2)
	default:
		incrementMetric(readErrors, err)
		logp.Warn("%s EventHandles returned error %v", l.logPrefix, err)
		return nil, 0, err
	}
}

func (l *winEventLog) buildRecordFromXML(x []byte, recoveredErr error) (Record, error) {
	e, err := sys.UnmarshalEventXML(x)
	if err != nil {
		return Record{}, fmt.Errorf("Failed to unmarshal XML='%s'. %v", x, err)
	}

	err = sys.PopulateAccount(&e.User)
	if err != nil {
		debugf("%s SID %s account lookup failed. %v", l.logPrefix,
			e.User.Identifier, err)
	}

	if e.RenderErrorCode != 0 {
		// Convert the render error code to an error message that can be
		// included in the "message_error" field.
		e.RenderErr = syscall.Errno(e.RenderErrorCode).Error()
	} else if recoveredErr != nil {
		e.RenderErr = recoveredErr.Error()
	}

	if e.Level == "" {
		// Fallback on LevelRaw if the Level is not set in the RenderingInfo.
		e.Level = win.EventLevel(e.LevelRaw).String()
	}

	if logp.IsDebug(detailSelector) {
		detailf("%s XML=%s Event=%+v", l.logPrefix, string(x), e)
	}

	r := Record{
		API:   winEventLogAPIName,
		Event: e,
	}

	if l.config.IncludeXML {
		r.XML = string(x)
	}

	return r, nil
}

// newWinEventLog creates and returns a new EventLog for reading event logs
// using the Windows Event Log.
func newWinEventLog(options *common.Config) (EventLog, error) {
	c := defaultWinEventLogConfig
	if err := readConfig(options, &c, winEventLogConfigKeys); err != nil {
		return nil, err
	}

	query, err := win.Query{
		Log:         c.Name,
		IgnoreOlder: c.SimpleQuery.IgnoreOlder,
		Level:       c.SimpleQuery.Level,
		EventID:     c.SimpleQuery.EventID,
		Provider:    c.SimpleQuery.Provider,
	}.Build()
	if err != nil {
		return nil, err
	}

	eventMetadataHandle := func(providerName, sourceName string) sys.MessageFiles {
		mf := sys.MessageFiles{SourceName: sourceName}
		h, err := win.OpenPublisherMetadata(0, sourceName, 0)
		if err != nil {
			mf.Err = err
			return mf
		}

		mf.Handles = []sys.FileHandle{{Handle: uintptr(h)}}
		return mf
	}

	freeHandle := func(handle uintptr) error {
		return win.Close(win.EvtHandle(handle))
	}

	l := &winEventLog{
		config:      c,
		query:       query,
		channelName: c.Name,
		maxRead:     c.BatchReadSize,
		renderBuf:   make([]byte, renderBufferSize),
		outputBuf:   sys.NewByteBuffer(renderBufferSize),
		cache:       newMessageFilesCache(c.Name, eventMetadataHandle, freeHandle),
		logPrefix:   fmt.Sprintf("WinEventLog[%s]", c.Name),
	}

	// Forwarded events should be rendered using RenderEventXML. It is more
	// efficient and does not attempt to use local message files for rendering
	// the event's message.
	switch {
	case c.Forwarded == nil && c.Name == "ForwardedEvents",
		c.Forwarded != nil && *c.Forwarded == true:
		l.render = func(event win.EvtHandle, out io.Writer) error {
			return win.RenderEventXML(event, l.renderBuf, out)
		}
	default:
		l.render = func(event win.EvtHandle, out io.Writer) error {
			return win.RenderEvent(event, 0, l.renderBuf, l.cache.get, out)
		}
	}

	return l, nil
}

func (l *winEventLog) createBookmarkFromEvent(evtHandle win.EvtHandle) (string, error) {
	bmHandle, err := win.CreateBookmarkFromEvent(evtHandle)
	if err != nil {
		return "", err
	}
	l.outputBuf.Reset()
	err = win.RenderBookmarkXML(bmHandle, l.renderBuf, l.outputBuf)
	win.Close(bmHandle)
	return string(l.outputBuf.Bytes()), err
}

func init() {
	// Register wineventlog API if it is available.
	available, _ := win.IsAvailable()
	if available {
		Register(winEventLogAPIName, 0, newWinEventLog, win.Channels)
	}
}<|MERGE_RESOLUTION|>--- conflicted
+++ resolved
@@ -82,13 +82,9 @@
 	outputBuf *sys.ByteBuffer                                // Buffer for receiving XML
 	cache     *messageFilesCache                             // Cached mapping of source name to event message file handles.
 
-<<<<<<< HEAD
-	logPrefix string // String to prefix on log messages.
-=======
 	logPrefix     string               // String to prefix on log messages.
 	eventMetadata common.EventMetadata // Field and tags to add to each event.
 	evt           windows.Handle
->>>>>>> acc9395a
 }
 
 // Name returns the name of the event log (i.e. Application, Security, etc.).
@@ -96,7 +92,6 @@
 	return l.channelName
 }
 
-<<<<<<< HEAD
 func (l *winEventLog) Open(state checkpoint.EventLogState) error {
 	var bookmark win.EvtHandle
 	var err error
@@ -107,14 +102,6 @@
 	}
 	if err != nil {
 		return err
-=======
-func (l *winEventLog) Open(_ uint64) error {
-	var err error
-
-	flags := win.EvtSubscribeToFutureEvents
-	if l.config.SimpleQuery.IgnoreOlder > 0 {
-		flags = win.EvtSubscribeStartAtOldestRecord
->>>>>>> acc9395a
 	}
 
 	// Using a pull subscription to receive events. See:
