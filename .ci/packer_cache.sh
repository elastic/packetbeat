--- conflicted
+++ resolved
@@ -77,11 +77,7 @@
   latest7Minor=$(curl -s https://api.github.com/repos/elastic/beats/branches\?per_page=100 | jq -r '.[].name' | grep "^7." | tail -1)
   latest8Minor=$(curl -s https://api.github.com/repos/elastic/beats/branches\?per_page=100 | jq -r '.[].name' | grep "^8." | tail -1)
 
-<<<<<<< HEAD
-  for branch in main $latestMinor ; do
-=======
   for branch in main $latest7Minor $latest8Minor; do
->>>>>>> 1a025b5d
     if [ "$branch" != "main" ] ; then
       echo "Checkout the branch $branch"
       git checkout "$branch"
