#!/usr/bin/env groovy

@Library('apm@current') _

import groovy.transform.Field

/**
 This is required to store the test suites we will use to trigger the E2E tests.
*/
@Field def e2eTestSuites = []

pipeline {
  agent none
  environment {
    REPO = 'beats'
    BASE_DIR = "src/github.com/elastic/${env.REPO}"
    JOB_GCS_BUCKET = 'beats-ci-artifacts'
    JOB_GCS_BUCKET_STASH = 'beats-ci-temp'
    JOB_GCS_CREDENTIALS = 'beats-ci-gcs-plugin'
    JOB_GCS_EXT_CREDENTIALS = 'beats-ci-gcs-plugin-file-credentials'
    DOCKERELASTIC_SECRET = 'secret/observability-team/ci/docker-registry/prod'
    DOCKER_REGISTRY = 'docker.elastic.co'
    GITHUB_CHECK_E2E_TESTS_NAME = 'E2E Tests'
    PIPELINE_LOG_LEVEL = "INFO"
    SLACK_CHANNEL = '#beats'
    NOTIFY_TO = 'beats-contrib+package-beats@elastic.co'
    DRA_OUTPUT = 'release-manager.out'
  }
  options {
    timeout(time: 4, unit: 'HOURS')
    buildDiscarder(logRotator(numToKeepStr: '20', artifactNumToKeepStr: '20', daysToKeepStr: '30'))
    timestamps()
    ansiColor('xterm')
    disableResume()
    durabilityHint('PERFORMANCE_OPTIMIZED')
    disableConcurrentBuilds()
  }
  triggers {
    issueCommentTrigger('(?i)^\\/packag[ing|e]$')
    // disable upstream trigger on a PR basis
    upstream("Beats/beats/${ env.JOB_BASE_NAME.startsWith('PR-') ? 'none' : env.JOB_BASE_NAME }")
  }
  parameters {
    booleanParam(name: 'run_e2e', defaultValue: true, description: 'Allow to disable the e2e tets. This workaround will generate broken/buggy binaries.')
  }
  stages {
    stage('Filter build') {
      options { skipDefaultCheckout() }
      agent { label 'ubuntu-20 && immutable' }
      when {
        beforeAgent true
        anyOf {
          triggeredBy cause: "IssueCommentCause"
          expression {
            def ret = isUserTrigger() || isUpstreamTrigger()
            if(!ret){
              currentBuild.result = 'NOT_BUILT'
              currentBuild.description = "The build has been skipped"
              currentBuild.displayName = "#${BUILD_NUMBER}-(Skipped)"
              echo("the build has been skipped due the trigger is a branch scan and the allow ones are manual, GitHub comment, and upstream job")
            }
            return ret
          }
        }
      }
      environment {
        HOME = "${env.WORKSPACE}"
      }
      stages {
        stage('Checkout') {
          options { skipDefaultCheckout() }
          steps {
            deleteDir()
            script {
              if(isUpstreamTrigger()) {
                try {
                  copyArtifacts(filter: 'packaging.properties',
                                flatten: true,
                                projectName: "Beats/beats/${env.JOB_BASE_NAME}",
                                selector: upstream(fallbackToLastSuccessful: true))
                  def props = readProperties(file: 'packaging.properties')
                  gitCheckout(basedir: "${BASE_DIR}", branch: props.COMMIT)
                } catch(err) {
                  // Fallback to the head of the branch as used to be.
                  gitCheckout(basedir: "${BASE_DIR}")
                }
              } else {
                gitCheckout(basedir: "${BASE_DIR}")
              }
            }
            setEnvVar("GO_VERSION", readFile("${BASE_DIR}/.go-version").trim())
            // Stash without any build/dependencies context to support different architectures.
            stashV2(name: 'source', bucket: "${JOB_GCS_BUCKET_STASH}", credentialsId: "${JOB_GCS_CREDENTIALS}")
            dir("${BASE_DIR}"){
              setEnvVar('BEAT_VERSION', sh(label: 'Get beat version', script: 'make get-version', returnStdout: true)?.trim())
            }
            setEnvVar('IS_BRANCH_AVAILABLE', isBranchUnifiedReleaseAvailable(env.BRANCH_NAME))
          }
        }
        stage('Build Packages'){
          options { skipDefaultCheckout() }
          steps {
            generateSteps()
          }
        }
        stage('Run E2E Tests for Packages'){
          options { skipDefaultCheckout() }
          when {
            expression { return params.run_e2e }
          }
          steps {
            runE2ETests()
          }
        }
        stage('DRA Snapshot') {
          options { skipDefaultCheckout() }
          // The Unified Release process keeps moving branches as soon as a new
          // minor version is created, therefore old release branches won't be able
          // to use the release manager as their definition is removed.
          when {
            allOf {
              expression { return env.IS_BRANCH_AVAILABLE == "true" }
              not { branch '7.17' }
            }
          }
          steps {
            runReleaseManager(type: 'snapshot', outputFile: env.DRA_OUTPUT)
          }
          post {
            failure {
              notifyStatus(analyse: true,
                           file: "${BASE_DIR}/${env.DRA_OUTPUT}",
                           subject: "[${env.REPO}@${env.BRANCH_NAME}] The Daily releasable artifact failed.",
                           body: 'Contact the Release Platform team [#platform-release]')
            }
          }
        }
        stage('DRA Staging') {
          options { skipDefaultCheckout() }
          when {
            allOf {
              // The Unified Release process keeps moving branches as soon as a new
              // minor version is created, therefore old release branches won't be able
              // to use the release manager as their definition is removed.
              expression { return env.IS_BRANCH_AVAILABLE == "true" }
              not { branch 'main' }
            }
          }
          steps {
            runReleaseManager(type: 'staging', outputFile: env.DRA_OUTPUT)
          }
          post {
            failure {
              notifyStatus(analyse: true,
                           file: "${BASE_DIR}/${env.DRA_OUTPUT}",
                           subject: "[${env.REPO}@${env.BRANCH_NAME}] The Daily releasable artifact failed.",
                           body: 'Contact the Release Platform team [#platform-release]')
            }
          }
        }
      }
      post {
        success {
          writeFile(file: 'beats-tester.properties',
                    text: """\
                    ## To be consumed by the beats-tester pipeline
                    COMMIT=${env.GIT_BASE_COMMIT}
                    BEATS_URL_BASE=https://storage.googleapis.com/${env.JOB_GCS_BUCKET}/commits/${env.GIT_BASE_COMMIT}
                    VERSION=${env.BEAT_VERSION}-SNAPSHOT""".stripIndent()) // stripIdent() requires '''/
          archiveArtifacts artifacts: 'beats-tester.properties'
        }
      }
    }
  }
}

def getBucketUri(type) {
  // It uses the folder structure done in uploadPackagesToGoogleBucket
  // commit for the normal workflow, snapshots (aka SNAPSHOT=true)
  // staging for the staging workflow, SNAPSHOT=false
  def folder = type.equals('staging') ? 'staging' : 'commits'
  return "gs://${env.JOB_GCS_BUCKET}/${env.REPO}/${folder}/${env.GIT_BASE_COMMIT}"
}

def runReleaseManager(def args = [:]) {
  def type = args.get('type', 'snapshot')
  def bucketUri = getBucketUri(type)
  deleteDir()
  unstashV2(name: 'source', bucket: "${JOB_GCS_BUCKET_STASH}", credentialsId: "${JOB_GCS_CREDENTIALS}")
  dir("${BASE_DIR}") {
    unstash "dependencies-${type}"
    // TODO: as long as googleStorageDownload does not support recursive copy with **/*
    dir("build/distributions") {
      gsutil(command: "-m -q cp -r ${bucketUri} .", credentialsId: env.JOB_GCS_EXT_CREDENTIALS)
      sh(label: 'move one level up', script: "mv ${env.GIT_BASE_COMMIT}/** .")
    }
    sh(label: "prepare-release-manager-artifacts ${type}", script: ".ci/scripts/prepare-release-manager.sh ${type}")
    dockerLogin(secret: env.DOCKERELASTIC_SECRET, registry: env.DOCKER_REGISTRY)
    releaseManager(project: 'beats',
                   version: env.BEAT_VERSION,
                   type: type,
                   artifactsFolder: 'build/distributions',
                   outputFile: args.outputFile)
  }
}

def generateSteps() {
  def parallelTasks = [:]
  def beats = [
    'auditbeat',
    'filebeat',
    'heartbeat',
    'metricbeat',
    'packetbeat',
    'winlogbeat',
    'x-pack/auditbeat',
    'x-pack/elastic-agent',
    'x-pack/dockerlogbeat',
    'x-pack/filebeat',
    'x-pack/functionbeat',
    'x-pack/heartbeat',
    'x-pack/metricbeat',
    'x-pack/osquerybeat',
    'x-pack/packetbeat',
    'x-pack/winlogbeat'
  ]

  def armBeats = [
    'auditbeat',
    'filebeat',
    'heartbeat',
    'metricbeat',
    'packetbeat',
    'x-pack/auditbeat',
    'x-pack/dockerlogbeat',
    'x-pack/elastic-agent',
    'x-pack/filebeat',
    'x-pack/heartbeat',
    'x-pack/metricbeat',
    'x-pack/packetbeat'
  ]
  beats.each { beat ->
    parallelTasks["linux-${beat}"] = generateLinuxStep(beat)
    if (armBeats.contains(beat)) {
      parallelTasks["arm-${beat}"] =  generateArmStep(beat)
    }
  }

  // enable beats-dashboards within the existing worker
  parallelTasks["beats-dashboards"] = {
    withGithubNotify(context: "beats-dashboards") {
      withEnv(["HOME=${env.WORKSPACE}"]) {
        ['snapshot', 'staging'].each { type ->
          deleteDir()
          withBeatsEnv(type) {
            sh(label: 'make dependencies.csv', script: 'make build/distributions/dependencies.csv')
            sh(label: 'make beats-dashboards', script: 'make beats-dashboards')
            stash(includes: 'build/distributions/**', name: "dependencies-${type}", useDefaultExcludes: false)
          }
        }
      }
    }
  }
  parallel(parallelTasks)
}

def generateArmStep(beat) {
  return {
    withNode(labels: 'arm') {
      withEnv(["HOME=${env.WORKSPACE}", 'PLATFORMS=linux/arm64','PACKAGES=docker', "BEATS_FOLDER=${beat}"]) {
        withGithubNotify(context: "Packaging Arm ${beat}") {
          deleteDir()
          release('snapshot')
          dir("${BASE_DIR}"){
            pushCIDockerImages(arch: 'arm64')
          }
        }
        // Staging is only needed from branches (main or release branches)
        if (isBranch()) {
          deleteDir()
          release('staging')
        }
      }
    }
  }
}

def generateLinuxStep(beat) {
  return {
    withNode(labels: 'ubuntu-20.04 && immutable') {
      withEnv(["HOME=${env.WORKSPACE}", "PLATFORMS=${linuxPlatforms()}", "BEATS_FOLDER=${beat}"]) {
        withGithubNotify(context: "Packaging Linux ${beat}") {
          deleteDir()
          release('snapshot')
          dir("${BASE_DIR}"){
            pushCIDockerImages(arch: 'amd64')
          }
        }
        prepareE2ETestForPackage("${beat}")

        // Staging is only needed from branches (main or release branches)
        if (isBranch()) {
          // As long as we reuse the same worker to package more than
          // once, the workspace gets corrupted with some permissions
          // therefore let's reset the workspace to a new location
          // in order to reuse the worker and successfully run the package
          def work = "workspace/${env.JOB_BASE_NAME}-${env.BUILD_NUMBER}-staging"
          ws(work) {
            withEnv(["HOME=${env.WORKSPACE}"]) {
              deleteDir()
              release('staging')
            }
          }
        }
      }
    }
  }
}

def linuxPlatforms() {
  return [
            '+all',
            'linux/amd64',
            'linux/386',
            'linux/arm64',
            // armv7 packaging isn't working, and we don't currently
            // need it for release. Do not re-enable it without
            // confirming it is fixed, you will break the packaging
            // pipeline!
            //'linux/armv7',
            // The platforms above are disabled temporarly as crossbuild images are
            // not available. See: https://github.com/elastic/golang-crossbuild/issues/71
            //'linux/ppc64le',
            //'linux/mips64',
            //'linux/s390x',
            'windows/amd64',
            'windows/386',
            'darwin/amd64'
          ].join(' ')
}

/**
* @param arch what architecture
*/
def pushCIDockerImages(Map args = [:]) {
  def arch = args.get('arch', 'amd64')
  catchError(buildResult: 'UNSTABLE', message: 'Unable to push Docker images', stageResult: 'FAILURE') {
    def defaultVariants = [ '' : 'beats', '-oss' : 'beats', '-ubi8' : 'beats' ]
    def completeVariant = ['-complete' : 'beats']
    // Cloud is not public available, therefore it should use the beats-ci namespace.
    def cloudVariant = ['-cloud' : 'beats-ci']
    if (env?.BEATS_FOLDER?.endsWith('auditbeat')) {
      tagAndPush(beatName: 'auditbeat', arch: arch, variants: defaultVariants)
    } else if (env?.BEATS_FOLDER?.endsWith('filebeat')) {
      tagAndPush(beatName: 'filebeat', arch: arch, variants: defaultVariants)
    } else if (env?.BEATS_FOLDER?.endsWith('heartbeat')) {
      tagAndPush(beatName: 'heartbeat', arch: arch, variants: defaultVariants)
    } else if (env?.BEATS_FOLDER?.endsWith('metricbeat')) {
      tagAndPush(beatName: 'metricbeat', arch: arch, variants: defaultVariants)
    } else if (env?.BEATS_FOLDER?.endsWith('osquerybeat')) {
      tagAndPush(beatName: 'osquerybeat', arch: arch, variants: defaultVariants)
    } else if ("${env.BEATS_FOLDER}" == "packetbeat"){
      tagAndPush(beatName: 'packetbeat', arch: arch, variants: defaultVariants)
    } else if ("${env.BEATS_FOLDER}" == "x-pack/elastic-agent") {
      tagAndPush(beatName: 'elastic-agent', arch: arch, variants: defaultVariants + completeVariant + cloudVariant)
    }
  }
}

/**
* @param beatName name of the Beat
* @param arch what architecture
* @param variants list of docker variants
*/
def tagAndPush(Map args = [:]) {
  def images = [ ]
  args.variants.each { variant, sourceNamespace ->
    images += [ source: "${sourceNamespace}/${args.beatName}${variant}",
                target: "observability-ci/${args.beatName}",
                arch: args.arch ]
  }
  pushDockerImages(
    registry: env.DOCKER_REGISTRY,
    secret: env.DOCKERELASTIC_SECRET,
    snapshot: env.SNAPSHOT,
    version: env.BEAT_VERSION,
    images: images
  )
}

def prepareE2ETestForPackage(String beat){
  if ("${beat}" == "filebeat" || "${beat}" == "x-pack/filebeat") {
    e2eTestSuites.push('fleet')
    e2eTestSuites.push('helm')
  } else if ("${beat}" == "metricbeat" || "${beat}" == "x-pack/metricbeat") {
    e2eTestSuites.push('ALL')
    echo("${beat} adds all test suites to the E2E tests job.")
  } else if ("${beat}" == "x-pack/elastic-agent") {
    e2eTestSuites.push('fleet')
  } else {
    echo("${beat} does not add any test suite to the E2E tests job.")
    return
  }
}

def release(type){
  withBeatsEnv(type){
<<<<<<< HEAD
    // As agreed DEV=false for staging otherwise DEV=true
    // this should avoid releasing binaries with the debug symbols and disabled most build optimizations.
=======
>>>>>>> f9bcda23
    withEnv([
      "DEV=${!type.equals('staging')}"
    ]) {
      dockerLogin(secret: "${DOCKERELASTIC_SECRET}", registry: "${DOCKER_REGISTRY}")
      dir("${env.BEATS_FOLDER}") {
        sh(label: "mage package ${type} ${env.BEATS_FOLDER} ${env.PLATFORMS}", script: 'mage package')
        sh(label: "mage ironbank ${env.BEATS_FOLDER} ${env.PLATFORMS}", script: 'mage ironbank')
        def folder = getBeatsName(env.BEATS_FOLDER)
        uploadPackagesToGoogleBucket(
          credentialsId: env.JOB_GCS_EXT_CREDENTIALS,
          repo: env.REPO,
          bucket: env.JOB_GCS_BUCKET,
          folder: folder,
          pattern: "build/distributions/*"
        )
        if (type.equals('staging')) {
          dir("build/distributions") {
            def bucketUri = getBucketUri(type)
            log(level: 'INFO', text: "${env.BEATS_FOLDER} for ${type} requires to upload the artifacts to ${bucketUri}.")
            googleStorageUploadExt(bucket: "${bucketUri}/${folder}",
                                   credentialsId: "${JOB_GCS_EXT_CREDENTIALS}",
                                   pattern: "*",
                                   sharedPublicly: true)
          }
        } else {
          log(level: 'INFO', text: "${env.BEATS_FOLDER} for ${type} does not require to upload the staging artifacts.")
        }
      }
    }
  }
}

def runE2ETests(){
  if (e2eTestSuites.size() == 0) {
    echo("Not triggering E2E tests for PR-${env.CHANGE_ID} because the changes does not affect the E2E.")
    return
  }

  def suites = '' // empty value represents all suites in the E2E tests

  catchError(buildResult: 'UNSTABLE', message: 'Unable to run e2e tests', stageResult: 'FAILURE') {
    def suitesSet = e2eTestSuites.toSet()

    if (!suitesSet.contains('ALL')) {
      suitesSet.each { suite ->
        suites += "${suite},"
      };
    }
    echo 'runE2E will run now in a sync mode to validate packages can be published.'
    runE2E(runTestsSuites: suites,
          testMatrixFile: '.ci/.e2e-tests-beats.yaml',
          beatVersion: "${env.BEAT_VERSION}-SNAPSHOT",
          gitHubCheckName: env.GITHUB_CHECK_E2E_TESTS_NAME,
          gitHubCheckRepo: env.REPO,
          gitHubCheckSha1: env.GIT_BASE_COMMIT,
          propagate: true,
          wait: true)
  }
}

/**
* There is a specific folder structure in https://staging.elastic.co/ and https://artifacts.elastic.co/downloads/
* therefore the storage bucket in GCP should follow the same folder structure.
* This is required by https://github.com/elastic/beats-tester
* e.g.
* baseDir=name -> return name
* baseDir=name1/name2/name3-> return name2
*/
def getBeatsName(baseDir) {
  return baseDir.replace('x-pack/', '')
}

def withBeatsEnv(type, Closure body) {
  def envVars = [ "PYTHON_ENV=${WORKSPACE}/python-env" ]
  if (type.equals('snapshot')) {
    envVars << "SNAPSHOT=true"
  }
  unstashV2(name: 'source', bucket: "${JOB_GCS_BUCKET_STASH}", credentialsId: "${JOB_GCS_CREDENTIALS}")
  withMageEnv(){
    withEnv(envVars) {
      dir("${env.BASE_DIR}"){
        body()
      }
    }
  }
}

def notifyStatus(def args = [:]) {
  def releaseManagerFile = args.get('file', '')
  def analyse = args.get('analyse', false)
  def subject = args.get('subject', '')
  def body = args.get('body', '')
  releaseManagerNotification(file: releaseManagerFile,
                             analyse: analyse,
                             slackChannel: "${env.SLACK_CHANNEL}",
                             slackColor: 'danger',
                             slackCredentialsId: 'jenkins-slack-integration-token',
                             to: "${env.NOTIFY_TO}",
                             subject: subject,
                             body: "Build: (<${env.RUN_DISPLAY_URL}|here>).\n ${body}")
}<|MERGE_RESOLUTION|>--- conflicted
+++ resolved
@@ -405,11 +405,8 @@
 
 def release(type){
   withBeatsEnv(type){
-<<<<<<< HEAD
     // As agreed DEV=false for staging otherwise DEV=true
     // this should avoid releasing binaries with the debug symbols and disabled most build optimizations.
-=======
->>>>>>> f9bcda23
     withEnv([
       "DEV=${!type.equals('staging')}"
     ]) {
