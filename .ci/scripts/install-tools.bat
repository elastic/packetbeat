--- conflicted
+++ resolved
@@ -1,6 +1,5 @@
 set GOPATH=%WORKSPACE%
 set MAGEFILE_CACHE=%WORKSPACE%\.magefile
-<<<<<<< HEAD
 
 REM Configure GCC for either 32 or 64 bits
 set MINGW_ARCH=64
@@ -8,9 +7,6 @@
     set MINGW_ARCH=32
 )
 set PATH=%WORKSPACE%\bin;C:\ProgramData\chocolatey\bin;C:\tools\mingw%MINGW_ARCH%\bin;%PATH%
-=======
-set PATH=%WORKSPACE%\bin;C:\ProgramData\chocolatey\bin;C:\tools\mingw64\bin;%PATH%
->>>>>>> 54623f71
 
 where /q curl
 IF ERRORLEVEL 1 (
@@ -45,7 +41,6 @@
 python --version
 where python
 
-<<<<<<< HEAD
 where /q gcc
 IF ERRORLEVEL 1 (
     REM Install mingw 5.3.0
@@ -53,11 +48,6 @@
     IF NOT ERRORLEVEL 0 (
         exit /b 1
     )
-=======
-if not exist C:\tools\mingw64\bin\gcc.exe (
-    REM Install mingw 5.3.0
-    choco install mingw -y -r --no-progress --version 5.3.0 || echo ERROR && exit /b
->>>>>>> 54623f71
 )
 gcc --version
 where gcc