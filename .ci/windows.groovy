#!/usr/bin/env groovy

@Library('apm@current') _

import groovy.transform.Field

/**
 This is required to store the stashed id with the test results to be digested with runbld
*/
@Field def stashedTestReports = [:]

/**
 List of supported windows versions to be tested with
 NOTE:
   - 'windows-10' is too slow
   - 'windows-2012-r2', 'windows-2008-r2', 'windows-7-32-bit' are disabled
      since we are working on releasing each windows version incrementally.
*/
<<<<<<< HEAD
@Field def windowsVersions = ['windows-2019', 'windows-2016', 'windows-7']
=======
@Field def windowsVersions = ['windows-2019', 'windows-2016', 'windows-2012-r2']
>>>>>>> 50ea11a3

pipeline {
  agent { label 'ubuntu && immutable' }
  environment {
    BASE_DIR = 'src/github.com/elastic/beats'
    GOX_FLAGS = "-arch amd64"
    DOCKER_COMPOSE_VERSION = "1.21.0"
    TERRAFORM_VERSION = "0.12.24"
    PIPELINE_LOG_LEVEL = "INFO"
    DOCKERELASTIC_SECRET = 'secret/observability-team/ci/docker-registry/prod'
    DOCKER_REGISTRY = 'docker.elastic.co'
    AWS_ACCOUNT_SECRET = 'secret/observability-team/ci/elastic-observability-aws-account-auth'
    RUNBLD_DISABLE_NOTIFICATIONS = 'true'
    JOB_GCS_BUCKET = 'beats-ci-temp'
    JOB_GCS_CREDENTIALS = 'beats-ci-gcs-plugin'
  }
  options {
    timeout(time: 2, unit: 'HOURS')
    buildDiscarder(logRotator(numToKeepStr: '20', artifactNumToKeepStr: '20', daysToKeepStr: '30'))
    timestamps()
    ansiColor('xterm')
    disableResume()
    durabilityHint('PERFORMANCE_OPTIMIZED')
    quietPeriod(10)
    rateLimitBuilds(throttle: [count: 60, durationName: 'hour', userBoost: true])
  }
  triggers {
    issueCommentTrigger('(?i).*(?:jenkins\\W+)?run\\W+(?:the\\W+)?tests(?:\\W+please)?.*')
  }
  parameters {
    booleanParam(name: 'runAllStages', defaultValue: false, description: 'Allow to run all stages.')
    booleanParam(name: 'windowsTest', defaultValue: true, description: 'Allow Windows stages.')
    booleanParam(name: 'macosTest', defaultValue: true, description: 'Allow macOS stages.')

    booleanParam(name: 'allCloudTests', defaultValue: false, description: 'Run all cloud integration tests.')
    booleanParam(name: 'awsCloudTests', defaultValue: false, description: 'Run AWS cloud integration tests.')
    string(name: 'awsRegion', defaultValue: 'eu-central-1', description: 'Default AWS region to use for testing.')

    booleanParam(name: 'debug', defaultValue: false, description: 'Allow debug logging for Jenkins steps')
    booleanParam(name: 'dry_run', defaultValue: false, description: 'Skip build steps, it is for testing pipeline flow')
  }
  stages {
    /**
     Checkout the code and stash it, to use it on other stages.
    */
    stage('Checkout') {
      options { skipDefaultCheckout() }
      steps {
        pipelineManager([ cancelPreviousRunningBuilds: [ when: 'PR' ] ])
        deleteDir()
        gitCheckout(basedir: "${BASE_DIR}", githubNotifyFirstTimeContributor: true)
        stashV2(name: 'source', bucket: "${JOB_GCS_BUCKET}", credentialsId: "${JOB_GCS_CREDENTIALS}")
        dir("${BASE_DIR}"){
          loadConfigEnvVars()
        }
        whenTrue(params.debug){
          dumpFilteredEnvironment()
        }
      }
    }
    stage('Lint'){
      options { skipDefaultCheckout() }
      steps {
        // NOTE: commented to run the windows pipeline a bit faster.
        //       when required then it can be enabled.
        // makeTarget("Lint", "check")
        echo 'SKIPPED'
      }
    }
    stage('Build and Test Windows'){
      failFast false
      parallel {
        stage('Elastic Agent x-pack Windows'){
          options { skipDefaultCheckout() }
          when {
            beforeAgent true
            expression {
              return params.windowsTest
              // NOTE: commented to run all the windows stages.
              //return env.BUILD_ELASTIC_AGENT_XPACK != "false" && params.windowsTest
            }
          }
          steps {
            mageTargetWin("Elastic Agent x-pack Windows Unit test", "x-pack/elastic-agent", "build unitTest")
          }
        }
        stage('Filebeat Windows'){
          options { skipDefaultCheckout() }
          when {
            beforeAgent true
            expression {
              return params.windowsTest
              // NOTE: commented to run all the windows stages.
              //return env.BUILD_FILEBEAT != "false" && params.windowsTest
            }
          }
          steps {
            mageTargetWin("Filebeat oss Windows Unit test", "filebeat", "build unitTest")
          }
        }
        stage('Filebeat x-pack Windows'){
          options { skipDefaultCheckout() }
          when {
            beforeAgent true
            expression {
              return params.windowsTest
              // NOTE: commented to run all the windows stages.
              //return env.BUILD_FILEBEAT_XPACK != "false" && params.windowsTest
            }
          }
          steps {
            mageTargetWin("Filebeat x-pack Windows", "x-pack/filebeat", "build unitTest")
          }
        }
        stage('Heartbeat'){
          options { skipDefaultCheckout() }
          when {
            beforeAgent true
            expression {
              return params.windowsTest
              // NOTE: commented to run all the windows stages.
              //return env.BUILD_HEARTBEAT != "false"
            }
          }
          stages {
            stage('Heartbeat Windows'){
              options { skipDefaultCheckout() }
              when {
                beforeAgent true
                expression {
                  return params.windowsTest
                }
              }
              steps {
                mageTargetWin("Heartbeat oss Windows Unit test", "heartbeat", "build unitTest")
              }
            }
          }
        }
        stage('Auditbeat oss Windows'){
          options { skipDefaultCheckout() }
          when {
            beforeAgent true
            expression {
              return params.windowsTest
              // NOTE: commented to run all the windows stages.
              //return env.BUILD_AUDITBEAT != "false" && params.windowsTest
            }
          }
          steps {
            mageTargetWin("Auditbeat oss Windows Unit test", "auditbeat", "build unitTest")
          }
        }
        stage('Auditbeat x-pack Windows'){
          options { skipDefaultCheckout() }
          when {
            beforeAgent true
            expression {
              return params.windowsTest
              // NOTE: commented to run all the windows stages.
              //return env.BUILD_AUDITBEAT_XPACK != "false" && params.windowsTest
            }
          }
          steps {
            mageTargetWin("Auditbeat x-pack Windows", "x-pack/auditbeat", "build unitTest")
          }
        }
        stage('Metricbeat Windows'){
          options { skipDefaultCheckout() }
          when {
            beforeAgent true
            expression {
              return params.windowsTest
              // NOTE: commented to run all the windows stages.
              //return env.BUILD_METRICBEAT != "false" && params.windowsTest
            }
          }
          steps {
            mageTargetWin("Metricbeat Windows Unit test", "metricbeat", "build unitTest")
          }
        }
        stage('Metricbeat x-pack Windows'){
          options { skipDefaultCheckout() }
          when {
            beforeAgent true
            expression {
              return params.windowsTest
              // NOTE: commented to run all the windows stages.
              //return env.BUILD_METRICBEAT_XPACK != "false" && params.windowsTest
            }
          }
          steps {
            mageTargetWin("Metricbeat x-pack Windows", "x-pack/metricbeat", "build unitTest")
          }
        }
        stage('Winlogbeat'){
          options { skipDefaultCheckout() }
          when {
            beforeAgent true
            expression {
              return params.windowsTest
              // NOTE: commented to run all the windows stages.
              //return env.BUILD_WINLOGBEAT != "false"
            }
          }
          stages {
            stage('Winlogbeat Windows'){
              options { skipDefaultCheckout() }
              when {
                beforeAgent true
                expression {
                  return params.windowsTest
                }
              }
              steps {
                mageTargetWin("Winlogbeat Windows Unit test", "winlogbeat", "build unitTest")
              }
            }
          }
        }
        stage('Winlogbeat Windows x-pack'){
          options { skipDefaultCheckout() }
          when {
            beforeAgent true
            expression {
              return params.windowsTest
              // NOTE: commented to run all the windows stages.
              //return params.windowsTest && env.BUILD_WINLOGBEAT_XPACK != "false"
            }
          }
          steps {
            mageTargetWin("Winlogbeat x-pack Windows", "x-pack/winlogbeat", "build unitTest")
          }
        }
        stage('Functionbeat'){
          options { skipDefaultCheckout() }
          when {
            beforeAgent true
            expression {
              return params.windowsTest
              // NOTE: commented to run all the windows stages.
              //return env.BUILD_FUNCTIONBEAT_XPACK != "false"
            }
          }
          stages {
            stage('Functionbeat Windows x-pack'){
              options { skipDefaultCheckout() }
              when {
                beforeAgent true
                expression {
                  return params.windowsTest
                }
              }
              steps {
                mageTargetWin("Functionbeat x-pack Windows Unit test", "x-pack/functionbeat", "build unitTest")
              }
            }
          }
        }
      }
    }
  }
  post {
    always {
      runbld()
    }
    cleanup {
      notifyBuildResult(prComment: true)
    }
  }
}

def delete() {
  dir("${env.BASE_DIR}") {
    fixPermissions("${WORKSPACE}")
  }
  deleteDir()
}

def fixPermissions(location) {
  sh(label: 'Fix permissions', script: """#!/usr/bin/env bash
    source ./dev-tools/common.bash
    docker_setup
    script/fix_permissions.sh ${location}""", returnStatus: true)
}

def makeTarget(String context, String target, boolean clean = true) {
  withGithubNotify(context: "${context}") {
    withBeatsEnv(true) {
      whenTrue(params.debug) {
        dumpFilteredEnvironment()
        dumpMage()
      }
      sh(label: "Make ${target}", script: "make ${target}")
      whenTrue(clean) {
        fixPermissions("${HOME}")
      }
    }
  }
}

def mageTarget(String context, String directory, String target) {
  withGithubNotify(context: "${context}") {
    withBeatsEnv(true) {
      whenTrue(params.debug) {
        dumpFilteredEnvironment()
        dumpMage()
      }

      def verboseFlag = params.debug ? "-v" : ""
      dir(directory) {
        sh(label: "Mage ${target}", script: "mage ${verboseFlag} ${target}")
      }
    }
  }
}

def mageTargetWin(String context, String directory, String target) {
  withGithubNotify(context: "${context}") {
    def tasks = [:]
    windowsVersions.each { os ->
      tasks["${context}-${os}"] = mageTargetWin(context, directory, target, os)
    }
    parallel(tasks)
  }
}

def mageTargetWin(String context, String directory, String target, String label) {
  return {
    log(level: 'INFO', text: "context=${context} directory=${directory} target=${target} os=${label}")
    def immutable = label.equals('windows-7-32-bit') ? 'windows-immutable-32-bit' : 'windows-immutable'

    // NOTE: skip filebeat with windows-2016/2012-r2 since there are some test failures.
    //       See https://github.com/elastic/beats/issues/19787 https://github.com/elastic/beats/issues/19641
    if (directory.equals('filebeat') && (label.equals('windows-2016') || label.equals('windows-2012-r2'))) {
      log(level: 'WARN', text: "Skipped stage for the 'filebeat' with '${label}' as long as there are test failures to be analysed.")
    } else {
      node("${immutable} && ${label}"){
        withBeatsEnvWin() {
          whenTrue(params.debug) {
            dumpFilteredEnvironment()
            dumpMageWin()
          }

          def verboseFlag = params.debug ? "-v" : ""
          dir(directory) {
            bat(label: "Mage ${target}", script: "mage ${verboseFlag} ${target}")
          }
        }
      }
    }
  }
}

def withBeatsEnv(boolean archive, Closure body) {
  def os = goos()
  def goRoot = "${env.WORKSPACE}/.gvm/versions/go${GO_VERSION}.${os}.amd64"

  withEnv([
    "HOME=${env.WORKSPACE}",
    "GOPATH=${env.WORKSPACE}",
    "GOROOT=${goRoot}",
    "PATH=${env.WORKSPACE}/bin:${goRoot}/bin:${env.PATH}",
    "MAGEFILE_CACHE=${WORKSPACE}/.magefile",
    "TEST_COVERAGE=true",
    "RACE_DETECTOR=true",
    "PYTHON_ENV=${WORKSPACE}/python-env",
    "TEST_TAGS=${env.TEST_TAGS},oracle",
    "DOCKER_PULL=0",
  ]) {
    deleteDir()
    unstashV2(name: 'source', bucket: "${JOB_GCS_BUCKET}", credentialsId: "${JOB_GCS_CREDENTIALS}")
    if(isDockerInstalled()){
      dockerLogin(secret: "${DOCKERELASTIC_SECRET}", registry: "${DOCKER_REGISTRY}")
    }
    dir("${env.BASE_DIR}") {
      installTools()
      // TODO (2020-04-07): This is a work-around to fix the Beat generator tests.
      // See https://github.com/elastic/beats/issues/17787.
      setGitConfig()
      try {
        if(!params.dry_run){
          body()
        }
      } finally {
        if (archive) {
          catchError(buildResult: 'SUCCESS', stageResult: 'UNSTABLE') {
            junitAndStore(allowEmptyResults: true, keepLongStdio: true, testResults: "**/build/TEST*.xml")
            archiveArtifacts(allowEmptyArchive: true, artifacts: '**/build/TEST*.out')
          }
        }
        reportCoverage()
      }
    }
  }
}

def withBeatsEnvWin(Closure body) {
  final String chocoPath = 'C:\\ProgramData\\chocolatey\\bin'
  final String chocoPython3Path = 'C:\\Python38;C:\\Python38\\Scripts'
  // NOTE: to support Windows 7 32 bits the arch in the go context path is required.
  def arch = is32bit() ? '386' : 'amd64'
  def goRoot = "${env.USERPROFILE}\\.gvm\\versions\\go${GO_VERSION}.windows.${arch}"

  withEnv([
    "HOME=${env.WORKSPACE}",
    "DEV_ARCH=${arch}",
    "DEV_OS=windows",
    "GOPATH=${env.WORKSPACE}",
    "GOROOT=${goRoot}",
    "PATH=${env.WORKSPACE}\\bin;${goRoot}\\bin;${chocoPath};${chocoPython3Path};C:\\tools\\mingw64\\bin;${env.PATH}",
    "MAGEFILE_CACHE=${env.WORKSPACE}\\.magefile",
    "TEST_COVERAGE=true",
    "RACE_DETECTOR=true",
  ]){
    deleteDir()
    unstashV2(name: 'source', bucket: "${JOB_GCS_BUCKET}", credentialsId: "${JOB_GCS_CREDENTIALS}")
    dir("${env.BASE_DIR}"){
      installTools()
      try {
        if(!params.dry_run){
          body()
        }
      } finally {
        catchError(buildResult: 'SUCCESS', stageResult: 'UNSTABLE') {
          junitAndStore(allowEmptyResults: true, keepLongStdio: true, testResults: "**\\build\\TEST*.xml")
          archiveArtifacts(allowEmptyArchive: true, artifacts: '**\\build\\TEST*.out')
        }
      }
    }
  }
}

def installTools() {
  def i = 2 // Number of retries
  if(isUnix()) {
    retry(i) { sh(label: "Install Go ${GO_VERSION}", script: ".ci/scripts/install-go.sh") }
    retry(i) { sh(label: "Install docker-compose ${DOCKER_COMPOSE_VERSION}", script: ".ci/scripts/install-docker-compose.sh") }
    retry(i) { sh(label: "Install Terraform ${TERRAFORM_VERSION}", script: ".ci/scripts/install-terraform.sh") }
    retry(i) { sh(label: "Install Mage", script: "make mage") }
  } else {
    retry(i) { bat(label: "Install Go/Mage/Python ${GO_VERSION}", script: ".ci/scripts/install-tools.bat") }
  }
}

def is32bit(){
  def labels = env.NODE_LABELS
  return labels.contains('i386')
}

def goos(){
  def labels = env.NODE_LABELS

  if (labels.contains('linux')) {
    return 'linux'
  } else if (labels.contains('windows')) {
    return 'windows'
  } else if (labels.contains('darwin')) {
    return 'darwin'
  }

  error("Unhandled OS name in NODE_LABELS: " + labels)
}

def dumpMage(){
  echo "### MAGE DUMP ###"
  sh(label: "Dump mage variables", script: "mage dumpVariables")
  echo "### END MAGE DUMP ###"
}

def dumpMageWin(){
  echo "### MAGE DUMP ###"
  bat(label: "Dump mage variables", script: "mage dumpVariables")
  echo "### END MAGE DUMP ###"
}

def dumpFilteredEnvironment(){
  echo "### ENV DUMP ###"
  echo "PATH: ${env.PATH}"
  echo "HOME: ${env.HOME}"
  echo "USERPROFILE: ${env.USERPROFILE}"
  echo "BUILD_DIR: ${env.BUILD_DIR}"
  echo "COVERAGE_DIR: ${env.COVERAGE_DIR}"
  echo "BEATS: ${env.BEATS}"
  echo "PROJECTS: ${env.PROJECTS}"
  echo "PROJECTS_ENV: ${env.PROJECTS_ENV}"
  echo "PYTHON_ENV: ${env.PYTHON_ENV}"
  echo "PYTHON_EXE: ${env.PYTHON_EXE}"
  echo "PYTHON_ENV_EXE: ${env.PYTHON_ENV_EXE}"
  echo "VENV_PARAMS: ${env.VENV_PARAMS}"
  echo "FIND: ${env.FIND}"
  echo "GOLINT: ${env.GOLINT}"
  echo "GOLINT_REPO: ${env.GOLINT_REPO}"
  echo "REVIEWDOG: ${env.REVIEWDOG}"
  echo "REVIEWDOG_OPTIONS: ${env.REVIEWDOG_OPTIONS}"
  echo "REVIEWDOG_REPO: ${env.REVIEWDOG_REPO}"
  echo "XPACK_SUFFIX: ${env.XPACK_SUFFIX}"
  echo "PKG_BUILD_DIR: ${env.PKG_BUILD_DIR}"
  echo "PKG_UPLOAD_DIR: ${env.PKG_UPLOAD_DIR}"
  echo "COVERAGE_TOOL: ${env.COVERAGE_TOOL}"
  echo "COVERAGE_TOOL_REPO: ${env.COVERAGE_TOOL_REPO}"
  echo "TESTIFY_TOOL_REPO: ${env.TESTIFY_TOOL_REPO}"
  echo "NOW: ${env.NOW}"
  echo "GOBUILD_FLAGS: ${env.GOBUILD_FLAGS}"
  echo "GOIMPORTS: ${env.GOIMPORTS}"
  echo "GOIMPORTS_REPO: ${env.GOIMPORTS_REPO}"
  echo "GOIMPORTS_LOCAL_PREFIX: ${env.GOIMPORTS_LOCAL_PREFIX}"
  echo "PROCESSES: ${env.PROCESSES}"
  echo "TIMEOUT: ${env.TIMEOUT}"
  echo "PYTHON_TEST_FILES: ${env.PYTHON_TEST_FILES}"
  echo "PYTEST_ADDOPTS: ${env.PYTEST_ADDOPTS}"
  echo "PYTEST_OPTIONS: ${env.PYTEST_OPTIONS}"
  echo "TEST_ENVIRONMENT: ${env.TEST_ENVIRONMENT}"
  echo "SYSTEM_TESTS: ${env.SYSTEM_TESTS}"
  echo "STRESS_TESTS: ${env.STRESS_TESTS}"
  echo "STRESS_TEST_OPTIONS: ${env.STRESS_TEST_OPTIONS}"
  echo "TEST_TAGS: ${env.TEST_TAGS}"
  echo "GOX_OS: ${env.GOX_OS}"
  echo "GOX_OSARCH: ${env.GOX_OSARCH}"
  echo "GOX_FLAGS: ${env.GOX_FLAGS}"
  echo "TESTING_ENVIRONMENT: ${env.TESTING_ENVIRONMENT}"
  echo "BEAT_VERSION: ${env.BEAT_VERSION}"
  echo "COMMIT_ID: ${env.COMMIT_ID}"
  echo "DOCKER_COMPOSE_PROJECT_NAME: ${env.DOCKER_COMPOSE_PROJECT_NAME}"
  echo "DOCKER_COMPOSE: ${env.DOCKER_COMPOSE}"
  echo "DOCKER_CACHE: ${env.DOCKER_CACHE}"
  echo "GOPACKAGES_COMMA_SEP: ${env.GOPACKAGES_COMMA_SEP}"
  echo "PIP_INSTALL_PARAMS: ${env.PIP_INSTALL_PARAMS}"
  echo "### END ENV DUMP ###"
}

def k8sTest(versions){
  versions.each{ v ->
    stage("k8s ${v}"){
      withEnv(["K8S_VERSION=${v}", "KIND_VERSION=v0.7.0", "KUBECONFIG=${env.WORKSPACE}/kubecfg"]){
        withGithubNotify(context: "K8s ${v}") {
          withBeatsEnv(false) {
            sh(label: "Install kind", script: ".ci/scripts/install-kind.sh")
            sh(label: "Install kubectl", script: ".ci/scripts/install-kubectl.sh")
            sh(label: "Setup kind", script: ".ci/scripts/kind-setup.sh")
            sh(label: "Integration tests", script: "MODULE=kubernetes make -C metricbeat integration-tests")
            sh(label: "Deploy to kubernetes",script: "make -C deploy/kubernetes test")
            sh(label: 'Delete cluster', script: 'kind delete cluster')
          }
        }
      }
    }
  }
}

def reportCoverage(){
  catchError(buildResult: 'SUCCESS', stageResult: 'UNSTABLE') {
    retry(2){
      sh(label: 'Report to Codecov', script: '''
        curl -sSLo codecov https://codecov.io/bash
        for i in auditbeat filebeat heartbeat libbeat metricbeat packetbeat winlogbeat journalbeat
        do
          FILE="${i}/build/coverage/full.cov"
          if [ -f "${FILE}" ]; then
            bash codecov -f "${FILE}"
          fi
        done
      ''')
    }
  }
}

// isChanged treats the patterns as regular expressions. In order to check if
// any file in a directoy is modified use `^<path to dir>/.*`.
def isChanged(patterns){
  return (
    params.runAllStages
    || isGitRegionMatch(patterns: patterns, comparator: 'regexp')
  )
}

def isChangedOSSCode(patterns) {
  def allPatterns = [
    "^Jenkinsfile",
    "^go.mod",
    "^libbeat/.*",
    "^testing/.*",
    "^dev-tools/.*",
    "^\\.ci/scripts/.*",
  ]
  allPatterns.addAll(patterns)
  return isChanged(allPatterns)
}

def isChangedXPackCode(patterns) {
  def allPatterns = [
    "^Jenkinsfile",
    "^go.mod",
    "^libbeat/.*",
    "^dev-tools/.*",
    "^testing/.*",
    "^x-pack/libbeat/.*",
    "^\\.ci/scripts/.*",
  ]
  allPatterns.addAll(patterns)
  return isChanged(allPatterns)
}

// withCloudTestEnv executes a closure with credentials for cloud test
// environments.
def withCloudTestEnv(Closure body) {
  def maskedVars = []
  def testTags = "${env.TEST_TAGS}"

  // AWS
  if (params.allCloudTests || params.awsCloudTests) {
    testTags = "${testTags},aws"
    def aws = getVaultSecret(secret: "${AWS_ACCOUNT_SECRET}").data
    if (!aws.containsKey('access_key')) {
      error("${AWS_ACCOUNT_SECRET} doesn't contain 'access_key'")
    }
    if (!aws.containsKey('secret_key')) {
      error("${AWS_ACCOUNT_SECRET} doesn't contain 'secret_key'")
    }
    maskedVars.addAll([
      [var: "AWS_REGION", password: params.awsRegion],
      [var: "AWS_ACCESS_KEY_ID", password: aws.access_key],
      [var: "AWS_SECRET_ACCESS_KEY", password: aws.secret_key],
    ])
  }

  withEnv([
    "TEST_TAGS=${testTags}",
  ]) {
    withEnvMask(vars: maskedVars) {
      body()
    }
  }
}

def terraformInit(String directory) {
  dir(directory) {
    sh(label: "Terraform Init on ${directory}", script: "terraform init")
  }
}

def terraformApply(String directory) {
  terraformInit(directory)
  dir(directory) {
    sh(label: "Terraform Apply on ${directory}", script: "terraform apply -auto-approve")
  }
}

// Start testing environment on cloud using terraform. Terraform files are
// stashed so they can be used by other stages. They are also archived in
// case manual cleanup is needed.
//
// Example:
//   startCloudTestEnv('x-pack-metricbeat', [
//     [cond: params.awsCloudTests, dir: 'x-pack/metricbeat/module/aws'],
//   ])
//   ...
//   terraformCleanup('x-pack-metricbeat', 'x-pack/metricbeat')
def startCloudTestEnv(String name, environments = []) {
  withCloudTestEnv() {
    withBeatsEnv(false) {
      def runAll = params.runAllCloudTests
      try {
        for (environment in environments) {
          if (environment.cond || runAll) {
            retry(2) {
              terraformApply(environment.dir)
            }
          }
        }
      } finally {
        // Archive terraform states in case manual cleanup is needed.
        archiveArtifacts(allowEmptyArchive: true, artifacts: '**/terraform.tfstate')
      }
      stash(name: "terraform-${name}", allowEmpty: true, includes: '**/terraform.tfstate,**/.terraform/**')
    }
  }
}


// Looks for all terraform states in directory and runs terraform destroy for them,
// it uses terraform states previously stashed by startCloudTestEnv.
def terraformCleanup(String stashName, String directory) {
  stage("Remove cloud scenarios in ${directory}"){
    withCloudTestEnv() {
      withBeatsEnv(false) {
        unstash("terraform-${stashName}")
        retry(2) {
          sh(label: "Terraform Cleanup", script: ".ci/scripts/terraform-cleanup.sh ${directory}")
        }
      }
    }
  }
}

def loadConfigEnvVars(){
  def empty = []
  env.GO_VERSION = readFile(".go-version").trim()

  withEnv(["HOME=${env.WORKSPACE}"]) {
    retry(2) { sh(label: "Install Go ${env.GO_VERSION}", script: ".ci/scripts/install-go.sh") }
  }

  // Libbeat is the core framework of Beats. It has no additional dependencies
  // on other projects in the Beats repository.
  env.BUILD_LIBBEAT = isChangedOSSCode(empty)
  env.BUILD_LIBBEAT_XPACK = isChangedXPackCode(empty)

  // Auditbeat depends on metricbeat as framework, but does not include any of
  // the modules from Metricbeat.
  // The Auditbeat x-pack build contains all functionality from OSS Auditbeat.
  env.BUILD_AUDITBEAT = isChangedOSSCode(getVendorPatterns('auditbeat'))
  env.BUILD_AUDITBEAT_XPACK = isChangedXPackCode(getVendorPatterns('x-pack/auditbeat'))

  // Dockerlogbeat is a standalone Beat that only relies on libbeat.
  env.BUILD_DOCKERLOGBEAT_XPACK = isChangedXPackCode(getVendorPatterns('x-pack/dockerlogbeat'))

  // Filebeat depends on libbeat only.
  // The Filebeat x-pack build contains all functionality from OSS Filebeat.
  env.BUILD_FILEBEAT = isChangedOSSCode(getVendorPatterns('filebeat'))
  env.BUILD_FILEBEAT_XPACK = isChangedXPackCode(getVendorPatterns('x-pack/filebeat'))

  // Metricbeat depends on libbeat only.
  // The Metricbeat x-pack build contains all functionality from OSS Metricbeat.
  env.BUILD_METRICBEAT = isChangedOSSCode(getVendorPatterns('metricbeat'))
  env.BUILD_METRICBEAT_XPACK = isChangedXPackCode(getVendorPatterns('x-pack/metricbeat'))

  // Functionbeat is a standalone beat that depends on libbeat only.
  // Functionbeat is available as x-pack build only.
  env.BUILD_FUNCTIONBEAT_XPACK = isChangedXPackCode(getVendorPatterns('x-pack/functionbeat'))

  // Heartbeat depends on libbeat only.
  // The Heartbeat x-pack build contains all functionality from OSS Heartbeat.
  env.BUILD_HEARTBEAT = isChangedOSSCode(getVendorPatterns('heartbeat'))
  env.BUILD_HEARTBEAT_XPACK = isChangedXPackCode(getVendorPatterns('x-pack/heartbeat'))

  // Journalbeat depends on libbeat only.
  // The Journalbeat x-pack build contains all functionality from OSS Journalbeat.
  env.BUILD_JOURNALBEAT = isChangedOSSCode(getVendorPatterns('journalbeat'))
  env.BUILD_JOURNALBEAT_XPACK = isChangedXPackCode(getVendorPatterns('x-pack/journalbeat'))

  // Packetbeat depends on libbeat only.
  // The Packetbeat x-pack build contains all functionality from OSS Packetbeat.
  env.BUILD_PACKETBEAT = isChangedOSSCode(getVendorPatterns('packetbeat'))
  env.BUILD_PACKETBEAT_XPACK = isChangedXPackCode(getVendorPatterns('x-pack/packetbeat'))

  // Winlogbeat depends on libbeat only.
  // The Winlogbeat x-pack build contains all functionality from OSS Winlogbeat.
  env.BUILD_WINLOGBEAT = isChangedOSSCode(getVendorPatterns('winlogbeat'))
  env.BUILD_WINLOGBEAT_XPACK = isChangedXPackCode(getVendorPatterns('x-pack/winlogbeat'))

  // Elastic-agent is a self-contained product, that depends on libbeat only.
  // The agent acts as a supervisor for other Beats like Filebeat or Metricbeat.
  // The agent is available as x-pack build only.
  env.BUILD_ELASTIC_AGENT_XPACK = isChangedXPackCode(getVendorPatterns('x-pack/elastic-agent'))

  // The Kubernetes test use Filebeat and Metricbeat, but only need to be run
  // if the deployment scripts have been updated. No Beats specific testing is
  // involved.
  env.BUILD_KUBERNETES = isChanged(["^deploy/kubernetes/.*"])

  def generatorPatterns = ['^generator/.*']
  generatorPatterns.addAll(getVendorPatterns('generator/common/beatgen'))
  generatorPatterns.addAll(getVendorPatterns('metricbeat/beater'))
  env.BUILD_GENERATOR = isChangedOSSCode(generatorPatterns)

  // Skip all the stages for changes only related to the documentation
  env.ONLY_DOCS = isDocChangedOnly()

  // Run the ITs by running only if the changeset affects a specific module.
  // For such, it's required to look for changes under the module folder and exclude anything else
  // such as ascidoc and png files.
  env.MODULE = getGitMatchingGroup(pattern: '[a-z0-9]+beat\\/module\\/([^\\/]+)\\/.*', exclude: '^(((?!\\/module\\/).)*$|.*\\.asciidoc|.*\\.png)')
}

/**
  This method verifies if the changeset for the current pull request affect only changes related
  to documentation, such as asciidoc and png files.
*/
def isDocChangedOnly(){
  if (params.runAllStages || !env.CHANGE_ID?.trim()) {
    log(level: 'INFO', text: 'Speed build for docs only is disabled for branches/tags or when forcing with the runAllStages parameter.')
    return 'false'
  } else {
    log(level: "INFO", text: 'Check if the speed build for docs is enabled.')
    return isGitRegionMatch(patterns: ['.*\\.(asciidoc|png)'], shouldMatchAll: true)
  }
}

/**
  This method grab the dependencies of a Go module and transform them on regexp
*/
def getVendorPatterns(beatName){
  def os = goos()
  def goRoot = "${env.WORKSPACE}/.gvm/versions/go${GO_VERSION}.${os}.amd64"
  def output = ""

  withEnv([
    "HOME=${env.WORKSPACE}/${env.BASE_DIR}",
    "PATH=${env.WORKSPACE}/bin:${goRoot}/bin:${env.PATH}",
  ]) {
    output = sh(label: 'Get vendor dependency patterns', returnStdout: true, script: """
      go list -deps ./${beatName} \
        | grep 'elastic/beats' \
        | sed -e "s#github.com/elastic/beats/v7/##g" \
        | awk '{print "^" \$1 "/.*"}'
    """)
  }
  return output?.split('\n').collect{ item -> item as String }
}

def setGitConfig(){
  sh(label: 'check git config', script: '''
    if [ -z "$(git config --get user.email)" ]; then
      git config user.email "beatsmachine@users.noreply.github.com"
      git config user.name "beatsmachine"
    fi
  ''')
}

def isDockerInstalled(){
  return sh(label: 'check for Docker', script: 'command -v docker', returnStatus: true)
}

def junitAndStore(Map params = [:]){
  junit(params)
  // STAGE_NAME env variable could be null in some cases, so let's use the currentmilliseconds
  def stageName = env.STAGE_NAME ? env.STAGE_NAME.replaceAll("[\\W]|_",'-') : "uncategorized-${new java.util.Date().getTime()}"
  stash(includes: params.testResults, allowEmpty: true, name: stageName, useDefaultExcludes: true)
  stashedTestReports[stageName] = stageName
}

def runbld() {
  catchError(buildResult: 'SUCCESS', message: 'runbld post build action failed.') {
    if (stashedTestReports) {
      dir("${env.BASE_DIR}") {
        sh(label: 'Prepare workspace context',
           script: 'find . -type f -name "TEST*.xml" -path "*/build/*" -delete')
        // Unstash the test reports
        stashedTestReports.each { k, v ->
          dir(k) {
            unstash(v)
          }
        }
        sh(label: 'Process JUnit reports with runbld',
          script: '''\
          cat >./runbld-script <<EOF
          echo "Processing JUnit reports with runbld..."
          EOF
          /usr/local/bin/runbld ./runbld-script
          '''.stripIndent())  // stripIdent() requires '''/
      }
    }
  }
}<|MERGE_RESOLUTION|>--- conflicted
+++ resolved
@@ -13,14 +13,10 @@
  List of supported windows versions to be tested with
  NOTE:
    - 'windows-10' is too slow
-   - 'windows-2012-r2', 'windows-2008-r2', 'windows-7-32-bit' are disabled
+   - 'windows-2008-r2', 'windows-7-32-bit' are disabled
       since we are working on releasing each windows version incrementally.
 */
-<<<<<<< HEAD
-@Field def windowsVersions = ['windows-2019', 'windows-2016', 'windows-7']
-=======
-@Field def windowsVersions = ['windows-2019', 'windows-2016', 'windows-2012-r2']
->>>>>>> 50ea11a3
+@Field def windowsVersions = ['windows-2019', 'windows-2016', 'windows-2012-r2', 'windows-7']
 
 pipeline {
   agent { label 'ubuntu && immutable' }
