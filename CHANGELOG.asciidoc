--- conflicted
+++ resolved
@@ -48,11 +48,8 @@
 - Enforce that data used by k8s or docker doesn't use any reference. {pull}8240[8240]
 - Switch to different UUID lib due to to non-random generated UUIDs. {pull}8485[8485]
 - Fix race condition when publishing monitoring data. {pull}8646[8646]
-<<<<<<< HEAD
 - Fix bug in loading dashboards from zip file. {issue}8051[8051]
-=======
 - Fix in-cluster kubernetes configuration on IPv6. {pull}8754[8754]
->>>>>>> 49b875b7
 
 *Auditbeat*
 
