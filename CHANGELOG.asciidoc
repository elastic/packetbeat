
// Use these for links to issue and pulls. Note issues and pulls redirect one to
// each other on Github, so don't worry too much on using the right prefix.
:issue: https://github.com/elastic/beats/issues/
:pull: https://github.com/elastic/beats/pull/

////////////////////////////////////////////////////////////
// Template, add newest changes here

=== Beats version HEAD
https://github.com/elastic/beats/compare/v6.0.0-beta2...master[Check the HEAD diff]

==== Breaking changes

*Affecting all Beats*
- Fix kubernetes matcher registry lookup. {pull}5159[5159]

*Auditbeat*

*Filebeat*

*Heartbeat*

*Metricbeat*

*Packetbeat*

*Winlogbeat*

==== Bugfixes

*Affecting all Beats*
- Fix go plugins not loaded when beat starts {pull}4799[4799]
- Eliminate deprecated _default_ mapping in 6.x {pull}4864[4864]
- Register kubernetes `field_format` matcher and remove logger in `Encode` API {pull}4888[4888]
- Add support for `initContainers` in `add_kubernetes_metadata` processor. {issue}4825[4825]
- Fix the `/usr/bin/beatname` script to accept `-d "*"` as a parameter. {issue}5040[5040]
- Combine `fields.yml` properties when they are defined in different sources. {issue}5075[5075]
- Keep Docker & Kubernetes pod metadata after container dies while they are needed by processors. {pull}5084[5084]
- Fix `fields.yml` lookup when using `export template` with a custom `path.config` param. {issue}5089[5089]
- Remove runner creation from every reload check {pull}5141[5141]

*Auditbeat*

*Filebeat*

*Heartbeat*

*Metricbeat*

- Support `npipe` protocol (Windows) in Docker module. {pull}4751[4751]
- Added missing mongodb configuration file to the `modules.d` folder. {pull}4870[4870]
- Fix wrong MySQL CRUD queries timelion visualization {pull}4857[4857]
- Add new metrics to CPU metricsset {pull}4969[4969]
- Fix a memory allocation issue where more memory was allocated than needed in the windows-perfmon metricset. {issue}5035[5035]
- Don't start metricbeat if external modules config is wrong and reload is disabled {pull}5053[5053]
- Fix kubernetes events module to be able to index time fields properly. {issue}5093[5093]
- The MongoDB module now connects on each fetch, to avoid stopping the whole Metricbeat instance if MongoDB is not up when starting. {pull}5120[5120]

*Packetbeat*

*Winlogbeat*

==== Added

*Affecting all Beats*

- Move TCP UDP start up into `server.Start()` {pull}4903[4903]
- Changed the hashbang used in the beat helper script from `/bin/bash` to `/usr/bin/env bash`. {pull}5051[5051]
- Changed beat helper script to use `exec` when running the beat. {pull}5051[5051]
- Fix reloader error message to only print on actual error {pull}5066[5066]
<<<<<<< HEAD
- Enable flush timeout by default. {pull}5150[5150]
=======
- Add @metadata.version to events send to Logstash. {pull}5166[5166]
>>>>>>> 46dbdbd4

*Auditbeat*

- Changed the number of shards in the default configuration to 3. {issue}5095[5095]

*Filebeat*

- Add PostgreSQL module with slowlog support. {pull}4763[4763]
- Add Kafka log module. {pull}4885[4885]
- Add support for `/var/log/containers/` log path in `add_kubernetes_metadata` processor. {pull}4981[4981]
- Don't start filebeat if external modules/prospectors config is wrong and reload is disabled {pull}5053[5053]
- Remove error log from runnerfactory as error is returned by API. {pull}5085[5085]
- Changed the number of shards in the default configuration to 3. {issue}5095[5095]
- Remove error log from runnerfactory as error is returned by API. {pull}5085[5085]
- Add `filebeat.registry_flush` setting, to delay the registry updates. {pull}5146[5146]

*Heartbeat*

- Changed the number of shards in the default configuration to 1. {issue}5095[5095]

*Metricbeat*

- Add graphite protocol metricbeat module. {pull}4734[4734]
- Add http server metricset to support push metrics via http. {pull}4770[4770]
- Make config object public for graphite and http server {pull}4820[4820]
- Add system uptime metricset. {issue}[4848[4848]

*Packetbeat*

- Changed the number of shards in the default configuration to 3. {issue}5095[5095]

*Winlogbeat*

- Changed the number of shards in the default configuration to 3. {issue}5095[5095]

==== Deprecated

*Affecting all Beats*

- Fix pod name indexer to use both namespace, pod name to frame index key {pull}4775[4775]

*Filebeat*

*Heartbeat*

*Metricbeat*

*Packetbeat*

*Winlogbeat*

==== Known Issue


////////////////////////////////////////////////////////////

[[release-notes-6.0.0-beta2]]
=== Beats version 6.0.0-beta2
https://github.com/elastic/beats/compare/v6.0.0-beta1...v6.0.0-beta2[View commits]

==== Breaking changes

*Affecting all Beats*

- The log directory (`path.log`) for Windows services is now set to `C:\ProgramData\[beatname]\logs`. {issue}4764[4764]
- The _all field is disabled in Elasticsearch 6.0. This means that searching by individual
  words only work on text fields. {issue}4901[4901]
- Fail if removed setting output.X.flush_interval is explicitly configured.
- Rename the `/usr/bin/beatname.sh` script (e.g. `metricbeat.sh`) to `/usr/bin/beatname`. {pull}4933[4933]
- Beat does not start if elasticsearch index pattern was modified but not the template name and pattern. {issue}4769[4769]
- Fail if removed setting output.X.flush_interval is explicitly configured. {pull}4880[4880]

==== Bugfixes

*Affecting all Beats*

- Register kubernetes `field_format` matcher and remove logger in `Encode` API {pull}4888[4888]
- Fix go plugins not loaded when beat starts {pull}4799[4799]
- Add support for `initContainers` in `add_kubernetes_metadata` processor. {issue}4825[4825]
- Eliminate deprecated _default_ mapping in 6.x {pull}4864[4864]

*Heartbeat*

- Fix monitor.name being empty by default. {issue}4852[4852]
- Fix wrong event timestamps. {issue}4851[4851]

*Metricbeat*

- Added missing mongodb configuration file to the `modules.d` folder. {pull}4870[4870]
- Fix wrong MySQL CRUD queries timelion visualization {pull}4857[4857]
- Add new metrics to CPU metricsset {pull}4969[4969]

*Packetbeat*

- Update flow timestamp on each packet being received. {issue}4895[4895]

==== Added

*Affecting all Beats*

- Add setting to enable/disable the slow start in logstash output. {pull}4972[4972]
- Update init scripts to use the `test config` subcommand instead of the deprecated `-configtest` flag. {issue}4600[4600]
- Get by default the credentials for connecting to Kibana from the Elasticsearch output configuration. {pull}4867[4867]
- Added `cloud.id` and `cloud.auth` settings, for simplifying using Beats with the Elastic Cloud. {issue}4959[4959]
- Add lz4 compression support to kafka output. {pull}4977[4977]
- Add newer kafka versions to kafka output. {pull}4977[4977]
- Configure the index name when loading the dashboards and the index pattern. {pull}4949[4949]

*Metricbeat*

- Add `filesystem.ignore_types` to system module for ignoring filesystem types. {issue}4685[4685]
- Add support to exclude labels from kubernetes pod metadata. {pull}4757[4757]

==== Deprecated

*Affecting all Beats*

- Fix pod name indexer to use both namespace, pod name to frame index key {pull}4775[4775]


[[release-notes-6.0.0-beta1]]
=== Beats version 6.0.0-beta1
https://github.com/elastic/beats/compare/v6.0.0-alpha2...v6.0.0-beta1[View commits]

==== Breaking changes

*Affecting all Beats*

- Rename `kubernetes` processor to `add_kubernetes_metadata`. {pull}4473[4473]
- Rename `*.full.yml` config files to `*.reference.yml`. {pull}4563[4563]
- The `scripts/import_dashboards` is removed from packages. Use the `setup` command instead. {pull}4586[4586]
- Change format of the saved kibana dashboards to have a single JSON file for each dashboard {pull}4413[4413]
- Rename `configtest` command to `test config`. {pull}4590[4590]
- Remove setting `queue_size` and `bulk_queue_size`. {pull}4650[4650]
- Remove setting `dashboard.snapshot` and `dashboard.snapshot_url`. They are no longer needed because the
  dashboards are included in the packages by default. {pull}4675[4675]
- Beats can no longer be launched from Windows Explorer (GUI), command line is required. {pull}4420[4420]

*Heartbeat*

- Renamed the heartbeat RPM/DEB name to `heartbeat-elastic`. {pull}4601[4601]

*Metricbeat*

- Change all `system.cpu.*.pct` metrics to be scaled by the number of CPU cores.
  This will make the CPU usage percentages from the system cpu metricset consistent
  with the system process metricset. The documentation for these metrics already
  stated that on multi-core systems the percentages could be greater than 100%. {pull}4544[4544]
- Remove filters setting from metricbeat modules. {pull}4699[4699]
- Added `type` field to filesystem metrics. {pull}4717[4717]

*Packetbeat*

- Remove the already unsupported `pf_ring` sniffer option. {pull}4608[4608]

==== Bugfixes

*Affecting all Beats*

- Don't stop with error loading the ES template if the ES output is not enabled. {pull}4436[4436]
- Fix race condition in internal logging rotator. {pull}4519[4519]
- Normalize all times to UTC to ensure proper index naming. {issue}4569[4569]
- Fix issue with loading dashboards to ES 6.0 when .kibana index did not already exist. {issue}4659[4659]

*Metricbeat*

- Fix issue affecting Windows services timing out at startup. {pull}4491[4491]
- Fix incorrect docker.diskio.total metric calculation. {pull}4507[4507]
- Vsphere module: used memory field corrected. {issue}4461[4461]

*Packetbeat*

- Enabled /proc/net/tcp6 scanning and fixed ip v6 parsing. {pull}4442[4442]

*Winlogbeat*

- Removed validation of top-level config keys. This behavior was inconsistent with other Beats
  and caused maintainability issues. {pull}4657[4657]

==== Added

*Affecting all Beats*

- New cli subcommands interface. {pull}4420[4420]
- Allow source path matching in `add_docker_metadata` processor. {pull}4495[4495]
- Add support for analyzers and multifields in fields.yml. {pull}4574[4574]
- Add support for JSON logging. {pull}4523[4523]
- Add `test output` command, to test Elasticsearch and Logstash output settings. {pull}4590[4590]
- Introduce configurable event queue settings: queue.mem.events, queue.mem.flush.min_events and queue.mem.flush.timeout. {pull}4650[4650]
- Enable pipelining in Logstash output by default. {pull}4650[4650]
- Added 'result' field to Elasticsearch QueryResult struct for compatibility with 6.x Index and Delete API responses. {issue]4661[4661]
- The sample dashboards are now included in the Beats packages. {pull}4675[4675]
- Add `pattern` option to be used in the fields.yml to specify the pattern for a number field. {pull}4731[4731]

*Filebeat*

- Add experimental Redis module. {pull}4441[4441]
- Nginx module: use the first not-private IP address as the remote_ip. {pull}4417[4417]
- Load Ingest Node pipelines when the Elasticsearch connection is established, instead of only once at startup. {pull}4479[4479]
- Add support for loading Xpack Machine Learning configurations from the modules, and added sample configurations for the Nginx module. {pull}4506[4506] {pull}4609[4609]

- Add udp prospector type. {pull}4452[4452]
- Enabled Cgo which means libc is dynamically compiled. {pull}4546[4546]
- Add Beta module config reloading mechanism {pull}4566[4566]
- Remove spooler and publisher components and settings. {pull}4644[4644]

*Heartbeat*

- Enabled Cgo which means libc is dynamically compiled. {pull}4546[4546]

*Metricbeat*

- Add random startup delay to each metricset to avoid the thundering herd problem. {issue}4010[4010]
- Add the ability to configure audit rules to the kernel module. {pull}4482[4482]
- Add the ability to configure kernel's audit failure mode. {pull}4516[4516]
- Add experimental Aerospike module. {pull}4560[4560]
- Vsphere module: collect custom fields from virtual machines. {issue}4464[4464]
- Add `test modules` command, to test modules expected output. {pull}4656[4656]
- Add `processors` setting to metricbeat modules. {pull}4699[4699]
- Support `npipe` protocol (Windows) in Docker module. {pull}4751[4751]

*Packetbeat*

*Winlogbeat*

- Add the ability to use LevelRaw if Level isn't populated in the event XML. {pull}4257[4257]

*Auditbeat*

- Add file integrity metricset to the audit module. {pull}4486[4486]

[[release-notes-6.0.0-alpha2]]
=== Beats version 6.0.0-alpha2
https://github.com/elastic/beats/compare/v6.0.0-alpha1...v6.0.0-alpha2[View commits]

==== Breaking changes

*Filebeat*

- Rename `input_type` field to `prospector.type` {pull}4294[4294]
- The `@metadata.type` field, added by the Logstash output, is now hardcoded to `doc` and will be removed in future versions. {pull}4331[4331].

==== Bugfixes

*Affecting all Beats*

- Fix importing the dashboards when the limit for max open files is too low. {issue}4244[4244]
- Fix configuration documentation for kubernetes processor {pull}4313[4313]
- Fix misspelling in `add_locale` configuration option for abbreviation.

*Filebeat*

- Fix race condition on harvester stopping with reloading enabled. {issue}3779[3779]
- Fix recursive glob config parsing and resolution across restarts. {pull}4269[4269]
- Allow string characters in user agent patch version (NGINX and Apache) {pull}4415[4415]
- Fix grok pattern in filebeat module system/auth without hostname. {pull}4224[4224]

*Metricbeat*

- Set correct format for percent fields in memory module. {pull}4619[4619]
- Fix a debug statement that said a module wrapper had stopped when it hadn't. {pull}4264[4264]
- Use MemAvailable value from /proc/meminfo on Linux 3.14. {pull}4316[4316]
- Fix panic when events were dropped by filters. {issue}4327[4327]
- Add filtering to system filesystem metricset to remove relative mountpoints like those
  from Linux network namespaces. {pull}4370[4370]
- Remove unnecessary print statement in schema apis. {pull}4355[4355]
- Fix type of field `haproxy.stat.check.health.last`. {issue}4407[4407]

*Packetbeat*
- Enable memcache filtering only if a port is specified in the config file. {issue}4335[4335]
- Enable memcache filtering only if a port is specified in the config file. {issue}4335[4335]

==== Added

*Affecting all Beats*

- Upgraded to Golang 1.8.3. {pull}4401[4401]
- Added the possibility to set Elasticsearch mapping template settings from the Beat configuration file. {pull}4284[4284] {pull}4317[4317]
- Add a variable to the SysV init scripts to make it easier to change the user. {pull}4340[4340]
- Add the option to write the generated Elasticsearch mapping template into a file. {pull}4323[4323]
- Add `instance_name` in GCE add_cloud_metadata processor. {pull}4414[4414]
- Add `add_docker_metadata` processor. {pull}4352[4352]
- Add `logging.files` `permissions` option. {pull}4295[4295]

*Filebeat*
- Added ability to sort harvested files. {pull}4374[4374]
- Add experimental Redis slow log prospector type. {pull}4180[4180]

*Metricbeat*

- Add macOS implementation of the system diskio metricset. {issue}4144[4144]
- Add process_summary metricset that records high level metrics about processes. {pull}4231[4231]
- Add `kube-state-metrics` based metrics to `kubernetes` module {pull}4253[4253]
- Add debug logging to Jolokia JMX metricset. {pull}4341[4341]
- Add events metricset for kubernetes metricbeat module {pull}4315[4315]
- Change Metricbeat default configuration file to be better optimized for most users. {pull}4329[4329]
- Add experimental RabbitMQ module. {pull}4394[4394]
- Add Kibana dashboard for the Kubernetes modules. {pull}4138[4138]

*Packetbeat*

*Winlogbeat*

==== Deprecated

*Affecting all Beats*

- The `@metadata.type` field, added by the Logstash output, is deprecated, hardcoded to `doc` and will be removed in future versions. {pull}4331[4331].

*Filebeat*

- Deprecate `input_type` prospector config. Use `type` config option instead. {pull}4294[4294]

==== Known Issue

- If the Elasticsearch output is not enabled, but `setup.template` options are
  present (like it's the case in the default Metricbeat configuration), the
  Beat stops with an error: "Template loading requested but the Elasticsearch
  output is not configured/enabled". To avoid this error, disable the template
  loading explicitly `setup.template.enabled: false`.

[[release-notes-6.0.0-alpha1]]
=== Beats version 6.0.0-alpha1
https://github.com/elastic/beats/compare/v5.4.0...v6.0.0-alpha1[View commits]

==== Breaking changes

*Affecting all Beats*

- Introduce beat version in the Elasticsearch index and mapping template {pull}3527[3527]
- Usage of field `_type` is now ignored and hardcoded to `doc`. {pull}3757[3757]
- Change vendor manager from glide to govendor. {pull}3851[3851]
- Rename `error` field to `error.message`. {pull}3987[3987]
- Change `dashboards.*` config options to `setup.dashboards.*`. {pull}3921[3921]
- Change `outputs.elasticsearch.template.* to `setup.template.*` {pull}4080[4080]

*Filebeat*

- Remove code to convert states from 1.x. {pull}3767[3767]
- Remove deprecated config options `force_close_files` and `close_older`. {pull}3768[3768]
- Change `clean_removed` behaviour to also remove states for files which cannot be found anymore under the same name. {pull}3827[3827]
- Remove `document_type` config option. Use `fields` instead. {pull}4204[4204]
- Move `json_error` under `error.message` and `error.key`. {pull}4167[4167]

*Packetbeat*

- Remove deprecated `geoip`. {pull}3766[3766]
- Replace `waitstop` command line argument by `shutdown_timeout` in configuration file. {pull}3588[3588]

*Winlogbeat*

- Remove metrics endpoint. Replaced by http endpoint in libbeat (see #3717). {pull}3901[3901]

==== Bugfixes

*Affecting all Beats*

- Add `_id`, `_type`, `_index` and `_score` fields in the generated index pattern. {pull}3282[3282]

*Filebeat*

- Fix the Mysql slowlog parsing of IP addresses. {pull}4183[4183]
- Fix issue that new prospector was not reloaded on conflict {pull}4128[4128]

*Heartbeat*

- Use IP type of elasticsearch for ip field. {pull}3926[3926]

*Metricbeat*

- Support `common.Time` in `mapstriface.toTime()` {pull}3812[3812]
- Fix MongoDB `dbstats` fields mapping. {pull}4025[4025]
- Fixing prometheus collector to aggregate metrics based on metric family. {pull}4075[4075]
- Fixing multiEventFetch error reporting when no events are returned {pull}4153[4153]

==== Added

*Affecting all Beats*

- Initialize a beats UUID from file on startup. {pull}3615[3615]
- Add new `add_locale` processor to export the local timezone with an event. {pull}3902[3902]
- Add http endpoint. {pull}3717[3717]
- Updated to Go 1.8.1. {pull}4033[4033]
- Add kubernetes processor {pull}3888[3888]
- Add support for `include_labels` and `include_annotations` in kubernetes processor {pull}4043[4043]
- Support new `index_patterns` field when loading templates for Elasticsearch >= 6.0 {pull}4056[4056]
- Adding goimports support to make check and fmt {pull}4114[4114]
- Make kubernetes indexers/matchers pluggable {pull}4151[4151]
- Abstracting pod interface in kubernetes plugin to enable easier vendoring {pull}4152[4152]

*Filebeat*

- Restructure `input.Event` to be inline with `outputs.Data` {pull}3823[3823]
- Add base for supporting prospector level processors {pull}3853[3853]
- Add `filebeat.config.path` as replacement for `config_dir`. {pull}4051[4051]
- Add a `recursive_glob.enabled` setting to expand `**` in patterns. {pull}3980[3980]
- Add Icinga module. {pull}3904[3904]
- Add ability to parse nginx logs exposing the X-Forwarded-For header instead of the remote address.

*Heartbeat*

- Event format and field naming changes in Heartbeat and sample Dashboard. {pull}4091[4091]

*Metricbeat*

- Add experimental metricset `perfmon` to Windows module. {pull}3758[3758]
- Add memcached module with stats metricset. {pull}3693[3693]
- Add the `process.cmdline.cache.enabled` config option to the System Process Metricset. {pull}3891[3891]
- Add new MetricSet interfaces for developers (`Closer`, `ReportingFetcher`, and `PushMetricSet`). {pull}3908[3908]
- Add kubelet module {pull}3916[3916]
- Add dropwizard module {pull}4022[4022]
- Adding query APIs for metricsets and modules from metricbeat registry {pull}4102[4102]
- Fixing nil pointer on prometheus collector when http response is nil {pull}4119[4119]
- Add http module with json metricset. {pull}4092[4092]
- Add the option to the system module to include only the first top N processes by CPU and memory. {pull}4127[4127].
- Add experimental Vsphere module. {pull}4028[4028]
- Add experimental Elasticsearch module. {pull}3903[3903]
- Add experimental Kibana module. {pull}3895[3895]
- Move elasticsearch metricset node_stats under node.stats namespace. {pull}4142[4142]
- Make IP port indexer constructor public {pull}4434[4434]

*Packetbeat*

- Add `fields` and `fields_under_root` to Packetbeat protocols configurations. {pull}3518[3518]
- Add list style Packetbeat protocols configurations. This change supports specifying multiple configurations of the same protocol analyzer. {pull}3518[3518]

*Winlogbeat*

==== Deprecated

*Affecting all Beats*

- Usage of field `_type` is deprecated. It should not be used in queries or dashboards. {pull}3409[3409]

*Packetbeat*

- Deprecate dictionary style protocols configuration. {pull}3518[3518]

*Winlogbeat*

==== Known Issue

*Filebeat*

- Prospector reloading only works properly with new files. {pull}3546[3546]

[[release-notes-5.5.1]]
=== Beats version 5.5.1
https://github.com/elastic/beats/compare/v5.5.0...v5.5.1[View commits]

==== Bugfixes

*Affecting all Beats*

- Normalize all times to UTC to ensure proper index naming. {issue}4569[4569]

[[release-notes-5.5.0]]
=== Beats version 5.5.0
https://github.com/elastic/beats/compare/v5.4.2...v5.5.0[View commits]

==== Breaking changes

*Affecting all Beats*

- Usage of field `_type` is now ignored and hardcoded to `doc`. {pull}3757[3757]

*Metricbeat*
- Change all `system.cpu.*.pct` metrics to be scaled by the number of CPU cores.
  This will make the CPU usage percentages from the system cpu metricset consistent
  with the system process metricset. The documentation for these metrics already
  stated that on multi-core systems the percentages could be greater than 100%. {pull}4544[4544]

==== Bugfixes

*Affecting all Beats*

- Fix console output. {pull}4045[4045]

*Filebeat*

- Allow string characters in user agent patch version (NGINX and Apache) {pull}4415[4415]

*Metricbeat*

- Fix type of field `haproxy.stat.check.health.last`. {issue}4407[4407]

*Packetbeat*

- Fix `packetbeat.interface` options that contain underscores (e.g. `with_vlans` or `bpf_filter`). {pull}4378[4378]
- Enabled /proc/net/tcp6 scanning and fixed ip v6 parsing. {pull}4442[4442]

==== Deprecated

*Filebeat*

- Deprecate `document_type` prospector config option as _type is removed in elasticsearch 6.0. Use fields instead. {pull}4225[4225]

*Winlogbeat*

- Deprecated metrics endpoint. It is superseded by a libbeat feature that can serve metrics on an HTTP endpoint. {pull}4145[4145]

[[release-notes-5.4.2]]
=== Beats version 5.4.2
https://github.com/elastic/beats/compare/v5.4.1...v5.4.2[View commits]

==== Bugfixes

*Affecting all Beats*

- Removed empty sections from the template files, causing indexing errors for array objects. {pull}4488[4488]

*Metricbeat*

- Fix issue affecting Windows services timing out at startup. {pull}4491[4491]
- Add filtering to system filesystem metricset to remove relative mountpoints like those
  from Linux network namespaces. {pull}4370[4370]

*Packetbeat*

- Clean configured geoip.paths before attempting to open the database. {pull}4306[4306]

[[release-notes-5.4.1]]
=== Beats version 5.4.1
https://github.com/elastic/beats/compare/v5.4.0...v5.4.1[View commits]

==== Bugfixes

*Affecting all Beats*

- Fix importing the dashboards when the limit for max open files is too low. {issue}4244[4244]
- Fix console output. {pull}4045[4045]

*Filebeat*

- Fix issue that new prospector was not reloaded on conflict. {pull}4128[4128]
- Fix grok pattern in filebeat module system/auth without hostname. {pull}4224[4224]
- Fix the Mysql slowlog parsing of IP addresses. {pull}4183[4183]

==== Added

*Affecting all Beats*

- Binaries upgraded to Go 1.7.6 which contains security fixes. {pull}4400[4400]

*Winlogbeat*

- Add the ability to use LevelRaw if Level isn't populated in the event XML. {pull}4257[4257]

[[release-notes-5.4.0]]
=== Beats version 5.4.0
https://github.com/elastic/beats/compare/v5.3.2...v5.4.0[View commits]

==== Bugfixes

*Affecting all Beats*

- Improve error message when downloading the dashboards fails. {pull}3805[3805]
- Fix potential Elasticsearch output URL parsing error if protocol scheme is missing. {pull}3671[3671]
- Downgrade Elasticsearch per batch item failure log to debug level. {issue}3953[3953]
- Make `@timestamp` accessible from format strings. {pull}3721[3721]

*Filebeat*

- Allow log lines without a program name in the Syslog fileset. {pull}3944[3944]
- Don't stop Filebeat when modules are used with the Logstash output. {pull}3929[3929]

*Metricbeat*

- Fixing panic on the Prometheus collector when label has a comma. {pull}3947[3947]
- Make system process metricset honor the `cpu_ticks` config option. {issue}3590[3590]

*Winlogbeat*

- Fix null terminators include in raw XML string when include_xml is enabled. {pull}3943[3943]

==== Added

*Affecting all Beats*

- Update index mappings to support future Elasticsearch 6.X. {pull}3778[3778]

*Filebeat*

- Add auditd module for reading audit logs on Linux. {pull}3750[3750] {pull}3941[3941]
- Add fileset for the Linux authorization logs. {pull}3669[3669]

*Heartbeat*

- Add default ports in HTTP monitor. {pull}3924[3924]

*Metricbeat*

- Add beta Jolokia module. {pull}3844[3844]
- Add dashboard for the MySQL module. {pull}3716[3716]
- Module configuration reloading is now beta instead of experimental. {pull}3841[3841]
- Marked http fields from the HAProxy module optional to improve compatibility with 1.5. {pull}3788[3788]
- Add support for custom HTTP headers and TLS for the Metricbeat modules. {pull}3945[3945]

*Packetbeat*

- Add DNS dashboard for an overview the DNS traffic. {pull}3883[3883]
- Add DNS Tunneling dashboard to highlight domains with large numbers of subdomains or high data volume. {pull}3884[3884]

[[release-notes-5.3.2]]
=== Beats version 5.3.2
https://github.com/elastic/beats/compare/v5.3.1...v5.3.2[View commits]

==== Bugfixes

*Filebeat*

- Properly shut down crawler in case one prospector is misconfigured. {pull}4037[4037]
- Fix panic in JSON decoding code if the input line is "null". {pull}4042[4042]


[[release-notes-5.3.1]]
=== Beats version 5.3.1
https://github.com/elastic/beats/compare/v5.3.0...v5.3.1[View commits]

==== Bugfixes

*Affecting all Beats*

- Fix panic when testing regex-AST to match against date patterns. {issue}3889[3889]
- Fix panic due to race condition in kafka output. {pull}4098[4098]

*Filebeat*

- Fix modules default file permissions. {pull}3879[3879]
- Allow `-` in Apache access log byte count. {pull}3863[3863]

*Metricbeat*

- Avoid errors when some Apache status fields are missing. {issue}3074[3074]


[[release-notes-5.3.0]]
=== Beats version 5.3.0
https://github.com/elastic/beats/compare/v5.2.2...v5.3.0[View commits]

==== Breaking changes

*Affecting all Beats*

- Configuration files must be owned by the user running the Beat or by root, and they must not be writable by others. {pull}3544[3544] {pull}3689[3689]
- Change Beat generator. Use `$GOPATH/src/github.com/elastic/beats/script/generate.py` to generate a beat. {pull}3452[3452]

*Filebeat*

- Always use absolute path for event and registry. This can lead to issues when relative paths were used before. {pull}3328[3328]

*Metricbeat*

- Linux cgroup metrics are now enabled by default for the system process metricset. The configuration option for the feature was renamed from `cgroups` to `process.cgroups.enabled`. {pull}3519[3519]
- Change field names `couchbase.node.couch.*.actual_disk_size.*` to `couchbase.node.couch.*.disk_size.*` {pull}3545[3545]

==== Bugfixes

*Affecting all Beats*

- Add `_id`, `_type`, `_index` and `_score` fields in the generated index pattern. {pull}3282[3282]

*Filebeat*
- Always use absolute path for event and registry. {pull}3328[3328]
- Raise an exception in case there is a syntax error in one of the configuration files available under
  filebeat.config_dir. {pull}3573[3573]
- Fix empty registry file on machine crash. {issue}3537[3537]

*Metricbeat*

- Add error handling to system process metricset for when Linux cgroups are missing from the kernel. {pull}3692[3692]
- Add labels to the Docker healthcheck metricset output. {pull}3707[3707]

*Winlogbeat*

- Fix handling of empty strings in event_data. {pull}3705[3705]

==== Added

*Affecting all Beats*

- Files created by Beats (logs, registry, file output) will have 0600 permissions. {pull}3387[3387].
- RPM/deb packages will now install the config file with 0600 permissions. {pull}3382[3382]
- Add the option to pass custom HTTP headers to the Elasticsearch output. {pull}3400[3400]
- Unify `regexp` and `contains` conditionals, for both to support array of strings and convert numbers to strings if required. {pull}3469[3469]
- Add the option to load the sample dashboards during the Beat startup phase. {pull}3506[3506]
- Disabled date detection in Elasticsearch index templates. Date fields must be explicitly defined in index templates. {pull}3528[3528]
- Using environment variables in the configuration file is now GA, instead of experimental. {pull}3525[3525]

*Filebeat*

- Add Filebeat modules for system, apache2, mysql, and nginx. {issue}3159[3159]
- Add the `pipeline` config option at the prospector level, for configuring the Ingest Node pipeline ID. {pull}3433[3433]
- Update regular expressions used for matching file names or lines (multiline, include/exclude functionality) to new matchers improving performance of simple string matches. {pull}3469[3469]
- The `symlinks` and `harverster_limit` settings are now GA, instead of experimental. {pull}3525[3525]
- close_timeout is also applied when the output is blocking. {pull}3511[3511]
- Improve handling of different path variants on Windows. {pull}3781[3781]
- Add multiline.flush_pattern option, for specifying the 'end' of a multiline pattern {pull}4019[4019]

*Heartbeat*

- Add `tags`, `fields` and `fields_under_root` in monitors configuration. {pull}3623[3623]

*Metricbeat*

- Add experimental dbstats metricset to MongoDB module. {pull}3228[3228]
- Use persistent, direct connections to the configured nodes for MongoDB module. {pull}3228[3228]
- Add dynamic configuration reloading for modules. {pull}3281[3281]
- Add docker health metricset {pull}3357[3357]
- Add docker image metricset {pull}3467[3467]
- System module uses new matchers for white-listing processes. {pull}3469[3469]
- Add Beta CEPH module with health metricset. {pull}3311[3311]
- Add Beta php_fpm module with pool metricset. {pull}3415[3415]
- The Docker, Kafka, and Prometheus modules are now Beta, instead of experimental. {pull}3525[3525]
- The HAProxy module is now GA, instead of experimental. {pull}3525[3525]
- Add the ability to collect the environment variables from system processes. {pull}3337[3337]

==== Deprecated

*Affecting all Beats*

- Usage of field `_type` is deprecated. It should not be used in queries or dashboards. {pull}3409[3409]

*Filebeat*

- The experimental `publish_async` option is now deprecated and is planned to be removed in 6.0. {pull}3525[3525]


[[release-notes-5.2.2]]
=== Beats version 5.2.2
https://github.com/elastic/beats/compare/v5.2.1...v5.2.2[View commits]

*Metricbeat*

- Fix bug docker module hanging when docker container killed. {issue}3610[3610]
- Set timeout to period instead of 1s by default as documented. {pull}3612[3612]

[[release-notes-5.2.1]]
=== Beats version 5.2.1
https://github.com/elastic/beats/compare/v5.2.0...v5.2.1[View commits]

==== Bugfixes

*Metricbeat*

- Fix go routine leak in docker module. {pull}3492[3492]

*Packetbeat*

- Fix error in the NFS sample dashboard. {pull}3548[3548]

*Winlogbeat*

- Fix error in the Winlogbeat sample dashboard. {pull}3548[3548]

[[release-notes-5.2.0]]
=== Beats version 5.2.0
https://github.com/elastic/beats/compare/v5.1.2...v5.2.0[View commits]

==== Bugfixes

*Affecting all Beats*

- Fix overwriting explicit empty config sections. {issue}2918[2918]

*Filebeat*

- Fix alignment issue were Filebeat compiled with Go 1.7.4 was crashing on 32 bits system. {issue}3273[3273]

*Metricbeat*

- Fix service times-out at startup. {pull}3056[3056]
- Kafka module case sensitive host name matching. {pull}3193[3193]
- Fix interface conversion panic in couchbase module {pull}3272[3272]

*Packetbeat*

- Fix issue where some Cassandra visualizations were showing data from all protocols. {issue}3314[3314]

==== Added

*Affecting all Beats*

- Add support for passing list and dictionary settings via -E flag.
- Support for parsing list and dictionary setting from environment variables.
- Added new flags to import_dashboards (-cacert, -cert, -key, -insecure). {pull}3139[3139] {pull}3163[3163]
- The limit for the number of fields is increased via the mapping template. {pull}3275[3275]
- Updated to Go 1.7.4. {pull}3277[3277]
- Added a NOTICE file containing the notices and licenses of the dependencies. {pull}3334[3334].

*Heartbeat*

- First release, containing monitors for ICMP, TCP, and HTTP.

*Filebeat*

- Add enabled config option to prospectors. {pull}3157[3157]
- Add target option for decoded_json_field. {pull}3169[3169]

*Metricbeat*

- Kafka module broker matching enhancements. {pull}3129[3129]
- Add a couchbase module with metricsets for node, cluster and bucket. {pull}3081[3081]
- Export number of cores for CPU module. {pull}3192[3192]
- Experimental Prometheus module. {pull}3202[3202]
- Add system socket module that reports all TCP sockets. {pull}3246[3246]
- Kafka consumer groups metricset. {pull}3240[3240]
- Add jolokia module with dynamic jmx metricset. {pull}3570[3570]

*Winlogbeat*

- Reduced amount of memory allocated while reading event log records. {pull}3113[3113] {pull}3118[3118]

[[release-notes-5.1.2]]
=== Beats version 5.1.2
https://github.com/elastic/beats/compare/v5.1.1...v5.1.2[View commits]

==== Bugfixes

*Filebeat*

- Fix registry migration issue from old states where files were only harvested after second restart. {pull}3322[3322]

*Packetbeat*

- Fix error on importing dashboards due to colons in the Cassandra dashboard. {issue}3140[3140]
- Fix error on importing dashboards due to the wrong type for the geo_point fields. {pull}3147[3147]

*Winlogbeat*

- Fix for "The array bounds are invalid" error when reading large events. {issue}3076[3076]

[[release-notes-5.1.1]]
=== Beats version 5.1.1
https://github.com/elastic/beats/compare/v5.0.2...v5.1.1[View commits]

==== Breaking changes

*Metricbeat*

- Change data structure of experimental haproxy module. {pull}3003[3003]

*Filebeat*

- If a file is falling under `ignore_older` during startup, offset is now set to end of file instead of 0.
  With the previous logic the whole file was sent in case a line was added and it was inconsistent with
  files which were harvested previously. {pull}2907[2907]
- `tail_files` is now only applied on the first scan and not for all new files. {pull}2932[2932]

==== Bugfixes

*Affecting all Beats*

- Fix empty benign errors logged by processor actions. {pull}3046[3046]

*Metricbeat*

- Calculate the fsstat values per mounting point, and not filesystem. {pull}2777[2777]

==== Added

*Affecting all Beats*

- Add add_cloud_metadata processor for collecting cloud provider metadata. {pull}2728[2728]
- Added decode_json_fields processor for decoding fields containing JSON strings. {pull}2605[2605]
- Add Tencent Cloud provider for add_cloud_metadata processor. {pull}4023[4023]
- Add Alibaba Cloud provider for add_cloud_metadata processor. {pull}4111[4111]

*Metricbeat*

- Add experimental Docker module. Provided by Ingensi and @douaejeouit based on dockbeat.
- Add a sample Redis Kibana dashboard. {pull}2916[2916]
- Add support for MongoDB 3.4 and WiredTiger metrics. {pull}2999[2999]
- Add experimental kafka module with partition metricset. {pull}2969[2969]
- Add raw config option for mysql/status metricset. {pull}3001[3001]
- Add command fields for mysql/status metricset. {pull}3251[3251]

*Filebeat*

- Add command line option `-once` to run Filebeat only once and then close. {pull}2456[2456]
- Only load matching states into prospector to improve state handling {pull}2840[2840]
- Reset all states ttl on startup to make sure it is overwritten by new config {pull}2840[2840]
- Persist all states for files which fall under `ignore_older` to have consistent behaviour {pull}2859[2859]
- Improve shutdown behaviour with large number of files. {pull}3035[3035]

*Winlogbeat*

- Add `event_logs.batch_read_size` configuration option. {pull}2641[2641]

[[release-notes-5.1.0]]
=== Beats version 5.1.0 (skipped)

Version 5.1.0 doesn't exist because, for a short period of time, the Elastic
Yum and Apt repositories included unreleased binaries labeled 5.1.0. To avoid
confusion and upgrade issues for the people that have installed these without
realizing, we decided to skip the 5.1.0 version and release 5.1.1 instead.

[[release-notes-5.0.2]]
=== Beats version 5.0.2
https://github.com/elastic/beats/compare/v5.0.1...v5.0.2[View commits]

==== Bugfixes

*Metricbeat*

- Fix the `password` option in the MongoDB module. {pull}2995[2995]


[[release-notes-5.0.1]]
=== Beats version 5.0.1
https://github.com/elastic/beats/compare/v5.0.0...v5.0.1[View commits]

==== Bugfixes

*Metricbeat*

- Fix `system.process.start_time` on Windows. {pull}2848[2848]
- Fix `system.process.ppid` on Windows. {issue}2860[2860]
- Fix system process metricset for Windows XP and 2003. `cmdline` will be unavailable. {issue}1704[1704]
- Fix access denied issues in system process metricset by enabling SeDebugPrivilege on Windows. {issue}1897[1897]
- Fix system diskio metricset for Windows XP and 2003. {issue}2885[2885]

*Packetbeat*

- Fix 'index out of bounds' bug in Packetbeat DNS protocol plugin. {issue}2872[2872]

*Filebeat*

- Fix registry cleanup issue when files falling under ignore_older after restart. {issue}2818[2818]


==== Added

*Metricbeat*

- Add username and password config options to the PostgreSQL module. {pull}2889[2890]
- Add username and password config options to the MongoDB module. {pull}2889[2889]
- Add system core metricset for Windows. {pull}2883[2883]

*Packetbeat*

- Define `client_geoip.location` as geo_point in the mappings to be used by the GeoIP processor in the Ingest Node pipeline.
  {pull}2795[2795]

*Filebeat*

- Stop Filebeat on registrar loading error. {pull}2868[2868]


include::libbeat/docs/release-notes/5.0.0.asciidoc[]

[[release-notes-5.0.0-ga]]
=== Beats version 5.0.0-GA
https://github.com/elastic/beats/compare/v5.0.0-rc1...v5.0.0[View commits]

The list below covers the changes between 5.0.0-rc1 and 5.0.0 GA only.

==== Bugfixes

*Affecting all Beats*

- Fix kafka output re-trying batches with too large events. {issue}2735[2735]
- Fix kafka output protocol error if `version: 0.10` is configured. {issue}2651[2651]
- Fix kafka output connection closed by broker on SASL/PLAIN. {issue}2717[2717]

*Metricbeat*

- Fix high CPU usage on macOS when encountering processes with long command lines. {issue}2747[2747]
- Fix high value of `system.memory.actual.free` and `system.memory.actual.used`. {issue}2653[2653]
- Change several `OpenProcess` calls on Windows to request the lowest possible access provilege.  {issue}1897[1897]
- Fix system.memory.actual.free high value on Windows. {issue}2653[2653]

*Filebeat*

- Fix issue when clean_removed and clean_inactive were used together that states were not directly removed from the registry.
- Fix issue where upgrading a 1.x registry file resulted in duplicate state entries. {pull}2792[2792]

==== Added

*Affecting all Beats*

- Add beat.version fields to all events.

[[release-notes-5.0.0-rc1]]
=== Beats version 5.0.0-rc1
https://github.com/elastic/beats/compare/v5.0.0-beta1...v5.0.0-rc1[View commits]

==== Breaking changes

*Affecting all Beats*

- A dynamic mapping rule is added to the default Elasticsearch template to treat strings as keywords by default. {pull}2688[2688]

==== Bugfixes

*Affecting all Beats*

- Make sure Beats sent always float values when they are defined as float by sending 5.00000 instead of 5. {pull}2627[2627]
- Fix ignoring all fields from drop_fields in case the first field is unknown. {pull}2685[2685]
- Fix dynamic configuration int/uint to float type conversion. {pull}2698[2698]
- Fix primitive types conversion if values are read from environment variables. {pull}2698[2698]

*Metricbeat*

- Fix default configuration file on Windows to not enabled the `load` metricset. {pull}2632[2632]

*Packetbeat*

- Fix the `bpf_filter` setting. {issue}2660[2660]

*Filebeat*

- Fix input buffer on encoding problem. {pull}2416[2416]

==== Deprecated

*Affecting all Beats*

- Setting `port` has been deprecated in Redis and Logstash outputs. {pull}2620[2620]


[[release-notes-5.0.0-beta1]]
=== Beats version 5.0.0-beta1
https://github.com/elastic/beats/compare/v5.0.0-alpha5...v5.0.0-beta1[View commits]

==== Breaking changes

*Affecting all Beats*

- Change Elasticsearch output index configuration to be based on format strings. If index has been configured, no date will be appended anymore to the index name. {pull}2119[2119]
- Replace `output.kafka.use_type` by `output.kafka.topic` accepting a format string. {pull}2188[2188]
- If the path specified by the `-c` flag is not absolute and `-path.config` is not specified, it
  is considered relative to the current working directory. {pull}2245[2245]
- rename `tls` configurations section to `ssl`. {pull}2330[2330]
- rename `certificate_key` configuration to `key`. {pull}2330[2330]
- replace `tls.insecure` with `ssl.verification_mode` setting. {pull}2330[2330]
- replace `tls.min/max_version` with `ssl.supported_protocols` setting requiring full protocol name. {pull}2330[2330]

*Metricbeat*

- Change field type system.process.cpu.start_time from keyword to date. {issue}1565[1565]
- redis/info metricset fields were renamed up according to the naming conventions.

*Packetbeat*

- Group HTTP fields under `http.request` and `http.response` {pull}2167[2167]
- Export `http.request.body` and `http.response.body` when configured under `include_body_for` {pull}2167[2167]
- Move `ignore_outgoing` config to `packetbeat.ignore_outgoing` {pull}2393[2393]

*Filebeat*

- Set close_inactive default to 5 minutes (was 1 hour before)
- Set clean_removed and close_removed to true by default

==== Bugfixes

*Affecting all Beats*

- Fix logstash output handles error twice when asynchronous sending fails. {pull}2441[2441]
- Fix Elasticsearch structured error response parsing error. {issue}2229[2229]
- Fixed the run script to allow the overriding of the configuration file. {issue}2171[2171]
- Fix logstash output crash if no hosts are configured. {issue}2325[2325]
- Fix array value support in -E CLI flag. {pull}2521[2521]
- Fix merging array values if -c CLI flag is used multiple times. {pull}2521[2521]
- Fix beats failing to start due to invalid duplicate key error in configuration file. {pull}2521[2521]
- Fix panic on non writable logging directory. {pull}2571[2571]

*Metricbeat*

- Fix module filters to work properly with drop_event filter. {issue}2249[2249]

*Packetbeat*

- Fix mapping for some Packetbeat flow metrics that were not marked as being longs. {issue}2177[2177]
- Fix handling of messages larger than the maximum message size (10MB). {pull}2470[2470]

*Filebeat*

- Fix processor failure in Filebeat when using regex, contain, or equals with the message field. {issue}2178[2178]
- Fix async publisher sending empty events {pull}2455[2455]
- Fix potential issue with multiple harvester per file on large file numbers or slow output {pull}2541[2541]

*Winlogbeat*

- Fix corrupt registry file that occurs on power loss by disabling file write caching. {issue}2313[2313]

==== Added

*Affecting all Beats*

- Add script to generate the Kibana index-pattern from fields.yml. {pull}2122[2122]
- Enhance Redis output key selection based on format string. {pull}2169[2169]
- Configurable Redis `keys` using filters and format strings. {pull}2169[2169]
- Add format string support to `output.kafka.topic`. {pull}2188[2188]
- Add `output.kafka.topics` for more advanced kafka topic selection per event. {pull}2188[2188]
- Add support for Kafka 0.10. {pull}2190[2190]
- Add SASL/PLAIN authentication support to kafka output. {pull}2190[2190]
- Make Kafka metadata update configurable. {pull}2190[2190]
- Add Kafka version setting (optional) enabling kafka broker version support. {pull}2190[2190]
- Add Kafka message timestamp if at least version 0.10 is configured. {pull}2190[2190]
- Add configurable Kafka event key setting. {pull}2284[2284]
- Add settings for configuring the kafka partitioning strategy. {pull}2284[2284]
- Add partitioner settings `reachable_only` to ignore partitions not reachable by network. {pull}2284[2284]
- Enhance contains condition to work on fields that are arrays of strings. {issue}2237[2237]
- Lookup the configuration file relative to the `-path.config` CLI flag. {pull}2245[2245]
- Re-write import_dashboards.sh in Golang. {pull}2155[2155]
- Update to Go 1.7. {pull}2306[2306]
- Log total non-zero internal metrics on shutdown. {pull}2349[2349]
- Add support for encrypted private key files by introducing `ssl.key_passphrase` setting. {pull}2330[2330]
- Add experimental symlink support with `symlinks` config {pull}2478[2478]
- Improve validation of registry file on startup.

*Metricbeat*

- Use the new scaled_float Elasticsearch type for the percentage values. {pull}2156[2156]
- Add experimental cgroup metrics to the system/process MetricSet. {pull}2184[2184]
- Added a PostgreSQL module. {pull}2253[2253]
- Improve mapping by converting half_float to scaled_float and integers to long. {pull}2430[2430]
- Add experimental haproxy module. {pull}2384[2384]
- Add Kibana dashboard for cgroups data {pull}2555[2555]

*Packetbeat*

- Add Cassandra protocol analyzer to Packetbeat. {pull}1959[1959]
- Match connections with IPv6 addresses to processes {pull}2254[2254]
- Add IP address to -devices command output {pull}2327[2327]
- Add configuration option for the maximum message size. Used to be hard-coded to 10 MB. {pull}2470[2470]

*Filebeat*

- Introduce close_timeout harvester options {issue}1926[1926]
- Strip BOM from first message in case of BOM files {issue}2351[2351]
- Add harvester_limit option {pull}2417[2417]

==== Deprecated

*Affecting all Beats*

- Topology map is deprecated. This applies to the settings: refresh_topology_freq, topology_expire, save_topology, host_topology, password_topology, db_topology.


[[release-notes-5.0.0-alpha5]]
=== Beats version 5.0.0-alpha5
https://github.com/elastic/beats/compare/v5.0.0-alpha4...v5.0.0-alpha5[View commits]

==== Breaking changes

*Affecting all Beats*

- Rename the `filters` section to `processors`. {pull}1944[1944]
- Introduce the condition with `when` in the processor configuration. {pull}1949[1949]
- The Elasticsearch template is now loaded by default. {pull}1993[1993]
- The Redis output `index` setting is renamed to `key`. `index` still works but it's deprecated. {pull}2077[2077]
- The undocumented file output `index` setting was removed. Use `filename` instead. {pull}2077[2077]

*Metricbeat*

- Create a separate metricSet for load under the system module and remove load information from CPU stats. {pull}2101[2101]
- Add `system.load.norm.1`, `system.load.norm.5` and `system.load.norm.15`. {pull}2101[2101]
- Add threads fields to mysql module. {pull}2484[2484]

*Packetbeat*

- Set `enabled` ` in `packetbeat.protocols.icmp` configuration to `true` by default. {pull}1988[1988]

==== Bugfixes

*Affecting all Beats*

- Fix sync publisher `PublishEvents` return value if client is closed concurrently. {pull}2046[2046]

*Metricbeat*

- Do not send zero values when no value was present in the source. {issue}1972[1972]

*Filebeat*

- Fix potential data loss between Filebeat restarts, reporting unpublished lines as published. {issue}2041[2041]
- Fix open file handler issue. {issue}2028[2028] {pull}2020[2020]
- Fix filtering of JSON events when using integers in conditions. {issue}2038[2038]

*Winlogbeat*

- Fix potential data loss between Winlogbeat restarts, reporting unpublished lines as published. {issue}2041[2041]

==== Added

*Affecting all Beats*

- Periodically log internal metrics. {pull}1955[1955]
- Add enabled setting to all output modules. {pull}1987[1987]
- Command line flag `-c` can be used multiple times. {pull}1985[1985]
- Add OR/AND/NOT to the condition associated with the processors. {pull}1983[1983]
- Add `-E` CLI flag for overwriting single config options via command line. {pull}1986[1986]
- Choose the mapping template file based on the Elasticsearch version. {pull}1993[1993]
- Check stdout being available when console output is configured. {issue}2035[2035]

*Metricbeat*

- Add pgid field to process information. {pull} 2021[2021]

*Packetbeat*

- Add enabled setting to Packetbeat protocols. {pull}1988[1988]
- Add enabled setting to Packetbeat network flows configuration. {pull}1988[1988]

*Filebeat*

- Introduce `close_removed` and `close_renamed` harvester options. {issue}1600[1600]
- Introduce `close_eof` harvester option. {issue}1600[1600]
- Add `clean_removed` and `clean_inactive` config option. {issue}1600[1600]

==== Deprecated

*Filebeat*

- Deprecate `close_older` option and replace it with `close_inactive`. {issue}2051[2051]
- Deprecate `force_close_files` option and replace it with `close_removed` and `close_renamed`. {issue}1600[1600]

[[release-notes-5.0.0-alpha4]]
=== Beats version 5.0.0-alpha4
https://github.com/elastic/beats/compare/v5.0.0-alpha3...v5.0.0-alpha4[View commits]

==== Breaking changes

*Affecting all Beats*

- The topology_expire option of the Elasticserach output was removed. {pull}1907[1907]

*Filebeat*

- Stop following symlink. Symlinks are now ignored: {pull}1686[1686]

==== Bugfixes

*Affecting all Beats*

- Reset backoff factor on partial ACK. {issue}1803[1803]
- Fix beats load balancer deadlock if max_retries: -1 or publish_async is enabled in filebeat. {issue}1829[1829]
- Fix logstash output with pipelining mode enabled not reconnecting. {issue}1876[1876]
- Empty configuration sections become merge-able with variables containing full path. {pull}1900[1900]
- Fix error message about required fields missing not printing the missing field name. {pull}1900[1900]

*Metricbeat*

- Fix the CPU values returned for each core. {issue}1863[1863]

*Packetbeat*

- Add missing nil-check to memcached GapInStream handler. {issue}1162[1162]
- Fix NFSv4 Operation returning the first found first-class operation available in compound requests. {pull}1821[1821]
- Fix TCP overlapping segments not being handled correctly. {pull}1898[1898]

*Winlogbeat*

- Fix issue with rendering forwarded event log records. {pull}1891[1891]

==== Added

*Affecting all Beats*

- Improve error message if compiling regular expression from config files fails. {pull}1900[1900]
- Compression support in the Elasticsearch output. {pull}1835[1835]

*Metricbeat*

- Add MongoDB module. {pull}1837[1837]


[[release-notes-5.0.0-alpha3]]
=== Beats version 5.0.0-alpha3
https://github.com/elastic/beats/compare/v5.0.0-alpha2...v5.0.0-alpha3[View commits]

==== Breaking changes

*Affecting all Beats*

- All configuration settings under `shipper:` are moved to be top level configuration settings. I.e.
  `shipper.name:` becomes `name:` in the configuration file. {pull}1570[1570]

*Topbeat*

- Topbeat is replaced by Metricbeat.

*Filebeat*

- The state for files which fall under ignore_older is not stored anymore. This has the consequence, that if a file which fell under ignore_older is updated, the whole file will be crawled.

==== Bugfixes

*Winlogbeat*

- Adding missing argument to the "Stop processing" log message. {pull}1590[1590]

==== Added

*Affecting all Beats*

- Add conditions to generic filtering. {pull}1623[1623]

*Metricbeat*

- First public release, containing the following modules: apache, mysql, nginx, redis, system, and zookeeper.

*Filebeat*

- The registry format was changed to an array instead of dict. The migration to the new format will happen automatically at the first startup. {pull}1703[1703]

==== Deprecated

*Affecting all Beats*

- The support for doing GeoIP lookups is deprecated and will be removed in version 6.0. {pull}1601[1601]


[[release-notes-5.0.0-alpha2]]
=== Beats version 5.0.0-alpha2
https://github.com/elastic/beats/compare/v5.0.0-alpha1...v5.0.0-alpha2[View commits]

==== Breaking changes

*Affecting all Beats*

- On DEB/RPM installations, the binary files are now found under `/usr/share/{{beat_name}}/bin`, not in `/usr/bin`. {pull}1385[1385]
- The logs are written by default to self rotating files, instead of syslog. {pull}1371[1371]
- Remove deprecated `host` option from elasticsearch, logstash and redis outputs. {pull}1474[1474]

*Packetbeat*

- Configuration of redis topology support changed. {pull}1353[1353]
- Move all Packetbeat configuration options under the packetbeat namespace {issue}1417[1417]

*Filebeat*

- Default location for the registry file was changed to be `data/registry` from the binary directory,
  rather than `.filebeat` in the current working directory. This affects installations for zip/tar.gz/source,
  the location for DEB and RPM packages stays the same. {pull}1373[1373]

==== Bugfixes

*Affecting all Beats*

- Drain response buffers when pipelining is used by Redis output. {pull}1353[1353]
- Unterminated environment variable expressions in config files will now cause an error {pull}1389[1389]
- Fix issue with the automatic template loading when Elasticsearch is not available on Beat start. {issue}1321[1321]
- Fix bug affecting -cpuprofile, -memprofile, and -httpprof CLI flags {pull}1415[1415]
- Fix race when multiple outputs access the same event with logstash output manipulating event {issue}1410[1410] {pull}1428[1428]
- Seed random number generator using crypto.rand package. {pull}1503{1503]
- Fix beats hanging in -configtest {issue}1213[1213]
- Fix kafka log message output {pull}1516[1516]

*Filebeat*

- Improvements in registrar dealing with file rotation. {pull}1281[1281]
- Fix issue with JSON decoding where `@timestamp` or `type` keys with the wrong type could cause Filebeat
  to crash. {issue}1378[1378]
- Fix issue with JSON decoding where values having `null` as values could crash Filebeat. {issue}1466[1466]
- Multiline reader normalizing newline to use `\n`. {pull}1552[1552]

*Winlogbeat*

- Fix panic when reading messages larger than 32K characters on Windows XP and 2003. {pull}1498[1498]
- Fix panic that occurs when reading a large events on Windows Vista and newer. {pull}1499[1499]

==== Added

*Affecting all Beats*

- Add support for TLS to Redis output. {pull}1353[1353]
- Add SOCKS5 proxy support to Redis output. {pull}1353[1353]
- Failover and load balancing support in redis output. {pull}1353[1353]
- Multiple-worker per host support for redis output. {pull}1353[1353]
- Added ability to escape `${x}` in config files to avoid environment variable expansion {pull}1389[1389]
- Configuration options and CLI flags for setting the home, data and config paths. {pull}1373[1373]
- Configuration options and CLI flags for setting the default logs path. {pull}1437[1437]
- Update to Go 1.6.2 {pull}1447[1447]
- Add Elasticsearch template files compatible with Elasticsearch 2.x. {pull}1501[1501]
- Add scripts for managing the dashboards of a single Beat {pull}1359[1359]

*Packetbeat*

- Fix compile issues for OpenBSD. {pull}1347[1347]

*Topbeat*

- Updated elastic/gosigar version so Topbeat can compile on OpenBSD. {pull}1403[1403]


[[release-notes-5.0.0-alpha1]]
=== Beats version 5.0.0-alpha1
https://github.com/elastic/beats/compare/v1.2.0...v5.0.0-alpha1[View commits]

==== Breaking changes

*libbeat*

- Run function to start a Beat now returns an error instead of directly exiting. {pull}771[771]
- The method signature of HandleFlags() was changed to allow returning an error {pull}1249[1249]
- Require braces for environment variable expansion in config files {pull}1304[1304]

*Packetbeat*

- Rename output fields in the dns package. Former flag `recursion_allowed` becomes `recursion_available`. {pull}803[803]
  Former SOA field `ttl` becomes `minimum`. {pull}803[803]
- The fully qualified domain names which are part of output fields values of the dns package now terminate with a dot. {pull}803[803]
- Remove the count field from the exported event {pull}1210[1210]

*Topbeat*

- Rename `proc.cpu.user_p` with `proc.cpu.total_p` as it includes CPU time spent in kernel space {pull}631[631]
- Remove `count` field from the exported fields {pull}1207[1207]
- Rename `input` top level config option to `topbeat`

*Filebeat*

- Scalar values in used in the `fields` configuration setting are no longer automatically converted to strings. {pull}1092[1092]
- Count field was removed from event as not used in filebeat {issue}778[778]

*Winlogbeat*

- The `message_inserts` field was replaced with the `event_data` field {issue}1053[1053]
- The `category` field was renamed to `task` to better align with the Windows Event Log API naming {issue}1053[1053]
- Remove the count field from the exported event {pull}1218[1218]


==== Bugfixes

*Affecting all Beats*

- Logstash output will not retry events that are not JSON-encodable {pull}927[927]

*Packetbeat*

- Create a proper BPF filter when ICMP is the only enabled protocol {issue}757[757]
- Check column length in pgsql parser. {issue}565[565]
- Harden pgsql parser. {issue}565[565]

*Topbeat*

- Fix issue with `cpu.system_p` being greater than 1 on Windows {pull}1128[1128]

*Filebeat*

- Stop filebeat if started without any prospectors defined or empty prospectors {pull}644[644] {pull}647[647]
- Improve shutdown of crawler and prospector to wait for clean completion {pull}720[720]
- Omit `fields` from Filebeat events when null {issue}899[899]

*Winlogbeat*

==== Added

*Affecting all Beats*

- Update builds to Golang version 1.6
- Add option to Elasticsearch output to pass http parameters in index operations {issue}805[805]
- Improve Logstash and Elasticsearch backoff behavior. {pull}927[927]
- Add experimental Kafka output. {pull}942[942]
- Add config file option to configure GOMAXPROCS. {pull}969[969]
- Improve shutdown handling in libbeat. {pull}1075[1075]
- Add `fields` and `fields_under_root` options under the `shipper` configuration {pull}1092[1092]
- Add the ability to use a SOCKS5 proxy with the Logstash output {issue}823[823]
- The `-configtest` flag will now print "Config OK" to stdout on success {pull}1249[1249]

*Packetbeat*

- Change the DNS library used throughout the dns package to github.com/miekg/dns. {pull}803[803]
- Add support for NFS v3 and v4. {pull}1231[1231]
- Add support for EDNS and DNSSEC. {pull}1292[1292]

*Topbeat*

- Add `username` to processes {pull}845[845]

*Filebeat*

- Add the ability to set a list of tags for each prospector {pull}1092[1092]
- Add JSON decoding support {pull}1143[1143]


*Winlogbeat*

- Add caching of event metadata handles and the system render context for the wineventlog API {pull}888[888]
- Improve config validation by checking for unknown top-level YAML keys. {pull}1100[1100]
- Add the ability to set tags, fields, and fields_under_root as options for each event log {pull}1092[1092]
- Add additional data to the events published by Winlogbeat. The new fields are `activity_id`,
`event_data`, `keywords`, `opcode`, `process_id`, `provider_guid`, `related_activity_id`,
`task`, `thread_id`, `user_data`, and `version`. {issue}1053[1053]
- Add `event_id`, `level`, and `provider` configuration options for filtering events {pull}1218[1218]
- Add `include_xml` configuration option for including the raw XML with the event {pull}1218[1218]

==== Known issues
* All Beats can hang or panic on shutdown if the next server in the pipeline (e.g. Elasticsearch or Logstash) is
  not reachable. {issue}1319[1319]
* When running the Beats as a service on Windows, you need to manually load the Elasticsearch mapping
  template. {issue}1315[1315]
* The ES template automatic load doesn't work if Elasticsearch is not available when the Beat is starting. {issue}1321[1321]

[[release-notes-1.3.1]]
=== Beats version 1.3.1
https://github.com/elastic/beats/compare/v1.3.0...v1.3.1[View commits]

==== Bugfixes

*Filebeat*

- Fix a concurrent bug on filebeat startup with a large number of prospectors defined. {pull}2509[2509]

*Packetbeat*

- Fix description for the -I CLI flag. {pull}2480[2480]

*Winlogbeat*

- Fix corrupt registry file that occurs on power loss by disabling file write caching. {issue}2313[2313]

[[release-notes-1.3.0]]
=== Beats version 1.3.0
https://github.com/elastic/beats/compare/v1.2.3...v1.3.0[View commits]

==== Deprecated

*Filebeat*

- Undocumented support for following symlinks is deprecated. Filebeat will not follow symlinks in version 5.0. {pull}1767[1767]

==== Bugfixes

*Affecting all Beats*

- Fix beats load balancer deadlock if `max_retries: -1` or `publish_async` is enabled in filebeat. {issue}1829[1829]
- Fix output modes backoff counter reset. {issue}1803[1803] {pull}1814[1814] {pull}1818[1818]
- Set logstash output default bulk_max_size to 2048. {issue}1662[1662]
- Seed random number generator using crypto.rand package. {pull}1503[1503]
- Check stdout being available when console output is configured. {issue}2063[2063]

*Packetbeat*

- Add missing nil-check to memcached GapInStream handler. {issue}1162[1162]
- Fix NFSv4 Operation returning the first found first-class operation available in compound requests. {pull}1821[1821]
- Fix TCP overlapping segments not being handled correctly. {pull}1917[1917]

==== Added

*Affecting all Beats*

- Updated to Go 1.7


[[release-notes-1.2.3]]
=== Beats version 1.2.3
https://github.com/elastic/beats/compare/v1.2.2...v1.2.3[View commits]

==== Bugfixes

*Topbeat*

- Fix high CPU usage when using filtering under Windows. {pull}1598[1598]

*Filebeat*

- Fix rotation issue with ignore_older. {issue}1528[1528]

*Winlogbeat*

- Fix panic when reading messages larger than 32K characters on Windows XP and 2003. {pull}1498[1498]

==== Added

*Filebeat*

- Prevent file opening for files which reached ignore_older. {pull}1649[1649]


[[release-notes-1.2.2]]
=== Beats version 1.2.2
https://github.com/elastic/beats/compare/v1.2.0...v1.2.2[View commits]

==== Bugfixes

*Affecting all Beats*

- Fix race when multiple outputs access the same event with Logstash output manipulating event. {issue}1410[1410]
- Fix go-daemon (supervisor used in init scripts) hanging when executed over SSH. {issue}1394[1394]

*Filebeat*

- Improvements in registrar dealing with file rotation. {issue}1281[1281]


[[release-notes-1.2.1]]
=== Beats version 1.2.1
https://github.com/elastic/beats/compare/v1.2.0...v1.2.1[View commits]

==== Breaking changes

*Affecting all Beats*

- Require braces for environment variable expansion in config files {pull}1304[1304]
- Removed deprecation warning for the Redis output. {pull}1282[1282]

*Topbeat*

- Fixed name of the setting `stats.proc` to `stats.process` in the default configuration file. {pull}1343[1343]
- Fix issue with cpu.system_p being greater than 1 on Windows {pull}1128[1128]

==== Added

*Topbeat*

- Add username to processes {pull}845[845]


[[release-notes-1.2.0]]
=== Beats version 1.2.0
https://github.com/elastic/beats/compare/v1.1.2...v1.2.0[View commits]

==== Breaking changes

*Filebeat*

- Default config for ignore_older is now infinite instead of 24h, means ignore_older is disabled by default. Use close_older to only close file handlers.

==== Bugfixes

*Packetbeat*

- Split real_ip_header value when it contains multiple IPs {pull}1241[1241]

*Winlogbeat*

- Fix invalid `event_id` on Windows XP and Windows 2003 {pull}1227[1227]

==== Added

*Affecting all Beats*

- Add ability to override configuration settings using environment variables {issue}114[114]
- Libbeat now always exits through a single exit method for proper cleanup and control {pull}736[736]
- Add ability to create Elasticsearch mapping on startup {pull}639[639]

*Topbeat*

- Add the command line used to start processes {issue}533[533]

*Filebeat*

- Add close_older configuration option to complete ignore_older https://github.com/elastic/filebeat/issues/181[181]

[[release-notes-1.1.2]]
=== Beats version 1.1.2
https://github.com/elastic/beats/compare/v1.1.1...v1.1.2[View commits]

==== Bugfixes

*Filebeat*

- Fix registrar bug for rotated files {pull}1010[1010]


[[release-notes-1.1.1]]
=== Beats version 1.1.1
https://github.com/elastic/beats/compare/v1.1.0...v1.1.1[View commits]

==== Bugfixes

*Affecting all Beats*

- Fix logstash output loop hanging in infinite loop on too many output errors. {pull}944[944]
- Fix critical bug in filebeat and winlogbeat potentially dropping events. {pull}953[953]

[[release-notes-1.1.0]]
=== Beats version 1.1.0
https://github.com/elastic/beats/compare/v1.0.1...v1.1.0[View commits]

==== Bugfixes

*Affecting all Beats*

- Fix logging issue with file based output where newlines could be misplaced
  during concurrent logging {pull}650[650]
- Reduce memory usage by separate queue sizes for single events and bulk events. {pull}649[649] {issue}516[516]
- Set default default bulk_max_size value to 2048 {pull}628[628]

*Packetbeat*

- Fix setting direction to out and use its value to decide when dropping events if ignore_outgoing is enabled {pull}557[557]
- Fix logging issue with file-based output where newlines could be misplaced
  during concurrent logging {pull}650[650]
- Reduce memory usage by having separate queue sizes for single events and bulk events. {pull}649[649] {issue}516[516]
- Set default bulk_max_size value to 2048 {pull}628[628]
- Fix logstash window size of 1 not increasing. {pull}598[598]

*Packetbeat*

- Fix the condition that determines whether the direction of the transaction is set to "outgoing". Packetbeat uses the
  direction field to determine which transactions to drop when dropping outgoing transactions. {pull}557[557]
- Allow PF_RING sniffer type to be configured using pf_ring or pfring {pull}671[671]

*Filebeat*

- Set spool_size default value to 2048 {pull}628[628]

==== Added

*Affecting all Beats*

- Add include_fields and drop_fields as part of generic filtering {pull}1120[1120]
- Make logstash output compression level configurable. {pull}630[630]
- Some publisher options refactoring in libbeat {pull}684[684]
- Move event preprocessor applying GeoIP to packetbeat {pull}772[772]

*Packetbeat*

- Add support for capturing DNS over TCP network traffic. {pull}486[486] {pull}554[554]

*Topbeat*

- Group all CPU usage per core statistics and export them optionally if cpu_per_core is configured {pull}496[496]

*Filebeat*

- Add multiline support for combining multiple related lines into one event. {issue}461[461]
- Add `exclude_lines` and `include_lines` options for regexp based line filtering. {pull}430[430]
- Add `exclude_files` configuration option. {pull}563[563]
- Add experimental option to enable filebeat publisher pipeline to operate asynchonrously {pull}782[782]

*Winlogbeat*

- First public release of Winlogbeat

[[release-notes-1.0.1]]
=== Beats version 1.0.1
https://github.com/elastic/beats/compare/v1.0.0...v1.0.1[Check 1.0.1 diff]

==== Bugfixes

*Filebeat*

- Fix force_close_files in case renamed file appeared very fast. https://github.com/elastic/filebeat/pull/302[302]

*Packetbeat*

- Improve MongoDB message correlation. {issue}377[377]
- Improve redis parser performance. {issue}442[422]
- Fix panic on nil in redis protocol parser. {issue}384[384]
- Fix errors redis parser when messages are split in multiple TCP segments. {issue}402[402]
- Fix errors in redis parser when length prefixed strings contain sequences of CRLF. {issue}#402[402]
- Fix errors in redis parser when dealing with nested arrays. {issue}402[402]

[[release-notes-1.0.0]]
=== Beats version 1.0.0
https://github.com/elastic/beats/compare/1.0.0-rc2...1.0.0[Check 1.0.0 diff]

==== Breaking changes

*Topbeat*

- Change proc type to process #138


==== Bugfixes

*Affecting all Beats*

- Fix random panic on shutdown by calling shutdown handler only once. elastic/filebeat#204
- Fix credentials are not send when pinging an elasticsearch host. elastic/fileabeat#287

*Filebeat*

- Fix problem that harvesters stopped reading after some time and filebeat stopped processing events #257
- Fix line truncating by internal buffers being reused by accident #258
- Set default ignore_older to 24 hours #282




[[release-notes-1.0.0-rc2]]
=== Beats version 1.0.0-rc2
https://github.com/elastic/beats/compare/1.0.0-rc1...1.0.0-rc2[Check 1.0.0-rc2
diff]

==== Breaking changes

*Affecting all Beats*

- The `shipper` output field is renamed to `beat.name`. #285
- Use of `enabled` as a configuration option for outputs (elasticsearch,
  logstash, etc.) has been removed. #264
- Use of `disabled` as a configuration option for tls has been removed. #264
- The `-test` command line flag was renamed to `-configtest`. #264
- Disable geoip by default. To enable it uncomment in config file. #305


*Filebeat*

- Removed utf-16be-bom encoding support. Support will be added with fix for #205
- Rename force_close_windows_files to force_close_files and make it available for all platforms.


==== Bugfixes

*Affecting all Beats*

- Disable logging to stderr after configuration phase. #276
- Set the default file logging path when not set in config. #275
- Fix bug silently dropping records based on current window size. elastic/filebeat#226
- Fix direction field in published events. #300
- Fix elasticsearch structured errors breaking error handling. #309

*Packetbeat*

- Packetbeat will now exit if a configuration error is detected. #357
- Fixed an issue handling DNS requests containing no questions. #369

*Topbeat*

- Fix leak of Windows handles. #98
- Fix memory leak of process information. #104

*Filebeat*

- Filebeat will now exit if a configuration error is detected. #198
- Fix to enable prospector to harvest existing files that are modified. #199
- Improve line reading and encoding to better keep track of file offsets based
  on encoding. #224
- Set input_type by default to "log"


==== Added

*Affecting all Beats*

- Added `beat.hostname` to contain the hostname where the Beat is running on as
  returned by the operating system. #285
- Added timestamp for file logging. #291

*Filebeat*

- Handling end of line under windows was improved #233



[[release-notes-1.0.0-rc1]]
=== Beats version 1.0.0-rc1
https://github.com/elastic/beats/compare/1.0.0-beta4...1.0.0-rc1[Check
1.0.0-rc1 diff]

==== Breaking changes

*Affecting all Beats*

- Rename timestamp field with @timestamp. #237

*Packetbeat*

- Rename timestamp field with @timestamp. #343

*Topbeat*

- Rename timestamp field with @timestamp for a better integration with
Logstash. #80

*Filebeat*

- Rename the timestamp field with @timestamp #168
- Rename tail_on_rotate prospector config to tail_files
- Removal of line field in event. Line number was not correct and does not add value. #217


==== Bugfixes

*Affecting all Beats*

- Use stderr for console log output. #219
- Handle empty event array in publisher. #207
- Respect '*' debug selector in IsDebug. #226 (elastic/packetbeat#339)
- Limit number of workers for Elasticsearch output. elastic/packetbeat#226
- On Windows, remove service related error message when running in the console. #242
- Fix waitRetry no configured in single output mode configuration. elastic/filebeat#144
- Use http as the default scheme in the elasticsearch hosts #253
- Respect max bulk size if bulk publisher (collector) is disabled or sync flag is set.
- Always evaluate status code from Elasticsearch responses when indexing events. #192
- Use bulk_max_size configuration option instead of bulk_size. #256
- Fix max_retries=0 (no retries) configuration option. #266
- Filename used for file based logging now defaults to beat name. #267

*Packetbeat*

- Close file descriptors used to monitor processes. #337
- Remove old RPM spec file. It moved to elastic/beats-packer. #334

*Topbeat*

- Don't wait for one period until shutdown #75

*Filebeat*

- Omit 'fields' from event JSON when null. #126
- Make offset and line value of type long in elasticsearch template to prevent overflow. #140
- Fix locking files for writing behaviour. #156
- Introduce 'document_type' config option per prospector to define document type
  for event stored in elasticsearch. #133
- Add 'input_type' field to published events reporting the prospector type being used. #133
- Fix high CPU usage when not connected to Elasticsearch or Logstash. #144
- Fix issue that files were not crawled anymore when encoding was set to something other then plain. #182


==== Added

*Affecting all Beats*

- Add Console output plugin. #218
- Add timestamp to log messages #245
- Send @metadata.beat to Logstash instead of @metadata.index to prevent
  possible name clashes and give user full control over index name used for
  Elasticsearch
- Add logging messages for bulk publishing in case of error #229
- Add option to configure number of parallel workers publishing to Elasticsearch
  or Logstash.
- Set default bulk size for Elasticsearch output to 50.
- Set default http timeout for Elasticsearch to 90s.
- Improve publish retry if sync flag is set by retrying only up to max bulk size
  events instead of all events to be published.

*Filebeat*

- Introduction of backoff, backoff_factor, max_backoff, partial_line_waiting, force_close_windows_files
  config variables to make crawling more configurable.
- All Godeps dependencies were updated to master on 2015-10-21 [#122]
- Set default value for ignore_older config to 10 minutes. #164
- Added the fields_under_root setting to optionally store the custom fields top
level in the output dictionary. #188
- Add more encodings by using x/text/encodings/htmlindex package to select
  encoding by name.




[[release-notes-1.0.0-beta4]]
=== Beats version 1.0.0-beta4
https://github.com/elastic/beats/compare/1.0.0-beta3...1.0.0-beta4[Check
1.0.0-beta4 diff]


==== Breaking changes

*Affecting all Beats*

- Update tls config options naming from dash to underline #162
- Feature/output modes: Introduction of PublishEvent(s) to be used by beats #118 #115

*Packetbeat*

- Renamed http module config file option 'strip_authorization' to 'redact_authorization'
- Save_topology is set to false by default
- Rename elasticsearch index to [packetbeat-]YYYY.MM.DD

*Topbeat*

- Percentage fields (e.g user_p) are exported as a float between 0 and 1 #34


==== Bugfixes

*Affecting all Beats*

- Determine Elasticsearch index for an event based on UTC time #81
- Fixing ES output's defaultDeadTimeout so that it is 60 seconds #103
- ES outputer: fix timestamp conversion #91
- Fix TLS insecure config option #239
- ES outputer: check bulk API per item status code for retransmit on failure.

*Packetbeat*

- Support for lower-case header names when redacting http authorization headers
- Redact proxy-authorization if redact-authorization is set
- Fix some multithreading issues #203
- Fix negative response time #216
- Fix memcache TCP connection being nil after dropping stream data. #299
- Add missing DNS protocol configuration to documentation #269

*Topbeat*

- Don't divide the reported memory by an extra 1024 #60


==== Added

*Affecting all Beats*

- Add logstash output plugin #151
- Integration tests for Beat -> Logstash -> Elasticsearch added #195 #188 #168 #137 #128 #112
- Large updates and improvements to the documentation
- Add direction field to publisher output to indicate inbound/outbound transactions #150
- Add tls configuration support to elasticsearch and logstash outputers #139
- All external dependencies were updated to the latest version. Update to Golang 1.5.1 #162
- Guarantee ES index is based in UTC time zone #164
- Cache: optional per element timeout #144
- Make it possible to set hosts in different ways. #135
- Expose more TLS config options #124
- Use the Beat name in the default configuration file path #99

*Packetbeat*

- add [.editorconfig file](http://editorconfig.org/)
- add (experimental/unsupported?) saltstack files
- Sample config file cleanup
- Moved common documentation to [libbeat repository](https://github.com/elastic/libbeat)
- Update build to go 1.5.1
- Adding device descriptions to the -device output.
- Generate coverage for system tests
- Move go-daemon dependency to beats-packer
- Rename integration tests to system tests
- Made the `-devices` option more user friendly in case `sudo` is not used.
  Issue #296.
- Publish expired DNS transactions #301
- Update protocol guide to libbeat changes
- Add protocol registration to new protocol guide
- Make transaction timeouts configurable #300
- Add direction field to the exported fields #317

*Topbeat*

- Document fields in a standardized format (etc/fields.yml) #34
- Updated to use new libbeat Publisher #37 #41
- Update to go 1.5.1 #43
- Updated configuration files with comments for all options #65
- Documentation improvements


==== Deprecated

*Affecting all Beats*

- Redis output was deprecated #169 #145
- Host and port configuration options are deprecated. They are replaced by the hosts
 configuration option. #141<|MERGE_RESOLUTION|>--- conflicted
+++ resolved
@@ -69,11 +69,8 @@
 - Changed the hashbang used in the beat helper script from `/bin/bash` to `/usr/bin/env bash`. {pull}5051[5051]
 - Changed beat helper script to use `exec` when running the beat. {pull}5051[5051]
 - Fix reloader error message to only print on actual error {pull}5066[5066]
-<<<<<<< HEAD
 - Enable flush timeout by default. {pull}5150[5150]
-=======
 - Add @metadata.version to events send to Logstash. {pull}5166[5166]
->>>>>>> 46dbdbd4
 
 *Auditbeat*
 
