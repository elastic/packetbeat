--- conflicted
+++ resolved
@@ -164,11 +164,8 @@
 - Update gosigar to v0.6.0. {pull}5775[5775]
 - Add experimental system/raid metricset. {pull}5642[5642]
 - Add a dashboard for the Nginx module. {pull}5991[5991]
-<<<<<<< HEAD
 - Add experimental mongodb/collstats metricset. {pull}5852[5852]
-=======
 - Update the MySQL dashboard to use the Time Series Visual Builder. {pull}5996[5996]
->>>>>>> 0fa5019c
 
 *Packetbeat*
 
