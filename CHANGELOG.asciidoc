// Use these for links to issue and pulls. Note issues and pulls redirect one to
// each other on Github, so don't worry too much on using the right prefix.
:issue: https://github.com/elastic/beats/issues/
:pull: https://github.com/elastic/beats/pull/

////////////////////////////////////////////////////////////
// Template, add newest changes here

=== Beats version HEAD
https://github.com/elastic/beats/compare/v6.0.0-beta2...master[Check the HEAD diff]

==== Breaking changes

*Affecting all Beats*

- Support dashboard loading without Elasticseach {pull}5653[5653]
- Addition and update of the following libraries: pbkdf2, terminal, windows, unix {pull}5735[5735]
- Update the command line library cobra and add support for zsh completion {pull}5761[5761]
- The log format may differ due to logging library changes. {pull}5901[5901]
- Adding a local keystore to allow user to obfuscate password {pull}5687[5687]
- Update go-ucfg library to support top level key reference and cyclic key reference for the
  keystore {pull}6098[6098]
- De dot keys of labels and annotations in kubernetes meta processors to prevent collisions. {pull}6203[6203]
- The default value for pipelining is reduced to 2 to avoid high memory in the Logstash beats input. {pull}6250[6250]
- Add logging when monitoring cannot connect to Elasticsearch. {pull}6365[6365]
- Rename beat.cpu.*.time metrics to beat.cpu.*.time.ms. {pull}6449[6449]
- Mark `system.syslog.message` and `system.auth.message` as `text` instead of `keyword`. {pull}6589[6589]

*Auditbeat*

- Changed `audit.file.path` to be a multi-field so that path is searchable. {pull}5625[5625]
- Split the audit.kernel and audit.file metricsets into their own modules
  named auditd and file_integrity, respectively. This change requires
  existing users to update their config. {issue}5422[5422]
- Renamed file_integrity module fields. {issue}5423[5423] {pull}5995[5995]
- Renamed auditd module fields. {issue}5423[5423] {pull}6080[6080]

*Filebeat*
- Switch to docker prospector in sample manifests for Kubernetes deployment {pull}5963[5963]
- Renaming of the prospector type to the input type and all prospectors are now moved to the input
  folder, to maintain backward compatibility type aliasing was used to map the old type to the new
  one. This change also affect YAML configuration. {pull}6078[6078]
- Refactor the Redis prospector to use the input interface {pull}6116[6116]
- Refactor the UDP prospector to use the input interface {pull}6118[6118]
- Refactor the Docker prospector to use the input interface {pull}6278[6278]
- Refactor the Log prospector to use the input interface {pull}6116[6116]
- Refactor the Stdin prospector to use the input interface {pull}6116[6116]
- Refactor the usage of prospector to input in the YAML reference and
  the system test. {pull}6121[6121]
- Add IIS module to parse access log and error log. {pull}6127[6127]
- Remove the undefined `username` option from the Redis input and clarify the documentation. {pull}6662[6662]
- Add validation for Stdin, when Filebeat is configured with Stdin and any other inputs, Filebeat
  will now refuses to start. {pull}6463[6463]

*Heartbeat*

- Made the url field of heartbeat aggregatable. {pull}6263[6263]

*Metricbeat*

- Rename `heap_init` field to `heap.init`. {pull}5320[5320]
- Rename `http.response.status_code` field to `http.response.code`. {pull}5521[5521]
- Rename `golang.heap.system.optained` field to `golang.heap.system.obtained`. {issue}5703[5703]
- Support haproxy stats gathering using http (additionaly to tcp socket). {pull}5819[5819]
- De dot keys in jolokia/jmx metricset to prevent collisions. {pull}5957[5957]
- Support to optionally 'de dot' keys in http/json metricset to prevent collisions. {pull}5970[5970]
- De dot keys in kubernetes/event metricset to prevent collisions. {pull}6203[6203]
- Fix the default configuration for Logstash to include the default port. {pull}6279[6279]
- Add filtering option by exact device names in system.diskio. `diskio.include_devices`. {pull}6085[6085]
- Fix dealing with new process status codes in Linux kernel 4.14+. {pull}6306[6306]
- Add config option for windows/perfmon metricset to ignore non existent counters. {pull}6432[6432]
- Support apache status pages for versions older than 2.4.16. {pull}6450[6450]
- Add support for huge pages on Linux. {pull}6436[6436]
- Refactor docker CPU calculations to be more consistent with `docker stats`. {pull}6608[6608]

*Packetbeat*

*Winlogbeat*

==== Bugfixes

*Affecting all Beats*

- Remove ID() from Runner interface {issue}5153[5153]
- Correctly send configured `Host` header to the remote server. {issue}4842[4842]
- Change add_kubernetes_metadata to attempt detection of namespace. {pull}5482[5482]
- Avoid double slash when join url and path {pull}5517[5517]
- Fix console color output for Windows. {issue}5611[5611]
- Fix documentation links in README.md files. {pull}5710[5710]
- Fix logstash output debug message. {pull}5799{5799]
- Fix isolation of modules when merging local and global field settings. {issue}5795[5795]
- Fix panic when Events containing a float32 value are normalized. {pull}6129[6129]
- Fix `setup.dashboards.always_kibana` when using Kibana 5.6. {issue}6090[6090]
- Update Golang 1.9.4 {pull}6326[6326]
- Fix conditions checking on autodiscover Docker labels. {pull}6412[6412]
- Fix for kafka logger. {pull}6430[6430]
- Remove double slashes in Windows service script. {pull}6491[6491]
- Fix infinite failure on Kubernetes watch {pull}6504[6504]
- Ensure Kubernetes labels/annotations don't break mapping {pull}6490[6490]
- Report ephemeral ID and uptime in monitoring events on all platforms {pull}6501[6501]

*Auditbeat*

- Add an error check to the file integrity scanner to prevent a panic when
  there is an error reading file info via lstat. {issue}6005[6005]
- Fixed an issue where the proctitle value was being truncated.
- Fixed an issue where values were incorrectly interpretted as hex data.
- Fixed parsing of the `key` value when multiple keys are present.
- Fix possible resource leak if file_integrity module is used with config
  reloading on Windows or Linux. {pull}6198[6198]

*Filebeat*

- Add support for adding string tags {pull}5395{5395}
- Fix race condition when limiting the number of harvesters running in parallel {issue}5458[5458]
- Fix relative paths in the prospector definitions. {pull}5443[5433]
- Fix `recursive_globe.enabled` option. {pull}5443[5443]
- Change pipeline delimiter to `{<` and `>}`. {pull}5702[5702]
- Fix variable name for `convert_timezone` in the system module. {pull}5936[5936]
- Fix a conversion issue for time related fields in the Logstash module for the slowlog
  fileset. {issue}6317[6317]

*Heartbeat*

- Fix the "HTTP up status" visualization. {pull}5564[5564]

*Metricbeat*

- Add connections metricset to RabbitMQ module {pull}6548[6548]
- Change field type of http header from nested to object {pull}5258[5258]
- Fix the fetching of process information when some data is missing under MacOS X. {issue}5337[5337]
- Change `MySQL active connections` visualization title to `MySQL total connections`. {issue}4812[4812]
- Fix map overwrite in docker diskio module. {issue}5582[5582]
- Fix error `datastore '*' not found` in Vsphere module. {issue}4879[4879]
- Fix error `NotAuthenticated` in Vsphere module. {issue}4673[4673]
- Fix connection leak in mongodb module. {issue}5688[5688]
- Fix the include top N processes feature for cases where there are fewer processes than N. {pull}5729[5729]
- Fix `ProcState` on Linux and FreeBSD when process names contain parentheses. {pull}5775[5775]
- Fix incorrect `Mem.Used` calculation under linux. {pull}5775[5775]
- Fix mongodb session consistency mode to allow command execution on secondary nodes. {issue}4689[4689]
- Fix `open_file_descriptor_count` and `max_file_descriptor_count` lost in zookeeper module {pull}5902[5902]
- Fix kubernetes `state_pod` `status.phase` so that the active phase is returned instead of `unknown`. {pull}5980[5980]
- Fix error collecting network_names in Vsphere module. {pull}5962[5962]
- Fix process cgroup memory metrics for memsw, kmem, and kmem_tcp. {issue}6033[6033]
- Fix kafka OffsetFetch request missing topic and partition parameters. {pull}5880[5880]
- Change kubernetes.node.cpu.allocatable.cores to float. {pull}6130[6130]
- Fix system process metricset for kernel processes. {issue}5700[5700]
- Fix panic in http dependent modules when invalid config was used.
- Fix system.filesystem.used.pct value to match what df reports. {issue}5494[5494]
- Fix namespace disambiguation in Kubernetes state_* metricsets. {issue}6281[6281]
- Fix Kubernetes overview dashboard views for non default time ranges. {issue}6395{6395}
- Fix Windows perfmon metricset so that it sends metrics when an error occurs. {pull}6542[6542]
- Fix Kubernetes calculated fields store. {pull}6564{6564}

*Packetbeat*

- Fix http status phrase parsing not allow spaces. {pull}5312[5312]
- Fix http parse to allow to parse get request with space in the URI. {pull}5495[5495]
- Fix mysql SQL parser to trim `\r` from Windows Server `SELECT\r\n\t1`. {pull}5572[5572]
- Fix corruption when parsing repeated headers in an HTTP request or response. {pull}6325[6325]
- Fix panic when parsing partial AMQP messages. {pull}6384[6384]
- Fix out of bounds access to slice in MongoDB parser. {pull}6256[6256]
- Fix sniffer hanging on exit under Linux. {pull}6535[6535]

*Winlogbeat*

- Fix the registry file. It was not correctly storing event log names, and
  upon restart it would begin reading at the start of each event log. {issue}5813[5813]
- Fix config validation to allow `event_logs.processors`. [pull]6217[6217]
- Fixed a crash under Windows 2003 and XP when an event had less insert strings than required by its format string. {pull}6247[6247]

==== Added

*Affecting all Beats*

- Move TCP UDP start up into `server.Start()` {pull}4903[4903]
- Changed the hashbang used in the beat helper script from `/bin/bash` to `/usr/bin/env bash`. {pull}5051[5051]
- Changed beat helper script to use `exec` when running the beat. {pull}5051[5051]
- Fix reloader error message to only print on actual error {pull}5066[5066]
- Add support for enabling TLS renegotiation. {issue}4386[4386]
- Add Azure VM support for add_cloud_metadata processor {pull}5355[5355]
- Add `output.file.permission` config option. {pull}4638[4638]
- Refactor add_kubernetes_metadata to support autodiscovery {pull}5434[5434]
- Improve custom flag handling and CLI flags usage message. {pull}5543[5543]
- Update to Golang 1.9.2
- Add number_of_routing_shards config set to 30 {pull}5570[5570]
- Set log level for kafka output. {pull}5397[5397]
- Moved `ip_port` indexer for `add_kubernetes_metadata` to all beats. {pull}5707[5707]
- `ip_port` indexer now index both IP and IP:port pairs. {pull}5721[5721]
- Add the ability to write structured logs. {pull}5901[5901]
- Use structured logging for the metrics that are periodically logged via the
  `logging.metrics` feature. {pull}5915[5915]
- Add the ability to log to the Windows Event Log. {pull}5913[5813]
- Improve Elasticsearch output metrics to count number of dropped and duplicate (if event ID is given) events. {pull}5811[5811]
- Add autodiscover for kubernetes. {pull}6055[6055]
- Add the abilility for the add_docker_metadata process to enrich based on process ID. {pull}6100[6100]
- The `add_docker_metadata` and `add_kubernetes_metadata` processors are now GA, instead of Beta. {pull}6105[6105]
- The node name can be discovered automatically by machine-id matching when beat deployed outside kubernetes cluster. {pull}6146[6146]
- Panics will be written to the logger before exiting. {pull}6199[6199]
- Add builder support for autodiscover and annotations builder {pull}6408[6408]
- Add plugin support for autodiscover builders, providers {pull}6457[6457]
- Preserve runtime from container statuses in Kubernetes autodiscover {pull}6456[6456]
- Experimental feature setup.template.append_fields added. {pull}6024[6024]
- Add appender support to autodiscover {pull}6469[6469]
- Add add_host_metadata processor {pull}5968[5968]
- Retry configuration to load dashboards if Kibana is not reachable when the beat starts. {pull}6560[6560]

*Auditbeat*

- Add support for SHA3 hash algorithms to the file integrity module. {issue}5345[5345]
- Add support for BLAKE2b hash algorithms to the file integrity module. {pull}5926[5926]
- Add dashboards for Linux audit framework events (overview, executions, sockets). {pull}5516[5516]
- Add support for recursive file watches under macOS {pull}5575[5575] and Linux. {pull}5833[5833]

*Filebeat*

- Add PostgreSQL module with slowlog support. {pull}4763[4763]
- Add Kafka log module. {pull}4885[4885]
- Add support for `/var/log/containers/` log path in `add_kubernetes_metadata` processor. {pull}4981[4981]
- Remove error log from runnerfactory as error is returned by API. {pull}5085[5085]
- Add experimental Docker `json-file` prospector . {pull}5402[5402]
- Add experimental Docker autodiscover functionality. {pull}5245[5245]
- Add option to convert the timestamps to UTC in the system module. {pull}5647[5647]
- Add Logstash module support for main log and the slow log, support the plain text or structured JSON format {pull}5481[5481]
- Add stream filtering when using `docker` prospector. {pull}6057[6057]
- Add support for CRI logs format. {issue}5630[5630]
- Add json.ignore_decoding_error config to not log json decoding erors. {issue}6547[6547]
- Make registry file permission configurable. {pull}6455[6455]

*Heartbeat*

*Metricbeat*

- Add graphite protocol metricbeat module. {pull}4734[4734]
- Add http server metricset to support push metrics via http. {pull}4770[4770]
- Make config object public for graphite and http server {pull}4820[4820]
- Add system uptime metricset. {issue}4848[4848]
- Add experimental `queue` metricset to RabbitMQ module. {pull}4788[4788]
- Add additional php-fpm pool status kpis for Metricbeat module {pull}5287[5287]
- Add etcd module. {issue}4970[4970]
- Add ip address of docker containers to event. {pull}5379[5379]
- Add ceph osd tree information to metricbeat {pull}5498[5498]
- Add ceph osd_df to metricbeat {pull}5606[5606]
- Add basic Logstash module. {pull}5540[5540]
- Add dashboard for Windows service metricset. {pull}5603[5603]
- Add experimental Docker autodiscover functionality. {pull}5245[5245]
- Add field network_names of hosts and virtual machines. {issue}5646[5646]
- Update gosigar to v0.6.0. {pull}5775[5775]
- Add experimental system/raid metricset. {pull}5642[5642]
- Add a dashboard for the Nginx module. {pull}5991[5991]
- Add experimental mongodb/collstats metricset. {pull}5852[5852]
- Update the MySQL dashboard to use the Time Series Visual Builder. {pull}5996[5996]
- Add experimental uwsgi module. {pull}6006[6006]
- Docker and Kubernetes modules are now GA, instead of Beta. {pull}6105[6105]
- Add pct calculated fields for Pod and container CPU and memory usages. {pull}6158[6158]
- Add statefulset support to Kubernetes module. {pull}6236[6236]
- Refactor prometheus endpoint parsing to look similar to upstream prometheus {pull}6332[6332]
- Update prometheus dependencies to latest {pull}6333[6333]
- Making the http/json metricset GA. {pull}6471[6471]
- Add support for array in http/json metricset. {pull}6480[6480]
- Making the jolokia/jmx module GA. {pull}6143[6143]
- Making the MongoDB module GA. {pull}6554[6554]
- Allow to disable labels `dedot` in Docker module, in favor of a safe way to keep dots. {pull}6490[6490]
- Add experimental module to collect metrics from munin nodes. {pull}6517[6517]
- Add support for wildcards and explicit metrics grouping in jolokia/jmx. {pull}6462[6462]
- Set `collector` as default metricset in Prometheus module. {pull}6636[6636]
<<<<<<< HEAD
- Set `mntr` as default metricset in Zookeeper module. {pull}6674[6674]
=======
- Set default metricsets in vSphere module. {pull}6676[6676]
>>>>>>> 78f817fc

*Packetbeat*

- Configure good defaults for `add_kubernetes_metadata`. {pull}5707[5707]
- Add support for condition on bool type {issue}5659[5659] {pull}5954[5954]
- HTTP parses successfully on empty status phrase. {issue}6176[6176]
- HTTP parser supports broken status line. {pull}6631[6631]

*Winlogbeat*

- Use bookmarks to persist the last published event. {pull}6150[6150]

==== Deprecated

*Affecting all Beats*

*Filebeat*

*Heartbeat*

*Metricbeat*

*Packetbeat*

*Winlogbeat*

==== Known Issue


////////////////////////////////////////////////////////////

include::libbeat/docs/release-notes/6.0.0.asciidoc[]

[[release-notes-6.0.0-ga]]
=== Beats version 6.0.0-GA
https://github.com/elastic/beats/compare/v6.0.0-rc2...v6.0.0[View commits]

The list below covers the changes between 6.0.0-rc2 and 6.0.0 GA only.

==== Bugfixes

*Filebeat*

- Fix machine learning jobs setup for dynamic modules. {pull}5509[5509]

*Packetbeat*

- Fix missing length check in the PostgreSQL module. {pull}5457[5457]
- Fix panic in ACK handler if event is dropped on blocked queue {issue}5524[5524]

==== Added

*Filebeat*

- Add Kubernetes manifests to deploy Filebeat. {pull}5349[5349]
- Add container short ID matching to add_docker_metadata. {pull}6172[6172]

*Metricbeat*

- Add Kubernetes manifests to deploy Metricbeat. {pull}5349[5349]


[[release-notes-6.0.0-rc2]]
=== Beats version 6.0.0-rc2
https://github.com/elastic/beats/compare/v6.0.0-rc1...v6.0.0-rc2[View commits]

==== Breaking changes

*Packetbeat*

- Remove not-working `runoptions.uid` and `runoptions.gid` options in Packetbeat. {pull}5261[5261]

==== Bugfixes

*Affecting all Beats*

- Fix data race accessing watched containers. {issue}5147[5147]
- Do not require template if index change and template disabled {pull}5319[5319]
- Fix missing ACK in redis output. {issue}5404[5404]

*Filebeat*

- Fix default paths for redis 4.0.1 logs on macOS {pull}5173[5173]
- Fix Filebeat not starting if command line and modules configs are used together. {issue}5376[5376]
- Fix double `@timestamp` field when JSON decoding was used. {pull}5436[5436]

*Metricbeat*

- Use `beat.name` instead of `beat.hostname` in the Host Overview dashboard. {pull}5340[5340]
- Fix the loading of 5.x dashboards. {issue}5277[5277]

==== Added

*Metricbeat*

- Auto-select a hostname (based on the host on which the Beat is running) in the Host Overview dashboard. {pull}5340[5340]

==== Deprecated

*Filebeat*

- The `filebeat.config_dir` option is deprecated. Use `filebeat.config.prospector` options instead. {pull}5321[5321]

[[release-notes-6.0.0-rc1]]
=== Beats version 6.0.0-rc1
https://github.com/elastic/beats/compare/v6.0.0-beta2...v6.0.0-rc1[View commits]

==== Bugfixes

*Affecting all Beats*

- Fix the `/usr/bin/beatname` script to accept `-d "*"` as a parameter. {issue}5040[5040]
- Combine `fields.yml` properties when they are defined in different sources. {issue}5075[5075]
- Keep Docker & Kubernetes pod metadata after container dies while they are needed by processors. {pull}5084[5084]
- Fix `fields.yml` lookup when using `export template` with a custom `path.config` param. {issue}5089[5089]
- Remove runner creation from every reload check {pull}5141[5141]
- Fix add_kubernetes_metadata matcher registry lookup. {pull}5159[5159]

*Metricbeat*

- Fix a memory allocation issue where more memory was allocated than needed in the windows-perfmon metricset. {issue}5035[5035]
- Don't start metricbeat if external modules config is wrong and reload is disabled {pull}5053[5053]
- The MongoDB module now connects on each fetch, to avoid stopping the whole Metricbeat instance if MongoDB is not up when starting. {pull}5120[5120]
- Fix kubernetes events module to be able to index time fields properly. {issue}5093[5093]
- Fixed `cmd_set` and `cmd_get` being mixed in the Memcache module. {pull}5189[5189]


==== Added

*Affecting all Beats*

- Enable flush timeout by default. {pull}5150[5150]
- Add @metadata.version to events send to Logstash. {pull}5166[5166]

*Auditbeat*

- Changed the number of shards in the default configuration to 3. {issue}5095[5095]
- Add support for receiving audit events using a multicast socket. {issue}4850[4850]

*Filebeat*

- Changed the number of shards in the default configuration to 3. {issue}5095[5095]
- Don't start filebeat if external modules/prospectors config is wrong and reload is disabled {pull}5053[5053]
- Add `filebeat.registry_flush` setting, to delay the registry updates. {pull}5146[5146]

*Heartbeat*

- Changed the number of shards in the default configuration to 1. {issue}5095[5095]

*Packetbeat*

- Changed the number of shards in the default configuration to 3. {issue}5095[5095]

*Winlogbeat*

- Changed the number of shards in the default configuration to 3. {issue}5095[5095]

[[release-notes-6.0.0-beta2]]
=== Beats version 6.0.0-beta2
https://github.com/elastic/beats/compare/v6.0.0-beta1...v6.0.0-beta2[View commits]

==== Breaking changes

*Affecting all Beats*

- The log directory (`path.log`) for Windows services is now set to `C:\ProgramData\[beatname]\logs`. {issue}4764[4764]
- The _all field is disabled in Elasticsearch 6.0. This means that searching by individual
  words only work on text fields. {issue}4901[4901]
- Fail if removed setting output.X.flush_interval is explicitly configured.
- Rename the `/usr/bin/beatname.sh` script (e.g. `metricbeat.sh`) to `/usr/bin/beatname`. {pull}4933[4933]
- Beat does not start if elasticsearch index pattern was modified but not the template name and pattern. {issue}4769[4769]
- Fail if removed setting output.X.flush_interval is explicitly configured. {pull}4880[4880]

==== Bugfixes

*Affecting all Beats*

- Register kubernetes `field_format` matcher and remove logger in `Encode` API {pull}4888[4888]
- Fix go plugins not loaded when beat starts {pull}4799[4799]
- Add support for `initContainers` in `add_kubernetes_metadata` processor. {issue}4825[4825]
- Eliminate deprecated _default_ mapping in 6.x {pull}4864[4864]
- Fix pod name indexer to use both namespace, pod name to frame index key {pull}4775[4775]

*Filebeat*

- Fix issue where the `fileset.module` could have the wrong value. {issue}4761[4761]

*Heartbeat*

- Fix monitor.name being empty by default. {issue}4852[4852]
- Fix wrong event timestamps. {issue}4851[4851]

*Metricbeat*

- Added missing mongodb configuration file to the `modules.d` folder. {pull}4870[4870]
- Fix wrong MySQL CRUD queries timelion visualization {pull}4857[4857]
- Add new metrics to CPU metricsset {pull}4969[4969]

*Packetbeat*

- Update flow timestamp on each packet being received. {issue}4895[4895]

==== Added

*Affecting all Beats*

- Add setting to enable/disable the slow start in logstash output. {pull}4972[4972]
- Update init scripts to use the `test config` subcommand instead of the deprecated `-configtest` flag. {issue}4600[4600]
- Get by default the credentials for connecting to Kibana from the Elasticsearch output configuration. {pull}4867[4867]
- Added `cloud.id` and `cloud.auth` settings, for simplifying using Beats with the Elastic Cloud. {issue}4959[4959]
- Add lz4 compression support to kafka output. {pull}4977[4977]
- Add newer kafka versions to kafka output. {pull}4977[4977]
- Configure the index name when loading the dashboards and the index pattern. {pull}4949[4949]

*Metricbeat*

- Add `filesystem.ignore_types` to system module for ignoring filesystem types. {issue}4685[4685]
- Add support to exclude labels from kubernetes pod metadata. {pull}4757[4757]

[[release-notes-6.0.0-beta1]]
=== Beats version 6.0.0-beta1
https://github.com/elastic/beats/compare/v6.0.0-alpha2...v6.0.0-beta1[View commits]

==== Breaking changes

*Affecting all Beats*

- Rename `kubernetes` processor to `add_kubernetes_metadata`. {pull}4473[4473]
- Rename `*.full.yml` config files to `*.reference.yml`. {pull}4563[4563]
- The `scripts/import_dashboards` is removed from packages. Use the `setup` command instead. {pull}4586[4586]
- Change format of the saved kibana dashboards to have a single JSON file for each dashboard {pull}4413[4413]
- Rename `configtest` command to `test config`. {pull}4590[4590]
- Remove setting `queue_size` and `bulk_queue_size`. {pull}4650[4650]
- Remove setting `dashboard.snapshot` and `dashboard.snapshot_url`. They are no longer needed because the
  dashboards are included in the packages by default. {pull}4675[4675]
- Beats can no longer be launched from Windows Explorer (GUI), command line is required. {pull}4420[4420]

*Auditbeat*

- Changed file metricset config to make `file.paths` a list instead of a dictionary. {pull}4796[4796]

*Heartbeat*

- Renamed the heartbeat RPM/DEB name to `heartbeat-elastic`. {pull}4601[4601]

*Metricbeat*

- Change all `system.cpu.*.pct` metrics to be scaled by the number of CPU cores.
  This will make the CPU usage percentages from the system cpu metricset consistent
  with the system process metricset. The documentation for these metrics already
  stated that on multi-core systems the percentages could be greater than 100%. {pull}4544[4544]
- Remove filters setting from metricbeat modules. {pull}4699[4699]
- Added `type` field to filesystem metrics. {pull}4717[4717]

*Packetbeat*

- Remove the already unsupported `pf_ring` sniffer option. {pull}4608[4608]

==== Bugfixes

*Affecting all Beats*

- Don't stop with error loading the ES template if the ES output is not enabled. {pull}4436[4436]
- Fix race condition in internal logging rotator. {pull}4519[4519]
- Normalize all times to UTC to ensure proper index naming. {issue}4569[4569]
- Fix issue with loading dashboards to ES 6.0 when .kibana index did not already exist. {issue}4659[4659]

*Auditbeat*

- Fix `file.max_file_size` config option for the audit file metricset. {pull}4796[4796]

*Filebeat*

- Fix issue where the `fileset.module` could have the wrong value. {issue}4761[4761]

*Metricbeat*

- Fix issue affecting Windows services timing out at startup. {pull}4491[4491]
- Fix incorrect docker.diskio.total metric calculation. {pull}4507[4507]
- Vsphere module: used memory field corrected. {issue}4461[4461]

*Packetbeat*

- Enabled /proc/net/tcp6 scanning and fixed ip v6 parsing. {pull}4442[4442]

*Winlogbeat*

- Removed validation of top-level config keys. This behavior was inconsistent with other Beats
  and caused maintainability issues. {pull}4657[4657]

==== Added

*Affecting all Beats*

- New cli subcommands interface. {pull}4420[4420]
- Allow source path matching in `add_docker_metadata` processor. {pull}4495[4495]
- Add support for analyzers and multifields in fields.yml. {pull}4574[4574]
- Add support for JSON logging. {pull}4523[4523]
- Add `test output` command, to test Elasticsearch and Logstash output settings. {pull}4590[4590]
- Introduce configurable event queue settings: queue.mem.events, queue.mem.flush.min_events and queue.mem.flush.timeout. {pull}4650[4650]
- Enable pipelining in Logstash output by default. {pull}4650[4650]
- Added 'result' field to Elasticsearch QueryResult struct for compatibility with 6.x Index and Delete API responses. {issue]4661[4661]
- The sample dashboards are now included in the Beats packages. {pull}4675[4675]
- Add `pattern` option to be used in the fields.yml to specify the pattern for a number field. {pull}4731[4731]

*Auditbeat*

- Added `file.hash_types` config option for controlling the hash types. {pull}4796[4796]
- Added the ability to specify byte unit suffixes to `file.max_file_size`. {pull}4796[4796]

*Filebeat*

- Add experimental Redis module. {pull}4441[4441]
- Nginx module: use the first not-private IP address as the remote_ip. {pull}4417[4417]
- Load Ingest Node pipelines when the Elasticsearch connection is established, instead of only once at startup. {pull}4479[4479]
- Add support for loading Xpack Machine Learning configurations from the modules, and added sample configurations for the Nginx module. {pull}4506[4506] {pull}4609[4609]

- Add udp prospector type. {pull}4452[4452]
- Enabled Cgo which means libc is dynamically compiled. {pull}4546[4546]
- Add Beta module config reloading mechanism {pull}4566[4566]
- Remove spooler and publisher components and settings. {pull}4644[4644]

*Heartbeat*

- Enabled Cgo which means libc is dynamically compiled. {pull}4546[4546]

*Metricbeat*

- Add random startup delay to each metricset to avoid the thundering herd problem. {issue}4010[4010]
- Add the ability to configure audit rules to the kernel module. {pull}4482[4482]
- Add the ability to configure kernel's audit failure mode. {pull}4516[4516]
- Add experimental Aerospike module. {pull}4560[4560]
- Vsphere module: collect custom fields from virtual machines. {issue}4464[4464]
- Add `test modules` command, to test modules expected output. {pull}4656[4656]
- Add `processors` setting to metricbeat modules. {pull}4699[4699]
- Support `npipe` protocol (Windows) in Docker module. {pull}4751[4751]

*Winlogbeat*

- Add the ability to use LevelRaw if Level isn't populated in the event XML. {pull}4257[4257]

*Auditbeat*

- Add file integrity metricset to the audit module. {pull}4486[4486]

[[release-notes-6.0.0-alpha2]]
=== Beats version 6.0.0-alpha2
https://github.com/elastic/beats/compare/v6.0.0-alpha1...v6.0.0-alpha2[View commits]

==== Breaking changes

*Filebeat*

- Rename `input_type` field to `prospector.type` {pull}4294[4294]
- The `@metadata.type` field, added by the Logstash output, is now hardcoded to `doc` and will be removed in future versions. {pull}4331[4331].

==== Bugfixes

*Affecting all Beats*

- Fix importing the dashboards when the limit for max open files is too low. {issue}4244[4244]
- Fix configuration documentation for kubernetes processor {pull}4313[4313]
- Fix misspelling in `add_locale` configuration option for abbreviation.

*Filebeat*

- Fix race condition on harvester stopping with reloading enabled. {issue}3779[3779]
- Fix recursive glob config parsing and resolution across restarts. {pull}4269[4269]
- Allow string characters in user agent patch version (NGINX and Apache) {pull}4415[4415]
- Fix grok pattern in filebeat module system/auth without hostname. {pull}4224[4224]

*Metricbeat*

- Set correct format for percent fields in memory module. {pull}4619[4619]
- Fix a debug statement that said a module wrapper had stopped when it hadn't. {pull}4264[4264]
- Use MemAvailable value from /proc/meminfo on Linux 3.14. {pull}4316[4316]
- Fix panic when events were dropped by filters. {issue}4327[4327]
- Add filtering to system filesystem metricset to remove relative mountpoints like those
  from Linux network namespaces. {pull}4370[4370]
- Remove unnecessary print statement in schema apis. {pull}4355[4355]
- Fix type of field `haproxy.stat.check.health.last`. {issue}4407[4407]

*Packetbeat*
- Enable memcache filtering only if a port is specified in the config file. {issue}4335[4335]
- Enable memcache filtering only if a port is specified in the config file. {issue}4335[4335]

==== Added

*Affecting all Beats*

- Upgraded to Golang 1.8.3. {pull}4401[4401]
- Added the possibility to set Elasticsearch mapping template settings from the Beat configuration file. {pull}4284[4284] {pull}4317[4317]
- Add a variable to the SysV init scripts to make it easier to change the user. {pull}4340[4340]
- Add the option to write the generated Elasticsearch mapping template into a file. {pull}4323[4323]
- Add `instance_name` in GCE add_cloud_metadata processor. {pull}4414[4414]
- Add `add_docker_metadata` processor. {pull}4352[4352]
- Add `logging.files` `permissions` option. {pull}4295[4295]

*Filebeat*
- Added ability to sort harvested files. {pull}4374[4374]
- Add experimental Redis slow log prospector type. {pull}4180[4180]

*Metricbeat*

- Add macOS implementation of the system diskio metricset. {issue}4144[4144]
- Add process_summary metricset that records high level metrics about processes. {pull}4231[4231]
- Add `kube-state-metrics` based metrics to `kubernetes` module {pull}4253[4253]
- Add debug logging to Jolokia JMX metricset. {pull}4341[4341]
- Add events metricset for kubernetes metricbeat module {pull}4315[4315]
- Change Metricbeat default configuration file to be better optimized for most users. {pull}4329[4329]
- Add experimental RabbitMQ module. {pull}4394[4394]
- Add Kibana dashboard for the Kubernetes modules. {pull}4138[4138]

*Packetbeat*

*Winlogbeat*

==== Deprecated

*Affecting all Beats*

- The `@metadata.type` field, added by the Logstash output, is deprecated, hardcoded to `doc` and will be removed in future versions. {pull}4331[4331].

*Filebeat*

- Deprecate `input_type` prospector config. Use `type` config option instead. {pull}4294[4294]

==== Known Issue

- If the Elasticsearch output is not enabled, but `setup.template` options are
  present (like it's the case in the default Metricbeat configuration), the
  Beat stops with an error: "Template loading requested but the Elasticsearch
  output is not configured/enabled". To avoid this error, disable the template
  loading explicitly `setup.template.enabled: false`.

[[release-notes-6.0.0-alpha1]]
=== Beats version 6.0.0-alpha1
https://github.com/elastic/beats/compare/v5.4.0...v6.0.0-alpha1[View commits]

==== Breaking changes

*Affecting all Beats*

- Introduce beat version in the Elasticsearch index and mapping template {pull}3527[3527]
- Usage of field `_type` is now ignored and hardcoded to `doc`. {pull}3757[3757]
- Change vendor manager from glide to govendor. {pull}3851[3851]
- Rename `error` field to `error.message`. {pull}3987[3987]
- Change `dashboards.*` config options to `setup.dashboards.*`. {pull}3921[3921]
- Change `outputs.elasticsearch.template.* to `setup.template.*` {pull}4080[4080]

*Filebeat*

- Remove code to convert states from 1.x. {pull}3767[3767]
- Remove deprecated config options `force_close_files` and `close_older`. {pull}3768[3768]
- Change `clean_removed` behaviour to also remove states for files which cannot be found anymore under the same name. {pull}3827[3827]
- Remove `document_type` config option. Use `fields` instead. {pull}4204[4204]
- Move `json_error` under `error.message` and `error.key`. {pull}4167[4167]

*Packetbeat*

- Remove deprecated `geoip`. {pull}3766[3766]
- Replace `waitstop` command line argument by `shutdown_timeout` in configuration file. {pull}3588[3588]

*Winlogbeat*

- Remove metrics endpoint. Replaced by http endpoint in libbeat (see #3717). {pull}3901[3901]

==== Bugfixes

*Affecting all Beats*

- Add `_id`, `_type`, `_index` and `_score` fields in the generated index pattern. {pull}3282[3282]

*Filebeat*

- Fix the Mysql slowlog parsing of IP addresses. {pull}4183[4183]
- Fix issue that new prospector was not reloaded on conflict {pull}4128[4128]

*Heartbeat*

- Use IP type of elasticsearch for ip field. {pull}3926[3926]

*Metricbeat*

- Support `common.Time` in `mapstriface.toTime()` {pull}3812[3812]
- Fix MongoDB `dbstats` fields mapping. {pull}4025[4025]
- Fixing prometheus collector to aggregate metrics based on metric family. {pull}4075[4075]
- Fixing multiEventFetch error reporting when no events are returned {pull}4153[4153]

==== Added

*Affecting all Beats*

- Initialize a beats UUID from file on startup. {pull}3615[3615]
- Add new `add_locale` processor to export the local timezone with an event. {pull}3902[3902]
- Add http endpoint. {pull}3717[3717]
- Updated to Go 1.8.1. {pull}4033[4033]
- Add kubernetes processor {pull}3888[3888]
- Add support for `include_labels` and `include_annotations` in kubernetes processor {pull}4043[4043]
- Support new `index_patterns` field when loading templates for Elasticsearch >= 6.0 {pull}4056[4056]
- Adding goimports support to make check and fmt {pull}4114[4114]
- Make kubernetes indexers/matchers pluggable {pull}4151[4151]
- Abstracting pod interface in kubernetes plugin to enable easier vendoring {pull}4152[4152]

*Filebeat*

- Restructure `input.Event` to be inline with `outputs.Data` {pull}3823[3823]
- Add base for supporting prospector level processors {pull}3853[3853]
- Add `filebeat.config.path` as replacement for `config_dir`. {pull}4051[4051]
- Add a `recursive_glob.enabled` setting to expand `**` in patterns. {pull}3980[3980]
- Add Icinga module. {pull}3904[3904]
- Add ability to parse nginx logs exposing the X-Forwarded-For header instead of the remote address.

*Heartbeat*

- Event format and field naming changes in Heartbeat and sample Dashboard. {pull}4091[4091]

*Metricbeat*

- Add experimental metricset `perfmon` to Windows module. {pull}3758[3758]
- Add memcached module with stats metricset. {pull}3693[3693]
- Add the `process.cmdline.cache.enabled` config option to the System Process Metricset. {pull}3891[3891]
- Add new MetricSet interfaces for developers (`Closer`, `ReportingFetcher`, and `PushMetricSet`). {pull}3908[3908]
- Add kubelet module {pull}3916[3916]
- Add dropwizard module {pull}4022[4022]
- Adding query APIs for metricsets and modules from metricbeat registry {pull}4102[4102]
- Fixing nil pointer on prometheus collector when http response is nil {pull}4119[4119]
- Add http module with json metricset. {pull}4092[4092]
- Add the option to the system module to include only the first top N processes by CPU and memory. {pull}4127[4127].
- Add experimental Vsphere module. {pull}4028[4028]
- Add experimental Elasticsearch module. {pull}3903[3903]
- Add experimental Kibana module. {pull}3895[3895]
- Move elasticsearch metricset node_stats under node.stats namespace. {pull}4142[4142]
- Make IP port indexer constructor public {pull}4434[4434]

*Packetbeat*

- Add `fields` and `fields_under_root` to Packetbeat protocols configurations. {pull}3518[3518]
- Add list style Packetbeat protocols configurations. This change supports specifying multiple configurations of the same protocol analyzer. {pull}3518[3518]

*Winlogbeat*

==== Deprecated

*Affecting all Beats*

- Usage of field `_type` is deprecated. It should not be used in queries or dashboards. {pull}3409[3409]

*Packetbeat*

- Deprecate dictionary style protocols configuration. {pull}3518[3518]

*Winlogbeat*

==== Known Issue

*Filebeat*

- Prospector reloading only works properly with new files. {pull}3546[3546]

[[release-notes-5.6.2]]
=== Beats version 5.6.2
https://github.com/elastic/beats/compare/v5.6.1...v5.6.2[View commits]

No changes in this release.

[[release-notes-5.6.1]]
=== Beats version 5.6.1
https://github.com/elastic/beats/compare/v5.6.0...v5.6.1[View commits]

No changes in this release.

[[release-notes-5.6.0]]
=== Beats version 5.6.0
https://github.com/elastic/beats/compare/v5.5.3...v5.6.0[View commits]

==== Breaking changes

*Affecting all Beats*

- The _all.norms setting in the Elasticsearch template is no longer disabled.
  This increases the storage size with one byte per document, but allows for a
  better upgrade experience to 6.0. {issue}4901[4901]


==== Bugfixes

*Filebeat*

- Fix issue where the `fileset.module` could have the wrong value. {issue}4761[4761]

*Packetbeat*

- Update flow timestamp on each packet being received. {issue}4895[4895]

*Metricbeat*

- Fix a debug statement that said a module wrapper had stopped when it hadn't. {pull}4264[4264]
- Use MemAvailable value from /proc/meminfo on Linux 3.14. {pull}4316[4316]
- Fix panic when events were dropped by filters. {issue}4327[4327]

==== Added

*Affecting all Beats*

- Add option to the import_dashboards script to load the dashboards via Kibana API. {pull}4682[4682]

*Filebeat*

- Add support for loading Xpack Machine Learning configurations from the modules, and added sample configurations for the Nginx module. {pull}4506[4506] {pull}4609[4609]
-  Add ability to parse nginx logs exposing the X-Forwarded-For header instead of the remote address. {pull}4351[4351]

*Metricbeat*

- Add `filesystem.ignore_types` to system module for ignoring filesystem types. {issue}4685[4685]

==== Deprecated

*Affecting all Beats*

- Loading more than one output is deprecated and will be removed in 6.0. {pull}4907[4907]

[[release-notes-5.5.3]]
=== Beats version 5.5.3
https://github.com/elastic/beats/compare/v5.5.2...v5.5.3[View commits]

No changes in this release.

[[release-notes-5.5.2]]
=== Beats version 5.5.2
https://github.com/elastic/beats/compare/v5.5.1...v5.5.2[View commits]

No changes in this release.
[[release-notes-5.5.1]]
=== Beats version 5.5.1
https://github.com/elastic/beats/compare/v5.5.0...v5.5.1[View commits]

==== Bugfixes

*Affecting all Beats*

- Normalize all times to UTC to ensure proper index naming. {issue}4569[4569]

[[release-notes-5.5.0]]
=== Beats version 5.5.0
https://github.com/elastic/beats/compare/v5.4.2...v5.5.0[View commits]

==== Breaking changes

*Affecting all Beats*

- Usage of field `_type` is now ignored and hardcoded to `doc`. {pull}3757[3757]

*Metricbeat*
- Change all `system.cpu.*.pct` metrics to be scaled by the number of CPU cores.
  This will make the CPU usage percentages from the system cpu metricset consistent
  with the system process metricset. The documentation for these metrics already
  stated that on multi-core systems the percentages could be greater than 100%. {pull}4544[4544]

==== Bugfixes

*Affecting all Beats*

- Fix console output. {pull}4045[4045]

*Filebeat*

- Allow string characters in user agent patch version (NGINX and Apache) {pull}4415[4415]

*Metricbeat*

- Fix type of field `haproxy.stat.check.health.last`. {issue}4407[4407]

*Packetbeat*

- Fix `packetbeat.interface` options that contain underscores (e.g. `with_vlans` or `bpf_filter`). {pull}4378[4378]
- Enabled /proc/net/tcp6 scanning and fixed ip v6 parsing. {pull}4442[4442]

==== Deprecated

*Filebeat*

- Deprecate `document_type` prospector config option as _type is removed in elasticsearch 6.0. Use fields instead. {pull}4225[4225]

*Winlogbeat*

- Deprecated metrics endpoint. It is superseded by a libbeat feature that can serve metrics on an HTTP endpoint. {pull}4145[4145]

[[release-notes-5.4.2]]
=== Beats version 5.4.2
https://github.com/elastic/beats/compare/v5.4.1...v5.4.2[View commits]

==== Bugfixes

*Affecting all Beats*

- Removed empty sections from the template files, causing indexing errors for array objects. {pull}4488[4488]

*Metricbeat*

- Fix issue affecting Windows services timing out at startup. {pull}4491[4491]
- Add filtering to system filesystem metricset to remove relative mountpoints like those
  from Linux network namespaces. {pull}4370[4370]

*Packetbeat*

- Clean configured geoip.paths before attempting to open the database. {pull}4306[4306]

[[release-notes-5.4.1]]
=== Beats version 5.4.1
https://github.com/elastic/beats/compare/v5.4.0...v5.4.1[View commits]

==== Bugfixes

*Affecting all Beats*

- Fix importing the dashboards when the limit for max open files is too low. {issue}4244[4244]
- Fix console output. {pull}4045[4045]

*Filebeat*

- Fix issue that new prospector was not reloaded on conflict. {pull}4128[4128]
- Fix grok pattern in filebeat module system/auth without hostname. {pull}4224[4224]
- Fix the Mysql slowlog parsing of IP addresses. {pull}4183[4183]

==== Added

*Affecting all Beats*

- Binaries upgraded to Go 1.7.6 which contains security fixes. {pull}4400[4400]

*Winlogbeat*

- Add the ability to use LevelRaw if Level isn't populated in the event XML. {pull}4257[4257]

[[release-notes-5.4.0]]
=== Beats version 5.4.0
https://github.com/elastic/beats/compare/v5.3.2...v5.4.0[View commits]

==== Bugfixes

*Affecting all Beats*

- Improve error message when downloading the dashboards fails. {pull}3805[3805]
- Fix potential Elasticsearch output URL parsing error if protocol scheme is missing. {pull}3671[3671]
- Downgrade Elasticsearch per batch item failure log to debug level. {issue}3953[3953]
- Make `@timestamp` accessible from format strings. {pull}3721[3721]

*Filebeat*

- Allow log lines without a program name in the Syslog fileset. {pull}3944[3944]
- Don't stop Filebeat when modules are used with the Logstash output. {pull}3929[3929]

*Metricbeat*

- Fixing panic on the Prometheus collector when label has a comma. {pull}3947[3947]
- Make system process metricset honor the `cpu_ticks` config option. {issue}3590[3590]

*Winlogbeat*

- Fix null terminators include in raw XML string when include_xml is enabled. {pull}3943[3943]

==== Added

*Affecting all Beats*

- Update index mappings to support future Elasticsearch 6.X. {pull}3778[3778]

*Filebeat*

- Add auditd module for reading audit logs on Linux. {pull}3750[3750] {pull}3941[3941]
- Add fileset for the Linux authorization logs. {pull}3669[3669]

*Heartbeat*

- Add default ports in HTTP monitor. {pull}3924[3924]

*Metricbeat*

- Add beta Jolokia module. {pull}3844[3844]
- Add dashboard for the MySQL module. {pull}3716[3716]
- Module configuration reloading is now beta instead of experimental. {pull}3841[3841]
- Marked http fields from the HAProxy module optional to improve compatibility with 1.5. {pull}3788[3788]
- Add support for custom HTTP headers and TLS for the Metricbeat modules. {pull}3945[3945]

*Packetbeat*

- Add DNS dashboard for an overview the DNS traffic. {pull}3883[3883]
- Add DNS Tunneling dashboard to highlight domains with large numbers of subdomains or high data volume. {pull}3884[3884]

[[release-notes-5.3.2]]
=== Beats version 5.3.2
https://github.com/elastic/beats/compare/v5.3.1...v5.3.2[View commits]

==== Bugfixes

*Filebeat*

- Properly shut down crawler in case one prospector is misconfigured. {pull}4037[4037]
- Fix panic in JSON decoding code if the input line is "null". {pull}4042[4042]


[[release-notes-5.3.1]]
=== Beats version 5.3.1
https://github.com/elastic/beats/compare/v5.3.0...v5.3.1[View commits]

==== Bugfixes

*Affecting all Beats*

- Fix panic when testing regex-AST to match against date patterns. {issue}3889[3889]
- Fix panic due to race condition in kafka output. {pull}4098[4098]

*Filebeat*

- Fix modules default file permissions. {pull}3879[3879]
- Allow `-` in Apache access log byte count. {pull}3863[3863]

*Metricbeat*

- Avoid errors when some Apache status fields are missing. {issue}3074[3074]


[[release-notes-5.3.0]]
=== Beats version 5.3.0
https://github.com/elastic/beats/compare/v5.2.2...v5.3.0[View commits]

==== Breaking changes

*Affecting all Beats*

- Configuration files must be owned by the user running the Beat or by root, and they must not be writable by others. {pull}3544[3544] {pull}3689[3689]
- Change Beat generator. Use `$GOPATH/src/github.com/elastic/beats/script/generate.py` to generate a beat. {pull}3452[3452]

*Filebeat*

- Always use absolute path for event and registry. This can lead to issues when relative paths were used before. {pull}3328[3328]

*Metricbeat*

- Linux cgroup metrics are now enabled by default for the system process metricset. The configuration option for the feature was renamed from `cgroups` to `process.cgroups.enabled`. {pull}3519[3519]
- Change field names `couchbase.node.couch.*.actual_disk_size.*` to `couchbase.node.couch.*.disk_size.*` {pull}3545[3545]

==== Bugfixes

*Affecting all Beats*

- Add `_id`, `_type`, `_index` and `_score` fields in the generated index pattern. {pull}3282[3282]

*Filebeat*
- Always use absolute path for event and registry. {pull}3328[3328]
- Raise an exception in case there is a syntax error in one of the configuration files available under
  filebeat.config_dir. {pull}3573[3573]
- Fix empty registry file on machine crash. {issue}3537[3537]

*Metricbeat*

- Add error handling to system process metricset for when Linux cgroups are missing from the kernel. {pull}3692[3692]
- Add labels to the Docker healthcheck metricset output. {pull}3707[3707]

*Winlogbeat*

- Fix handling of empty strings in event_data. {pull}3705[3705]

==== Added

*Affecting all Beats*

- Files created by Beats (logs, registry, file output) will have 0600 permissions. {pull}3387[3387].
- RPM/deb packages will now install the config file with 0600 permissions. {pull}3382[3382]
- Add the option to pass custom HTTP headers to the Elasticsearch output. {pull}3400[3400]
- Unify `regexp` and `contains` conditionals, for both to support array of strings and convert numbers to strings if required. {pull}3469[3469]
- Add the option to load the sample dashboards during the Beat startup phase. {pull}3506[3506]
- Disabled date detection in Elasticsearch index templates. Date fields must be explicitly defined in index templates. {pull}3528[3528]
- Using environment variables in the configuration file is now GA, instead of experimental. {pull}3525[3525]

*Filebeat*

- Add Filebeat modules for system, apache2, mysql, and nginx. {issue}3159[3159]
- Add the `pipeline` config option at the prospector level, for configuring the Ingest Node pipeline ID. {pull}3433[3433]
- Update regular expressions used for matching file names or lines (multiline, include/exclude functionality) to new matchers improving performance of simple string matches. {pull}3469[3469]
- The `symlinks` and `harverster_limit` settings are now GA, instead of experimental. {pull}3525[3525]
- close_timeout is also applied when the output is blocking. {pull}3511[3511]
- Improve handling of different path variants on Windows. {pull}3781[3781]
- Add multiline.flush_pattern option, for specifying the 'end' of a multiline pattern {pull}4019[4019]

*Heartbeat*

- Add `tags`, `fields` and `fields_under_root` in monitors configuration. {pull}3623[3623]

*Metricbeat*

- Add experimental dbstats metricset to MongoDB module. {pull}3228[3228]
- Use persistent, direct connections to the configured nodes for MongoDB module. {pull}3228[3228]
- Add dynamic configuration reloading for modules. {pull}3281[3281]
- Add docker health metricset {pull}3357[3357]
- Add docker image metricset {pull}3467[3467]
- System module uses new matchers for white-listing processes. {pull}3469[3469]
- Add Beta CEPH module with health metricset. {pull}3311[3311]
- Add Beta php_fpm module with pool metricset. {pull}3415[3415]
- The Docker, Kafka, and Prometheus modules are now Beta, instead of experimental. {pull}3525[3525]
- The HAProxy module is now GA, instead of experimental. {pull}3525[3525]
- Add the ability to collect the environment variables from system processes. {pull}3337[3337]

==== Deprecated

*Affecting all Beats*

- Usage of field `_type` is deprecated. It should not be used in queries or dashboards. {pull}3409[3409]

*Filebeat*

- The experimental `publish_async` option is now deprecated and is planned to be removed in 6.0. {pull}3525[3525]


[[release-notes-5.2.2]]
=== Beats version 5.2.2
https://github.com/elastic/beats/compare/v5.2.1...v5.2.2[View commits]

*Metricbeat*

- Fix bug docker module hanging when docker container killed. {issue}3610[3610]
- Set timeout to period instead of 1s by default as documented. {pull}3612[3612]

[[release-notes-5.2.1]]
=== Beats version 5.2.1
https://github.com/elastic/beats/compare/v5.2.0...v5.2.1[View commits]

==== Bugfixes

*Metricbeat*

- Fix go routine leak in docker module. {pull}3492[3492]

*Packetbeat*

- Fix error in the NFS sample dashboard. {pull}3548[3548]

*Winlogbeat*

- Fix error in the Winlogbeat sample dashboard. {pull}3548[3548]

[[release-notes-5.2.0]]
=== Beats version 5.2.0
https://github.com/elastic/beats/compare/v5.1.2...v5.2.0[View commits]

==== Bugfixes

*Affecting all Beats*

- Fix overwriting explicit empty config sections. {issue}2918[2918]

*Filebeat*

- Fix alignment issue were Filebeat compiled with Go 1.7.4 was crashing on 32 bits system. {issue}3273[3273]

*Metricbeat*

- Fix service times-out at startup. {pull}3056[3056]
- Kafka module case sensitive host name matching. {pull}3193[3193]
- Fix interface conversion panic in couchbase module {pull}3272[3272]

*Packetbeat*

- Fix issue where some Cassandra visualizations were showing data from all protocols. {issue}3314[3314]

==== Added

*Affecting all Beats*

- Add support for passing list and dictionary settings via -E flag.
- Support for parsing list and dictionary setting from environment variables.
- Added new flags to import_dashboards (-cacert, -cert, -key, -insecure). {pull}3139[3139] {pull}3163[3163]
- The limit for the number of fields is increased via the mapping template. {pull}3275[3275]
- Updated to Go 1.7.4. {pull}3277[3277]
- Added a NOTICE file containing the notices and licenses of the dependencies. {pull}3334[3334].

*Heartbeat*

- First release, containing monitors for ICMP, TCP, and HTTP.

*Filebeat*

- Add enabled config option to prospectors. {pull}3157[3157]
- Add target option for decoded_json_field. {pull}3169[3169]

*Metricbeat*

- Kafka module broker matching enhancements. {pull}3129[3129]
- Add a couchbase module with metricsets for node, cluster and bucket. {pull}3081[3081]
- Export number of cores for CPU module. {pull}3192[3192]
- Experimental Prometheus module. {pull}3202[3202]
- Add system socket module that reports all TCP sockets. {pull}3246[3246]
- Kafka consumer groups metricset. {pull}3240[3240]
- Add jolokia module with dynamic jmx metricset. {pull}3570[3570]

*Winlogbeat*

- Reduced amount of memory allocated while reading event log records. {pull}3113[3113] {pull}3118[3118]

[[release-notes-5.1.2]]
=== Beats version 5.1.2
https://github.com/elastic/beats/compare/v5.1.1...v5.1.2[View commits]

==== Bugfixes

*Filebeat*

- Fix registry migration issue from old states where files were only harvested after second restart. {pull}3322[3322]

*Packetbeat*

- Fix error on importing dashboards due to colons in the Cassandra dashboard. {issue}3140[3140]
- Fix error on importing dashboards due to the wrong type for the geo_point fields. {pull}3147[3147]

*Winlogbeat*

- Fix for "The array bounds are invalid" error when reading large events. {issue}3076[3076]

[[release-notes-5.1.1]]
=== Beats version 5.1.1
https://github.com/elastic/beats/compare/v5.0.2...v5.1.1[View commits]

==== Breaking changes

*Metricbeat*

- Change data structure of experimental haproxy module. {pull}3003[3003]

*Filebeat*

- If a file is falling under `ignore_older` during startup, offset is now set to end of file instead of 0.
  With the previous logic the whole file was sent in case a line was added and it was inconsistent with
  files which were harvested previously. {pull}2907[2907]
- `tail_files` is now only applied on the first scan and not for all new files. {pull}2932[2932]

==== Bugfixes

*Affecting all Beats*

- Fix empty benign errors logged by processor actions. {pull}3046[3046]

*Metricbeat*

- Calculate the fsstat values per mounting point, and not filesystem. {pull}2777[2777]

==== Added

*Affecting all Beats*

- Add add_cloud_metadata processor for collecting cloud provider metadata. {pull}2728[2728]
- Added decode_json_fields processor for decoding fields containing JSON strings. {pull}2605[2605]
- Add Tencent Cloud provider for add_cloud_metadata processor. {pull}4023[4023]
- Add Alibaba Cloud provider for add_cloud_metadata processor. {pull}4111[4111]

*Metricbeat*

- Add experimental Docker module. Provided by Ingensi and @douaejeouit based on dockbeat.
- Add a sample Redis Kibana dashboard. {pull}2916[2916]
- Add support for MongoDB 3.4 and WiredTiger metrics. {pull}2999[2999]
- Add experimental kafka module with partition metricset. {pull}2969[2969]
- Add raw config option for mysql/status metricset. {pull}3001[3001]
- Add command fields for mysql/status metricset. {pull}3251[3251]

*Filebeat*

- Add command line option `-once` to run Filebeat only once and then close. {pull}2456[2456]
- Only load matching states into prospector to improve state handling {pull}2840[2840]
- Reset all states ttl on startup to make sure it is overwritten by new config {pull}2840[2840]
- Persist all states for files which fall under `ignore_older` to have consistent behaviour {pull}2859[2859]
- Improve shutdown behaviour with large number of files. {pull}3035[3035]

*Winlogbeat*

- Add `event_logs.batch_read_size` configuration option. {pull}2641[2641]

[[release-notes-5.1.0]]
=== Beats version 5.1.0 (skipped)

Version 5.1.0 doesn't exist because, for a short period of time, the Elastic
Yum and Apt repositories included unreleased binaries labeled 5.1.0. To avoid
confusion and upgrade issues for the people that have installed these without
realizing, we decided to skip the 5.1.0 version and release 5.1.1 instead.

[[release-notes-5.0.2]]
=== Beats version 5.0.2
https://github.com/elastic/beats/compare/v5.0.1...v5.0.2[View commits]

==== Bugfixes

*Metricbeat*

- Fix the `password` option in the MongoDB module. {pull}2995[2995]


[[release-notes-5.0.1]]
=== Beats version 5.0.1
https://github.com/elastic/beats/compare/v5.0.0...v5.0.1[View commits]

==== Bugfixes

*Metricbeat*

- Fix `system.process.start_time` on Windows. {pull}2848[2848]
- Fix `system.process.ppid` on Windows. {issue}2860[2860]
- Fix system process metricset for Windows XP and 2003. `cmdline` will be unavailable. {issue}1704[1704]
- Fix access denied issues in system process metricset by enabling SeDebugPrivilege on Windows. {issue}1897[1897]
- Fix system diskio metricset for Windows XP and 2003. {issue}2885[2885]

*Packetbeat*

- Fix 'index out of bounds' bug in Packetbeat DNS protocol plugin. {issue}2872[2872]

*Filebeat*

- Fix registry cleanup issue when files falling under ignore_older after restart. {issue}2818[2818]


==== Added

*Metricbeat*

- Add username and password config options to the PostgreSQL module. {pull}2889[2890]
- Add username and password config options to the MongoDB module. {pull}2889[2889]
- Add system core metricset for Windows. {pull}2883[2883]

*Packetbeat*

- Define `client_geoip.location` as geo_point in the mappings to be used by the GeoIP processor in the Ingest Node pipeline.
  {pull}2795[2795]

*Filebeat*

- Stop Filebeat on registrar loading error. {pull}2868[2868]


include::libbeat/docs/release-notes/5.0.0.asciidoc[]

[[release-notes-5.0.0-ga]]
=== Beats version 5.0.0-GA
https://github.com/elastic/beats/compare/v5.0.0-rc1...v5.0.0[View commits]

The list below covers the changes between 5.0.0-rc1 and 5.0.0 GA only.

==== Bugfixes

*Affecting all Beats*

- Fix kafka output re-trying batches with too large events. {issue}2735[2735]
- Fix kafka output protocol error if `version: 0.10` is configured. {issue}2651[2651]
- Fix kafka output connection closed by broker on SASL/PLAIN. {issue}2717[2717]

*Metricbeat*

- Fix high CPU usage on macOS when encountering processes with long command lines. {issue}2747[2747]
- Fix high value of `system.memory.actual.free` and `system.memory.actual.used`. {issue}2653[2653]
- Change several `OpenProcess` calls on Windows to request the lowest possible access provilege.  {issue}1897[1897]
- Fix system.memory.actual.free high value on Windows. {issue}2653[2653]

*Filebeat*

- Fix issue when clean_removed and clean_inactive were used together that states were not directly removed from the registry.
- Fix issue where upgrading a 1.x registry file resulted in duplicate state entries. {pull}2792[2792]

==== Added

*Affecting all Beats*

- Add beat.version fields to all events.

[[release-notes-5.0.0-rc1]]
=== Beats version 5.0.0-rc1
https://github.com/elastic/beats/compare/v5.0.0-beta1...v5.0.0-rc1[View commits]

==== Breaking changes

*Affecting all Beats*

- A dynamic mapping rule is added to the default Elasticsearch template to treat strings as keywords by default. {pull}2688[2688]

==== Bugfixes

*Affecting all Beats*

- Make sure Beats sent always float values when they are defined as float by sending 5.00000 instead of 5. {pull}2627[2627]
- Fix ignoring all fields from drop_fields in case the first field is unknown. {pull}2685[2685]
- Fix dynamic configuration int/uint to float type conversion. {pull}2698[2698]
- Fix primitive types conversion if values are read from environment variables. {pull}2698[2698]

*Metricbeat*

- Fix default configuration file on Windows to not enabled the `load` metricset. {pull}2632[2632]

*Packetbeat*

- Fix the `bpf_filter` setting. {issue}2660[2660]

*Filebeat*

- Fix input buffer on encoding problem. {pull}2416[2416]

==== Deprecated

*Affecting all Beats*

- Setting `port` has been deprecated in Redis and Logstash outputs. {pull}2620[2620]


[[release-notes-5.0.0-beta1]]
=== Beats version 5.0.0-beta1
https://github.com/elastic/beats/compare/v5.0.0-alpha5...v5.0.0-beta1[View commits]

==== Breaking changes

*Affecting all Beats*

- Change Elasticsearch output index configuration to be based on format strings. If index has been configured, no date will be appended anymore to the index name. {pull}2119[2119]
- Replace `output.kafka.use_type` by `output.kafka.topic` accepting a format string. {pull}2188[2188]
- If the path specified by the `-c` flag is not absolute and `-path.config` is not specified, it
  is considered relative to the current working directory. {pull}2245[2245]
- rename `tls` configurations section to `ssl`. {pull}2330[2330]
- rename `certificate_key` configuration to `key`. {pull}2330[2330]
- replace `tls.insecure` with `ssl.verification_mode` setting. {pull}2330[2330]
- replace `tls.min/max_version` with `ssl.supported_protocols` setting requiring full protocol name. {pull}2330[2330]

*Metricbeat*

- Change field type system.process.cpu.start_time from keyword to date. {issue}1565[1565]
- redis/info metricset fields were renamed up according to the naming conventions.

*Packetbeat*

- Group HTTP fields under `http.request` and `http.response` {pull}2167[2167]
- Export `http.request.body` and `http.response.body` when configured under `include_body_for` {pull}2167[2167]
- Move `ignore_outgoing` config to `packetbeat.ignore_outgoing` {pull}2393[2393]

*Filebeat*

- Set close_inactive default to 5 minutes (was 1 hour before)
- Set clean_removed and close_removed to true by default

==== Bugfixes

*Affecting all Beats*

- Fix logstash output handles error twice when asynchronous sending fails. {pull}2441[2441]
- Fix Elasticsearch structured error response parsing error. {issue}2229[2229]
- Fixed the run script to allow the overriding of the configuration file. {issue}2171[2171]
- Fix logstash output crash if no hosts are configured. {issue}2325[2325]
- Fix array value support in -E CLI flag. {pull}2521[2521]
- Fix merging array values if -c CLI flag is used multiple times. {pull}2521[2521]
- Fix beats failing to start due to invalid duplicate key error in configuration file. {pull}2521[2521]
- Fix panic on non writable logging directory. {pull}2571[2571]

*Metricbeat*

- Fix module filters to work properly with drop_event filter. {issue}2249[2249]

*Packetbeat*

- Fix mapping for some Packetbeat flow metrics that were not marked as being longs. {issue}2177[2177]
- Fix handling of messages larger than the maximum message size (10MB). {pull}2470[2470]

*Filebeat*

- Fix processor failure in Filebeat when using regex, contain, or equals with the message field. {issue}2178[2178]
- Fix async publisher sending empty events {pull}2455[2455]
- Fix potential issue with multiple harvester per file on large file numbers or slow output {pull}2541[2541]

*Winlogbeat*

- Fix corrupt registry file that occurs on power loss by disabling file write caching. {issue}2313[2313]

==== Added

*Affecting all Beats*

- Add script to generate the Kibana index-pattern from fields.yml. {pull}2122[2122]
- Enhance Redis output key selection based on format string. {pull}2169[2169]
- Configurable Redis `keys` using filters and format strings. {pull}2169[2169]
- Add format string support to `output.kafka.topic`. {pull}2188[2188]
- Add `output.kafka.topics` for more advanced kafka topic selection per event. {pull}2188[2188]
- Add support for Kafka 0.10. {pull}2190[2190]
- Add SASL/PLAIN authentication support to kafka output. {pull}2190[2190]
- Make Kafka metadata update configurable. {pull}2190[2190]
- Add Kafka version setting (optional) enabling kafka broker version support. {pull}2190[2190]
- Add Kafka message timestamp if at least version 0.10 is configured. {pull}2190[2190]
- Add configurable Kafka event key setting. {pull}2284[2284]
- Add settings for configuring the kafka partitioning strategy. {pull}2284[2284]
- Add partitioner settings `reachable_only` to ignore partitions not reachable by network. {pull}2284[2284]
- Enhance contains condition to work on fields that are arrays of strings. {issue}2237[2237]
- Lookup the configuration file relative to the `-path.config` CLI flag. {pull}2245[2245]
- Re-write import_dashboards.sh in Golang. {pull}2155[2155]
- Update to Go 1.7. {pull}2306[2306]
- Log total non-zero internal metrics on shutdown. {pull}2349[2349]
- Add support for encrypted private key files by introducing `ssl.key_passphrase` setting. {pull}2330[2330]
- Add experimental symlink support with `symlinks` config {pull}2478[2478]
- Improve validation of registry file on startup.

*Metricbeat*

- Use the new scaled_float Elasticsearch type for the percentage values. {pull}2156[2156]
- Add experimental cgroup metrics to the system/process MetricSet. {pull}2184[2184]
- Added a PostgreSQL module. {pull}2253[2253]
- Improve mapping by converting half_float to scaled_float and integers to long. {pull}2430[2430]
- Add experimental haproxy module. {pull}2384[2384]
- Add Kibana dashboard for cgroups data {pull}2555[2555]

*Packetbeat*

- Add Cassandra protocol analyzer to Packetbeat. {pull}1959[1959]
- Match connections with IPv6 addresses to processes {pull}2254[2254]
- Add IP address to -devices command output {pull}2327[2327]
- Add configuration option for the maximum message size. Used to be hard-coded to 10 MB. {pull}2470[2470]

*Filebeat*

- Introduce close_timeout harvester options {issue}1926[1926]
- Strip BOM from first message in case of BOM files {issue}2351[2351]
- Add harvester_limit option {pull}2417[2417]

==== Deprecated

*Affecting all Beats*

- Topology map is deprecated. This applies to the settings: refresh_topology_freq, topology_expire, save_topology, host_topology, password_topology, db_topology.


[[release-notes-5.0.0-alpha5]]
=== Beats version 5.0.0-alpha5
https://github.com/elastic/beats/compare/v5.0.0-alpha4...v5.0.0-alpha5[View commits]

==== Breaking changes

*Affecting all Beats*

- Rename the `filters` section to `processors`. {pull}1944[1944]
- Introduce the condition with `when` in the processor configuration. {pull}1949[1949]
- The Elasticsearch template is now loaded by default. {pull}1993[1993]
- The Redis output `index` setting is renamed to `key`. `index` still works but it's deprecated. {pull}2077[2077]
- The undocumented file output `index` setting was removed. Use `filename` instead. {pull}2077[2077]

*Metricbeat*

- Create a separate metricSet for load under the system module and remove load information from CPU stats. {pull}2101[2101]
- Add `system.load.norm.1`, `system.load.norm.5` and `system.load.norm.15`. {pull}2101[2101]
- Add threads fields to mysql module. {pull}2484[2484]

*Packetbeat*

- Set `enabled` ` in `packetbeat.protocols.icmp` configuration to `true` by default. {pull}1988[1988]

==== Bugfixes

*Affecting all Beats*

- Fix sync publisher `PublishEvents` return value if client is closed concurrently. {pull}2046[2046]

*Metricbeat*

- Do not send zero values when no value was present in the source. {issue}1972[1972]

*Filebeat*

- Fix potential data loss between Filebeat restarts, reporting unpublished lines as published. {issue}2041[2041]
- Fix open file handler issue. {issue}2028[2028] {pull}2020[2020]
- Fix filtering of JSON events when using integers in conditions. {issue}2038[2038]

*Winlogbeat*

- Fix potential data loss between Winlogbeat restarts, reporting unpublished lines as published. {issue}2041[2041]

==== Added

*Affecting all Beats*

- Periodically log internal metrics. {pull}1955[1955]
- Add enabled setting to all output modules. {pull}1987[1987]
- Command line flag `-c` can be used multiple times. {pull}1985[1985]
- Add OR/AND/NOT to the condition associated with the processors. {pull}1983[1983]
- Add `-E` CLI flag for overwriting single config options via command line. {pull}1986[1986]
- Choose the mapping template file based on the Elasticsearch version. {pull}1993[1993]
- Check stdout being available when console output is configured. {issue}2035[2035]

*Metricbeat*

- Add pgid field to process information. {pull} 2021[2021]

*Packetbeat*

- Add enabled setting to Packetbeat protocols. {pull}1988[1988]
- Add enabled setting to Packetbeat network flows configuration. {pull}1988[1988]

*Filebeat*

- Introduce `close_removed` and `close_renamed` harvester options. {issue}1600[1600]
- Introduce `close_eof` harvester option. {issue}1600[1600]
- Add `clean_removed` and `clean_inactive` config option. {issue}1600[1600]

==== Deprecated

*Filebeat*

- Deprecate `close_older` option and replace it with `close_inactive`. {issue}2051[2051]
- Deprecate `force_close_files` option and replace it with `close_removed` and `close_renamed`. {issue}1600[1600]

[[release-notes-5.0.0-alpha4]]
=== Beats version 5.0.0-alpha4
https://github.com/elastic/beats/compare/v5.0.0-alpha3...v5.0.0-alpha4[View commits]

==== Breaking changes

*Affecting all Beats*

- The topology_expire option of the Elasticserach output was removed. {pull}1907[1907]

*Filebeat*

- Stop following symlink. Symlinks are now ignored: {pull}1686[1686]

==== Bugfixes

*Affecting all Beats*

- Reset backoff factor on partial ACK. {issue}1803[1803]
- Fix beats load balancer deadlock if max_retries: -1 or publish_async is enabled in filebeat. {issue}1829[1829]
- Fix logstash output with pipelining mode enabled not reconnecting. {issue}1876[1876]
- Empty configuration sections become merge-able with variables containing full path. {pull}1900[1900]
- Fix error message about required fields missing not printing the missing field name. {pull}1900[1900]

*Metricbeat*

- Fix the CPU values returned for each core. {issue}1863[1863]

*Packetbeat*

- Add missing nil-check to memcached GapInStream handler. {issue}1162[1162]
- Fix NFSv4 Operation returning the first found first-class operation available in compound requests. {pull}1821[1821]
- Fix TCP overlapping segments not being handled correctly. {pull}1898[1898]

*Winlogbeat*

- Fix issue with rendering forwarded event log records. {pull}1891[1891]

==== Added

*Affecting all Beats*

- Improve error message if compiling regular expression from config files fails. {pull}1900[1900]
- Compression support in the Elasticsearch output. {pull}1835[1835]

*Metricbeat*

- Add MongoDB module. {pull}1837[1837]


[[release-notes-5.0.0-alpha3]]
=== Beats version 5.0.0-alpha3
https://github.com/elastic/beats/compare/v5.0.0-alpha2...v5.0.0-alpha3[View commits]

==== Breaking changes

*Affecting all Beats*

- All configuration settings under `shipper:` are moved to be top level configuration settings. I.e.
  `shipper.name:` becomes `name:` in the configuration file. {pull}1570[1570]

*Topbeat*

- Topbeat is replaced by Metricbeat.

*Filebeat*

- The state for files which fall under ignore_older is not stored anymore. This has the consequence, that if a file which fell under ignore_older is updated, the whole file will be crawled.

==== Bugfixes

*Winlogbeat*

- Adding missing argument to the "Stop processing" log message. {pull}1590[1590]

==== Added

*Affecting all Beats*

- Add conditions to generic filtering. {pull}1623[1623]

*Metricbeat*

- First public release, containing the following modules: apache, mysql, nginx, redis, system, and zookeeper.

*Filebeat*

- The registry format was changed to an array instead of dict. The migration to the new format will happen automatically at the first startup. {pull}1703[1703]

==== Deprecated

*Affecting all Beats*

- The support for doing GeoIP lookups is deprecated and will be removed in version 6.0. {pull}1601[1601]


[[release-notes-5.0.0-alpha2]]
=== Beats version 5.0.0-alpha2
https://github.com/elastic/beats/compare/v5.0.0-alpha1...v5.0.0-alpha2[View commits]

==== Breaking changes

*Affecting all Beats*

- On DEB/RPM installations, the binary files are now found under `/usr/share/{{beat_name}}/bin`, not in `/usr/bin`. {pull}1385[1385]
- The logs are written by default to self rotating files, instead of syslog. {pull}1371[1371]
- Remove deprecated `host` option from elasticsearch, logstash and redis outputs. {pull}1474[1474]

*Packetbeat*

- Configuration of redis topology support changed. {pull}1353[1353]
- Move all Packetbeat configuration options under the packetbeat namespace {issue}1417[1417]

*Filebeat*

- Default location for the registry file was changed to be `data/registry` from the binary directory,
  rather than `.filebeat` in the current working directory. This affects installations for zip/tar.gz/source,
  the location for DEB and RPM packages stays the same. {pull}1373[1373]

==== Bugfixes

*Affecting all Beats*

- Drain response buffers when pipelining is used by Redis output. {pull}1353[1353]
- Unterminated environment variable expressions in config files will now cause an error {pull}1389[1389]
- Fix issue with the automatic template loading when Elasticsearch is not available on Beat start. {issue}1321[1321]
- Fix bug affecting -cpuprofile, -memprofile, and -httpprof CLI flags {pull}1415[1415]
- Fix race when multiple outputs access the same event with logstash output manipulating event {issue}1410[1410] {pull}1428[1428]
- Seed random number generator using crypto.rand package. {pull}1503{1503]
- Fix beats hanging in -configtest {issue}1213[1213]
- Fix kafka log message output {pull}1516[1516]

*Filebeat*

- Improvements in registrar dealing with file rotation. {pull}1281[1281]
- Fix issue with JSON decoding where `@timestamp` or `type` keys with the wrong type could cause Filebeat
  to crash. {issue}1378[1378]
- Fix issue with JSON decoding where values having `null` as values could crash Filebeat. {issue}1466[1466]
- Multiline reader normalizing newline to use `\n`. {pull}1552[1552]

*Winlogbeat*

- Fix panic when reading messages larger than 32K characters on Windows XP and 2003. {pull}1498[1498]
- Fix panic that occurs when reading a large events on Windows Vista and newer. {pull}1499[1499]

==== Added

*Affecting all Beats*

- Add support for TLS to Redis output. {pull}1353[1353]
- Add SOCKS5 proxy support to Redis output. {pull}1353[1353]
- Failover and load balancing support in redis output. {pull}1353[1353]
- Multiple-worker per host support for redis output. {pull}1353[1353]
- Added ability to escape `${x}` in config files to avoid environment variable expansion {pull}1389[1389]
- Configuration options and CLI flags for setting the home, data and config paths. {pull}1373[1373]
- Configuration options and CLI flags for setting the default logs path. {pull}1437[1437]
- Update to Go 1.6.2 {pull}1447[1447]
- Add Elasticsearch template files compatible with Elasticsearch 2.x. {pull}1501[1501]
- Add scripts for managing the dashboards of a single Beat {pull}1359[1359]

*Packetbeat*

- Fix compile issues for OpenBSD. {pull}1347[1347]

*Topbeat*

- Updated elastic/gosigar version so Topbeat can compile on OpenBSD. {pull}1403[1403]


[[release-notes-5.0.0-alpha1]]
=== Beats version 5.0.0-alpha1
https://github.com/elastic/beats/compare/v1.2.0...v5.0.0-alpha1[View commits]

==== Breaking changes

*libbeat*

- Run function to start a Beat now returns an error instead of directly exiting. {pull}771[771]
- The method signature of HandleFlags() was changed to allow returning an error {pull}1249[1249]
- Require braces for environment variable expansion in config files {pull}1304[1304]

*Packetbeat*

- Rename output fields in the dns package. Former flag `recursion_allowed` becomes `recursion_available`. {pull}803[803]
  Former SOA field `ttl` becomes `minimum`. {pull}803[803]
- The fully qualified domain names which are part of output fields values of the dns package now terminate with a dot. {pull}803[803]
- Remove the count field from the exported event {pull}1210[1210]

*Topbeat*

- Rename `proc.cpu.user_p` with `proc.cpu.total_p` as it includes CPU time spent in kernel space {pull}631[631]
- Remove `count` field from the exported fields {pull}1207[1207]
- Rename `input` top level config option to `topbeat`

*Filebeat*

- Scalar values in used in the `fields` configuration setting are no longer automatically converted to strings. {pull}1092[1092]
- Count field was removed from event as not used in filebeat {issue}778[778]

*Winlogbeat*

- The `message_inserts` field was replaced with the `event_data` field {issue}1053[1053]
- The `category` field was renamed to `task` to better align with the Windows Event Log API naming {issue}1053[1053]
- Remove the count field from the exported event {pull}1218[1218]


==== Bugfixes

*Affecting all Beats*

- Logstash output will not retry events that are not JSON-encodable {pull}927[927]

*Packetbeat*

- Create a proper BPF filter when ICMP is the only enabled protocol {issue}757[757]
- Check column length in pgsql parser. {issue}565[565]
- Harden pgsql parser. {issue}565[565]

*Topbeat*

- Fix issue with `cpu.system_p` being greater than 1 on Windows {pull}1128[1128]

*Filebeat*

- Stop filebeat if started without any prospectors defined or empty prospectors {pull}644[644] {pull}647[647]
- Improve shutdown of crawler and prospector to wait for clean completion {pull}720[720]
- Omit `fields` from Filebeat events when null {issue}899[899]

*Winlogbeat*

==== Added

*Affecting all Beats*

- Update builds to Golang version 1.6
- Add option to Elasticsearch output to pass http parameters in index operations {issue}805[805]
- Improve Logstash and Elasticsearch backoff behavior. {pull}927[927]
- Add experimental Kafka output. {pull}942[942]
- Add config file option to configure GOMAXPROCS. {pull}969[969]
- Improve shutdown handling in libbeat. {pull}1075[1075]
- Add `fields` and `fields_under_root` options under the `shipper` configuration {pull}1092[1092]
- Add the ability to use a SOCKS5 proxy with the Logstash output {issue}823[823]
- The `-configtest` flag will now print "Config OK" to stdout on success {pull}1249[1249]

*Packetbeat*

- Change the DNS library used throughout the dns package to github.com/miekg/dns. {pull}803[803]
- Add support for NFS v3 and v4. {pull}1231[1231]
- Add support for EDNS and DNSSEC. {pull}1292[1292]

*Topbeat*

- Add `username` to processes {pull}845[845]

*Filebeat*

- Add the ability to set a list of tags for each prospector {pull}1092[1092]
- Add JSON decoding support {pull}1143[1143]


*Winlogbeat*

- Add caching of event metadata handles and the system render context for the wineventlog API {pull}888[888]
- Improve config validation by checking for unknown top-level YAML keys. {pull}1100[1100]
- Add the ability to set tags, fields, and fields_under_root as options for each event log {pull}1092[1092]
- Add additional data to the events published by Winlogbeat. The new fields are `activity_id`,
`event_data`, `keywords`, `opcode`, `process_id`, `provider_guid`, `related_activity_id`,
`task`, `thread_id`, `user_data`, and `version`. {issue}1053[1053]
- Add `event_id`, `level`, and `provider` configuration options for filtering events {pull}1218[1218]
- Add `include_xml` configuration option for including the raw XML with the event {pull}1218[1218]

==== Known issues
* All Beats can hang or panic on shutdown if the next server in the pipeline (e.g. Elasticsearch or Logstash) is
  not reachable. {issue}1319[1319]
* When running the Beats as a service on Windows, you need to manually load the Elasticsearch mapping
  template. {issue}1315[1315]
* The ES template automatic load doesn't work if Elasticsearch is not available when the Beat is starting. {issue}1321[1321]

[[release-notes-1.3.1]]
=== Beats version 1.3.1
https://github.com/elastic/beats/compare/v1.3.0...v1.3.1[View commits]

==== Bugfixes

*Filebeat*

- Fix a concurrent bug on filebeat startup with a large number of prospectors defined. {pull}2509[2509]

*Packetbeat*

- Fix description for the -I CLI flag. {pull}2480[2480]

*Winlogbeat*

- Fix corrupt registry file that occurs on power loss by disabling file write caching. {issue}2313[2313]

[[release-notes-1.3.0]]
=== Beats version 1.3.0
https://github.com/elastic/beats/compare/v1.2.3...v1.3.0[View commits]

==== Deprecated

*Filebeat*

- Undocumented support for following symlinks is deprecated. Filebeat will not follow symlinks in version 5.0. {pull}1767[1767]

==== Bugfixes

*Affecting all Beats*

- Fix beats load balancer deadlock if `max_retries: -1` or `publish_async` is enabled in filebeat. {issue}1829[1829]
- Fix output modes backoff counter reset. {issue}1803[1803] {pull}1814[1814] {pull}1818[1818]
- Set logstash output default bulk_max_size to 2048. {issue}1662[1662]
- Seed random number generator using crypto.rand package. {pull}1503[1503]
- Check stdout being available when console output is configured. {issue}2063[2063]

*Packetbeat*

- Add missing nil-check to memcached GapInStream handler. {issue}1162[1162]
- Fix NFSv4 Operation returning the first found first-class operation available in compound requests. {pull}1821[1821]
- Fix TCP overlapping segments not being handled correctly. {pull}1917[1917]

==== Added

*Affecting all Beats*

- Updated to Go 1.7


[[release-notes-1.2.3]]
=== Beats version 1.2.3
https://github.com/elastic/beats/compare/v1.2.2...v1.2.3[View commits]

==== Bugfixes

*Topbeat*

- Fix high CPU usage when using filtering under Windows. {pull}1598[1598]

*Filebeat*

- Fix rotation issue with ignore_older. {issue}1528[1528]

*Winlogbeat*

- Fix panic when reading messages larger than 32K characters on Windows XP and 2003. {pull}1498[1498]

==== Added

*Filebeat*

- Prevent file opening for files which reached ignore_older. {pull}1649[1649]


[[release-notes-1.2.2]]
=== Beats version 1.2.2
https://github.com/elastic/beats/compare/v1.2.0...v1.2.2[View commits]

==== Bugfixes

*Affecting all Beats*

- Fix race when multiple outputs access the same event with Logstash output manipulating event. {issue}1410[1410]
- Fix go-daemon (supervisor used in init scripts) hanging when executed over SSH. {issue}1394[1394]

*Filebeat*

- Improvements in registrar dealing with file rotation. {issue}1281[1281]


[[release-notes-1.2.1]]
=== Beats version 1.2.1
https://github.com/elastic/beats/compare/v1.2.0...v1.2.1[View commits]

==== Breaking changes

*Affecting all Beats*

- Require braces for environment variable expansion in config files {pull}1304[1304]
- Removed deprecation warning for the Redis output. {pull}1282[1282]

*Topbeat*

- Fixed name of the setting `stats.proc` to `stats.process` in the default configuration file. {pull}1343[1343]
- Fix issue with cpu.system_p being greater than 1 on Windows {pull}1128[1128]

==== Added

*Topbeat*

- Add username to processes {pull}845[845]


[[release-notes-1.2.0]]
=== Beats version 1.2.0
https://github.com/elastic/beats/compare/v1.1.2...v1.2.0[View commits]

==== Breaking changes

*Filebeat*

- Default config for ignore_older is now infinite instead of 24h, means ignore_older is disabled by default. Use close_older to only close file handlers.

==== Bugfixes

*Packetbeat*

- Split real_ip_header value when it contains multiple IPs {pull}1241[1241]

*Winlogbeat*

- Fix invalid `event_id` on Windows XP and Windows 2003 {pull}1227[1227]

==== Added

*Affecting all Beats*

- Add ability to override configuration settings using environment variables {issue}114[114]
- Libbeat now always exits through a single exit method for proper cleanup and control {pull}736[736]
- Add ability to create Elasticsearch mapping on startup {pull}639[639]

*Topbeat*

- Add the command line used to start processes {issue}533[533]

*Filebeat*

- Add close_older configuration option to complete ignore_older https://github.com/elastic/filebeat/issues/181[181]

[[release-notes-1.1.2]]
=== Beats version 1.1.2
https://github.com/elastic/beats/compare/v1.1.1...v1.1.2[View commits]

==== Bugfixes

*Filebeat*

- Fix registrar bug for rotated files {pull}1010[1010]


[[release-notes-1.1.1]]
=== Beats version 1.1.1
https://github.com/elastic/beats/compare/v1.1.0...v1.1.1[View commits]

==== Bugfixes

*Affecting all Beats*

- Fix logstash output loop hanging in infinite loop on too many output errors. {pull}944[944]
- Fix critical bug in filebeat and winlogbeat potentially dropping events. {pull}953[953]

[[release-notes-1.1.0]]
=== Beats version 1.1.0
https://github.com/elastic/beats/compare/v1.0.1...v1.1.0[View commits]

==== Bugfixes

*Affecting all Beats*

- Fix logging issue with file based output where newlines could be misplaced
  during concurrent logging {pull}650[650]
- Reduce memory usage by separate queue sizes for single events and bulk events. {pull}649[649] {issue}516[516]
- Set default default bulk_max_size value to 2048 {pull}628[628]

*Packetbeat*

- Fix setting direction to out and use its value to decide when dropping events if ignore_outgoing is enabled {pull}557[557]
- Fix logging issue with file-based output where newlines could be misplaced
  during concurrent logging {pull}650[650]
- Reduce memory usage by having separate queue sizes for single events and bulk events. {pull}649[649] {issue}516[516]
- Set default bulk_max_size value to 2048 {pull}628[628]
- Fix logstash window size of 1 not increasing. {pull}598[598]

*Packetbeat*

- Fix the condition that determines whether the direction of the transaction is set to "outgoing". Packetbeat uses the
  direction field to determine which transactions to drop when dropping outgoing transactions. {pull}557[557]
- Allow PF_RING sniffer type to be configured using pf_ring or pfring {pull}671[671]

*Filebeat*

- Set spool_size default value to 2048 {pull}628[628]

==== Added

*Affecting all Beats*

- Add include_fields and drop_fields as part of generic filtering {pull}1120[1120]
- Make logstash output compression level configurable. {pull}630[630]
- Some publisher options refactoring in libbeat {pull}684[684]
- Move event preprocessor applying GeoIP to packetbeat {pull}772[772]

*Packetbeat*

- Add support for capturing DNS over TCP network traffic. {pull}486[486] {pull}554[554]

*Topbeat*

- Group all CPU usage per core statistics and export them optionally if cpu_per_core is configured {pull}496[496]

*Filebeat*

- Add multiline support for combining multiple related lines into one event. {issue}461[461]
- Add `exclude_lines` and `include_lines` options for regexp based line filtering. {pull}430[430]
- Add `exclude_files` configuration option. {pull}563[563]
- Add experimental option to enable filebeat publisher pipeline to operate asynchonrously {pull}782[782]

*Winlogbeat*

- First public release of Winlogbeat

[[release-notes-1.0.1]]
=== Beats version 1.0.1
https://github.com/elastic/beats/compare/v1.0.0...v1.0.1[Check 1.0.1 diff]

==== Bugfixes

*Filebeat*

- Fix force_close_files in case renamed file appeared very fast. https://github.com/elastic/filebeat/pull/302[302]

*Packetbeat*

- Improve MongoDB message correlation. {issue}377[377]
- Improve redis parser performance. {issue}442[422]
- Fix panic on nil in redis protocol parser. {issue}384[384]
- Fix errors redis parser when messages are split in multiple TCP segments. {issue}402[402]
- Fix errors in redis parser when length prefixed strings contain sequences of CRLF. {issue}#402[402]
- Fix errors in redis parser when dealing with nested arrays. {issue}402[402]

[[release-notes-1.0.0]]
=== Beats version 1.0.0
https://github.com/elastic/beats/compare/1.0.0-rc2...1.0.0[Check 1.0.0 diff]

==== Breaking changes

*Topbeat*

- Change proc type to process #138


==== Bugfixes

*Affecting all Beats*

- Fix random panic on shutdown by calling shutdown handler only once. elastic/filebeat#204
- Fix credentials are not send when pinging an elasticsearch host. elastic/fileabeat#287

*Filebeat*

- Fix problem that harvesters stopped reading after some time and filebeat stopped processing events #257
- Fix line truncating by internal buffers being reused by accident #258
- Set default ignore_older to 24 hours #282




[[release-notes-1.0.0-rc2]]
=== Beats version 1.0.0-rc2
https://github.com/elastic/beats/compare/1.0.0-rc1...1.0.0-rc2[Check 1.0.0-rc2
diff]

==== Breaking changes

*Affecting all Beats*

- The `shipper` output field is renamed to `beat.name`. #285
- Use of `enabled` as a configuration option for outputs (elasticsearch,
  logstash, etc.) has been removed. #264
- Use of `disabled` as a configuration option for tls has been removed. #264
- The `-test` command line flag was renamed to `-configtest`. #264
- Disable geoip by default. To enable it uncomment in config file. #305


*Filebeat*

- Removed utf-16be-bom encoding support. Support will be added with fix for #205
- Rename force_close_windows_files to force_close_files and make it available for all platforms.


==== Bugfixes

*Affecting all Beats*

- Disable logging to stderr after configuration phase. #276
- Set the default file logging path when not set in config. #275
- Fix bug silently dropping records based on current window size. elastic/filebeat#226
- Fix direction field in published events. #300
- Fix elasticsearch structured errors breaking error handling. #309

*Packetbeat*

- Packetbeat will now exit if a configuration error is detected. #357
- Fixed an issue handling DNS requests containing no questions. #369

*Topbeat*

- Fix leak of Windows handles. #98
- Fix memory leak of process information. #104

*Filebeat*

- Filebeat will now exit if a configuration error is detected. #198
- Fix to enable prospector to harvest existing files that are modified. #199
- Improve line reading and encoding to better keep track of file offsets based
  on encoding. #224
- Set input_type by default to "log"


==== Added

*Affecting all Beats*

- Added `beat.hostname` to contain the hostname where the Beat is running on as
  returned by the operating system. #285
- Added timestamp for file logging. #291

*Filebeat*

- Handling end of line under windows was improved #233



[[release-notes-1.0.0-rc1]]
=== Beats version 1.0.0-rc1
https://github.com/elastic/beats/compare/1.0.0-beta4...1.0.0-rc1[Check
1.0.0-rc1 diff]

==== Breaking changes

*Affecting all Beats*

- Rename timestamp field with @timestamp. #237

*Packetbeat*

- Rename timestamp field with @timestamp. #343

*Topbeat*

- Rename timestamp field with @timestamp for a better integration with
Logstash. #80

*Filebeat*

- Rename the timestamp field with @timestamp #168
- Rename tail_on_rotate prospector config to tail_files
- Removal of line field in event. Line number was not correct and does not add value. #217


==== Bugfixes

*Affecting all Beats*

- Use stderr for console log output. #219
- Handle empty event array in publisher. #207
- Respect '*' debug selector in IsDebug. #226 (elastic/packetbeat#339)
- Limit number of workers for Elasticsearch output. elastic/packetbeat#226
- On Windows, remove service related error message when running in the console. #242
- Fix waitRetry no configured in single output mode configuration. elastic/filebeat#144
- Use http as the default scheme in the elasticsearch hosts #253
- Respect max bulk size if bulk publisher (collector) is disabled or sync flag is set.
- Always evaluate status code from Elasticsearch responses when indexing events. #192
- Use bulk_max_size configuration option instead of bulk_size. #256
- Fix max_retries=0 (no retries) configuration option. #266
- Filename used for file based logging now defaults to beat name. #267

*Packetbeat*

- Close file descriptors used to monitor processes. #337
- Remove old RPM spec file. It moved to elastic/beats-packer. #334

*Topbeat*

- Don't wait for one period until shutdown #75

*Filebeat*

- Omit 'fields' from event JSON when null. #126
- Make offset and line value of type long in elasticsearch template to prevent overflow. #140
- Fix locking files for writing behaviour. #156
- Introduce 'document_type' config option per prospector to define document type
  for event stored in elasticsearch. #133
- Add 'input_type' field to published events reporting the prospector type being used. #133
- Fix high CPU usage when not connected to Elasticsearch or Logstash. #144
- Fix issue that files were not crawled anymore when encoding was set to something other then plain. #182


==== Added

*Affecting all Beats*

- Add Console output plugin. #218
- Add timestamp to log messages #245
- Send @metadata.beat to Logstash instead of @metadata.index to prevent
  possible name clashes and give user full control over index name used for
  Elasticsearch
- Add logging messages for bulk publishing in case of error #229
- Add option to configure number of parallel workers publishing to Elasticsearch
  or Logstash.
- Set default bulk size for Elasticsearch output to 50.
- Set default http timeout for Elasticsearch to 90s.
- Improve publish retry if sync flag is set by retrying only up to max bulk size
  events instead of all events to be published.

*Filebeat*

- Introduction of backoff, backoff_factor, max_backoff, partial_line_waiting, force_close_windows_files
  config variables to make crawling more configurable.
- All Godeps dependencies were updated to master on 2015-10-21 [#122]
- Set default value for ignore_older config to 10 minutes. #164
- Added the fields_under_root setting to optionally store the custom fields top
level in the output dictionary. #188
- Add more encodings by using x/text/encodings/htmlindex package to select
  encoding by name.




[[release-notes-1.0.0-beta4]]
=== Beats version 1.0.0-beta4
https://github.com/elastic/beats/compare/1.0.0-beta3...1.0.0-beta4[Check
1.0.0-beta4 diff]


==== Breaking changes

*Affecting all Beats*

- Update tls config options naming from dash to underline #162
- Feature/output modes: Introduction of PublishEvent(s) to be used by beats #118 #115

*Packetbeat*

- Renamed http module config file option 'strip_authorization' to 'redact_authorization'
- Save_topology is set to false by default
- Rename elasticsearch index to [packetbeat-]YYYY.MM.DD

*Topbeat*

- Percentage fields (e.g user_p) are exported as a float between 0 and 1 #34


==== Bugfixes

*Affecting all Beats*

- Determine Elasticsearch index for an event based on UTC time #81
- Fixing ES output's defaultDeadTimeout so that it is 60 seconds #103
- ES outputer: fix timestamp conversion #91
- Fix TLS insecure config option #239
- ES outputer: check bulk API per item status code for retransmit on failure.

*Packetbeat*

- Support for lower-case header names when redacting http authorization headers
- Redact proxy-authorization if redact-authorization is set
- Fix some multithreading issues #203
- Fix negative response time #216
- Fix memcache TCP connection being nil after dropping stream data. #299
- Add missing DNS protocol configuration to documentation #269

*Topbeat*

- Don't divide the reported memory by an extra 1024 #60


==== Added

*Affecting all Beats*

- Add logstash output plugin #151
- Integration tests for Beat -> Logstash -> Elasticsearch added #195 #188 #168 #137 #128 #112
- Large updates and improvements to the documentation
- Add direction field to publisher output to indicate inbound/outbound transactions #150
- Add tls configuration support to elasticsearch and logstash outputers #139
- All external dependencies were updated to the latest version. Update to Golang 1.5.1 #162
- Guarantee ES index is based in UTC time zone #164
- Cache: optional per element timeout #144
- Make it possible to set hosts in different ways. #135
- Expose more TLS config options #124
- Use the Beat name in the default configuration file path #99

*Packetbeat*

- add [.editorconfig file](http://editorconfig.org/)
- add (experimental/unsupported?) saltstack files
- Sample config file cleanup
- Moved common documentation to [libbeat repository](https://github.com/elastic/libbeat)
- Update build to go 1.5.1
- Adding device descriptions to the -device output.
- Generate coverage for system tests
- Move go-daemon dependency to beats-packer
- Rename integration tests to system tests
- Made the `-devices` option more user friendly in case `sudo` is not used.
  Issue #296.
- Publish expired DNS transactions #301
- Update protocol guide to libbeat changes
- Add protocol registration to new protocol guide
- Make transaction timeouts configurable #300
- Add direction field to the exported fields #317

*Topbeat*

- Document fields in a standardized format (etc/fields.yml) #34
- Updated to use new libbeat Publisher #37 #41
- Update to go 1.5.1 #43
- Updated configuration files with comments for all options #65
- Documentation improvements


==== Deprecated

*Affecting all Beats*

- Redis output was deprecated #169 #145
- Host and port configuration options are deprecated. They are replaced by the hosts
 configuration option. #141<|MERGE_RESOLUTION|>--- conflicted
+++ resolved
@@ -264,11 +264,8 @@
 - Add experimental module to collect metrics from munin nodes. {pull}6517[6517]
 - Add support for wildcards and explicit metrics grouping in jolokia/jmx. {pull}6462[6462]
 - Set `collector` as default metricset in Prometheus module. {pull}6636[6636]
-<<<<<<< HEAD
 - Set `mntr` as default metricset in Zookeeper module. {pull}6674[6674]
-=======
 - Set default metricsets in vSphere module. {pull}6676[6676]
->>>>>>> 78f817fc
 
 *Packetbeat*
 
