--- conflicted
+++ resolved
@@ -213,12 +213,9 @@
 - Added `syslog_host` variable to HAProxy module to allow syslog listener to bind to configured host. {pull}9366[9366]
 - Added support on Traefik for Common Log Format and Combined Log Format mixed which is the default Traefik format {issue}8015[8015] {issue}6111[6111] {pull}8768[8768].
 - Add support for multi-core thread_id in postgresql module {issue}9156[9156] {pull}9482[9482]
-<<<<<<< HEAD
 - Added module for parsing Google Santa logs. {pull}9540[9540]
 - Added netflow input type that supports NetFlow v1, v5, v6, v7, v8, v9 and IPFIX. {issue}9399[9399]
 - Add `socket_summary` metricset to system defaults, removing experimental tag and supporting Windows {pull}[]
-=======
->>>>>>> 9b63a170
 
 *Heartbeat*
 
