--- conflicted
+++ resolved
@@ -1242,11 +1242,8 @@
 - Fix RFC3339 timezone and nanoseconds parsing with the syslog input. {pull}8346[8346]
 - Mark the TCP and UDP input as GA. {pull}8125[8125]
 - Support multiline logs in logstash/log fileset of Filebeat. {pull}8562[8562]
-<<<<<<< HEAD
-- Docker input: support reading of labels and env vars written by docker JSON File logging driver. {issue}8358[8358]
-=======
 - Support different timestamp format in postgresql module. {issue}9494[9494] {pull}9650[9650]
->>>>>>> 7b22d56f
+- Docker input: support reading of labels and env vars written by docker JSON File logging driver. {issue}8358[8358] {pull}8386[8386]
 
 *Heartbeat*
 
