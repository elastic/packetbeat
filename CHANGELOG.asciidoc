// Use these for links to issue and pulls. Note issues and pulls redirect one to
// each other on Github, so don't worry too much on using the right prefix.
:issue: https://github.com/elastic/beats/issues/
:pull: https://github.com/elastic/beats/pull/

////////////////////////////////////////////////////////////
// Template, add newest changes here

=== Beats version HEAD
https://github.com/elastic/beats/compare/v7.0.0-alpha1...master[Check the HEAD diff]

==== Breaking changes

*Affecting all Beats*

*Auditbeat*

*Filebeat*

*Heartbeat*

*Journalbeat*

*Metricbeat*

*Packetbeat*

*Winlogbeat*

*Functionbeat*

==== Bugfixes

*Affecting all Beats*

*Auditbeat*

*Filebeat*

*Heartbeat*

*Journalbeat*

*Metricbeat*

- Fix issue preventing diskio metrics collection for idle disks. {issue}9124[9124] {pull}9125[9125]
- Fix panic on docker healthcheck collection on dockers without healthchecks. {pull}9171[9171]
- Fix issue with not collecting Elasticsearch cross-cluster replication stats correctly. {pull}9179[9179]

*Packetbeat*

*Winlogbeat*

*Functionbeat*

==== Added

*Affecting all Beats*

*Auditbeat*

*Filebeat*

*Heartbeat*

*Journalbeat*

*Metricbeat*

<<<<<<< HEAD
- Add setting to disable docker cpu metrics per core. {pull}9194[9194]
=======
- The `elasticsearch/node` metricset now reports the Elasticsearch cluster UUID. {pull}8771[8771]
>>>>>>> f6bbfd5e

*Packetbeat*

*Functionbeat*

==== Deprecated

*Affecting all Beats*

*Filebeat*

*Heartbeat*

*Journalbeat*

*Metricbeat*

*Packetbeat*

*Winlogbeat*

*Functionbeat*

==== Known Issue


////////////////////////////////////////////////////////////

[[release-notes-7.0.0-alpha1]]
=== Beats version 7.0.0-alpha1
https://github.com/elastic/beats/compare/v6.5.0...v7.0.0-alpha1[View commits]

==== Breaking changes

*Affecting all Beats*

- Dissect syntax change, use * instead of ? when working with field reference. {issue}8054[8054]
- Removed dashboards and index patterns generation for Kibana 5. {pull}8927[8927]

*Auditbeat*

- Use `initial_scan` action for new paths. {pull}7954[7954]
- Rename beat.name to agent.type, beat.hostname to agent.hostname, beat.version to agent.version.
- Rename `source.hostname` to `source.domain` in the auditd module. {pull}9027[9027]
- Remove warning for deprecated option: "filters". {pull}9002[9002]

*Filebeat*

- Rename `fileset.name` to `event.name`. {pull}8879[8879]
- Rename `fileset.module` to `event.module`. {pull}8879[8879]
- Rename source to log.file.path and log.source.ip {pull}8902[8902]
- Remove the deprecated `prospector(s)` option in the configuration use `input(s)` instead. {pull}8909[8909]
- Rename `offset` to `log.offset`. {pull}8923[8923]
- Rename `source_ecs` to `source` in the Filebeat Suricata module. {pull}8983[8983]
- Remove warnings for deprecated options: "spool_size", "publish_async", "idle_timeout". {pull}9002[9002]
- Rename many `system.syslog.*` fields to map to ECS. {pull}9135[9135]
- Rename many `iis.access.*` fields to map to ECS. {pull}9084[9084]
- IIS module's user agent string is no longer encoded (`+` replaced with spaces). {pull}9084[9084]
- Rename many `haproxy.*` fields to map to ECS. {pull}9117[9117]

*Metricbeat*

- Remove warning for deprecated option: "filters". {pull}9002[9002]

*Functionbeat*

- Function concurrency is now set to 5 instead of unreserved. {pull}8992[8992]

==== Bugfixes

*Affecting all Beats*

- Fixed `-d` CLI flag by trimming spaces from selectors. {pull}7864[7864]
- Fixed Support `add_docker_metadata` in Windows by identifying systems' path separator. {issue}7797[7797]
- Do not panic when no tokenizer string is configured for a dissect processor. {issue}8895[8895]
- Start autodiscover consumers before producers. {pull}7926[7926]
- Propagate Sync error when running SafeFileRotate. {pull}9069[9069]

*Filebeat*

- Fixed a memory leak when harvesters are closed. {pull}7820[7820]
- Fix improperly set config for CRI Flag in Docker Input {pull}8899[8899]
- Just enabling the `elasticsearch` fileset and starting Filebeat no longer causes an error. {pull}8891[8891]
- Fix macOS default log path for elasticsearch module based on homebrew paths. {pul}8939[8939]

*Heartbeat*

- Heartbeat now always downloads the entire body of HTTP endpoints, even if no checks against the body content are declared. This fixes an issue where timing metrics would be incorrect in scenarios where the body wasn't used since the connection would be closed soon after the headers were sent, but before the entire body was. {pull}8894[8894]

*Metricbeat*

- Fix golang.heap.gc.cpu_fraction type from long to float in Golang module. {pull}7789[7789]
- Add missing namespace field in http server metricset {pull}7890[7890]
- Fix race condition when enriching events with kubernetes metadata. {issue}9055[9055] {issue}9067[9067]

*Packetbeat*

- Fixed the mysql missing transactions if monitoring a connection from the start. {pull}8173[8173]


==== Added

*Affecting all Beats*

- Add field `host.os.kernel` to the add_host_metadata processor and to the
  internal monitoring data. {issue}7807[7807]
- Add debug check to logp.Logger {pull}7965[7965]
- Count HTTP 429 responses in the elasticsearch output {pull}8056[8056]
- Allow Bus to buffer events in case listeners are not configured. {pull}8527[8527]
- Dissect will now flag event on parsing error. {pull}8751[8751]
- add_cloud_metadata initialization is performed asynchronously to avoid delays on startup. {pull}8845[8845]
- Added the `redirect_stderr` option that allows panics to be logged to log files. {pull}8430[8430]

*Filebeat*

- Make inputsource generic taking bufio.SplitFunc as input {pull}7746[7746]
- Add custom unpack to log hints config to avoid env resolution {pull}7710[7710]
- Make docker input check if container strings are empty {pull}7960[7960]
- Keep unparsed user agent information in user_agent.original. {pull}8537[8537]
- Allow to force CRI format parsing for better performance {pull}8424[8424]

*Heartbeat*

- Add automatic config file reloading. {pull}8023[8023]

*Journalbeat*

- Add the ability to check against JSON HTTP bodies with conditions. {pull}8667[8667]

*Metricbeat*

- Add metrics about cache size to memcached module {pull}7740[7740]
- Add experimental socket summary metricset to system module {pull}6782[6782]
- Collect custom cluster `display_name` in `elasticsearch/cluster_stats` metricset. {pull}8445[8445]
- Test etcd module with etcd 3.3. {pull}9068[9068]

*Packetbeat*

- Add support to decode HTTP bodies compressed with `gzip` and `deflate`. {pull}7915[7915]
- Added support to calculate certificates' fingerprints (MD5, SHA-1, SHA-256). {issue}8180[8180]
- Support new TLS version negotiation introduced in TLS 1.3. {issue}8647[8647].


[[release-notes-6.5.0]]
=== Beats version 6.5.0
https://github.com/elastic/beats/compare/v6.4.0...v6.5.0[View commits]

==== Bugfixes

*Affecting all Beats*

- Fixed `add_host_metadata` not initializing correctly on Windows. {issue}7715[7715]
- Fixed missing file unlock in spool file on Windows, so file can be reopened and locked. {pull}7859[7859]
- Fix spool file opening/creation failing due to file locking on Windows. {pull}7859[7859]
- Fix size of maximum mmaped read area in spool file on Windows. {pull}7859[7859]
- Fix potential data loss on OS X in spool file by using fcntl with F_FULLFSYNC. {pull}7859[7859]
- Improve fsync on linux, by assuming the kernel resets error flags of failed writes. {pull}7859[7859]
- Remove unix-like permission checks on Windows, so files can be opened. {issue}7849[7849]
- Replace index patterns in TSVB visualizations. {pull}7929[7929]
- Deregister pipeline loader callback when inputsRunner is stopped. {pull}[7893][7893]
- Add backoff support to x-pack monitoring outputs. {issue}7966[7966]
- Removed execute permissions systemd unit file. {pull}7873[7873]
- Fix a race condition with the `add_host_metadata` and the event serialization. {pull}8223[8223] {pull}8653[8653]
- Enforce that data used by k8s or docker doesn't use any reference. {pull}8240[8240]
- Switch to different UUID lib due to to non-random generated UUIDs. {pull}8485[8485]
- Fix race condition when publishing monitoring data. {pull}8646[8646]
- Fix bug in loading dashboards from zip file. {issue}8051[8051]
- Fix in-cluster kubernetes configuration on IPv6. {pull}8754[8754]
- The export config subcommand should not display real value for field reference. {pull}8769[8769]
- The setup command will not fail if no dashboard is available to import. {pull}8977[8977]
- Fix central management configurations reload when a configuration is removed in Kibana. {issue}9010[9010]

*Auditbeat*

- Fixed a crash in the file_integrity module under Linux. {issue}7753[7753]
- Fixed the RPM by designating the config file as configuration data in the RPM spec. {issue}8075[8075]
- Fixed a concurrent map write panic in the auditd module. {pull}8158[8158]
- Fixed a data race in the file_integrity module. {issue}8009[8009]
- Fixed a deadlock in the file_integrity module. {pull}8027[8027]

*Filebeat*

- Fix date format in Mongodb Ingest pipeline. {pull}7974[7974]
- Fixed a docker input error due to the offset update bug in partial log join.{pull}8177[8177]
- Update CRI format to support partial/full tags. {pull}8265[8265]
- Fix some errors happening when stopping syslog input. {pull}8347[8347]
- Fix RFC3339 timezone and nanoseconds parsing with the syslog input. {pull}8346[8346]
- Mark the TCP and UDP input as GA. {pull}8125[8125]
- Support multiline logs in logstash/log fileset of Filebeat. {pull}8562[8562]

*Heartbeat*

- Fixed bug where HTTP responses with larger bodies would incorrectly report connection errors. {pull}8660[8660]

*Metricbeat*

- Fix golang.heap.gc.cpu_fraction type from long to float in Golang module. {pull}7789[7789]
- Fixed the RPM by designating the modules.d config files as configuration data in the RPM spec. {issue}8075[8075]
- Fixed the location of the modules.d dir in Deb and RPM packages. {issue}8104[8104]
- Add docker diskio stats on Windows. {issue}6815[6815] {pull}8126[8126]
- Fix incorrect type conversion of average response time in Haproxy dashboards {pull}8404[8404]
- Added io disk read and write times to system module {issue}8473[8473] {pull}8508[8508]
- Avoid mapping issues in kubernetes module. {pull}8487[8487]
- Recover metrics for old apache versions removed by mistake on #6450. {pull}7871[7871]
- Fix dropwizard module parsing of metric names. {issue}8365[8365] {pull}6385[8385]
- Fix issue that would prevent kafka module to find a proper broker when port is not set {pull}8613[8613]
- Fix range colors in multiple visualizations. {issue}8633[8633] {pull}8634[8634]
- Fix incorrect header parsing on http metricbeat module {issue}8564[8564] {pull}8585[8585]
- Fixed a panic when the kvm module cannot establish a connection to libvirtd. {issue}7792[7792].

*Packetbeat*

- Fixed a seccomp related error where the `fcntl64` syscall was not permitted
  on 32-bit Linux and the sniffer failed to start. {issue}7839[7839]
- Added missing `cmdline` and `client_cmdline` fields to index template. {pull}8258[8258]

==== Added

*Affecting all Beats*

- Added time-based log rotation. {pull}8349[8349]
- Add backoff on error support to redis output. {pull}7781[7781]
- Allow for cloud-id to specify a custom port. This makes cloud-id work in ECE contexts. {pull}7887[7887]
- Add support to grow or shrink an existing spool file between restarts. {pull}7859[7859]
- Make kubernetes autodiscover ignore events with empty container IDs {pull}7971[7971]
- Implement CheckConfig in RunnerFactory to make autodiscover check configs {pull}7961[7961]
- Add DNS processor with support for performing reverse lookups on IP addresses. {issue}7770[7770]
- Support for Kafka 2.0.0 in kafka output {pull}8399[8399]
- Add setting `setup.kibana.space.id` to support Kibana Spaces {pull}7942[7942]
- Better tracking of number of open file descriptors. {pull}7986[7986]
- Report number of open file handles on Windows. {pull}8329[8329]
- Added the `add_process_metadata` processor to enrich events with process information. {pull}6789[6789]
- Add Beats Central Management {pull}8559[8559]
- Report configured queue type. {pull}8091[8091]
- Enable `host` and `cloud` metadata processors by default. {pull}8596[8596]

*Filebeat*

- Add tag "truncated" to "log.flags" if incoming line is longer than configured limit. {pull}7991[7991]
- Add haproxy module. {pull}8014[8014]
- Add tag "multiline" to "log.flags" if event consists of multiple lines. {pull}7997[7997]
- Release `docker` input as GA. {pull}8328[8328]
- Keep unparsed user agent information in user_agent.original. {pull}7823[7832]
- Added default and TCP parsing formats to HAproxy module {issue}8311[8311] {pull}8637[8637]
- Add Suricata IDS/IDP/NSM module. {issue}8153[8153] {pull}8693[8693]
- Support for Kafka 2.0.0 {pull}8853[8853]

*Heartbeat*

- Heartbeat is marked as GA.
- Add automatic config file reloading. {pull}8023[8023]
- Added autodiscovery support {pull}8415[8415]
- Added support for extra TLS/x509 metadata. {pull}7944[7944]
- Added stats and state metrics for number of monitors and endpoints started. {pull}8621[8621]

*Journalbeat*

- Add journalbeat. {pull}8703[8703]

*Metricbeat*

- Add `replstatus` metricset to MongoDB module {pull}7604[7604]
- Add experimental socket summary metricset to system module {pull}6782[6782]
- Move common kafka fields (broker, topic and partition.id) to the module level to facilitate events correlation {pull}7767[7767]
- Add fields for memory fragmentation, memory allocator stats, copy on write, master-slave status, and active defragmentation to `info` metricset of Redis module. {pull}7695[7695]
- Increase ignore_above for system.process.cmdline to 2048. {pull}8101[8100]
- Add support to renamed fields planned for redis 5.0. {pull}8167[8167]
- Allow TCP helper to support delimiters and graphite module to accept multiple metrics in a single payload. {pull}8278[8278]
- Added 'died' PID state to process_system metricset on system module {pull}8275[8275]
- Add `metrics` metricset to MongoDB module. {pull}7611[7611]
- Added `ccr` metricset to Elasticsearch module. {pull}8335[8335]
- Support for Kafka 2.0.0 {pull}8399[8399]
- Added support for query params in configuration {issue}8286[8286] {pull}8292[8292]
- Add container image for docker metricsets. {issue}8214[8214] {pull}8438[8438]
- Precalculate composed id fields for kafka dashboards. {pull}8504[8504]
- Add support for `full` status page output for php-fpm module as a separate metricset called `process`. {pull}8394[8394]
- Add Kafka dashboard. {pull}8457[8457]
- Release Kafka module as GA. {pull}8854[8854]

*Packetbeat*

- Added DHCP protocol support. {pull}7647[7647]

*Functionbeat*

- Initial version of Functionbeat. {pull}8678[8678]

==== Deprecated

*Heartbeat*

- watch.poll_file is now deprecated and superceded by automatic config file reloading.

*Metricbeat*

- Redis `info` `replication.master_offset` has been deprecated in favor of `replication.master.offset`.{pull}7695[7695]
- Redis `info` clients fields `longest_output_list` and `biggest_input_buf` have been renamed to `max_output_buffer` and `max_input_buffer` based on the names they will have in Redis 5.0, both fields will coexist during a time with the same value {pull}8167[8167].
- Move common kafka fields (broker, topic and partition.id) to the module level {pull}7767[7767].



[[release-notes-6.4.3]]
=== Beats version 6.4.3
https://github.com/elastic/beats/compare/v6.4.2...v6.4.3[View commits]

==== Bugfixes

*Affecting all Beats*

- Fix a race condition with the `add_host_metadata` and the event serialization. {pull}8223[8223] {pull}8653[8653]
- Fix race condition when publishing monitoring data. {pull}8646[8646]
- Fix bug in loading dashboards from zip file. {issue}8051[8051]
- The export config subcommand should not display real value for field reference. {pull}8769[8769]

*Filebeat*

- Fix typo in Filebeat IIS Kibana visualization. {pull}8604[8604]

*Metricbeat*

- Recover metrics for old Apache versions removed by mistake on #6450. {pull}7871[7871]
- Avoid mapping issues in Kubernetes module. {pull}8487[8487]
- Fixed a panic when the KVM module cannot establish a connection to libvirtd. {issue}7792[7792]


[[release-notes-6.4.2]]
=== Beats version 6.4.2
https://github.com/elastic/beats/compare/v6.4.1...v6.4.2[View commits]

==== Bugfixes

*Filebeat*

- Fix some errors happening when stopping syslog input. {pull}8347[8347]
- Fix RFC3339 timezone and nanoseconds parsing with the syslog input. {pull}8346[8346]

*Metricbeat*

- Fix incorrect type conversion of average response time in Haproxy dashboards {pull}8404[8404]
- Fix dropwizard module parsing of metric names. {issue}8365[8365] {pull}6385[8385]

[[release-notes-6.4.1]]
=== Beats version 6.4.1
https://github.com/elastic/beats/compare/v6.4.0...v6.4.1[View commits]

==== Bugfixes

*Affecting all Beats*

- Add backoff support to x-pack monitoring outputs. {issue}7966[7966]
- Removed execute permissions systemd unit file. {pull}7873[7873]
- Fix a race condition with the `add_host_metadata` and the event serialization. {pull}8223[8223]
- Enforce that data used by k8s or docker doesn't use any reference. {pull}8240[8240]
- Implement CheckConfig in RunnerFactory to make autodiscover check configs {pull}7961[7961]
- Make kubernetes autodiscover ignore events with empty container IDs {pull}7971[7971]

*Auditbeat*

- Fixed a concurrent map write panic in the auditd module. {pull}8158[8158]
- Fixed the RPM by designating the config file as configuration data in the RPM spec. {issue}8075[8075]

*Filebeat*

- Fixed a docker input error due to the offset update bug in partial log join.{pull}8177[8177]
- Update CRI format to support partial/full tags. {pull}8265[8265]

*Metricbeat*

- Fixed the location of the modules.d dir in Deb and RPM packages. {issue}8104[8104]
- Fixed the RPM by designating the modules.d config files as configuration data in the RPM spec. {issue}8075[8075]
- Fix golang.heap.gc.cpu_fraction type from long to float in Golang module. {pull}7789[7789]

*Packetbeat*

- Added missing `cmdline` and `client_cmdline` fields to index template. {pull}8258[8258]

[[release-notes-6.4.0]]
=== Beats version 6.4.0
https://github.com/elastic/beats/compare/v6.3.1...v6.4.0[View commits]

==== Known issue

Due to a packaging mistake, the `modules.d` configuration directory is
installed in the wrong path in the Metricbeat DEB and RPM packages.  This issue
results in an empty list when you run `metricbeat modules list` and failures
when you try to enable or disable modules. To work around this issue, run the
following command:

[source,sh]
-----------
sudo cp -r /usr/share/metricbeat/modules.d /etc/metricbeat/
-----------

This issue affects all new installations on DEB and RPM. Upgrades will run, but
use old configurations defined in the `modules.d` directory from the previous
installation.

The issue will be fixed in the 6.4.1 release.

==== Breaking changes

*Affecting all Beats*

- Set default kafka version to 1.0.0 in kafka output. Older versions are still supported by configuring the `version` setting. Minimally supported version is 0.11 (older versions might work, but are untested). {pull}7025[7025]

*Heartbeat*

- Rename http.response.status to http.response.status_code to align with ECS. {pull}7274[7274]
- Remove `type` field as not needed. {pull}7307[7307]

*Metricbeat*

- Fixed typo in values for `state_container` `status.phase`, from `terminate` to `terminated`. {pull}6916[6916]
- RabbitMQ management plugin path is now configured at the module level instead of having to do it in each of the metricsets. New `management_path_prefix` option should be used now {pull}7074[7074]
- RabbitMQ node metricset only collects metrics of the instance it connects to, `node.collect: cluster` can be used to collect all nodes as before. {issue}6556[6556] {pull}6971[6971]
- Change http/server metricset to put events by default under http.server and prefix config options with server.. {pull}7100[7100]
- Disable dedotting in docker module configuration. This will change the out-of-the-box behaviour, but not the one of already configured instances. {pull}7485[7485]
- Fix typo in etcd/self metricset fields from *.bandwithrate to *.bandwidthrate. {pull}7456[7456]
- Changed the definition of the `system.cpu.total.pct` and `system.cpu.total.norm.cou` fields to exclude the IOWait time. {pull}7691[7691]

==== Bugfixes

*Affecting all Beats*

- Error out on invalid Autodiscover template conditions settings. {pull}7200[7200]
- Allow to override the `ignore_above` option when defining new field with the type keyword. {pull}7238[7238]
- Fix a panic on the Dissect processor when we have data remaining after the last delimiter. {pull}7449[7449]
- When we fail to build a Kubernetes' indexer or matcher we produce a warning but we don't add them to the execution. {pull}7466[7466]
- Fix default value for logging.files.keepfiles. It was being set to 0 and now
  it's set to the documented value of 7. {issue}7494[7494]
- Retain compatibility with older Docker server versions. {issue}7542[7542]
- Fix errors unpacking configs modified via CLI by ignoring `-E key=value` pairs with missing value. {pull}7599[7599]

*Auditbeat*

- Allow `auditbeat setup` to run without requiring elevated privileges for the audit client. {issue}7111[7111]
- Fix goroutine leak that occurred when the auditd module was stopped. {pull}7163[7163]

*Filebeat*

- Fix a data race between stopping and starting of the harvesters. {issue}#6879[6879]
- Fix an issue when parsing ISO8601 dates with timezone definition {issue}7367[7367]
- Fix Grok pattern of MongoDB module. {pull}7568[7568]
- Fix registry duplicates and log resending on upgrade. {issue}7634[7634]

*Metricbeat*

- Fix Windows service metricset when using a 32-bit binary on a 64-bit OS. {pull}7294[7294]
- Do not report Metricbeat container host as hostname in Kubernetes deployment. {issue}7199[7199]
- Ensure metadata updates don't replace existing pod metrics. {pull}7573[7573]
- Fix kubernetes pct fields reporting. {pull}7677[7677]
- Add support for new `kube_node_status_condition` in Kubernetes `state_node`. {pull}7699[7699]

==== Added

*Affecting all Beats*

- Add dissect processor. {pull}6925[6925]
- Add IP-addresses and MAC-addresses to add_host_metadata. {pull}6878[6878]
- Added a seccomp (secure computing) filter on Linux that whitelists the
  necessary system calls used by each Beat. {issue}5213[5213]
- Ship fields.yml as part of the binary {pull}4834[4834]
- Added options to dev-tools/cmd/dashboards/export_dashboard.go: -indexPattern to include index-pattern in output, -quiet to be quiet. {pull}7101[7101]
- Add Indexer indexing by pod uid. Enable pod uid metadata gathering in add_kubernetes_metadata. Extended Matcher log_path matching to support volume mounts {pull}7072[7072]
- Add default_fields to Elasticsearch template when connecting to Elasticsearch >= 7.0. {pull}7015[7015]
- Add support for loading a template.json file directly instead of using fields.yml. {pull}7039[7039]
- Add support for keyword multifields in field.yml. {pull}7131[7131]
- Add experimental Jolokia Discovery autodiscover provider. {pull}7141[7141]
- Add owner object info to Kubernetes metadata. {pull}7231[7231]
- Add Beat export dashboard command. {pull}7239[7239]
- Add support for docker autodiscover to monitor containers on host network {pull}6708[6708]
- Add ability to define input configuration as stringified JSON for autodiscover. {pull}7372[7372]
- Add processor definition support for hints builder {pull}7386[7386]
- Add support to disable html escaping in outputs. {pull}7445[7445]
- Refactor error handing in schema.Apply(). {pull}7335[7335]
- Add additional types to Kubernetes metadata {pull}7457[7457]
- Add module state reporting for Beats Monitoring. {pull}7075[7075]
- Release the `rename` processor as GA. {pull}7656[7656]
- Add support for Openstack Nova in `add_cloud_metadata` processor. {pull}7663[7663]
- Add support to set Beats services to automatic-delayed start on Windows. {pull}8720[8711]

*Auditbeat*

- Added XXH64 hash option for file integrity checks. {pull}7311[7311]
- Added the `show auditd-rules` and `show auditd-status` commands to show kernel rules and status. {pull}7114[7114]
- Add Kubernetes specs for auditbeat file integrity monitoring {pull}7642[7642]

*Filebeat*

- Add Kibana module with log fileset. {pull}7052[7052]
- Support MySQL 5.7.19 by mysql/slowlog {pull}6969[6969]
- Correctly join partial log lines when using `docker` input. {pull}6967[6967]
- Add support for TLS with client authentication to the TCP input {pull}7056[7056]
- Converted part of pipeline from treafik/access metricSet to dissect to improve efficiency. {pull}7209[7209]
- Add GC fileset to the Elasticsearch module. {pull}7305[7305]
- Add Audit log fileset to the Elasticsearch module. {pull}7365[7365]
- Add Slow log fileset to the Elasticsearch module. {pull}7473[7473]
- Add deprecation fileset to the Elasticsearch module. {pull}7474[7474]
- Add `convert_timezone` option to Kafka module to convert dates to UTC. {issue}7546[7546] {pull}7578[7578]
- Add patterns for kafka 1.1 logs. {pull}7608[7608]
- Move debug messages in tcp input source {pull}7712[7712]

*Metricbeat*

- Add experimental Elasticsearch index metricset. {pull}6881[6881]
- Add dashboards and visualizations for haproxy metrics. {pull}6934[6934]
- Add Jolokia agent in proxy mode. {pull}6475[6475]
- Add message rates to the RabbitMQ queue metricset {issue}6442[6442] {pull}6606[6606]
- Add exchanges metricset to the RabbitMQ module {issue}6442[6442] {pull}6607[6607]
- Add Elasticsearch index_summary metricset. {pull}6918[6918]
- Add shard metricset to Elasticsearch module. {pull}7006[7006]
- Add apiserver metricset to Kubernetes module. {pull}7059[7059]
- Add maxmemory to redis info metricset. {pull}7127[7127]
- Set guest as default user in RabbitMQ module. {pull}7107[7107]
- Add postgresql statement metricset. {issue}7048[7048] {pull}7060[7060]
- Update `state_container` metricset to support latest `kube-state-metrics` version. {pull}7216[7216]
- Add TLS support to MongoDB module. {pull}7401[7401]
- Added Traefik module with health metricset. {pull}7413[7413]
- Add Elasticsearch ml_job metricsets. {pull}7196[7196]
- Add support for bearer token files to HTTP helper. {pull}7527[7527]
- Add Elasticsearch index recovery metricset. {pull}7225[7225]
- Add `locks`, `global_locks`, `oplatencies` and `process` fields to `status` metricset of MongoDB module. {pull}7613[7613]
- Run Kafka integration tests on version 1.1.0 {pull}7616[7616]
- Release raid and socket metricset from system module as GA. {pull}7658[7658]
- Release elasticsearch module and all its metricsets as beta. {pull}7662[7662]
- Release munin and traefik module as beta. {pull}7660[7660]
- Add envoyproxy module. {pull}7569[7569]
- Release prometheus collector metricset as GA. {pull}7660[7660]
- Add Elasticsearch `cluster_stats` metricset. {pull}7638[7638]
- Added `basepath` setting for HTTP-based metricsets {pull}7700[7700]

*Packetbeat*

- The process monitor now reports the command-line for all processes, under Linux and Windows. {pull}7135[7135]
- Updated the TLS protocol parser with new cipher suites added to TLS 1.3. {issue}7455[7455]
- Flows are enriched with process information using the process monitor. {pull}7507[7507]
- Added UDP support to process monitor. {pull}7571[7571]

==== Deprecated

*Metricbeat*

- Kubernetes `state_container` `cpu.limit.nanocores` and `cpu.request.nanocores` have been
deprecated in favor of `cpu.*.cores`. {pull}6916[6916]

[[release-notes-6.3.1]]
=== Beats version 6.3.1
https://github.com/elastic/beats/compare/v6.3.0...v6.3.1[View commits]

==== Bugfixes

*Affecting all Beats*

- Allow index-pattern only setup when setup.dashboards.only_index=true. {pull}7285[7285]
- Preserve the event when source matching fails in `add_docker_metadata`. {pull}7133[7133]
- Negotiate Docker API version from our client instead of using a hardcoded one. {pull}7165[7165]
- Fix duplicating dynamic_fields in template when overwriting the template. {pull}7352[7352]

*Auditbeat*

- Fixed parsing of AppArmor audit messages. {pull}6978[6978]

*Filebeat*

- Comply with PostgreSQL database name format {pull}7198[7198]
- Optimize PostgreSQL ingest pipeline to use anchored regexp and merge multiple regexp into a single expression. {pull}7269[7269]
- Keep different registry entry per container stream to avoid wrong offsets. {issue}7281[7281]
- Fix offset field pointing at end of a line. {issue}6514[6514]
- Commit registry writes to stable storage to avoid corrupt registry files. {issue}6792[6792]

*Metricbeat*

- Fix field mapping for the system process CPU ticks fields. {pull}7230[7230]
- Ensure canonical naming for JMX beans is disabled in Jolokia module. {pull}7047[7047]
- Fix Jolokia attribute mapping when using wildcards and MBean names with multiple properties. {pull}7321[7321]

*Packetbeat*

- Fix an out of bounds access in HTTP parser caused by malformed request. {pull}6997[6997]
- Fix missing type for `http.response.body` field. {pull}7169[7169]

==== Added

*Auditbeat*

- Added caching of UID and GID values to auditd module. {pull}6978[6978]
- Updated syscall tables for Linux 4.16. {pull}6978[6978]
- Added better error messages for when the auditd module fails due to the
  Linux kernel not supporting auditing (CONFIG_AUDIT=n). {pull}7012[7012]

*Metricbeat*

- Collect accumulated docker network metrics and mark old ones as deprecated. {pull}7253[7253]



[[release-notes-6.3.0]]
=== Beats version 6.3.0
https://github.com/elastic/beats/compare/v6.2.3...v6.3.0[View commits]

==== Breaking changes

*Affecting all Beats*

- De dot keys of labels and annotations in kubernetes meta processors to prevent collisions. {pull}6203[6203]
- Rename `beat.cpu.*.time metrics` to `beat.cpu.*.time.ms`. {pull}6449[6449]
- Add `host.name` field to all events, to avoid mapping conflicts. This could be breaking Logstash configs if you rely on the `host` field being a string. {pull}7051[7051]

*Filebeat*

- Add validation for Stdin, when Filebeat is configured with Stdin and any other inputs, Filebeat
  will now refuse to start. {pull}6463[6463]
- Mark `system.syslog.message` and `system.auth.message` as `text` instead of `keyword`. {pull}6589[6589]

*Metricbeat*

- De dot keys in kubernetes/event metricset to prevent collisions. {pull}6203[6203]
- Add config option for windows/perfmon metricset to ignore non existent counters. {pull}6432[6432]
- Refactor docker CPU calculations to be more consistent with `docker stats`. {pull}6608[6608]
- Update logstash.node_stats metricset to write data under `logstash.node.stats.*`. {pull}6714[6714]

==== Bugfixes

*Affecting all Beats*

- Fix panic when Events containing a float32 value are normalized. {pull}6129[6129]
- Fix `setup.dashboards.always_kibana` when using Kibana 5.6. {issue}6090[6090]
- Fix for Kafka logger. {pull}6430[6430]
- Remove double slashes in Windows service script. {pull}6491[6491]
- Ensure Kubernetes labels/annotations don't break mapping {pull}6490[6490]
- Ensure that the dashboard zip files can't contain files outside of the kibana directory. {pull}6921[6921]
- Fix map overwrite panics by cloning shared structs before doing the update. {pull}6947[6947]
- Fix delays on autodiscovery events handling caused by blocking runner stops. {pull}7170[7170]
- Do not emit Kubernetes autodiscover events for Pods without IP address. {pull}7235[7235]
- Fix self metrics when containerized {pull}6641[6641]

*Auditbeat*

- Add hex decoding for the name field in audit path records. {pull}6687[6687]
- Fixed a deadlock in the file_integrity module under Windows. {issue}6864[6864]
- Fixed parsing of AppArmor audit messages. {pull}6978[6978]
- Allow `auditbeat setup` to run without requiring elevated privileges for the audit client. {issue}7111[7111]
- Fix goroutine leak that occurred when the auditd module was stopped. {pull}7163[7163]

*Filebeat*

- Fix panic when log prospector configuration fails to load. {issue}6800[6800]
- Fix memory leak in log prospector when files cannot be read. {issue}6797[6797]
- Add raw JSON to message field when JSON parsing fails. {issue}6516[6516]
- Commit registry writes to stable storage to avoid corrupt registry files. {pull}6877[6877]
- Fix a parsing issue in the syslog input for RFC3339 timestamp and time with nanoseconds. {pull}7046[7046]
- Fix an issue with an overflowing wait group when using the TCP input. {issue}7202[7202]

*Heartbeat*

- Fix race due to updates of shared a map, that was not supposed to be shared between multiple go-routines. {issue}6616[6616]

*Metricbeat*

- Fix the default configuration for Logstash to include the default port. {pull}6279[6279]
- Fix dealing with new process status codes in Linux kernel 4.14+. {pull}6306[6306]
- Add filtering option by exact device names in system.diskio. `diskio.include_devices`. {pull}6085[6085]
- Add connections metricset to RabbitMQ module {pull}6548[6548]
- Fix panic in http dependent modules when invalid config was used. {pull}6205[6205]
- Fix system.filesystem.used.pct value to match what df reports. {issue}5494[5494]
- Fix namespace disambiguation in Kubernetes state_* metricsets. {issue}6281[6281]
- Fix Windows perfmon metricset so that it sends metrics when an error occurs. {pull}6542[6542]
- Fix Kubernetes calculated fields store. {pull}6564{6564}
- Exclude bind mounts in fsstat and filesystem metricsets. {pull}6819[6819]
- Don't stop Metricbeat if aerospike server is down. {pull}6874[6874]
- disk reads and write count metrics in RabbitMQ queue metricset made optional. {issue}6876[6876]
- Add mapping for docker metrics per cpu. {pull}6843[6843]

*Winlogbeat*

- Fixed a crash under Windows 2003 and XP when an event had less insert strings than required by its format string. {pull}6247[6247]

==== Added

*Affecting all Beats*

- Update Golang 1.9.4 {pull}6326[6326]
- Add the ability to log to the Windows Event Log. {pull}5913[5913]
- The node name can be discovered automatically by machine-id matching when beat deployed outside Kubernetes cluster. {pull}6146[6146]
- Panics will be written to the logger before exiting. {pull}6199[6199]
- Add builder support for autodiscover and annotations builder {pull}6408[6408]
- Add plugin support for autodiscover builders, providers {pull}6457[6457]
- Preserve runtime from container statuses in Kubernetes autodiscover {pull}6456[6456]
- Experimental feature setup.template.append_fields added. {pull}6024[6024]
- Add appender support to autodiscover {pull}6469[6469]
- Add add_host_metadata processor {pull}5968[5968]
- Retry configuration to load dashboards if Kibana is not reachable when the beat starts. {pull}6560[6560]
- Add `has_fields` conditional to filter events based on the existence of all the given fields. {issue}6285[6285] {pull}6653[6653]
- Add support for spooling to disk to the beats event publishing pipeline. {pull}6581[6581]
- Added logging of system info at Beat startup. {issue}5946[5946]
- Do not log errors if X-Pack Monitoring is enabled but Elastisearch X-Pack is not. {pull}6627[6627]
- Add rename processor. {pull}6292[6292]
- Allow override of dynamic template `match_mapping_type` for fields with object_type. {pull}6691[6691]

*Filebeat*

- Add IIS module to parse access log and error log. {pull}6127[6127]
- Renaming of the prospector type to the input type and all prospectors are now moved to the input
  folder, to maintain backward compatibility type aliasing was used to map the old type to the new
  one. This change also affect YAML configuration. {pull}6078[6078]
- Addition of the TCP input {pull}6700[6700]
- Add option to convert the timestamps to UTC in the system module. {pull}5647[5647]
- Add Logstash module support for main log and the slow log, support the plain text or structured JSON format {pull}5481[5481]
- Add stream filtering when using `docker` prospector. {pull}6057[6057]
- Add support for CRI logs format. {issue}5630[5630]
- Add json.ignore_decoding_error config to not log json decoding erors. {issue}6547[6547]
- Make registry file permission configurable. {pull}6455[6455]
- Add MongoDB module. {pull}6283[6238]
- Add Ingest pipeline loading to setup. {pull}6814[6814]
- Add support of log_format combined to NGINX access logs. {pull}6858[6858]
- Release config reloading feature as GA.
- Add support human friendly size for the UDP input. {pull}6886[6886]
- Add Syslog input to ingest RFC3164 Events via TCP and UDP {pull}6842[6842]
- Remove the undefined `username` option from the Redis input and clarify the documentation. {pull}6662[6662]

*Heartbeat*

- Made the URL field of Heartbeat aggregateable. {pull}6263[6263]
- Use `match.Matcher` for checking Heartbeat response bodies with regular expressions. {pull}6539[6539]

*Metricbeat*

- Support apache status pages for versions older than 2.4.16. {pull}6450[6450]
- Add support for huge pages on Linux. {pull}6436[6436]
- Support to optionally 'de dot' keys in http/json metricset to prevent collisions. {pull}5970[5970]
- Add graphite protocol metricbeat module. {pull}4734[4734]
- Add http server metricset to support push metrics via http. {pull}4770[4770]
- Make config object public for graphite and http server {pull}4820[4820]
- Add system uptime metricset. {issue}4848[4848]
- Add experimental `queue` metricset to RabbitMQ module. {pull}4788[4788]
- Add additional php-fpm pool status kpis for Metricbeat module {pull}5287[5287]
- Add etcd module. {issue}4970[4970]
- Add ip address of docker containers to event. {pull}5379[5379]
- Add ceph osd tree information to metricbeat {pull}5498[5498]
- Add ceph osd_df to metricbeat {pull}5606[5606]
- Add basic Logstash module. {pull}5540[5540]
- Add dashboard for Windows service metricset. {pull}5603[5603]
- Add pct calculated fields for Pod and container CPU and memory usages. {pull}6158[6158]
- Add statefulset support to Kubernetes module. {pull}6236[6236]
- Refactor prometheus endpoint parsing to look similar to upstream prometheus {pull}6332[6332]
- Making the http/json metricset GA. {pull}6471[6471]
- Add support for array in http/json metricset. {pull}6480[6480]
- Making the jolokia/jmx module GA. {pull}6143[6143]
- Making the MongoDB module GA. {pull}6554[6554]
- Allow to disable labels `dedot` in Docker module, in favor of a safe way to keep dots. {pull}6490[6490]
- Add experimental module to collect metrics from munin nodes. {pull}6517[6517]
- Add support for wildcards and explicit metrics grouping in jolokia/jmx. {pull}6462[6462]
- Set `collector` as default metricset in Prometheus module. {pull}6636[6636] {pull}6747[6747]
- Set `mntr` as default metricset in Zookeeper module. {pull}6674[6674]
- Set default metricsets in vSphere module. {pull}6676[6676]
- Set `status` as default metricset in Apache module. {pull}6673[6673]
- Set `namespace` as default metricset in Aerospike module. {pull}6669[6669]
- Set `service` as default metricset in Windows module. {pull}6675[6675]
- Set all metricsets as default metricsets in uwsgi module. {pull}6688[6688]
- Allow autodiscover to monitor unexposed ports {pull}6727[6727]
- Mark kubernetes.event metricset as beta. {pull}6715[6715]
- Set all metricsets as default metricsets in couchbase module. {pull}6683[6683]
- Mark uwsgi module and metricset as beta. {pull}6717[6717]
- Mark Golang module and metricsets as beta. {pull}6711[6711]
- Mark system.raid metricset as beta. {pull}6710[6710]
- Mark http.server metricset as beta. {pull}6712[6712]
- Mark metricbeat logstash module and metricsets as beta. {pull}6713[6713]
- Set all metricsets as default metricsets in Ceph module. {pull}6676[6676]
- Set `container`, `cpu`, `diskio`, `healthcheck`, `info`, `memory` and `network` in docker module as default. {pull}6718[6718]
- Set `cpu`, `load`, `memory`, `network`, `process` and `process_summary` as default metricsets in system module. {pull}6689[6689]
- Set `collector` as default metricset in Dropwizard module. {pull}6669[6669]
- Set `info` and `keyspace` as default metricsets in redis module. {pull}6742[6742]
- Set `connection` as default metricset in rabbitmq module. {pull}6743[6743]
- Set all metricsets as default metricsets in Elasticsearch module. {pull}6755[6755]
- Set all metricsets as default metricsets in Etcd module. {pull}6756[6756]
- Set server metricsets as default in Graphite module. {pull}6757[6757]
- Set all metricsets as default metricsets in HAProxy module. {pull}6758[6758]
- Set all metricsets as default metricsets in Kafka module. {pull}6759[6759]
- Set all metricsets as default metricsets in postgresql module. {pull}6761[6761]
- Set status metricsets as default in Kibana module. {pull}6762[6762]
- Set all metricsets as default metricsets in Logstash module. {pull}6763[6763]
- Set `container`, `node`, `pod`, `system`, `volume` as default in Kubernetes module. {pull} 6764[6764]
- Set `stats` as default in memcached module. {pull}6765[6765]
- Set all metricsets as default metricsets in Mongodb module. {pull}6766[6766]
- Set `pool` as default metricset for php_fpm module. {pull}6768[6768]
- Set `status` as default metricset for mysql module. {pull} 6769[6769]
- Set `stubstatus` as default metricset for nginx module. {pull}6770[6770]
- Added support for haproxy 1.7 and 1.8. {pull}6793[6793]
- Add accumulated I/O stats to diskio in the line of `docker stats`. {pull}6701[6701]
- Ignore virtual filesystem types by default in system module. {pull}6819[6819]
- Release config reloading feature as GA. {pull}6891[6891]
- Kubernetes deployment: Add ServiceAccount config to system metricbeat. {pull}6824[6824]
- Kubernetes deployment: Add DNS Policy to system metricbeat. {pull}6656[6656]

*Packetbeat*

- Add support for condition on bool type {issue}5659[5659] {pull}5954[5954]
- Fix high memory usage on HTTP body if body is not published. {pull}6680[6680]
- Allow to capture the HTTP request or response bodies independently. {pull}6784[6784]
- HTTP publishes an Error event for unmatched requests or responses. {pull}6794[6794]

*Winlogbeat*

- Use bookmarks to persist the last published event. {pull}6150[6150]

[[release-notes-6.2.3]]
=== Beats version 6.2.3
https://github.com/elastic/beats/compare/v6.2.2...v6.2.3[View commits]

==== Breaking changes

*Affecting all Beats*

- Fix conditions checking on autodiscover Docker labels. {pull}6412[6412]

==== Bugfixes

*Affecting all Beats*

- Avoid panic errors when processing nil Pod events in add_kubernetes_metadata. {issue}6372[6372]
- Fix infinite failure on Kubernetes watch {pull}6504[6504]

*Metricbeat*

- Fix Kubernetes overview dashboard views for non default time ranges. {issue}6395{6395}


[[release-notes-6.2.2]]
=== Beats version 6.2.2
https://github.com/elastic/beats/compare/v6.2.1...v6.2.2[View commits]

==== Bugfixes

*Affecting all Beats*

- Add logging when monitoring cannot connect to Elasticsearch. {pull}6365[6365]
- Fix infinite loop when event unmarshal fails in Kubernetes pod watcher. {pull}6353[6353]

*Filebeat*

- Fix a conversion issue for time related fields in the Logstash module for the slowlog
  fileset. {issue}6317[6317]

[[release-notes-6.2.1]]
=== Beats version 6.2.1
https://github.com/elastic/beats/compare/v6.2.0...v6.2.1[View commits]

No changes in this release.

[[release-notes-6.2.0]]
=== Beats version 6.2.0
https://github.com/elastic/beats/compare/v6.1.3...v6.2.0[View commits]

==== Breaking changes

*Affecting all Beats*

- The log format may differ due to logging library changes. {pull}5901[5901]
- The default value for pipelining is reduced to 2 to avoid high memory in the Logstash beats input. {pull}6250[6250]

*Auditbeat*

- Split the audit.kernel and audit.file metricsets into their own modules
  named auditd and file_integrity, respectively. This change requires
  existing users to update their config. {issue}5422[5422]
- Renamed file_integrity module fields. {issue}5423[5423] {pull}5995[5995]
- Renamed auditd module fields. {issue}5423[5423] {pull}6080[6080]

*Metricbeat*

- Rename `golang.heap.system.optained` field to `golang.heap.system.obtained`. {issue}5703[5703]
- De dot keys in jolokia/jmx metricset to prevent collisions. {pull}5957[5957]

==== Bugfixes

*Auditbeat*

- Fixed an issue where the proctitle value was being truncated. {pull}6080[6080]
- Fixed an issue where values were incorrectly interpreted as hex data. {pull}6080[6080]
- Fixed parsing of the `key` value when multiple keys are present. {pull}6080[6080]
- Fix possible resource leak if file_integrity module is used with config
  reloading on Windows or Linux. {pull}6198[6198]

*Filebeat*

- Fix variable name for `convert_timezone` in the system module. {pull}5936[5936]

*Metricbeat*

- Fix error `datastore '*' not found` in Vsphere module. {issue}4879[4879]
- Fix error `NotAuthenticated` in Vsphere module. {issue}4673[4673]
- Fix mongodb session consistency mode to allow command execution on secondary nodes. {issue}4689[4689]
- Fix kubernetes `state_pod` `status.phase` so that the active phase is returned instead of `unknown`. {pull}5980[5980]
- Fix error collecting network_names in Vsphere module. {pull}5962[5962]
- Fix process cgroup memory metrics for memsw, kmem, and kmem_tcp. {issue}6033[6033]
- Fix kafka OffsetFetch request missing topic and partition parameters. {pull}5880[5880]

*Packetbeat*

- Fix mysql SQL parser to trim `\r` from Windows Server `SELECT\r\n\t1`. {pull}5572[5572]


==== Added

*Affecting all Beats*

- Adding a local keystore to allow user to obfuscate password {pull}5687[5687]
- Add autodiscover for kubernetes. {pull}6055[6055]
- Add Beats metrics reporting to Xpack. {issue}3422[3422]
- Update the command line library cobra and add support for zsh completion {pull}5761[5761]
- Update to Golang 1.9.2
- Moved `ip_port` indexer for `add_kubernetes_metadata` to all beats. {pull}5707[5707]
- `ip_port` indexer now index both IP and IP:port pairs. {pull}5721[5721]
- Add the ability to write structured logs. {pull}5901[5901]
- Use structured logging for the metrics that are periodically logged via the
  `logging.metrics` feature. {pull}5915[5915]
- Improve Elasticsearch output metrics to count number of dropped and duplicate (if event ID is given) events. {pull}5811[5811]
- Add the ability for the add_docker_metadata process to enrich based on process ID. {pull}6100[6100]
- The `add_docker_metadata` and `add_kubernetes_metadata` processors are now GA, instead of Beta. {pull}6105[6105]
- Update go-ucfg library to support top level key reference and cyclic key reference for the
  keystore {pull}6098[6098]

*Auditbeat*

- Auditbeat is marked as GA, no longer Beta. {issue}5432[5432]
- Add support for BLAKE2b hash algorithms to the file integrity module. {pull}5926[5926]
- Add support for recursive file watches. {pull}5575[5575] {pull}5833[5833]

*Filebeat*

- Add Osquery module. {pull}5971[5971]
- Add stream filtering when using `docker` prospector. {pull}6057[6057]

*Metricbeat*

- Add ceph osd_df to metricbeat {pull}5606[5606]
- Add field network_names of hosts and virtual machines. {issue}5646[5646]
- Add experimental system/raid metricset. {pull}5642[5642]
- Add a dashboard for the Nginx module. {pull}5991[5991]
- Add experimental mongodb/collstats metricset. {pull}5852[5852]
- Update the MySQL dashboard to use the Time Series Visual Builder. {pull}5996[5996]
- Add experimental uwsgi module. {pull}6006[6006]
- Docker and Kubernetes modules are now GA, instead of Beta. {pull}6105[6105]
- Support haproxy stats gathering using http (additionally to tcp socket). {pull}5819[5819]
- Support to optionally 'de dot' keys in http/json metricset to prevent collisions. {pull}5957[5957]

*Packetbeat*

- Configure good defaults for `add_kubernetes_metadata`. {pull}5707[5707]

[[release-notes-6.1.3]]
=== Beats version 6.1.3
https://github.com/elastic/beats/compare/v6.1.2...v6.1.3[View commits]

No changes in this release.

[[release-notes-6.1.2]]
=== Beats version 6.1.2
https://github.com/elastic/beats/compare/v6.1.1...v6.1.2[View commits]

==== Bugfixes

*Auditbeat*

- Add an error check to the file integrity scanner to prevent a panic when
  there is an error reading file info via lstat. {issue}6005[6005]

==== Added

*Filebeat*

- Switch to docker prospector in sample manifests for Kubernetes deployment {pull}5963[5963]

[[release-notes-6.1.1]]
=== Beats version 6.1.1
https://github.com/elastic/beats/compare/v6.1.0...v6.1.1[View commits]

No changes in this release.

[[release-notes-6.1.0]]
=== Beats version 6.1.0
https://github.com/elastic/beats/compare/v6.0.1...v6.1.0[View commits]

==== Breaking changes

*Auditbeat*

- Changed `audit.file.path` to be a multi-field so that path is searchable. {pull}5625[5625]

*Metricbeat*

- Rename `heap_init` field to `heap.init` in the Elasticsearch module. {pull}5320[5320]
- Rename `http.response.status_code` field to `http.response.code` in the HTTP module. {pull}5521[5521]

==== Bugfixes

*Affecting all Beats*

- Remove ID() from Runner interface {issue}5153[5153]
- Correctly send configured `Host` header to the remote server. {issue}4842[4842]
- Change add_kubernetes_metadata to attempt detection of namespace. {pull}5482[5482]
- Avoid double slash when join url and path {pull}5517[5517]
- Fix console color output for Windows. {issue}5611[5611]
- Fix logstash output debug message. {pull}5799{5799]
- Fix isolation of modules when merging local and global field settings. {issue}5795[5795]
- Report ephemeral ID and uptime in monitoring events on all platforms {pull}6501[6501]

*Filebeat*

- Add support for adding string tags {pull}5395[5395]
- Fix race condition when limiting the number of harvesters running in parallel {issue}5458[5458]
- Fix relative paths in the prospector definitions. {pull}5443[5443]
- Fix `recursive_globe.enabled` option. {pull}5443[5443]

*Metricbeat*

- Change field type of http header from nested to object {pull}5258[5258]
- Fix the fetching of process information when some data is missing under MacOS X. {issue}5337[5337]
- Change `MySQL active connections` visualization title to `MySQL total connections`. {issue}4812[4812]
- Fix `ProcState` on Linux and FreeBSD when process names contain parentheses. {pull}5775[5775]
- Fix incorrect `Mem.Used` calculation under linux. {pull}5775[5775]
- Fix `open_file_descriptor_count` and `max_file_descriptor_count` lost in zookeeper module {pull}5902[5902]
- Fix system process metricset for kernel processes. {issue}5700[5700]
- Change kubernetes.node.cpu.allocatable.cores to float. {pull}6130[6130]

*Packetbeat*

- Fix http status phrase parsing not allow spaces. {pull}5312[5312]
- Fix http parse to allow to parse get request with space in the URI. {pull}5495[5495]
- Fix mysql SQL parser to trim `\r` from Windows Server `SELECT\r\n\t1`. {pull}5572[5572]
- Fix corruption when parsing repeated headers in an HTTP request or response. {pull}6325[6325]
- Fix panic when parsing partial AMQP messages. {pull}6384[6384]
- Fix out of bounds access to slice in MongoDB parser. {pull}6256[6256]
- Fix sniffer hanging on exit under Linux. {pull}6535[6535]
- Fix bounds check error in http parser causing a panic. {pull}6750[6750]

*Winlogbeat*

- Fix the registry file. It was not correctly storing event log names, and
  upon restart it would begin reading at the start of each event log. {issue}5813[5813]
- Fix config validation to allow `event_logs.processors`. [pull]6217[6217]

==== Added

*Affecting all Beats*

- Support dashboard loading without Elasticsearch {pull}5653[5653]
- Changed the hashbang used in the beat helper script from `/bin/bash` to `/usr/bin/env bash`. {pull}5051[5051]
- Changed beat helper script to use `exec` when running the beat. {pull}5051[5051]
- Fix reloader error message to only print on actual error {pull}5066[5066]
- Add support for enabling TLS renegotiation. {issue}4386[4386]
- Add Azure VM support for add_cloud_metadata processor {pull}5355[5355]
- Add `output.file.permission` config option. {pull}4638[4638]
- Refactor add_kubernetes_metadata to support autodiscovery {pull}5434[5434]
- Improve custom flag handling and CLI flags usage message. {pull}5543[5543]
- Add number_of_routing_shards config set to 30 {pull}5570[5570]
- Set log level for kafka output. {pull}5397[5397]
- Move TCP UDP start up into `server.Start()` {pull}4903[4903]
- Update to Golang 1.9.2

*Auditbeat*

- Add support for SHA3 hash algorithms to the file integrity module. {issue}5345[5345]
- Add dashboards for Linux audit framework events (overview, executions, sockets). {pull}5516[5516]

*Filebeat*

- Add PostgreSQL module with slowlog support. {pull}4763[4763]
- Add Kafka log module. {pull}4885[4885]
- Add support for `/var/log/containers/` log path in `add_kubernetes_metadata` processor. {pull}4981[4981]
- Remove error log from runnerfactory as error is returned by API. {pull}5085[5085]
- Add experimental Docker `json-file` prospector . {pull}5402[5402]
- Add experimental Docker autodiscover functionality. {pull}5245[5245]
- Add option to convert the timestamps to UTC in the system module. {pull}5647[5647]
- Add Logstash module support for main log and the slow log, support the plain text or structured JSON format {pull}5481[5481]

*Metricbeat*

- Add graphite protocol metricbeat module. {pull}4734[4734]
- Add http server metricset to support push metrics via http. {pull}4770[4770]
- Make config object public for graphite and http server {pull}4820[4820]
- Add system uptime metricset. {issue}4848[4848]
- Add experimental `queue` metricset to RabbitMQ module. {pull}4788[4788]
- Add additional php-fpm pool status kpis for Metricbeat module {pull}5287[5287]
- Add etcd module. {issue}4970[4970]
- Add ip address of docker containers to event. {pull}5379[5379]
- Add ceph osd tree information to Metricbeat {pull}5498[5498]
- Add basic Logstash module. {pull}5540[5540]
- Add dashboard for Windows service metricset. {pull}5603[5603]
- Add experimental Docker autodiscover functionality. {pull}5245[5245]
- Add Windows service metricset in the windows module. {pull}5332[5332]
- Update gosigar to v0.6.0. {pull}5775[5775]

*Packetbeat*

- Add support for decoding the TLS envelopes. {pull}5476[5476]
- HTTP parses successfully on empty status phrase. {issue}6176[6176]
- HTTP parser supports broken status line. {pull}6631[6631]

[[release-notes-6.0.1]]
=== Beats version 6.0.1
https://github.com/elastic/beats/compare/v6.0.0...v6.0.1[View commits]

==== Bugfixes

*Affecting all Beats*

- Fix documentation links in README.md files. {pull}5710[5710]
- Fix `add_docker_metadata` dropping some containers. {pull}5788[5788]

*Heartbeat*

- Fix the "HTTP up status" visualization. {pull}5564[5564]

*Metricbeat*

- Fix map overwrite in docker diskio module. {issue}5582[5582]
- Fix connection leak in mongodb module. {issue}5688[5688]
- Fix the include top N processes feature for cases where there are fewer
  processes than N. {pull}5729[5729]


include::libbeat/docs/release-notes/6.0.0.asciidoc[]

[[release-notes-6.0.0-ga]]
=== Beats version 6.0.0-GA
https://github.com/elastic/beats/compare/v6.0.0-rc2...v6.0.0[View commits]

The list below covers the changes between 6.0.0-rc2 and 6.0.0 GA only.

==== Bugfixes

*Filebeat*

- Fix machine learning jobs setup for dynamic modules. {pull}5509[5509]

*Packetbeat*

- Fix missing length check in the PostgreSQL module. {pull}5457[5457]
- Fix panic in ACK handler if event is dropped on blocked queue {issue}5524[5524]

==== Added

*Filebeat*

- Add Kubernetes manifests to deploy Filebeat. {pull}5349[5349]
- Add container short ID matching to add_docker_metadata. {pull}6172[6172]

*Metricbeat*

- Add Kubernetes manifests to deploy Metricbeat. {pull}5349[5349]


[[release-notes-6.0.0-rc2]]
=== Beats version 6.0.0-rc2
https://github.com/elastic/beats/compare/v6.0.0-rc1...v6.0.0-rc2[View commits]

==== Breaking changes

*Packetbeat*

- Remove not-working `runoptions.uid` and `runoptions.gid` options in Packetbeat. {pull}5261[5261]

==== Bugfixes

*Affecting all Beats*

- Fix data race accessing watched containers. {issue}5147[5147]
- Do not require template if index change and template disabled {pull}5319[5319]
- Fix missing ACK in redis output. {issue}5404[5404]

*Filebeat*

- Fix default paths for redis 4.0.1 logs on macOS {pull}5173[5173]
- Fix Filebeat not starting if command line and modules configs are used together. {issue}5376[5376]
- Fix double `@timestamp` field when JSON decoding was used. {pull}5436[5436]

*Metricbeat*

- Use `beat.name` instead of `beat.hostname` in the Host Overview dashboard. {pull}5340[5340]
- Fix the loading of 5.x dashboards. {issue}5277[5277]

==== Added

*Metricbeat*

- Auto-select a hostname (based on the host on which the Beat is running) in the Host Overview dashboard. {pull}5340[5340]

==== Deprecated

*Filebeat*

- The `filebeat.config_dir` option is deprecated. Use `filebeat.config.prospector` options instead. {pull}5321[5321]

[[release-notes-6.0.0-rc1]]
=== Beats version 6.0.0-rc1
https://github.com/elastic/beats/compare/v6.0.0-beta2...v6.0.0-rc1[View commits]

==== Bugfixes

*Affecting all Beats*

- Fix the `/usr/bin/beatname` script to accept `-d "*"` as a parameter. {issue}5040[5040]
- Combine `fields.yml` properties when they are defined in different sources. {issue}5075[5075]
- Keep Docker & Kubernetes pod metadata after container dies while they are needed by processors. {pull}5084[5084]
- Fix `fields.yml` lookup when using `export template` with a custom `path.config` param. {issue}5089[5089]
- Remove runner creation from every reload check {pull}5141[5141]
- Fix add_kubernetes_metadata matcher registry lookup. {pull}5159[5159]

*Metricbeat*

- Fix a memory allocation issue where more memory was allocated than needed in the windows-perfmon metricset. {issue}5035[5035]
- Don't start metricbeat if external modules config is wrong and reload is disabled {pull}5053[5053]
- The MongoDB module now connects on each fetch, to avoid stopping the whole Metricbeat instance if MongoDB is not up when starting. {pull}5120[5120]
- Fix kubernetes events module to be able to index time fields properly. {issue}5093[5093]
- Fixed `cmd_set` and `cmd_get` being mixed in the Memcache module. {pull}5189[5189]


==== Added

*Affecting all Beats*

- Enable flush timeout by default. {pull}5150[5150]
- Add @metadata.version to events send to Logstash. {pull}5166[5166]

*Auditbeat*

- Changed the number of shards in the default configuration to 3. {issue}5095[5095]
- Add support for receiving audit events using a multicast socket. {issue}4850[4850]

*Filebeat*

- Changed the number of shards in the default configuration to 3. {issue}5095[5095]
- Don't start filebeat if external modules/prospectors config is wrong and reload is disabled {pull}5053[5053]
- Add `filebeat.registry_flush` setting, to delay the registry updates. {pull}5146[5146]

*Heartbeat*

- Changed the number of shards in the default configuration to 1. {issue}5095[5095]

*Packetbeat*

- Changed the number of shards in the default configuration to 3. {issue}5095[5095]

*Winlogbeat*

- Changed the number of shards in the default configuration to 3. {issue}5095[5095]

[[release-notes-6.0.0-beta2]]
=== Beats version 6.0.0-beta2
https://github.com/elastic/beats/compare/v6.0.0-beta1...v6.0.0-beta2[View commits]

==== Breaking changes

*Affecting all Beats*

- The log directory (`path.log`) for Windows services is now set to `C:\ProgramData\[beatname]\logs`. {issue}4764[4764]
- The _all field is disabled in Elasticsearch 6.0. This means that searching by individual
  words only work on text fields. {issue}4901[4901]
- Fail if removed setting output.X.flush_interval is explicitly configured.
- Rename the `/usr/bin/beatname.sh` script (e.g. `metricbeat.sh`) to `/usr/bin/beatname`. {pull}4933[4933]
- Beat does not start if elasticsearch index pattern was modified but not the template name and pattern. {issue}4769[4769]
- Fail if removed setting output.X.flush_interval is explicitly configured. {pull}4880[4880]

==== Bugfixes

*Affecting all Beats*

- Register kubernetes `field_format` matcher and remove logger in `Encode` API {pull}4888[4888]
- Fix go plugins not loaded when beat starts {pull}4799[4799]
- Add support for `initContainers` in `add_kubernetes_metadata` processor. {issue}4825[4825]
- Eliminate deprecated _default_ mapping in 6.x {pull}4864[4864]
- Fix pod name indexer to use both namespace, pod name to frame index key {pull}4775[4775]

*Filebeat*

- Fix issue where the `fileset.module` could have the wrong value. {issue}4761[4761]

*Heartbeat*

- Fix monitor.name being empty by default. {issue}4852[4852]
- Fix wrong event timestamps. {issue}4851[4851]

*Metricbeat*

- Added missing mongodb configuration file to the `modules.d` folder. {pull}4870[4870]
- Fix wrong MySQL CRUD queries timelion visualization {pull}4857[4857]
- Add new metrics to CPU metricset {pull}4969[4969]

*Packetbeat*

- Update flow timestamp on each packet being received. {issue}4895[4895]

==== Added

*Affecting all Beats*

- Add setting to enable/disable the slow start in logstash output. {pull}4972[4972]
- Update init scripts to use the `test config` subcommand instead of the deprecated `-configtest` flag. {issue}4600[4600]
- Get by default the credentials for connecting to Kibana from the Elasticsearch output configuration. {pull}4867[4867]
- Added `cloud.id` and `cloud.auth` settings, for simplifying using Beats with the Elastic Cloud. {issue}4959[4959]
- Add lz4 compression support to kafka output. {pull}4977[4977]
- Add newer kafka versions to kafka output. {pull}4977[4977]
- Configure the index name when loading the dashboards and the index pattern. {pull}4949[4949]

*Metricbeat*

- Add `filesystem.ignore_types` to system module for ignoring filesystem types. {issue}4685[4685]
- Add support to exclude labels from kubernetes pod metadata. {pull}4757[4757]

[[release-notes-6.0.0-beta1]]
=== Beats version 6.0.0-beta1
https://github.com/elastic/beats/compare/v6.0.0-alpha2...v6.0.0-beta1[View commits]

==== Breaking changes

*Affecting all Beats*

- Rename `kubernetes` processor to `add_kubernetes_metadata`. {pull}4473[4473]
- Rename `*.full.yml` config files to `*.reference.yml`. {pull}4563[4563]
- The `scripts/import_dashboards` is removed from packages. Use the `setup` command instead. {pull}4586[4586]
- Change format of the saved kibana dashboards to have a single JSON file for each dashboard {pull}4413[4413]
- Rename `configtest` command to `test config`. {pull}4590[4590]
- Remove setting `queue_size` and `bulk_queue_size`. {pull}4650[4650]
- Remove setting `dashboard.snapshot` and `dashboard.snapshot_url`. They are no longer needed because the
  dashboards are included in the packages by default. {pull}4675[4675]
- Beats can no longer be launched from Windows Explorer (GUI), command line is required. {pull}4420[4420]

*Auditbeat*

- Changed file metricset config to make `file.paths` a list instead of a dictionary. {pull}4796[4796]

*Heartbeat*

- Renamed the heartbeat RPM/DEB name to `heartbeat-elastic`. {pull}4601[4601]

*Metricbeat*

- Change all `system.cpu.*.pct` metrics to be scaled by the number of CPU cores.
  This will make the CPU usage percentages from the system cpu metricset consistent
  with the system process metricset. The documentation for these metrics already
  stated that on multi-core systems the percentages could be greater than 100%. {pull}4544[4544]
- Remove filters setting from metricbeat modules. {pull}4699[4699]
- Added `type` field to filesystem metrics. {pull}4717[4717]

*Packetbeat*

- Remove the already unsupported `pf_ring` sniffer option. {pull}4608[4608]

==== Bugfixes

*Affecting all Beats*

- Don't stop with error loading the ES template if the ES output is not enabled. {pull}4436[4436]
- Fix race condition in internal logging rotator. {pull}4519[4519]
- Normalize all times to UTC to ensure proper index naming. {issue}4569[4569]
- Fix issue with loading dashboards to ES 6.0 when .kibana index did not already exist. {issue}4659[4659]

*Auditbeat*

- Fix `file.max_file_size` config option for the audit file metricset. {pull}4796[4796]

*Filebeat*

- Fix issue where the `fileset.module` could have the wrong value. {issue}4761[4761]

*Metricbeat*

- Fix issue affecting Windows services timing out at startup. {pull}4491[4491]
- Fix incorrect docker.diskio.total metric calculation. {pull}4507[4507]
- Vsphere module: used memory field corrected. {issue}4461[4461]

*Packetbeat*

- Enabled /proc/net/tcp6 scanning and fixed ip v6 parsing. {pull}4442[4442]

*Winlogbeat*

- Removed validation of top-level config keys. This behavior was inconsistent with other Beats
  and caused maintainability issues. {pull}4657[4657]

==== Added

*Affecting all Beats*

- New cli subcommands interface. {pull}4420[4420]
- Allow source path matching in `add_docker_metadata` processor. {pull}4495[4495]
- Add support for analyzers and multifields in fields.yml. {pull}4574[4574]
- Add support for JSON logging. {pull}4523[4523]
- Add `test output` command, to test Elasticsearch and Logstash output settings. {pull}4590[4590]
- Introduce configurable event queue settings: queue.mem.events, queue.mem.flush.min_events and queue.mem.flush.timeout. {pull}4650[4650]
- Enable pipelining in Logstash output by default. {pull}4650[4650]
- Added 'result' field to Elasticsearch QueryResult struct for compatibility with 6.x Index and Delete API responses. {issue]4661[4661]
- The sample dashboards are now included in the Beats packages. {pull}4675[4675]
- Add `pattern` option to be used in the fields.yml to specify the pattern for a number field. {pull}4731[4731]

*Auditbeat*

- Added `file.hash_types` config option for controlling the hash types. {pull}4796[4796]
- Added the ability to specify byte unit suffixes to `file.max_file_size`. {pull}4796[4796]

*Filebeat*

- Add experimental Redis module. {pull}4441[4441]
- Nginx module: use the first not-private IP address as the remote_ip. {pull}4417[4417]
- Load Ingest Node pipelines when the Elasticsearch connection is established, instead of only once at startup. {pull}4479[4479]
- Add support for loading Xpack Machine Learning configurations from the modules, and added sample configurations for the Nginx module. {pull}4506[4506] {pull}4609[4609]

- Add udp prospector type. {pull}4452[4452]
- Enabled Cgo which means libc is dynamically compiled. {pull}4546[4546]
- Add Beta module config reloading mechanism {pull}4566[4566]
- Remove spooler and publisher components and settings. {pull}4644[4644]

*Heartbeat*

- Enabled Cgo which means libc is dynamically compiled. {pull}4546[4546]

*Metricbeat*

- Add random startup delay to each metricset to avoid the thundering herd problem. {issue}4010[4010]
- Add the ability to configure audit rules to the kernel module. {pull}4482[4482]
- Add the ability to configure kernel's audit failure mode. {pull}4516[4516]
- Add experimental Aerospike module. {pull}4560[4560]
- Vsphere module: collect custom fields from virtual machines. {issue}4464[4464]
- Add `test modules` command, to test modules expected output. {pull}4656[4656]
- Add `processors` setting to metricbeat modules. {pull}4699[4699]
- Support `npipe` protocol (Windows) in Docker module. {pull}4751[4751]

*Winlogbeat*

- Add the ability to use LevelRaw if Level isn't populated in the event XML. {pull}4257[4257]

*Auditbeat*

- Add file integrity metricset to the audit module. {pull}4486[4486]

[[release-notes-6.0.0-alpha2]]
=== Beats version 6.0.0-alpha2
https://github.com/elastic/beats/compare/v6.0.0-alpha1...v6.0.0-alpha2[View commits]

==== Breaking changes

*Filebeat*

- Rename `input_type` field to `prospector.type` {pull}4294[4294]
- The `@metadata.type` field, added by the Logstash output, is now hardcoded to `doc` and will be removed in future versions. {pull}4331[4331].

==== Bugfixes

*Affecting all Beats*

- Fix importing the dashboards when the limit for max open files is too low. {issue}4244[4244]
- Fix configuration documentation for kubernetes processor {pull}4313[4313]
- Fix misspelling in `add_locale` configuration option for abbreviation.

*Filebeat*

- Fix race condition on harvester stopping with reloading enabled. {issue}3779[3779]
- Fix recursive glob config parsing and resolution across restarts. {pull}4269[4269]
- Allow string characters in user agent patch version (NGINX and Apache) {pull}4415[4415]
- Fix grok pattern in filebeat module system/auth without hostname. {pull}4224[4224]

*Metricbeat*

- Set correct format for percent fields in memory module. {pull}4619[4619]
- Fix a debug statement that said a module wrapper had stopped when it hadn't. {pull}4264[4264]
- Use MemAvailable value from /proc/meminfo on Linux 3.14. {pull}4316[4316]
- Fix panic when events were dropped by filters. {issue}4327[4327]
- Add filtering to system filesystem metricset to remove relative mountpoints like those
  from Linux network namespaces. {pull}4370[4370]
- Remove unnecessary print statement in schema apis. {pull}4355[4355]
- Fix type of field `haproxy.stat.check.health.last`. {issue}4407[4407]

*Packetbeat*
- Enable memcache filtering only if a port is specified in the config file. {issue}4335[4335]
- Enable memcache filtering only if a port is specified in the config file. {issue}4335[4335]

==== Added

*Affecting all Beats*

- Upgraded to Golang 1.8.3. {pull}4401[4401]
- Added the possibility to set Elasticsearch mapping template settings from the Beat configuration file. {pull}4284[4284] {pull}4317[4317]
- Add a variable to the SysV init scripts to make it easier to change the user. {pull}4340[4340]
- Add the option to write the generated Elasticsearch mapping template into a file. {pull}4323[4323]
- Add `instance_name` in GCE add_cloud_metadata processor. {pull}4414[4414]
- Add `add_docker_metadata` processor. {pull}4352[4352]
- Add `logging.files` `permissions` option. {pull}4295[4295]

*Filebeat*
- Added ability to sort harvested files. {pull}4374[4374]
- Add experimental Redis slow log prospector type. {pull}4180[4180]

*Metricbeat*

- Add macOS implementation of the system diskio metricset. {issue}4144[4144]
- Add process_summary metricset that records high level metrics about processes. {pull}4231[4231]
- Add `kube-state-metrics` based metrics to `kubernetes` module {pull}4253[4253]
- Add debug logging to Jolokia JMX metricset. {pull}4341[4341]
- Add events metricset for kubernetes metricbeat module {pull}4315[4315]
- Change Metricbeat default configuration file to be better optimized for most users. {pull}4329[4329]
- Add experimental RabbitMQ module. {pull}4394[4394]
- Add Kibana dashboard for the Kubernetes modules. {pull}4138[4138]

*Packetbeat*

*Winlogbeat*

==== Deprecated

*Affecting all Beats*

- The `@metadata.type` field, added by the Logstash output, is deprecated, hardcoded to `doc` and will be removed in future versions. {pull}4331[4331].

*Filebeat*

- Deprecate `input_type` prospector config. Use `type` config option instead. {pull}4294[4294]

==== Known Issue

- If the Elasticsearch output is not enabled, but `setup.template` options are
  present (like it's the case in the default Metricbeat configuration), the
  Beat stops with an error: "Template loading requested but the Elasticsearch
  output is not configured/enabled". To avoid this error, disable the template
  loading explicitly `setup.template.enabled: false`.

[[release-notes-6.0.0-alpha1]]
=== Beats version 6.0.0-alpha1
https://github.com/elastic/beats/compare/v5.4.0...v6.0.0-alpha1[View commits]

==== Breaking changes

*Affecting all Beats*

- Introduce beat version in the Elasticsearch index and mapping template {pull}3527[3527]
- Usage of field `_type` is now ignored and hardcoded to `doc`. {pull}3757[3757]
- Change vendor manager from glide to govendor. {pull}3851[3851]
- Rename `error` field to `error.message`. {pull}3987[3987]
- Change `dashboards.*` config options to `setup.dashboards.*`. {pull}3921[3921]
- Change `outputs.elasticsearch.template.* to `setup.template.*` {pull}4080[4080]

*Filebeat*

- Remove code to convert states from 1.x. {pull}3767[3767]
- Remove deprecated config options `force_close_files` and `close_older`. {pull}3768[3768]
- Change `clean_removed` behaviour to also remove states for files which cannot be found anymore under the same name. {pull}3827[3827]
- Remove `document_type` config option. Use `fields` instead. {pull}4204[4204]
- Move `json_error` under `error.message` and `error.key`. {pull}4167[4167]

*Packetbeat*

- Remove deprecated `geoip`. {pull}3766[3766]
- Replace `waitstop` command line argument by `shutdown_timeout` in configuration file. {pull}3588[3588]

*Winlogbeat*

- Remove metrics endpoint. Replaced by http endpoint in libbeat (see #3717). {pull}3901[3901]

==== Bugfixes

*Affecting all Beats*

- Add `_id`, `_type`, `_index` and `_score` fields in the generated index pattern. {pull}3282[3282]

*Filebeat*

- Fix the Mysql slowlog parsing of IP addresses. {pull}4183[4183]
- Fix issue that new prospector was not reloaded on conflict {pull}4128[4128]

*Heartbeat*

- Use IP type of elasticsearch for ip field. {pull}3926[3926]

*Metricbeat*

- Support `common.Time` in `mapstriface.toTime()` {pull}3812[3812]
- Fix MongoDB `dbstats` fields mapping. {pull}4025[4025]
- Fixing prometheus collector to aggregate metrics based on metric family. {pull}4075[4075]
- Fixing multiEventFetch error reporting when no events are returned {pull}4153[4153]

==== Added

*Affecting all Beats*

- Initialize a beats UUID from file on startup. {pull}3615[3615]
- Add new `add_locale` processor to export the local timezone with an event. {pull}3902[3902]
- Add http endpoint. {pull}3717[3717]
- Updated to Go 1.8.1. {pull}4033[4033]
- Add kubernetes processor {pull}3888[3888]
- Add support for `include_labels` and `include_annotations` in kubernetes processor {pull}4043[4043]
- Support new `index_patterns` field when loading templates for Elasticsearch >= 6.0 {pull}4056[4056]
- Adding goimports support to make check and fmt {pull}4114[4114]
- Make kubernetes indexers/matchers pluggable {pull}4151[4151]
- Abstracting pod interface in kubernetes plugin to enable easier vendoring {pull}4152[4152]

*Filebeat*

- Restructure `input.Event` to be inline with `outputs.Data` {pull}3823[3823]
- Add base for supporting prospector level processors {pull}3853[3853]
- Add `filebeat.config.path` as replacement for `config_dir`. {pull}4051[4051]
- Add a `recursive_glob.enabled` setting to expand `**` in patterns. {pull}3980[3980]
- Add Icinga module. {pull}3904[3904]
- Add ability to parse nginx logs exposing the X-Forwarded-For header instead of the remote address.

*Heartbeat*

- Event format and field naming changes in Heartbeat and sample Dashboard. {pull}4091[4091]

*Metricbeat*

- Add experimental metricset `perfmon` to Windows module. {pull}3758[3758]
- Add memcached module with stats metricset. {pull}3693[3693]
- Add the `process.cmdline.cache.enabled` config option to the System Process Metricset. {pull}3891[3891]
- Add new MetricSet interfaces for developers (`Closer`, `ReportingFetcher`, and `PushMetricSet`). {pull}3908[3908]
- Add kubelet module {pull}3916[3916]
- Add dropwizard module {pull}4022[4022]
- Adding query APIs for metricsets and modules from metricbeat registry {pull}4102[4102]
- Fixing nil pointer on prometheus collector when http response is nil {pull}4119[4119]
- Add http module with json metricset. {pull}4092[4092]
- Add the option to the system module to include only the first top N processes by CPU and memory. {pull}4127[4127].
- Add experimental Vsphere module. {pull}4028[4028]
- Add experimental Elasticsearch module. {pull}3903[3903]
- Add experimental Kibana module. {pull}3895[3895]
- Move elasticsearch metricset node_stats under node.stats namespace. {pull}4142[4142]
- Make IP port indexer constructor public {pull}4434[4434]

*Packetbeat*

- Add `fields` and `fields_under_root` to Packetbeat protocols configurations. {pull}3518[3518]
- Add list style Packetbeat protocols configurations. This change supports specifying multiple configurations of the same protocol analyzer. {pull}3518[3518]

*Winlogbeat*

==== Deprecated

*Affecting all Beats*

- Usage of field `_type` is deprecated. It should not be used in queries or dashboards. {pull}3409[3409]

*Packetbeat*

- Deprecate dictionary style protocols configuration. {pull}3518[3518]

*Winlogbeat*

==== Known Issue

*Filebeat*

- Prospector reloading only works properly with new files. {pull}3546[3546]

[[release-notes-5.6.2]]
=== Beats version 5.6.2
https://github.com/elastic/beats/compare/v5.6.1...v5.6.2[View commits]

No changes in this release.

[[release-notes-5.6.1]]
=== Beats version 5.6.1
https://github.com/elastic/beats/compare/v5.6.0...v5.6.1[View commits]

No changes in this release.

[[release-notes-5.6.0]]
=== Beats version 5.6.0
https://github.com/elastic/beats/compare/v5.5.3...v5.6.0[View commits]

==== Breaking changes

*Affecting all Beats*

- The _all.norms setting in the Elasticsearch template is no longer disabled.
  This increases the storage size with one byte per document, but allows for a
  better upgrade experience to 6.0. {issue}4901[4901]


==== Bugfixes

*Filebeat*

- Fix issue where the `fileset.module` could have the wrong value. {issue}4761[4761]

*Packetbeat*

- Update flow timestamp on each packet being received. {issue}4895[4895]

*Metricbeat*

- Fix a debug statement that said a module wrapper had stopped when it hadn't. {pull}4264[4264]
- Use MemAvailable value from /proc/meminfo on Linux 3.14. {pull}4316[4316]
- Fix panic when events were dropped by filters. {issue}4327[4327]

==== Added

*Affecting all Beats*

- Add option to the import_dashboards script to load the dashboards via Kibana API. {pull}4682[4682]

*Filebeat*

- Add support for loading Xpack Machine Learning configurations from the modules, and added sample configurations for the Nginx module. {pull}4506[4506] {pull}4609[4609]
-  Add ability to parse nginx logs exposing the X-Forwarded-For header instead of the remote address. {pull}4351[4351]

*Metricbeat*

- Add `filesystem.ignore_types` to system module for ignoring filesystem types. {issue}4685[4685]

==== Deprecated

*Affecting all Beats*

- Loading more than one output is deprecated and will be removed in 6.0. {pull}4907[4907]

[[release-notes-5.5.3]]
=== Beats version 5.5.3
https://github.com/elastic/beats/compare/v5.5.2...v5.5.3[View commits]

No changes in this release.

[[release-notes-5.5.2]]
=== Beats version 5.5.2
https://github.com/elastic/beats/compare/v5.5.1...v5.5.2[View commits]

No changes in this release.
[[release-notes-5.5.1]]
=== Beats version 5.5.1
https://github.com/elastic/beats/compare/v5.5.0...v5.5.1[View commits]

==== Bugfixes

*Affecting all Beats*

- Normalize all times to UTC to ensure proper index naming. {issue}4569[4569]

[[release-notes-5.5.0]]
=== Beats version 5.5.0
https://github.com/elastic/beats/compare/v5.4.2...v5.5.0[View commits]

==== Breaking changes

*Affecting all Beats*

- Usage of field `_type` is now ignored and hardcoded to `doc`. {pull}3757[3757]

*Metricbeat*
- Change all `system.cpu.*.pct` metrics to be scaled by the number of CPU cores.
  This will make the CPU usage percentages from the system cpu metricset consistent
  with the system process metricset. The documentation for these metrics already
  stated that on multi-core systems the percentages could be greater than 100%. {pull}4544[4544]

==== Bugfixes

*Affecting all Beats*

- Fix console output. {pull}4045[4045]

*Filebeat*

- Allow string characters in user agent patch version (NGINX and Apache) {pull}4415[4415]

*Metricbeat*

- Fix type of field `haproxy.stat.check.health.last`. {issue}4407[4407]

*Packetbeat*

- Fix `packetbeat.interface` options that contain underscores (e.g. `with_vlans` or `bpf_filter`). {pull}4378[4378]
- Enabled /proc/net/tcp6 scanning and fixed ip v6 parsing. {pull}4442[4442]

==== Deprecated

*Filebeat*

- Deprecate `document_type` prospector config option as _type is removed in elasticsearch 6.0. Use fields instead. {pull}4225[4225]

*Winlogbeat*

- Deprecated metrics endpoint. It is superseded by a libbeat feature that can serve metrics on an HTTP endpoint. {pull}4145[4145]

[[release-notes-5.4.2]]
=== Beats version 5.4.2
https://github.com/elastic/beats/compare/v5.4.1...v5.4.2[View commits]

==== Bugfixes

*Affecting all Beats*

- Removed empty sections from the template files, causing indexing errors for array objects. {pull}4488[4488]

*Metricbeat*

- Fix issue affecting Windows services timing out at startup. {pull}4491[4491]
- Add filtering to system filesystem metricset to remove relative mountpoints like those
  from Linux network namespaces. {pull}4370[4370]

*Packetbeat*

- Clean configured geoip.paths before attempting to open the database. {pull}4306[4306]

[[release-notes-5.4.1]]
=== Beats version 5.4.1
https://github.com/elastic/beats/compare/v5.4.0...v5.4.1[View commits]

==== Bugfixes

*Affecting all Beats*

- Fix importing the dashboards when the limit for max open files is too low. {issue}4244[4244]
- Fix console output. {pull}4045[4045]

*Filebeat*

- Fix issue that new prospector was not reloaded on conflict. {pull}4128[4128]
- Fix grok pattern in filebeat module system/auth without hostname. {pull}4224[4224]
- Fix the Mysql slowlog parsing of IP addresses. {pull}4183[4183]

==== Added

*Affecting all Beats*

- Binaries upgraded to Go 1.7.6 which contains security fixes. {pull}4400[4400]

*Winlogbeat*

- Add the ability to use LevelRaw if Level isn't populated in the event XML. {pull}4257[4257]

[[release-notes-5.4.0]]
=== Beats version 5.4.0
https://github.com/elastic/beats/compare/v5.3.2...v5.4.0[View commits]

==== Bugfixes

*Affecting all Beats*

- Improve error message when downloading the dashboards fails. {pull}3805[3805]
- Fix potential Elasticsearch output URL parsing error if protocol scheme is missing. {pull}3671[3671]
- Downgrade Elasticsearch per batch item failure log to debug level. {issue}3953[3953]
- Make `@timestamp` accessible from format strings. {pull}3721[3721]

*Filebeat*

- Allow log lines without a program name in the Syslog fileset. {pull}3944[3944]
- Don't stop Filebeat when modules are used with the Logstash output. {pull}3929[3929]

*Metricbeat*

- Fixing panic on the Prometheus collector when label has a comma. {pull}3947[3947]
- Make system process metricset honor the `cpu_ticks` config option. {issue}3590[3590]

*Winlogbeat*

- Fix null terminators include in raw XML string when include_xml is enabled. {pull}3943[3943]

==== Added

*Affecting all Beats*

- Update index mappings to support future Elasticsearch 6.X. {pull}3778[3778]

*Filebeat*

- Add auditd module for reading audit logs on Linux. {pull}3750[3750] {pull}3941[3941]
- Add fileset for the Linux authorization logs. {pull}3669[3669]

*Heartbeat*

- Add default ports in HTTP monitor. {pull}3924[3924]

*Metricbeat*

- Add beta Jolokia module. {pull}3844[3844]
- Add dashboard for the MySQL module. {pull}3716[3716]
- Module configuration reloading is now beta instead of experimental. {pull}3841[3841]
- Marked http fields from the HAProxy module optional to improve compatibility with 1.5. {pull}3788[3788]
- Add support for custom HTTP headers and TLS for the Metricbeat modules. {pull}3945[3945]

*Packetbeat*

- Add DNS dashboard for an overview the DNS traffic. {pull}3883[3883]
- Add DNS Tunneling dashboard to highlight domains with large numbers of subdomains or high data volume. {pull}3884[3884]

[[release-notes-5.3.2]]
=== Beats version 5.3.2
https://github.com/elastic/beats/compare/v5.3.1...v5.3.2[View commits]

==== Bugfixes

*Filebeat*

- Properly shut down crawler in case one prospector is misconfigured. {pull}4037[4037]
- Fix panic in JSON decoding code if the input line is "null". {pull}4042[4042]


[[release-notes-5.3.1]]
=== Beats version 5.3.1
https://github.com/elastic/beats/compare/v5.3.0...v5.3.1[View commits]

==== Bugfixes

*Affecting all Beats*

- Fix panic when testing regex-AST to match against date patterns. {issue}3889[3889]
- Fix panic due to race condition in kafka output. {pull}4098[4098]

*Filebeat*

- Fix modules default file permissions. {pull}3879[3879]
- Allow `-` in Apache access log byte count. {pull}3863[3863]

*Metricbeat*

- Avoid errors when some Apache status fields are missing. {issue}3074[3074]


[[release-notes-5.3.0]]
=== Beats version 5.3.0
https://github.com/elastic/beats/compare/v5.2.2...v5.3.0[View commits]

==== Breaking changes

*Affecting all Beats*

- Configuration files must be owned by the user running the Beat or by root, and they must not be writable by others. {pull}3544[3544] {pull}3689[3689]
- Change Beat generator. Use `$GOPATH/src/github.com/elastic/beats/script/generate.py` to generate a beat. {pull}3452[3452]

*Filebeat*

- Always use absolute path for event and registry. This can lead to issues when relative paths were used before. {pull}3328[3328]

*Metricbeat*

- Linux cgroup metrics are now enabled by default for the system process metricset. The configuration option for the feature was renamed from `cgroups` to `process.cgroups.enabled`. {pull}3519[3519]
- Change field names `couchbase.node.couch.*.actual_disk_size.*` to `couchbase.node.couch.*.disk_size.*` {pull}3545[3545]

==== Bugfixes

*Affecting all Beats*

- Add `_id`, `_type`, `_index` and `_score` fields in the generated index pattern. {pull}3282[3282]

*Filebeat*
- Always use absolute path for event and registry. {pull}3328[3328]
- Raise an exception in case there is a syntax error in one of the configuration files available under
  filebeat.config_dir. {pull}3573[3573]
- Fix empty registry file on machine crash. {issue}3537[3537]

*Metricbeat*

- Add error handling to system process metricset for when Linux cgroups are missing from the kernel. {pull}3692[3692]
- Add labels to the Docker healthcheck metricset output. {pull}3707[3707]

*Winlogbeat*

- Fix handling of empty strings in event_data. {pull}3705[3705]

==== Added

*Affecting all Beats*

- Files created by Beats (logs, registry, file output) will have 0600 permissions. {pull}3387[3387].
- RPM/deb packages will now install the config file with 0600 permissions. {pull}3382[3382]
- Add the option to pass custom HTTP headers to the Elasticsearch output. {pull}3400[3400]
- Unify `regexp` and `contains` conditionals, for both to support array of strings and convert numbers to strings if required. {pull}3469[3469]
- Add the option to load the sample dashboards during the Beat startup phase. {pull}3506[3506]
- Disabled date detection in Elasticsearch index templates. Date fields must be explicitly defined in index templates. {pull}3528[3528]
- Using environment variables in the configuration file is now GA, instead of experimental. {pull}3525[3525]

*Filebeat*

- Add Filebeat modules for system, apache2, mysql, and nginx. {issue}3159[3159]
- Add the `pipeline` config option at the prospector level, for configuring the Ingest Node pipeline ID. {pull}3433[3433]
- Update regular expressions used for matching file names or lines (multiline, include/exclude functionality) to new matchers improving performance of simple string matches. {pull}3469[3469]
- The `symlinks` and `harvester_limit` settings are now GA, instead of experimental. {pull}3525[3525]
- close_timeout is also applied when the output is blocking. {pull}3511[3511]
- Improve handling of different path variants on Windows. {pull}3781[3781]
- Add multiline.flush_pattern option, for specifying the 'end' of a multiline pattern {pull}4019[4019]

*Heartbeat*

- Add `tags`, `fields` and `fields_under_root` in monitors configuration. {pull}3623[3623]

*Metricbeat*

- Add experimental dbstats metricset to MongoDB module. {pull}3228[3228]
- Use persistent, direct connections to the configured nodes for MongoDB module. {pull}3228[3228]
- Add dynamic configuration reloading for modules. {pull}3281[3281]
- Add docker health metricset {pull}3357[3357]
- Add docker image metricset {pull}3467[3467]
- System module uses new matchers for white-listing processes. {pull}3469[3469]
- Add Beta CEPH module with health metricset. {pull}3311[3311]
- Add Beta php_fpm module with pool metricset. {pull}3415[3415]
- The Docker, Kafka, and Prometheus modules are now Beta, instead of experimental. {pull}3525[3525]
- The HAProxy module is now GA, instead of experimental. {pull}3525[3525]
- Add the ability to collect the environment variables from system processes. {pull}3337[3337]

==== Deprecated

*Affecting all Beats*

- Usage of field `_type` is deprecated. It should not be used in queries or dashboards. {pull}3409[3409]

*Filebeat*

- The experimental `publish_async` option is now deprecated and is planned to be removed in 6.0. {pull}3525[3525]


[[release-notes-5.2.2]]
=== Beats version 5.2.2
https://github.com/elastic/beats/compare/v5.2.1...v5.2.2[View commits]

*Metricbeat*

- Fix bug docker module hanging when docker container killed. {issue}3610[3610]
- Set timeout to period instead of 1s by default as documented. {pull}3612[3612]

[[release-notes-5.2.1]]
=== Beats version 5.2.1
https://github.com/elastic/beats/compare/v5.2.0...v5.2.1[View commits]

==== Bugfixes

*Metricbeat*

- Fix go routine leak in docker module. {pull}3492[3492]

*Packetbeat*

- Fix error in the NFS sample dashboard. {pull}3548[3548]

*Winlogbeat*

- Fix error in the Winlogbeat sample dashboard. {pull}3548[3548]

[[release-notes-5.2.0]]
=== Beats version 5.2.0
https://github.com/elastic/beats/compare/v5.1.2...v5.2.0[View commits]

==== Bugfixes

*Affecting all Beats*

- Fix overwriting explicit empty config sections. {issue}2918[2918]

*Filebeat*

- Fix alignment issue were Filebeat compiled with Go 1.7.4 was crashing on 32 bits system. {issue}3273[3273]

*Metricbeat*

- Fix service times-out at startup. {pull}3056[3056]
- Kafka module case sensitive host name matching. {pull}3193[3193]
- Fix interface conversion panic in couchbase module {pull}3272[3272]

*Packetbeat*

- Fix issue where some Cassandra visualizations were showing data from all protocols. {issue}3314[3314]

==== Added

*Affecting all Beats*

- Add support for passing list and dictionary settings via -E flag.
- Support for parsing list and dictionary setting from environment variables.
- Added new flags to import_dashboards (-cacert, -cert, -key, -insecure). {pull}3139[3139] {pull}3163[3163]
- The limit for the number of fields is increased via the mapping template. {pull}3275[3275]
- Updated to Go 1.7.4. {pull}3277[3277]
- Added a NOTICE file containing the notices and licenses of the dependencies. {pull}3334[3334].

*Heartbeat*

- First release, containing monitors for ICMP, TCP, and HTTP.

*Filebeat*

- Add enabled config option to prospectors. {pull}3157[3157]
- Add target option for decoded_json_field. {pull}3169[3169]

*Metricbeat*

- Kafka module broker matching enhancements. {pull}3129[3129]
- Add a couchbase module with metricsets for node, cluster and bucket. {pull}3081[3081]
- Export number of cores for CPU module. {pull}3192[3192]
- Experimental Prometheus module. {pull}3202[3202]
- Add system socket module that reports all TCP sockets. {pull}3246[3246]
- Kafka consumer groups metricset. {pull}3240[3240]
- Add jolokia module with dynamic jmx metricset. {pull}3570[3570]

*Winlogbeat*

- Reduced amount of memory allocated while reading event log records. {pull}3113[3113] {pull}3118[3118]

[[release-notes-5.1.2]]
=== Beats version 5.1.2
https://github.com/elastic/beats/compare/v5.1.1...v5.1.2[View commits]

==== Bugfixes

*Filebeat*

- Fix registry migration issue from old states where files were only harvested after second restart. {pull}3322[3322]

*Packetbeat*

- Fix error on importing dashboards due to colons in the Cassandra dashboard. {issue}3140[3140]
- Fix error on importing dashboards due to the wrong type for the geo_point fields. {pull}3147[3147]

*Winlogbeat*

- Fix for "The array bounds are invalid" error when reading large events. {issue}3076[3076]

[[release-notes-5.1.1]]
=== Beats version 5.1.1
https://github.com/elastic/beats/compare/v5.0.2...v5.1.1[View commits]

==== Breaking changes

*Metricbeat*

- Change data structure of experimental haproxy module. {pull}3003[3003]

*Filebeat*

- If a file is falling under `ignore_older` during startup, offset is now set to end of file instead of 0.
  With the previous logic the whole file was sent in case a line was added and it was inconsistent with
  files which were harvested previously. {pull}2907[2907]
- `tail_files` is now only applied on the first scan and not for all new files. {pull}2932[2932]

==== Bugfixes

*Affecting all Beats*

- Fix empty benign errors logged by processor actions. {pull}3046[3046]

*Metricbeat*

- Calculate the fsstat values per mounting point, and not filesystem. {pull}2777[2777]

==== Added

*Affecting all Beats*

- Add add_cloud_metadata processor for collecting cloud provider metadata. {pull}2728[2728]
- Added decode_json_fields processor for decoding fields containing JSON strings. {pull}2605[2605]
- Add Tencent Cloud provider for add_cloud_metadata processor. {pull}4023[4023]
- Add Alibaba Cloud provider for add_cloud_metadata processor. {pull}4111[4111]

*Metricbeat*

- Add experimental Docker module. Provided by Ingensi and @douaejeouit based on dockbeat.
- Add a sample Redis Kibana dashboard. {pull}2916[2916]
- Add support for MongoDB 3.4 and WiredTiger metrics. {pull}2999[2999]
- Add experimental kafka module with partition metricset. {pull}2969[2969]
- Add raw config option for mysql/status metricset. {pull}3001[3001]
- Add command fields for mysql/status metricset. {pull}3251[3251]

*Filebeat*

- Add command line option `-once` to run Filebeat only once and then close. {pull}2456[2456]
- Only load matching states into prospector to improve state handling {pull}2840[2840]
- Reset all states ttl on startup to make sure it is overwritten by new config {pull}2840[2840]
- Persist all states for files which fall under `ignore_older` to have consistent behaviour {pull}2859[2859]
- Improve shutdown behaviour with large number of files. {pull}3035[3035]

*Winlogbeat*

- Add `event_logs.batch_read_size` configuration option. {pull}2641[2641]

[[release-notes-5.1.0]]
=== Beats version 5.1.0 (skipped)

Version 5.1.0 doesn't exist because, for a short period of time, the Elastic
Yum and Apt repositories included unreleased binaries labeled 5.1.0. To avoid
confusion and upgrade issues for the people that have installed these without
realizing, we decided to skip the 5.1.0 version and release 5.1.1 instead.

[[release-notes-5.0.2]]
=== Beats version 5.0.2
https://github.com/elastic/beats/compare/v5.0.1...v5.0.2[View commits]

==== Bugfixes

*Metricbeat*

- Fix the `password` option in the MongoDB module. {pull}2995[2995]


[[release-notes-5.0.1]]
=== Beats version 5.0.1
https://github.com/elastic/beats/compare/v5.0.0...v5.0.1[View commits]

==== Bugfixes

*Metricbeat*

- Fix `system.process.start_time` on Windows. {pull}2848[2848]
- Fix `system.process.ppid` on Windows. {issue}2860[2860]
- Fix system process metricset for Windows XP and 2003. `cmdline` will be unavailable. {issue}1704[1704]
- Fix access denied issues in system process metricset by enabling SeDebugPrivilege on Windows. {issue}1897[1897]
- Fix system diskio metricset for Windows XP and 2003. {issue}2885[2885]

*Packetbeat*

- Fix 'index out of bounds' bug in Packetbeat DNS protocol plugin. {issue}2872[2872]

*Filebeat*

- Fix registry cleanup issue when files falling under ignore_older after restart. {issue}2818[2818]


==== Added

*Metricbeat*

- Add username and password config options to the PostgreSQL module. {pull}2889[2890]
- Add username and password config options to the MongoDB module. {pull}2889[2889]
- Add system core metricset for Windows. {pull}2883[2883]

*Packetbeat*

- Define `client_geoip.location` as geo_point in the mappings to be used by the GeoIP processor in the Ingest Node pipeline.
  {pull}2795[2795]

*Filebeat*

- Stop Filebeat on registrar loading error. {pull}2868[2868]


include::libbeat/docs/release-notes/5.0.0.asciidoc[]

[[release-notes-5.0.0-ga]]
=== Beats version 5.0.0-GA
https://github.com/elastic/beats/compare/v5.0.0-rc1...v5.0.0[View commits]

The list below covers the changes between 5.0.0-rc1 and 5.0.0 GA only.

==== Bugfixes

*Affecting all Beats*

- Fix kafka output re-trying batches with too large events. {issue}2735[2735]
- Fix kafka output protocol error if `version: 0.10` is configured. {issue}2651[2651]
- Fix kafka output connection closed by broker on SASL/PLAIN. {issue}2717[2717]

*Metricbeat*

- Fix high CPU usage on macOS when encountering processes with long command lines. {issue}2747[2747]
- Fix high value of `system.memory.actual.free` and `system.memory.actual.used`. {issue}2653[2653]
- Change several `OpenProcess` calls on Windows to request the lowest possible access privilege.  {issue}1897[1897]
- Fix system.memory.actual.free high value on Windows. {issue}2653[2653]

*Filebeat*

- Fix issue when clean_removed and clean_inactive were used together that states were not directly removed from the registry.
- Fix issue where upgrading a 1.x registry file resulted in duplicate state entries. {pull}2792[2792]

==== Added

*Affecting all Beats*

- Add beat.version fields to all events.

[[release-notes-5.0.0-rc1]]
=== Beats version 5.0.0-rc1
https://github.com/elastic/beats/compare/v5.0.0-beta1...v5.0.0-rc1[View commits]

==== Breaking changes

*Affecting all Beats*

- A dynamic mapping rule is added to the default Elasticsearch template to treat strings as keywords by default. {pull}2688[2688]

==== Bugfixes

*Affecting all Beats*

- Make sure Beats sent always float values when they are defined as float by sending 5.00000 instead of 5. {pull}2627[2627]
- Fix ignoring all fields from drop_fields in case the first field is unknown. {pull}2685[2685]
- Fix dynamic configuration int/uint to float type conversion. {pull}2698[2698]
- Fix primitive types conversion if values are read from environment variables. {pull}2698[2698]

*Metricbeat*

- Fix default configuration file on Windows to not enabled the `load` metricset. {pull}2632[2632]

*Packetbeat*

- Fix the `bpf_filter` setting. {issue}2660[2660]

*Filebeat*

- Fix input buffer on encoding problem. {pull}2416[2416]

==== Deprecated

*Affecting all Beats*

- Setting `port` has been deprecated in Redis and Logstash outputs. {pull}2620[2620]


[[release-notes-5.0.0-beta1]]
=== Beats version 5.0.0-beta1
https://github.com/elastic/beats/compare/v5.0.0-alpha5...v5.0.0-beta1[View commits]

==== Breaking changes

*Affecting all Beats*

- Change Elasticsearch output index configuration to be based on format strings. If index has been configured, no date will be appended anymore to the index name. {pull}2119[2119]
- Replace `output.kafka.use_type` by `output.kafka.topic` accepting a format string. {pull}2188[2188]
- If the path specified by the `-c` flag is not absolute and `-path.config` is not specified, it
  is considered relative to the current working directory. {pull}2245[2245]
- rename `tls` configurations section to `ssl`. {pull}2330[2330]
- rename `certificate_key` configuration to `key`. {pull}2330[2330]
- replace `tls.insecure` with `ssl.verification_mode` setting. {pull}2330[2330]
- replace `tls.min/max_version` with `ssl.supported_protocols` setting requiring full protocol name. {pull}2330[2330]

*Metricbeat*

- Change field type system.process.cpu.start_time from keyword to date. {issue}1565[1565]
- redis/info metricset fields were renamed up according to the naming conventions.

*Packetbeat*

- Group HTTP fields under `http.request` and `http.response` {pull}2167[2167]
- Export `http.request.body` and `http.response.body` when configured under `include_body_for` {pull}2167[2167]
- Move `ignore_outgoing` config to `packetbeat.ignore_outgoing` {pull}2393[2393]

*Filebeat*

- Set close_inactive default to 5 minutes (was 1 hour before)
- Set clean_removed and close_removed to true by default

==== Bugfixes

*Affecting all Beats*

- Fix logstash output handles error twice when asynchronous sending fails. {pull}2441[2441]
- Fix Elasticsearch structured error response parsing error. {issue}2229[2229]
- Fixed the run script to allow the overriding of the configuration file. {issue}2171[2171]
- Fix logstash output crash if no hosts are configured. {issue}2325[2325]
- Fix array value support in -E CLI flag. {pull}2521[2521]
- Fix merging array values if -c CLI flag is used multiple times. {pull}2521[2521]
- Fix beats failing to start due to invalid duplicate key error in configuration file. {pull}2521[2521]
- Fix panic on non writable logging directory. {pull}2571[2571]

*Metricbeat*

- Fix module filters to work properly with drop_event filter. {issue}2249[2249]

*Packetbeat*

- Fix mapping for some Packetbeat flow metrics that were not marked as being longs. {issue}2177[2177]
- Fix handling of messages larger than the maximum message size (10MB). {pull}2470[2470]

*Filebeat*

- Fix processor failure in Filebeat when using regex, contain, or equals with the message field. {issue}2178[2178]
- Fix async publisher sending empty events {pull}2455[2455]
- Fix potential issue with multiple harvester per file on large file numbers or slow output {pull}2541[2541]

*Winlogbeat*

- Fix corrupt registry file that occurs on power loss by disabling file write caching. {issue}2313[2313]

==== Added

*Affecting all Beats*

- Add script to generate the Kibana index-pattern from fields.yml. {pull}2122[2122]
- Enhance Redis output key selection based on format string. {pull}2169[2169]
- Configurable Redis `keys` using filters and format strings. {pull}2169[2169]
- Add format string support to `output.kafka.topic`. {pull}2188[2188]
- Add `output.kafka.topics` for more advanced kafka topic selection per event. {pull}2188[2188]
- Add support for Kafka 0.10. {pull}2190[2190]
- Add SASL/PLAIN authentication support to kafka output. {pull}2190[2190]
- Make Kafka metadata update configurable. {pull}2190[2190]
- Add Kafka version setting (optional) enabling kafka broker version support. {pull}2190[2190]
- Add Kafka message timestamp if at least version 0.10 is configured. {pull}2190[2190]
- Add configurable Kafka event key setting. {pull}2284[2284]
- Add settings for configuring the kafka partitioning strategy. {pull}2284[2284]
- Add partitioner settings `reachable_only` to ignore partitions not reachable by network. {pull}2284[2284]
- Enhance contains condition to work on fields that are arrays of strings. {issue}2237[2237]
- Lookup the configuration file relative to the `-path.config` CLI flag. {pull}2245[2245]
- Re-write import_dashboards.sh in Golang. {pull}2155[2155]
- Update to Go 1.7. {pull}2306[2306]
- Log total non-zero internal metrics on shutdown. {pull}2349[2349]
- Add support for encrypted private key files by introducing `ssl.key_passphrase` setting. {pull}2330[2330]
- Add experimental symlink support with `symlinks` config {pull}2478[2478]
- Improve validation of registry file on startup.

*Metricbeat*

- Use the new scaled_float Elasticsearch type for the percentage values. {pull}2156[2156]
- Add experimental cgroup metrics to the system/process MetricSet. {pull}2184[2184]
- Added a PostgreSQL module. {pull}2253[2253]
- Improve mapping by converting half_float to scaled_float and integers to long. {pull}2430[2430]
- Add experimental haproxy module. {pull}2384[2384]
- Add Kibana dashboard for cgroups data {pull}2555[2555]

*Packetbeat*

- Add Cassandra protocol analyzer to Packetbeat. {pull}1959[1959]
- Match connections with IPv6 addresses to processes {pull}2254[2254]
- Add IP address to -devices command output {pull}2327[2327]
- Add configuration option for the maximum message size. Used to be hard-coded to 10 MB. {pull}2470[2470]

*Filebeat*

- Introduce close_timeout harvester options {issue}1926[1926]
- Strip BOM from first message in case of BOM files {issue}2351[2351]
- Add harvester_limit option {pull}2417[2417]

==== Deprecated

*Affecting all Beats*

- Topology map is deprecated. This applies to the settings: refresh_topology_freq, topology_expire, save_topology, host_topology, password_topology, db_topology.


[[release-notes-5.0.0-alpha5]]
=== Beats version 5.0.0-alpha5
https://github.com/elastic/beats/compare/v5.0.0-alpha4...v5.0.0-alpha5[View commits]

==== Breaking changes

*Affecting all Beats*

- Rename the `filters` section to `processors`. {pull}1944[1944]
- Introduce the condition with `when` in the processor configuration. {pull}1949[1949]
- The Elasticsearch template is now loaded by default. {pull}1993[1993]
- The Redis output `index` setting is renamed to `key`. `index` still works but it's deprecated. {pull}2077[2077]
- The undocumented file output `index` setting was removed. Use `filename` instead. {pull}2077[2077]

*Metricbeat*

- Create a separate metricSet for load under the system module and remove load information from CPU stats. {pull}2101[2101]
- Add `system.load.norm.1`, `system.load.norm.5` and `system.load.norm.15`. {pull}2101[2101]
- Add threads fields to mysql module. {pull}2484[2484]

*Packetbeat*

- Set `enabled` ` in `packetbeat.protocols.icmp` configuration to `true` by default. {pull}1988[1988]

==== Bugfixes

*Affecting all Beats*

- Fix sync publisher `PublishEvents` return value if client is closed concurrently. {pull}2046[2046]

*Metricbeat*

- Do not send zero values when no value was present in the source. {issue}1972[1972]

*Filebeat*

- Fix potential data loss between Filebeat restarts, reporting unpublished lines as published. {issue}2041[2041]
- Fix open file handler issue. {issue}2028[2028] {pull}2020[2020]
- Fix filtering of JSON events when using integers in conditions. {issue}2038[2038]

*Winlogbeat*

- Fix potential data loss between Winlogbeat restarts, reporting unpublished lines as published. {issue}2041[2041]

==== Added

*Affecting all Beats*

- Periodically log internal metrics. {pull}1955[1955]
- Add enabled setting to all output modules. {pull}1987[1987]
- Command line flag `-c` can be used multiple times. {pull}1985[1985]
- Add OR/AND/NOT to the condition associated with the processors. {pull}1983[1983]
- Add `-E` CLI flag for overwriting single config options via command line. {pull}1986[1986]
- Choose the mapping template file based on the Elasticsearch version. {pull}1993[1993]
- Check stdout being available when console output is configured. {issue}2035[2035]

*Metricbeat*

- Add pgid field to process information. {pull} 2021[2021]

*Packetbeat*

- Add enabled setting to Packetbeat protocols. {pull}1988[1988]
- Add enabled setting to Packetbeat network flows configuration. {pull}1988[1988]

*Filebeat*

- Introduce `close_removed` and `close_renamed` harvester options. {issue}1600[1600]
- Introduce `close_eof` harvester option. {issue}1600[1600]
- Add `clean_removed` and `clean_inactive` config option. {issue}1600[1600]

==== Deprecated

*Filebeat*

- Deprecate `close_older` option and replace it with `close_inactive`. {issue}2051[2051]
- Deprecate `force_close_files` option and replace it with `close_removed` and `close_renamed`. {issue}1600[1600]

[[release-notes-5.0.0-alpha4]]
=== Beats version 5.0.0-alpha4
https://github.com/elastic/beats/compare/v5.0.0-alpha3...v5.0.0-alpha4[View commits]

==== Breaking changes

*Affecting all Beats*

- The topology_expire option of the Elasticsearch output was removed. {pull}1907[1907]

*Filebeat*

- Stop following symlink. Symlinks are now ignored: {pull}1686[1686]

==== Bugfixes

*Affecting all Beats*

- Reset backoff factor on partial ACK. {issue}1803[1803]
- Fix beats load balancer deadlock if max_retries: -1 or publish_async is enabled in filebeat. {issue}1829[1829]
- Fix logstash output with pipelining mode enabled not reconnecting. {issue}1876[1876]
- Empty configuration sections become merge-able with variables containing full path. {pull}1900[1900]
- Fix error message about required fields missing not printing the missing field name. {pull}1900[1900]

*Metricbeat*

- Fix the CPU values returned for each core. {issue}1863[1863]

*Packetbeat*

- Add missing nil-check to memcached GapInStream handler. {issue}1162[1162]
- Fix NFSv4 Operation returning the first found first-class operation available in compound requests. {pull}1821[1821]
- Fix TCP overlapping segments not being handled correctly. {pull}1898[1898]

*Winlogbeat*

- Fix issue with rendering forwarded event log records. {pull}1891[1891]

==== Added

*Affecting all Beats*

- Improve error message if compiling regular expression from config files fails. {pull}1900[1900]
- Compression support in the Elasticsearch output. {pull}1835[1835]

*Metricbeat*

- Add MongoDB module. {pull}1837[1837]


[[release-notes-5.0.0-alpha3]]
=== Beats version 5.0.0-alpha3
https://github.com/elastic/beats/compare/v5.0.0-alpha2...v5.0.0-alpha3[View commits]

==== Breaking changes

*Affecting all Beats*

- All configuration settings under `shipper:` are moved to be top level configuration settings. I.e.
  `shipper.name:` becomes `name:` in the configuration file. {pull}1570[1570]

*Topbeat*

- Topbeat is replaced by Metricbeat.

*Filebeat*

- The state for files which fall under ignore_older is not stored anymore. This has the consequence, that if a file which fell under ignore_older is updated, the whole file will be crawled.

==== Bugfixes

*Winlogbeat*

- Adding missing argument to the "Stop processing" log message. {pull}1590[1590]

==== Added

*Affecting all Beats*

- Add conditions to generic filtering. {pull}1623[1623]

*Metricbeat*

- First public release, containing the following modules: apache, mysql, nginx, redis, system, and zookeeper.

*Filebeat*

- The registry format was changed to an array instead of dict. The migration to the new format will happen automatically at the first startup. {pull}1703[1703]

==== Deprecated

*Affecting all Beats*

- The support for doing GeoIP lookups is deprecated and will be removed in version 6.0. {pull}1601[1601]


[[release-notes-5.0.0-alpha2]]
=== Beats version 5.0.0-alpha2
https://github.com/elastic/beats/compare/v5.0.0-alpha1...v5.0.0-alpha2[View commits]

==== Breaking changes

*Affecting all Beats*

- On DEB/RPM installations, the binary files are now found under `/usr/share/{{beat_name}}/bin`, not in `/usr/bin`. {pull}1385[1385]
- The logs are written by default to self rotating files, instead of syslog. {pull}1371[1371]
- Remove deprecated `host` option from elasticsearch, logstash and redis outputs. {pull}1474[1474]

*Packetbeat*

- Configuration of redis topology support changed. {pull}1353[1353]
- Move all Packetbeat configuration options under the packetbeat namespace {issue}1417[1417]

*Filebeat*

- Default location for the registry file was changed to be `data/registry` from the binary directory,
  rather than `.filebeat` in the current working directory. This affects installations for zip/tar.gz/source,
  the location for DEB and RPM packages stays the same. {pull}1373[1373]

==== Bugfixes

*Affecting all Beats*

- Drain response buffers when pipelining is used by Redis output. {pull}1353[1353]
- Unterminated environment variable expressions in config files will now cause an error {pull}1389[1389]
- Fix issue with the automatic template loading when Elasticsearch is not available on Beat start. {issue}1321[1321]
- Fix bug affecting -cpuprofile, -memprofile, and -httpprof CLI flags {pull}1415[1415]
- Fix race when multiple outputs access the same event with logstash output manipulating event {issue}1410[1410] {pull}1428[1428]
- Seed random number generator using crypto.rand package. {pull}1503{1503]
- Fix beats hanging in -configtest {issue}1213[1213]
- Fix kafka log message output {pull}1516[1516]

*Filebeat*

- Improvements in registrar dealing with file rotation. {pull}1281[1281]
- Fix issue with JSON decoding where `@timestamp` or `type` keys with the wrong type could cause Filebeat
  to crash. {issue}1378[1378]
- Fix issue with JSON decoding where values having `null` as values could crash Filebeat. {issue}1466[1466]
- Multiline reader normalizing newline to use `\n`. {pull}1552[1552]

*Winlogbeat*

- Fix panic when reading messages larger than 32K characters on Windows XP and 2003. {pull}1498[1498]
- Fix panic that occurs when reading a large events on Windows Vista and newer. {pull}1499[1499]

==== Added

*Affecting all Beats*

- Add support for TLS to Redis output. {pull}1353[1353]
- Add SOCKS5 proxy support to Redis output. {pull}1353[1353]
- Failover and load balancing support in redis output. {pull}1353[1353]
- Multiple-worker per host support for redis output. {pull}1353[1353]
- Added ability to escape `${x}` in config files to avoid environment variable expansion {pull}1389[1389]
- Configuration options and CLI flags for setting the home, data and config paths. {pull}1373[1373]
- Configuration options and CLI flags for setting the default logs path. {pull}1437[1437]
- Update to Go 1.6.2 {pull}1447[1447]
- Add Elasticsearch template files compatible with Elasticsearch 2.x. {pull}1501[1501]
- Add scripts for managing the dashboards of a single Beat {pull}1359[1359]

*Packetbeat*

- Fix compile issues for OpenBSD. {pull}1347[1347]

*Topbeat*

- Updated elastic/gosigar version so Topbeat can compile on OpenBSD. {pull}1403[1403]


[[release-notes-5.0.0-alpha1]]
=== Beats version 5.0.0-alpha1
https://github.com/elastic/beats/compare/v1.2.0...v5.0.0-alpha1[View commits]

==== Breaking changes

*libbeat*

- Run function to start a Beat now returns an error instead of directly exiting. {pull}771[771]
- The method signature of HandleFlags() was changed to allow returning an error {pull}1249[1249]
- Require braces for environment variable expansion in config files {pull}1304[1304]

*Packetbeat*

- Rename output fields in the dns package. Former flag `recursion_allowed` becomes `recursion_available`. {pull}803[803]
  Former SOA field `ttl` becomes `minimum`. {pull}803[803]
- The fully qualified domain names which are part of output fields values of the dns package now terminate with a dot. {pull}803[803]
- Remove the count field from the exported event {pull}1210[1210]

*Topbeat*

- Rename `proc.cpu.user_p` with `proc.cpu.total_p` as it includes CPU time spent in kernel space {pull}631[631]
- Remove `count` field from the exported fields {pull}1207[1207]
- Rename `input` top level config option to `topbeat`

*Filebeat*

- Scalar values in used in the `fields` configuration setting are no longer automatically converted to strings. {pull}1092[1092]
- Count field was removed from event as not used in filebeat {issue}778[778]

*Winlogbeat*

- The `message_inserts` field was replaced with the `event_data` field {issue}1053[1053]
- The `category` field was renamed to `task` to better align with the Windows Event Log API naming {issue}1053[1053]
- Remove the count field from the exported event {pull}1218[1218]


==== Bugfixes

*Affecting all Beats*

- Logstash output will not retry events that are not JSON-encodable {pull}927[927]

*Packetbeat*

- Create a proper BPF filter when ICMP is the only enabled protocol {issue}757[757]
- Check column length in pgsql parser. {issue}565[565]
- Harden pgsql parser. {issue}565[565]

*Topbeat*

- Fix issue with `cpu.system_p` being greater than 1 on Windows {pull}1128[1128]

*Filebeat*

- Stop filebeat if started without any prospectors defined or empty prospectors {pull}644[644] {pull}647[647]
- Improve shutdown of crawler and prospector to wait for clean completion {pull}720[720]
- Omit `fields` from Filebeat events when null {issue}899[899]

*Winlogbeat*

==== Added

*Affecting all Beats*

- Update builds to Golang version 1.6
- Add option to Elasticsearch output to pass http parameters in index operations {issue}805[805]
- Improve Logstash and Elasticsearch backoff behavior. {pull}927[927]
- Add experimental Kafka output. {pull}942[942]
- Add config file option to configure GOMAXPROCS. {pull}969[969]
- Improve shutdown handling in libbeat. {pull}1075[1075]
- Add `fields` and `fields_under_root` options under the `shipper` configuration {pull}1092[1092]
- Add the ability to use a SOCKS5 proxy with the Logstash output {issue}823[823]
- The `-configtest` flag will now print "Config OK" to stdout on success {pull}1249[1249]

*Packetbeat*

- Change the DNS library used throughout the dns package to github.com/miekg/dns. {pull}803[803]
- Add support for NFS v3 and v4. {pull}1231[1231]
- Add support for EDNS and DNSSEC. {pull}1292[1292]

*Topbeat*

- Add `username` to processes {pull}845[845]

*Filebeat*

- Add the ability to set a list of tags for each prospector {pull}1092[1092]
- Add JSON decoding support {pull}1143[1143]


*Winlogbeat*

- Add caching of event metadata handles and the system render context for the wineventlog API {pull}888[888]
- Improve config validation by checking for unknown top-level YAML keys. {pull}1100[1100]
- Add the ability to set tags, fields, and fields_under_root as options for each event log {pull}1092[1092]
- Add additional data to the events published by Winlogbeat. The new fields are `activity_id`,
`event_data`, `keywords`, `opcode`, `process_id`, `provider_guid`, `related_activity_id`,
`task`, `thread_id`, `user_data`, and `version`. {issue}1053[1053]
- Add `event_id`, `level`, and `provider` configuration options for filtering events {pull}1218[1218]
- Add `include_xml` configuration option for including the raw XML with the event {pull}1218[1218]

==== Known issues
* All Beats can hang or panic on shutdown if the next server in the pipeline (e.g. Elasticsearch or Logstash) is
  not reachable. {issue}1319[1319]
* When running the Beats as a service on Windows, you need to manually load the Elasticsearch mapping
  template. {issue}1315[1315]
* The ES template automatic load doesn't work if Elasticsearch is not available when the Beat is starting. {issue}1321[1321]

[[release-notes-1.3.1]]
=== Beats version 1.3.1
https://github.com/elastic/beats/compare/v1.3.0...v1.3.1[View commits]

==== Bugfixes

*Filebeat*

- Fix a concurrent bug on filebeat startup with a large number of prospectors defined. {pull}2509[2509]

*Packetbeat*

- Fix description for the -I CLI flag. {pull}2480[2480]

*Winlogbeat*

- Fix corrupt registry file that occurs on power loss by disabling file write caching. {issue}2313[2313]

[[release-notes-1.3.0]]
=== Beats version 1.3.0
https://github.com/elastic/beats/compare/v1.2.3...v1.3.0[View commits]

==== Deprecated

*Filebeat*

- Undocumented support for following symlinks is deprecated. Filebeat will not follow symlinks in version 5.0. {pull}1767[1767]

==== Bugfixes

*Affecting all Beats*

- Fix beats load balancer deadlock if `max_retries: -1` or `publish_async` is enabled in filebeat. {issue}1829[1829]
- Fix output modes backoff counter reset. {issue}1803[1803] {pull}1814[1814] {pull}1818[1818]
- Set logstash output default bulk_max_size to 2048. {issue}1662[1662]
- Seed random number generator using crypto.rand package. {pull}1503[1503]
- Check stdout being available when console output is configured. {issue}2063[2063]

*Packetbeat*

- Add missing nil-check to memcached GapInStream handler. {issue}1162[1162]
- Fix NFSv4 Operation returning the first found first-class operation available in compound requests. {pull}1821[1821]
- Fix TCP overlapping segments not being handled correctly. {pull}1917[1917]

==== Added

*Affecting all Beats*

- Updated to Go 1.7


[[release-notes-1.2.3]]
=== Beats version 1.2.3
https://github.com/elastic/beats/compare/v1.2.2...v1.2.3[View commits]

==== Bugfixes

*Topbeat*

- Fix high CPU usage when using filtering under Windows. {pull}1598[1598]

*Filebeat*

- Fix rotation issue with ignore_older. {issue}1528[1528]

*Winlogbeat*

- Fix panic when reading messages larger than 32K characters on Windows XP and 2003. {pull}1498[1498]

==== Added

*Filebeat*

- Prevent file opening for files which reached ignore_older. {pull}1649[1649]


[[release-notes-1.2.2]]
=== Beats version 1.2.2
https://github.com/elastic/beats/compare/v1.2.0...v1.2.2[View commits]

==== Bugfixes

*Affecting all Beats*

- Fix race when multiple outputs access the same event with Logstash output manipulating event. {issue}1410[1410]
- Fix go-daemon (supervisor used in init scripts) hanging when executed over SSH. {issue}1394[1394]

*Filebeat*

- Improvements in registrar dealing with file rotation. {issue}1281[1281]


[[release-notes-1.2.1]]
=== Beats version 1.2.1
https://github.com/elastic/beats/compare/v1.2.0...v1.2.1[View commits]

==== Breaking changes

*Affecting all Beats*

- Require braces for environment variable expansion in config files {pull}1304[1304]
- Removed deprecation warning for the Redis output. {pull}1282[1282]

*Topbeat*

- Fixed name of the setting `stats.proc` to `stats.process` in the default configuration file. {pull}1343[1343]
- Fix issue with cpu.system_p being greater than 1 on Windows {pull}1128[1128]

==== Added

*Topbeat*

- Add username to processes {pull}845[845]


[[release-notes-1.2.0]]
=== Beats version 1.2.0
https://github.com/elastic/beats/compare/v1.1.2...v1.2.0[View commits]

==== Breaking changes

*Filebeat*

- Default config for ignore_older is now infinite instead of 24h, means ignore_older is disabled by default. Use close_older to only close file handlers.

==== Bugfixes

*Packetbeat*

- Split real_ip_header value when it contains multiple IPs {pull}1241[1241]

*Winlogbeat*

- Fix invalid `event_id` on Windows XP and Windows 2003 {pull}1227[1227]

==== Added

*Affecting all Beats*

- Add ability to override configuration settings using environment variables {issue}114[114]
- Libbeat now always exits through a single exit method for proper cleanup and control {pull}736[736]
- Add ability to create Elasticsearch mapping on startup {pull}639[639]

*Topbeat*

- Add the command line used to start processes {issue}533[533]

*Filebeat*

- Add close_older configuration option to complete ignore_older https://github.com/elastic/filebeat/issues/181[181]

[[release-notes-1.1.2]]
=== Beats version 1.1.2
https://github.com/elastic/beats/compare/v1.1.1...v1.1.2[View commits]

==== Bugfixes

*Filebeat*

- Fix registrar bug for rotated files {pull}1010[1010]


[[release-notes-1.1.1]]
=== Beats version 1.1.1
https://github.com/elastic/beats/compare/v1.1.0...v1.1.1[View commits]

==== Bugfixes

*Affecting all Beats*

- Fix logstash output loop hanging in infinite loop on too many output errors. {pull}944[944]
- Fix critical bug in filebeat and winlogbeat potentially dropping events. {pull}953[953]

[[release-notes-1.1.0]]
=== Beats version 1.1.0
https://github.com/elastic/beats/compare/v1.0.1...v1.1.0[View commits]

==== Bugfixes

*Affecting all Beats*

- Fix logging issue with file based output where newlines could be misplaced
  during concurrent logging {pull}650[650]
- Reduce memory usage by separate queue sizes for single events and bulk events. {pull}649[649] {issue}516[516]
- Set default default bulk_max_size value to 2048 {pull}628[628]

*Packetbeat*

- Fix setting direction to out and use its value to decide when dropping events if ignore_outgoing is enabled {pull}557[557]
- Fix logging issue with file-based output where newlines could be misplaced
  during concurrent logging {pull}650[650]
- Reduce memory usage by having separate queue sizes for single events and bulk events. {pull}649[649] {issue}516[516]
- Set default bulk_max_size value to 2048 {pull}628[628]
- Fix logstash window size of 1 not increasing. {pull}598[598]

*Packetbeat*

- Fix the condition that determines whether the direction of the transaction is set to "outgoing". Packetbeat uses the
  direction field to determine which transactions to drop when dropping outgoing transactions. {pull}557[557]
- Allow PF_RING sniffer type to be configured using pf_ring or pfring {pull}671[671]

*Filebeat*

- Set spool_size default value to 2048 {pull}628[628]

==== Added

*Affecting all Beats*

- Add include_fields and drop_fields as part of generic filtering {pull}1120[1120]
- Make logstash output compression level configurable. {pull}630[630]
- Some publisher options refactoring in libbeat {pull}684[684]
- Move event preprocessor applying GeoIP to packetbeat {pull}772[772]

*Packetbeat*

- Add support for capturing DNS over TCP network traffic. {pull}486[486] {pull}554[554]

*Topbeat*

- Group all CPU usage per core statistics and export them optionally if cpu_per_core is configured {pull}496[496]

*Filebeat*

- Add multiline support for combining multiple related lines into one event. {issue}461[461]
- Add `exclude_lines` and `include_lines` options for regexp based line filtering. {pull}430[430]
- Add `exclude_files` configuration option. {pull}563[563]
- Add experimental option to enable filebeat publisher pipeline to operate asynchronously {pull}782[782]

*Winlogbeat*

- First public release of Winlogbeat

[[release-notes-1.0.1]]
=== Beats version 1.0.1
https://github.com/elastic/beats/compare/v1.0.0...v1.0.1[Check 1.0.1 diff]

==== Bugfixes

*Filebeat*

- Fix force_close_files in case renamed file appeared very fast. https://github.com/elastic/filebeat/pull/302[302]

*Packetbeat*

- Improve MongoDB message correlation. {issue}377[377]
- Improve redis parser performance. {issue}442[422]
- Fix panic on nil in redis protocol parser. {issue}384[384]
- Fix errors redis parser when messages are split in multiple TCP segments. {issue}402[402]
- Fix errors in redis parser when length prefixed strings contain sequences of CRLF. {issue}#402[402]
- Fix errors in redis parser when dealing with nested arrays. {issue}402[402]

[[release-notes-1.0.0]]
=== Beats version 1.0.0
https://github.com/elastic/beats/compare/1.0.0-rc2...1.0.0[Check 1.0.0 diff]

==== Breaking changes

*Topbeat*

- Change proc type to process #138


==== Bugfixes

*Affecting all Beats*

- Fix random panic on shutdown by calling shutdown handler only once. elastic/filebeat#204
- Fix credentials are not send when pinging an elasticsearch host. elastic/filebeat#287

*Filebeat*

- Fix problem that harvesters stopped reading after some time and filebeat stopped processing events #257
- Fix line truncating by internal buffers being reused by accident #258
- Set default ignore_older to 24 hours #282




[[release-notes-1.0.0-rc2]]
=== Beats version 1.0.0-rc2
https://github.com/elastic/beats/compare/1.0.0-rc1...1.0.0-rc2[Check 1.0.0-rc2
diff]

==== Breaking changes

*Affecting all Beats*

- The `shipper` output field is renamed to `beat.name`. #285
- Use of `enabled` as a configuration option for outputs (elasticsearch,
  logstash, etc.) has been removed. #264
- Use of `disabled` as a configuration option for tls has been removed. #264
- The `-test` command line flag was renamed to `-configtest`. #264
- Disable geoip by default. To enable it uncomment in config file. #305


*Filebeat*

- Removed utf-16be-bom encoding support. Support will be added with fix for #205
- Rename force_close_windows_files to force_close_files and make it available for all platforms.


==== Bugfixes

*Affecting all Beats*

- Disable logging to stderr after configuration phase. #276
- Set the default file logging path when not set in config. #275
- Fix bug silently dropping records based on current window size. elastic/filebeat#226
- Fix direction field in published events. #300
- Fix elasticsearch structured errors breaking error handling. #309

*Packetbeat*

- Packetbeat will now exit if a configuration error is detected. #357
- Fixed an issue handling DNS requests containing no questions. #369

*Topbeat*

- Fix leak of Windows handles. #98
- Fix memory leak of process information. #104

*Filebeat*

- Filebeat will now exit if a configuration error is detected. #198
- Fix to enable prospector to harvest existing files that are modified. #199
- Improve line reading and encoding to better keep track of file offsets based
  on encoding. #224
- Set input_type by default to "log"


==== Added

*Affecting all Beats*

- Added `beat.hostname` to contain the hostname where the Beat is running on as
  returned by the operating system. #285
- Added timestamp for file logging. #291

*Filebeat*

- Handling end of line under windows was improved #233



[[release-notes-1.0.0-rc1]]
=== Beats version 1.0.0-rc1
https://github.com/elastic/beats/compare/1.0.0-beta4...1.0.0-rc1[Check
1.0.0-rc1 diff]

==== Breaking changes

*Affecting all Beats*

- Rename timestamp field with @timestamp. #237

*Packetbeat*

- Rename timestamp field with @timestamp. #343

*Topbeat*

- Rename timestamp field with @timestamp for a better integration with
Logstash. #80

*Filebeat*

- Rename the timestamp field with @timestamp #168
- Rename tail_on_rotate prospector config to tail_files
- Removal of line field in event. Line number was not correct and does not add value. #217


==== Bugfixes

*Affecting all Beats*

- Use stderr for console log output. #219
- Handle empty event array in publisher. #207
- Respect '*' debug selector in IsDebug. #226 (elastic/packetbeat#339)
- Limit number of workers for Elasticsearch output. elastic/packetbeat#226
- On Windows, remove service related error message when running in the console. #242
- Fix waitRetry no configured in single output mode configuration. elastic/filebeat#144
- Use http as the default scheme in the elasticsearch hosts #253
- Respect max bulk size if bulk publisher (collector) is disabled or sync flag is set.
- Always evaluate status code from Elasticsearch responses when indexing events. #192
- Use bulk_max_size configuration option instead of bulk_size. #256
- Fix max_retries=0 (no retries) configuration option. #266
- Filename used for file based logging now defaults to beat name. #267

*Packetbeat*

- Close file descriptors used to monitor processes. #337
- Remove old RPM spec file. It moved to elastic/beats-packer. #334

*Topbeat*

- Don't wait for one period until shutdown #75

*Filebeat*

- Omit 'fields' from event JSON when null. #126
- Make offset and line value of type long in elasticsearch template to prevent overflow. #140
- Fix locking files for writing behaviour. #156
- Introduce 'document_type' config option per prospector to define document type
  for event stored in elasticsearch. #133
- Add 'input_type' field to published events reporting the prospector type being used. #133
- Fix high CPU usage when not connected to Elasticsearch or Logstash. #144
- Fix issue that files were not crawled anymore when encoding was set to something other then plain. #182


==== Added

*Affecting all Beats*

- Add Console output plugin. #218
- Add timestamp to log messages #245
- Send @metadata.beat to Logstash instead of @metadata.index to prevent
  possible name clashes and give user full control over index name used for
  Elasticsearch
- Add logging messages for bulk publishing in case of error #229
- Add option to configure number of parallel workers publishing to Elasticsearch
  or Logstash.
- Set default bulk size for Elasticsearch output to 50.
- Set default http timeout for Elasticsearch to 90s.
- Improve publish retry if sync flag is set by retrying only up to max bulk size
  events instead of all events to be published.

*Filebeat*

- Introduction of backoff, backoff_factor, max_backoff, partial_line_waiting, force_close_windows_files
  config variables to make crawling more configurable.
- All Godeps dependencies were updated to master on 2015-10-21 [#122]
- Set default value for ignore_older config to 10 minutes. #164
- Added the fields_under_root setting to optionally store the custom fields top
level in the output dictionary. #188
- Add more encodings by using x/text/encodings/htmlindex package to select
  encoding by name.




[[release-notes-1.0.0-beta4]]
=== Beats version 1.0.0-beta4
https://github.com/elastic/beats/compare/1.0.0-beta3...1.0.0-beta4[Check
1.0.0-beta4 diff]


==== Breaking changes

*Affecting all Beats*

- Update tls config options naming from dash to underline #162
- Feature/output modes: Introduction of PublishEvent(s) to be used by beats #118 #115

*Packetbeat*

- Renamed http module config file option 'strip_authorization' to 'redact_authorization'
- Save_topology is set to false by default
- Rename elasticsearch index to [packetbeat-]YYYY.MM.DD

*Topbeat*

- Percentage fields (e.g user_p) are exported as a float between 0 and 1 #34


==== Bugfixes

*Affecting all Beats*

- Determine Elasticsearch index for an event based on UTC time #81
- Fixing ES output's defaultDeadTimeout so that it is 60 seconds #103
- ES outputer: fix timestamp conversion #91
- Fix TLS insecure config option #239
- ES outputer: check bulk API per item status code for retransmit on failure.

*Packetbeat*

- Support for lower-case header names when redacting http authorization headers
- Redact proxy-authorization if redact-authorization is set
- Fix some multithreading issues #203
- Fix negative response time #216
- Fix memcache TCP connection being nil after dropping stream data. #299
- Add missing DNS protocol configuration to documentation #269

*Topbeat*

- Don't divide the reported memory by an extra 1024 #60


==== Added

*Affecting all Beats*

- Add logstash output plugin #151
- Integration tests for Beat -> Logstash -> Elasticsearch added #195 #188 #168 #137 #128 #112
- Large updates and improvements to the documentation
- Add direction field to publisher output to indicate inbound/outbound transactions #150
- Add tls configuration support to elasticsearch and logstash outputers #139
- All external dependencies were updated to the latest version. Update to Golang 1.5.1 #162
- Guarantee ES index is based in UTC time zone #164
- Cache: optional per element timeout #144
- Make it possible to set hosts in different ways. #135
- Expose more TLS config options #124
- Use the Beat name in the default configuration file path #99

*Packetbeat*

- add [.editorconfig file](http://editorconfig.org/)
- add (experimental/unsupported?) saltstack files
- Sample config file cleanup
- Moved common documentation to [libbeat repository](https://github.com/elastic/libbeat)
- Update build to go 1.5.1
- Adding device descriptions to the -device output.
- Generate coverage for system tests
- Move go-daemon dependency to beats-packer
- Rename integration tests to system tests
- Made the `-devices` option more user friendly in case `sudo` is not used.
  Issue #296.
- Publish expired DNS transactions #301
- Update protocol guide to libbeat changes
- Add protocol registration to new protocol guide
- Make transaction timeouts configurable #300
- Add direction field to the exported fields #317

*Topbeat*

- Document fields in a standardized format (etc/fields.yml) #34
- Updated to use new libbeat Publisher #37 #41
- Update to go 1.5.1 #43
- Updated configuration files with comments for all options #65
- Documentation improvements


==== Deprecated

*Affecting all Beats*

- Redis output was deprecated #169 #145
- Host and port configuration options are deprecated. They are replaced by the hosts
 configuration option. #141<|MERGE_RESOLUTION|>--- conflicted
+++ resolved
@@ -67,11 +67,8 @@
 
 *Metricbeat*
 
-<<<<<<< HEAD
 - Add setting to disable docker cpu metrics per core. {pull}9194[9194]
-=======
 - The `elasticsearch/node` metricset now reports the Elasticsearch cluster UUID. {pull}8771[8771]
->>>>>>> f6bbfd5e
 
 *Packetbeat*
 
