// Use these for links to issue and pulls. Note issues and pulls redirect one to
// each other on Github, so don't worry too much on using the right prefix.
:issue: https://github.com/elastic/beats/issues/
:pull: https://github.com/elastic/beats/pull/

////////////////////////////////////////////////////////////
// Template, add newest changes here

=== Beats version HEAD
https://github.com/elastic/beats/compare/v6.0.0-beta2...master[Check the HEAD diff]

==== Breaking changes

*Affecting all Beats*

- De dot keys of labels and annotations in kubernetes meta processors to prevent collisions. {pull}6203[6203]
- Rename beat.cpu.*.time metrics to beat.cpu.*.time.ms. {pull}6449[6449]
- Mark `system.syslog.message` and `system.auth.message` as `text` instead of `keyword`. {pull}6589[6589]
- Allow override of dynamic template `match_mapping_type` for fields with object_type. {pull}6691[6691]

*Auditbeat*

*Filebeat*

- Remove the undefined `username` option from the Redis input and clarify the documentation. {pull}6662[6662]
- Add validation for Stdin, when Filebeat is configured with Stdin and any other inputs, Filebeat
  will now refuses to start. {pull}6463[6463]

*Heartbeat*

- Made the URL field of heartbeat aggregatable. {pull}6263[6263]
- Use `match.Matcher` for checking heartbeat response bodies with regular expressions. {pull}6539[6539]

*Metricbeat*

- Kubernetes deployment: Add ServiceAccount config to system metricbeat. {pull}6824[6824]
- Kubernetes deployment: Add DNS Policy to system metricbeat. {pull}6656[6656]
- De dot keys in kubernetes/event metricset to prevent collisions. {pull}6203[6203]
- Add config option for windows/perfmon metricset to ignore non existent counters. {pull}6432[6432]
- Refactor docker CPU calculations to be more consistent with `docker stats`. {pull}6608[6608]
- Update logstash.node_stats metricset to write data under `logstash.node.stats.*`. {pull}6714[6714]

*Packetbeat*

*Winlogbeat*

==== Bugfixes

*Affecting all Beats*

- Fix panic when Events containing a float32 value are normalized. {pull}6129[6129]
- Fix `setup.dashboards.always_kibana` when using Kibana 5.6. {issue}6090[6090]
- Fix for kafka logger. {pull}6430[6430]
- Remove double slashes in Windows service script. {pull}6491[6491]
- Ensure Kubernetes labels/annotations don't break mapping {pull}6490[6490]

*Auditbeat*

- Add hex decoding for the name field in audit path records. {pull}6687[6687]
- Fixed a deadlock in the file_integrity module under Windows. {issue}6864[6864]

*Filebeat*

- Fix panic when log prospector configuration fails to load. {issue}6800[6800]
- Fix memory leak in log prospector when files cannot be read. {issue}6797[6797]
- Add raw JSON to message field when JSON parsing fails. {issue}6516[6516]

*Heartbeat*

*Metricbeat*

- Fix the default configuration for Logstash to include the default port. {pull}6279[6279]
- Fix dealing with new process status codes in Linux kernel 4.14+. {pull}6306[6306]
- Add filtering option by exact device names in system.diskio. `diskio.include_devices`. {pull}6085[6085]
- Add connections metricset to RabbitMQ module {pull}6548[6548]
- Fix panic in http dependent modules when invalid config was used. {pull}6205[6205]
- Fix system.filesystem.used.pct value to match what df reports. {issue}5494[5494]
- Fix namespace disambiguation in Kubernetes state_* metricsets. {issue}6281[6281]
- Fix Windows perfmon metricset so that it sends metrics when an error occurs. {pull}6542[6542]
- Fix Kubernetes calculated fields store. {pull}6564{6564}
- Exclude bind mounts in fsstat and filesystem metricsets. {pull}6819[6819]
- Don't stop Metricbeat if aerospike server is down. {pull}6874[6874]
- disk reads and write count metrics in RabbitMQ queue metricset made optional. {issue}6876[6876]
- Add mapping for docker metrics per cpu. {pull}6843[6843]

*Packetbeat*

*Winlogbeat*

- Fixed a crash under Windows 2003 and XP when an event had less insert strings than required by its format string. {pull}6247[6247]

==== Added

*Affecting all Beats*

- Update Golang 1.9.4 {pull}6326[6326]
- Add the ability to log to the Windows Event Log. {pull}5913[5913]
- The node name can be discovered automatically by machine-id matching when beat deployed outside kubernetes cluster. {pull}6146[6146]
- Panics will be written to the logger before exiting. {pull}6199[6199]
- Add builder support for autodiscover and annotations builder {pull}6408[6408]
- Add plugin support for autodiscover builders, providers {pull}6457[6457]
- Preserve runtime from container statuses in Kubernetes autodiscover {pull}6456[6456]
- Experimental feature setup.template.append_fields added. {pull}6024[6024]
- Add appender support to autodiscover {pull}6469[6469]
- Add add_host_metadata processor {pull}5968[5968]
- Retry configuration to load dashboards if Kibana is not reachable when the beat starts. {pull}6560[6560]
- Add `has_fields` conditional to filter events based on the existence of all the given fields. {issue}6285[6285] {pull}6653[6653]
- Add support for spooling to disk to the beats event publishing pipeline. {pull}6581[6581]
- Added logging of system info at Beat startup. {issue}5946[5946]
- Do not log errors if X-Pack Monitoring is enabled but Elastisearch X-Pack is not. {pull}6627[6627]
- Add rename processor. {pull}6292[6292]

*Auditbeat*

*Filebeat*

- Add IIS module to parse access log and error log. {pull}6127[6127]
- Renaming of the prospector type to the input type and all prospectors are now moved to the input
  folder, to maintain backward compatibility type aliasing was used to map the old type to the new
  one. This change also affect YAML configuration. {pull}6078[6078]
- Addition of the TCP input {pull}6700[6700]
- Add option to convert the timestamps to UTC in the system module. {pull}5647[5647]
- Add Logstash module support for main log and the slow log, support the plain text or structured JSON format {pull}5481[5481]
- Add stream filtering when using `docker` prospector. {pull}6057[6057]
- Add support for CRI logs format. {issue}5630[5630]
- Add json.ignore_decoding_error config to not log json decoding erors. {issue}6547[6547]
- Make registry file permission configurable. {pull}6455[6455]
- Add MongoDB module. {pull}6283[6238]
- Add Ingest pipeline loading to setup. {pull}6814[6814]
- Add support of log_format combined to NGINX access logs. {pull}6858[6858]
- Release config reloading feature as GA. {pull}6891[6891]
- Add support human friendly size for the UDP input. {pull}6886[6886]
- Add Syslog input to ingest RFC3164 Events via TCP and UDP {pull}6842[6842]

*Heartbeat*

*Metricbeat*

- Support apache status pages for versions older than 2.4.16. {pull}6450[6450]
- Add support for huge pages on Linux. {pull}6436[6436]
- Support to optionally 'de dot' keys in http/json metricset to prevent collisions. {pull}5970[5970]
- Add graphite protocol metricbeat module. {pull}4734[4734]
- Add http server metricset to support push metrics via http. {pull}4770[4770]
- Make config object public for graphite and http server {pull}4820[4820]
- Add system uptime metricset. {issue}4848[4848]
- Add experimental `queue` metricset to RabbitMQ module. {pull}4788[4788]
- Add additional php-fpm pool status kpis for Metricbeat module {pull}5287[5287]
- Add etcd module. {issue}4970[4970]
- Add ip address of docker containers to event. {pull}5379[5379]
- Add ceph osd tree information to metricbeat {pull}5498[5498]
- Add ceph osd_df to metricbeat {pull}5606[5606]
- Add basic Logstash module. {pull}5540[5540]
- Add dashboard for Windows service metricset. {pull}5603[5603]
- Add pct calculated fields for Pod and container CPU and memory usages. {pull}6158[6158]
- Add statefulset support to Kubernetes module. {pull}6236[6236]
- Refactor prometheus endpoint parsing to look similar to upstream prometheus {pull}6332[6332]
- Making the http/json metricset GA. {pull}6471[6471]
- Add support for array in http/json metricset. {pull}6480[6480]
- Making the jolokia/jmx module GA. {pull}6143[6143]
- Making the MongoDB module GA. {pull}6554[6554]
- Allow to disable labels `dedot` in Docker module, in favor of a safe way to keep dots. {pull}6490[6490]
- Add experimental module to collect metrics from munin nodes. {pull}6517[6517]
- Add support for wildcards and explicit metrics grouping in jolokia/jmx. {pull}6462[6462]
- Set `collector` as default metricset in Prometheus module. {pull}6636[6636] {pull}6747[6747]
- Set `mntr` as default metricset in Zookeeper module. {pull}6674[6674]
- Set default metricsets in vSphere module. {pull}6676[6676]
- Set `status` as default metricset in Apache module. {pull}6673[6673]
- Set `namespace` as default metricset in Aerospike module. {pull}6669[6669]
- Set `service` as default metricset in Windows module. {pull}6675[6675]
- Set all metricsets as default metricsets in uwsgi module. {pull}6688[6688]
- Allow autodiscover to monitor unexposed ports {pull}6727[6727]
- Mark kubernetes.event metricset as beta. {pull}6715[6715]
- Set all metricsets as default metricsets in couchbase module. {pull}6683[6683]
- Mark uwsgi module and metricset as beta. {pull}6717[6717]
- Mark Golang module and metricsets as beta. {pull}6711[6711]
- Mark system.raid metricset as beta. {pull}6710[6710]
- Mark http.server metricset as beta. {pull}6712[6712]
- Mark metricbeat logstash module and metricsets as beta. {pull}6713[6713]
- Set all metricsets as default metricsets in Ceph module. {pull}6676[6676]
- Set `container`, `cpu`, `diskio`, `healthcheck`, `info`, `memory` and `network` in docker module as default. {pull}6718[6718]
- Set `cpu`, `load`, `memory`, `network`, `process` and `process_summary` as default metricsets in system module. {pull}6689[6689]
- Set `collector` as default metricset in Dropwizard module. {pull}6669[6669]
- Set `info` and `keyspace` as default metricsets in redis module. {pull}6742[6742]
- Set `connection` as default metricset in rabbitmq module. {pull}6743[6743]
- Set all metricsets as default metricsets in Elasticsearch module. {pull}6755[6755]
- Set all metricsets as default metricsets in Etcd module. {pull}6756[6756]
- Set server metricsets as default in Graphite module. {pull}6757[6757]
- Set all metricsets as default metricsets in HAProxy module. {pull}6758[6758]
- Set all metricsets as default metricsets in Kafka module. {pull}6759[6759]
- Set all metricsets as default metricsets in postgresql module. {pull}6761[6761]
- Set status metricsets as default in Kibana module. {pull}6762[6762]
- Set all metricsets as default metricsets in Logstash module. {pull}6763[6763]
- Set `container`, `node`, `pod`, `system`, `volume` as default in Kubernetes module. {pull} 6764[6764]
- Set `stats` as default in memcached module. {pull}6765[6765]
- Set all metricsets as default metricsets in Mongodb module. {pull}6766[6766]
- Set `pool` as default metricset for php_fpm module. {pull}6768[6768]
- Set `status` as default metricset for mysql module. {pull} 6769[6769]
- Set `stubstatus` as default metricset for nginx module. {pull}6770[6770]
- Added support for haproxy 1.7 and 1.8. {pull}6793[6793]
- Add accumulated I/O stats to diskio in the line of `docker stats`. {pull}6701[6701]
- Ignore virtual filesystem types by default in system module. {pull}6819[6819]
- Release config reloading feature as GA. {pull}6891[6891]
- Add experimental Elasticsearch index metricset. {pull}6881[6881]

*Packetbeat*

- Add support for condition on bool type {issue}5659[5659] {pull}5954[5954]
- Fix high memory usage on HTTP body if body is not published. {pull}6680[6680]
- Allow to capture the HTTP request or response bodies independently. {pull}6784[6784]
- HTTP publishes an Error event for unmatched requests or responses. {pull}6794[6794]

*Winlogbeat*

- Use bookmarks to persist the last published event. {pull}6150[6150]

==== Deprecated

*Affecting all Beats*

*Filebeat*

*Heartbeat*

*Metricbeat*

*Packetbeat*

*Winlogbeat*

==== Known Issue


////////////////////////////////////////////////////////////

[[release-notes-6.2.3]]
=== Beats version 6.2.3
https://github.com/elastic/beats/compare/v6.2.2...v6.2.3[View commits]

==== Breaking changes

*Affecting all Beats*

- Fix conditions checking on autodiscover Docker labels. {pull}6412[6412]

==== Bugfixes

*Affecting all Beats*

- Avoid panic errors when processing nil Pod events in add_kubernetes_metadata. {issue}6372[6372]
- Fix infinite failure on Kubernetes watch {pull}6504[6504]

*Metricbeat*

- Fix Kubernetes overview dashboard views for non default time ranges. {issue}6395{6395}


[[release-notes-6.2.2]]
=== Beats version 6.2.2
https://github.com/elastic/beats/compare/v6.2.1...v6.2.2[View commits]

==== Bugfixes

*Affecting all Beats*

- Add logging when monitoring cannot connect to Elasticsearch. {pull}6365[6365]
- Fix infinite loop when event unmarshal fails in Kubernetes pod watcher. {pull}6353[6353]

*Filebeat*

- Fix a conversion issue for time related fields in the Logstash module for the slowlog
  fileset. {issue}6317[6317]

[[release-notes-6.2.1]]
=== Beats version 6.2.1
https://github.com/elastic/beats/compare/v6.2.0...v6.2.1[View commits]

No changes in this release.

[[release-notes-6.2.0]]
=== Beats version 6.2.0
https://github.com/elastic/beats/compare/v6.1.3...v6.2.0[View commits]

==== Breaking changes

*Affecting all Beats*

- The log format may differ due to logging library changes. {pull}5901[5901]
- The default value for pipelining is reduced to 2 to avoid high memory in the Logstash beats input. {pull}6250[6250]

*Auditbeat*

- Split the audit.kernel and audit.file metricsets into their own modules
  named auditd and file_integrity, respectively. This change requires
  existing users to update their config. {issue}5422[5422]
- Renamed file_integrity module fields. {issue}5423[5423] {pull}5995[5995]
- Renamed auditd module fields. {issue}5423[5423] {pull}6080[6080]

*Metricbeat*

- Rename `golang.heap.system.optained` field to `golang.heap.system.obtained`. {issue}5703[5703]
- De dot keys in jolokia/jmx metricset to prevent collisions. {pull}5957[5957]

==== Bugfixes

*Auditbeat*

- Fixed an issue where the proctitle value was being truncated. {pull}6080[6080]
- Fixed an issue where values were incorrectly interpretted as hex data. {pull}6080[6080]
- Fixed parsing of the `key` value when multiple keys are present. {pull}6080[6080]
- Fix possible resource leak if file_integrity module is used with config
  reloading on Windows or Linux. {pull}6198[6198]

*Filebeat*

- Fix variable name for `convert_timezone` in the system module. {pull}5936[5936]

*Metricbeat*

- Fix error `datastore '*' not found` in Vsphere module. {issue}4879[4879]
- Fix error `NotAuthenticated` in Vsphere module. {issue}4673[4673]
- Fix mongodb session consistency mode to allow command execution on secondary nodes. {issue}4689[4689]
- Fix kubernetes `state_pod` `status.phase` so that the active phase is returned instead of `unknown`. {pull}5980[5980]
- Fix error collecting network_names in Vsphere module. {pull}5962[5962]
- Fix process cgroup memory metrics for memsw, kmem, and kmem_tcp. {issue}6033[6033]
- Fix kafka OffsetFetch request missing topic and partition parameters. {pull}5880[5880]

*Packetbeat*

- Fix mysql SQL parser to trim `\r` from Windows Server `SELECT\r\n\t1`. {pull}5572[5572]


==== Added

*Affecting all Beats*

- Adding a local keystore to allow user to obfuscate password {pull}5687[5687]
- Add autodiscover for kubernetes. {pull}6055[6055]
- Add Beats metrics reporting to Xpack. {issue}3422[3422]
- Update the command line library cobra and add support for zsh completion {pull}5761[5761]
- Update to Golang 1.9.2
- Moved `ip_port` indexer for `add_kubernetes_metadata` to all beats. {pull}5707[5707]
- `ip_port` indexer now index both IP and IP:port pairs. {pull}5721[5721]
- Add the ability to write structured logs. {pull}5901[5901]
- Use structured logging for the metrics that are periodically logged via the
  `logging.metrics` feature. {pull}5915[5915]
- Improve Elasticsearch output metrics to count number of dropped and duplicate (if event ID is given) events. {pull}5811[5811]
- Add the abilility for the add_docker_metadata process to enrich based on process ID. {pull}6100[6100]
- The `add_docker_metadata` and `add_kubernetes_metadata` processors are now GA, instead of Beta. {pull}6105[6105]
- Update go-ucfg library to support top level key reference and cyclic key reference for the
  keystore {pull}6098[6098]

*Auditbeat*

- Auditbeat is marked as GA, no longer Beta. {issue}5432[5432]
- Add support for BLAKE2b hash algorithms to the file integrity module. {pull}5926[5926]
- Add support for recursive file watches. {pull}5575[5575] {pull}5833[5833]

*Filebeat*

- Add Osquery module. {pull}5971[5971]
- Add stream filtering when using `docker` prospector. {pull}6057[6057]

*Metricbeat*

- Add ceph osd_df to metricbeat {pull}5606[5606]
- Add field network_names of hosts and virtual machines. {issue}5646[5646]
- Add experimental system/raid metricset. {pull}5642[5642]
- Add a dashboard for the Nginx module. {pull}5991[5991]
- Add experimental mongodb/collstats metricset. {pull}5852[5852]
- Update the MySQL dashboard to use the Time Series Visual Builder. {pull}5996[5996]
- Add experimental uwsgi module. {pull}6006[6006]
- Docker and Kubernetes modules are now GA, instead of Beta. {pull}6105[6105]
- Support haproxy stats gathering using http (additionaly to tcp socket). {pull}5819[5819]
- Support to optionally 'de dot' keys in http/json metricset to prevent collisions. {pull}5957[5957]

*Packetbeat*

- Configure good defaults for `add_kubernetes_metadata`. {pull}5707[5707]

[[release-notes-6.1.3]]
=== Beats version 6.1.3
https://github.com/elastic/beats/compare/v6.1.2...v6.1.3[View commits]

No changes in this release.

[[release-notes-6.1.2]]
=== Beats version 6.1.2
https://github.com/elastic/beats/compare/v6.1.1...v6.1.2[View commits]

==== Bugfixes

*Auditbeat*

- Add an error check to the file integrity scanner to prevent a panic when
  there is an error reading file info via lstat. {issue}6005[6005]

==== Added

*Filebeat*

- Switch to docker prospector in sample manifests for Kubernetes deployment {pull}5963[5963]

[[release-notes-6.1.1]]
=== Beats version 6.1.1
https://github.com/elastic/beats/compare/v6.1.0...v6.1.1[View commits]

No changes in this release.

[[release-notes-6.1.0]]
=== Beats version 6.1.0
https://github.com/elastic/beats/compare/v6.0.1...v6.1.0[View commits]

==== Breaking changes

*Auditbeat*

- Changed `audit.file.path` to be a multi-field so that path is searchable. {pull}5625[5625]

*Metricbeat*

- Rename `heap_init` field to `heap.init` in the Elasticsearch module. {pull}5320[5320]
- Rename `http.response.status_code` field to `http.response.code` in the HTTP module. {pull}5521[5521]

==== Bugfixes

*Affecting all Beats*

- Remove ID() from Runner interface {issue}5153[5153]
- Correctly send configured `Host` header to the remote server. {issue}4842[4842]
- Change add_kubernetes_metadata to attempt detection of namespace. {pull}5482[5482]
- Avoid double slash when join url and path {pull}5517[5517]
- Fix console color output for Windows. {issue}5611[5611]
- Fix logstash output debug message. {pull}5799{5799]
- Fix isolation of modules when merging local and global field settings. {issue}5795[5795]
- Report ephemeral ID and uptime in monitoring events on all platforms {pull}6501[6501]

*Filebeat*

- Add support for adding string tags {pull}5395[5395]
- Fix race condition when limiting the number of harvesters running in parallel {issue}5458[5458]
- Fix relative paths in the prospector definitions. {pull}5443[5443]
- Fix `recursive_globe.enabled` option. {pull}5443[5443]

*Metricbeat*

- Change field type of http header from nested to object {pull}5258[5258]
- Fix the fetching of process information when some data is missing under MacOS X. {issue}5337[5337]
- Change `MySQL active connections` visualization title to `MySQL total connections`. {issue}4812[4812]
- Fix `ProcState` on Linux and FreeBSD when process names contain parentheses. {pull}5775[5775]
- Fix incorrect `Mem.Used` calculation under linux. {pull}5775[5775]
- Fix `open_file_descriptor_count` and `max_file_descriptor_count` lost in zookeeper module {pull}5902[5902]
- Fix system process metricset for kernel processes. {issue}5700[5700]
- Change kubernetes.node.cpu.allocatable.cores to float. {pull}6130[6130]

*Packetbeat*

- Fix http status phrase parsing not allow spaces. {pull}5312[5312]
- Fix http parse to allow to parse get request with space in the URI. {pull}5495[5495]
- Fix mysql SQL parser to trim `\r` from Windows Server `SELECT\r\n\t1`. {pull}5572[5572]
- Fix corruption when parsing repeated headers in an HTTP request or response. {pull}6325[6325]
- Fix panic when parsing partial AMQP messages. {pull}6384[6384]
- Fix out of bounds access to slice in MongoDB parser. {pull}6256[6256]
- Fix sniffer hanging on exit under Linux. {pull}6535[6535]
- Fix bounds check error in http parser causing a panic. {pull}6750[6750]

*Winlogbeat*

- Fix the registry file. It was not correctly storing event log names, and
  upon restart it would begin reading at the start of each event log. {issue}5813[5813]
- Fix config validation to allow `event_logs.processors`. [pull]6217[6217]

==== Added

*Affecting all Beats*

- Support dashboard loading without Elasticseach {pull}5653[5653]
- Changed the hashbang used in the beat helper script from `/bin/bash` to `/usr/bin/env bash`. {pull}5051[5051]
- Changed beat helper script to use `exec` when running the beat. {pull}5051[5051]
- Fix reloader error message to only print on actual error {pull}5066[5066]
- Add support for enabling TLS renegotiation. {issue}4386[4386]
- Add Azure VM support for add_cloud_metadata processor {pull}5355[5355]
- Add `output.file.permission` config option. {pull}4638[4638]
- Refactor add_kubernetes_metadata to support autodiscovery {pull}5434[5434]
- Improve custom flag handling and CLI flags usage message. {pull}5543[5543]
- Add number_of_routing_shards config set to 30 {pull}5570[5570]
- Set log level for kafka output. {pull}5397[5397]
- Move TCP UDP start up into `server.Start()` {pull}4903[4903]
- Update to Golang 1.9.2

*Auditbeat*

- Add support for SHA3 hash algorithms to the file integrity module. {issue}5345[5345]
- Add dashboards for Linux audit framework events (overview, executions, sockets). {pull}5516[5516]

*Filebeat*

- Add PostgreSQL module with slowlog support. {pull}4763[4763]
- Add Kafka log module. {pull}4885[4885]
- Add support for `/var/log/containers/` log path in `add_kubernetes_metadata` processor. {pull}4981[4981]
- Remove error log from runnerfactory as error is returned by API. {pull}5085[5085]
- Add experimental Docker `json-file` prospector . {pull}5402[5402]
- Add experimental Docker autodiscover functionality. {pull}5245[5245]
- Add option to convert the timestamps to UTC in the system module. {pull}5647[5647]
- Add Logstash module support for main log and the slow log, support the plain text or structured JSON format {pull}5481[5481]

*Metricbeat*

- Add graphite protocol metricbeat module. {pull}4734[4734]
- Add http server metricset to support push metrics via http. {pull}4770[4770]
- Make config object public for graphite and http server {pull}4820[4820]
- Add system uptime metricset. {issue}4848[4848]
- Add experimental `queue` metricset to RabbitMQ module. {pull}4788[4788]
- Add additional php-fpm pool status kpis for Metricbeat module {pull}5287[5287]
- Add etcd module. {issue}4970[4970]
- Add ip address of docker containers to event. {pull}5379[5379]
- Add ceph osd tree information to Metricbeat {pull}5498[5498]
- Add basic Logstash module. {pull}5540[5540]
- Add dashboard for Windows service metricset. {pull}5603[5603]
- Add experimental Docker autodiscover functionality. {pull}5245[5245]
- Add Windows service metricset in the windows module. {pull}5332[5332]
- Update gosigar to v0.6.0. {pull}5775[5775]
<<<<<<< HEAD
- Add experimental system/raid metricset. {pull}5642[5642]
- Add a dashboard for the Nginx module. {pull}5991[5991]
- Add experimental mongodb/collstats metricset. {pull}5852[5852]
- Update the MySQL dashboard to use the Time Series Visual Builder. {pull}5996[5996]
- Add experimental uwsgi module. {pull}6006[6006]
- Docker and Kubernetes modules are now GA, instead of Beta. {pull}6105[6105]
- Add Jolokia agent in proxy mode. {pull}6475[6475]
=======
>>>>>>> 7db33f22

*Packetbeat*

- Add support for decoding the TLS envelopes. {pull}5476[5476]
- HTTP parses successfully on empty status phrase. {issue}6176[6176]
- HTTP parser supports broken status line. {pull}6631[6631]

[[release-notes-6.0.1]]
=== Beats version 6.0.1
https://github.com/elastic/beats/compare/v6.0.0...v6.0.1[View commits]

==== Bugfixes

*Affecting all Beats*

- Fix documentation links in README.md files. {pull}5710[5710]
- Fix `add_docker_metadata` dropping some containers. {pull}5788[5788]

*Heartbeat*

- Fix the "HTTP up status" visualization. {pull}5564[5564]

*Metricbeat*

- Fix map overwrite in docker diskio module. {issue}5582[5582]
- Fix connection leak in mongodb module. {issue}5688[5688]
- Fix the include top N processes feature for cases where there are fewer
  processes than N. {pull}5729[5729]


include::libbeat/docs/release-notes/6.0.0.asciidoc[]

[[release-notes-6.0.0-ga]]
=== Beats version 6.0.0-GA
https://github.com/elastic/beats/compare/v6.0.0-rc2...v6.0.0[View commits]

The list below covers the changes between 6.0.0-rc2 and 6.0.0 GA only.

==== Bugfixes

*Filebeat*

- Fix machine learning jobs setup for dynamic modules. {pull}5509[5509]

*Packetbeat*

- Fix missing length check in the PostgreSQL module. {pull}5457[5457]
- Fix panic in ACK handler if event is dropped on blocked queue {issue}5524[5524]

==== Added

*Filebeat*

- Add Kubernetes manifests to deploy Filebeat. {pull}5349[5349]
- Add container short ID matching to add_docker_metadata. {pull}6172[6172]

*Metricbeat*

- Add Kubernetes manifests to deploy Metricbeat. {pull}5349[5349]


[[release-notes-6.0.0-rc2]]
=== Beats version 6.0.0-rc2
https://github.com/elastic/beats/compare/v6.0.0-rc1...v6.0.0-rc2[View commits]

==== Breaking changes

*Packetbeat*

- Remove not-working `runoptions.uid` and `runoptions.gid` options in Packetbeat. {pull}5261[5261]

==== Bugfixes

*Affecting all Beats*

- Fix data race accessing watched containers. {issue}5147[5147]
- Do not require template if index change and template disabled {pull}5319[5319]
- Fix missing ACK in redis output. {issue}5404[5404]

*Filebeat*

- Fix default paths for redis 4.0.1 logs on macOS {pull}5173[5173]
- Fix Filebeat not starting if command line and modules configs are used together. {issue}5376[5376]
- Fix double `@timestamp` field when JSON decoding was used. {pull}5436[5436]

*Metricbeat*

- Use `beat.name` instead of `beat.hostname` in the Host Overview dashboard. {pull}5340[5340]
- Fix the loading of 5.x dashboards. {issue}5277[5277]

==== Added

*Metricbeat*

- Auto-select a hostname (based on the host on which the Beat is running) in the Host Overview dashboard. {pull}5340[5340]

==== Deprecated

*Filebeat*

- The `filebeat.config_dir` option is deprecated. Use `filebeat.config.prospector` options instead. {pull}5321[5321]

[[release-notes-6.0.0-rc1]]
=== Beats version 6.0.0-rc1
https://github.com/elastic/beats/compare/v6.0.0-beta2...v6.0.0-rc1[View commits]

==== Bugfixes

*Affecting all Beats*

- Fix the `/usr/bin/beatname` script to accept `-d "*"` as a parameter. {issue}5040[5040]
- Combine `fields.yml` properties when they are defined in different sources. {issue}5075[5075]
- Keep Docker & Kubernetes pod metadata after container dies while they are needed by processors. {pull}5084[5084]
- Fix `fields.yml` lookup when using `export template` with a custom `path.config` param. {issue}5089[5089]
- Remove runner creation from every reload check {pull}5141[5141]
- Fix add_kubernetes_metadata matcher registry lookup. {pull}5159[5159]

*Metricbeat*

- Fix a memory allocation issue where more memory was allocated than needed in the windows-perfmon metricset. {issue}5035[5035]
- Don't start metricbeat if external modules config is wrong and reload is disabled {pull}5053[5053]
- The MongoDB module now connects on each fetch, to avoid stopping the whole Metricbeat instance if MongoDB is not up when starting. {pull}5120[5120]
- Fix kubernetes events module to be able to index time fields properly. {issue}5093[5093]
- Fixed `cmd_set` and `cmd_get` being mixed in the Memcache module. {pull}5189[5189]


==== Added

*Affecting all Beats*

- Enable flush timeout by default. {pull}5150[5150]
- Add @metadata.version to events send to Logstash. {pull}5166[5166]

*Auditbeat*

- Changed the number of shards in the default configuration to 3. {issue}5095[5095]
- Add support for receiving audit events using a multicast socket. {issue}4850[4850]

*Filebeat*

- Changed the number of shards in the default configuration to 3. {issue}5095[5095]
- Don't start filebeat if external modules/prospectors config is wrong and reload is disabled {pull}5053[5053]
- Add `filebeat.registry_flush` setting, to delay the registry updates. {pull}5146[5146]

*Heartbeat*

- Changed the number of shards in the default configuration to 1. {issue}5095[5095]

*Packetbeat*

- Changed the number of shards in the default configuration to 3. {issue}5095[5095]

*Winlogbeat*

- Changed the number of shards in the default configuration to 3. {issue}5095[5095]

[[release-notes-6.0.0-beta2]]
=== Beats version 6.0.0-beta2
https://github.com/elastic/beats/compare/v6.0.0-beta1...v6.0.0-beta2[View commits]

==== Breaking changes

*Affecting all Beats*

- The log directory (`path.log`) for Windows services is now set to `C:\ProgramData\[beatname]\logs`. {issue}4764[4764]
- The _all field is disabled in Elasticsearch 6.0. This means that searching by individual
  words only work on text fields. {issue}4901[4901]
- Fail if removed setting output.X.flush_interval is explicitly configured.
- Rename the `/usr/bin/beatname.sh` script (e.g. `metricbeat.sh`) to `/usr/bin/beatname`. {pull}4933[4933]
- Beat does not start if elasticsearch index pattern was modified but not the template name and pattern. {issue}4769[4769]
- Fail if removed setting output.X.flush_interval is explicitly configured. {pull}4880[4880]

==== Bugfixes

*Affecting all Beats*

- Register kubernetes `field_format` matcher and remove logger in `Encode` API {pull}4888[4888]
- Fix go plugins not loaded when beat starts {pull}4799[4799]
- Add support for `initContainers` in `add_kubernetes_metadata` processor. {issue}4825[4825]
- Eliminate deprecated _default_ mapping in 6.x {pull}4864[4864]
- Fix pod name indexer to use both namespace, pod name to frame index key {pull}4775[4775]

*Filebeat*

- Fix issue where the `fileset.module` could have the wrong value. {issue}4761[4761]

*Heartbeat*

- Fix monitor.name being empty by default. {issue}4852[4852]
- Fix wrong event timestamps. {issue}4851[4851]

*Metricbeat*

- Added missing mongodb configuration file to the `modules.d` folder. {pull}4870[4870]
- Fix wrong MySQL CRUD queries timelion visualization {pull}4857[4857]
- Add new metrics to CPU metricsset {pull}4969[4969]

*Packetbeat*

- Update flow timestamp on each packet being received. {issue}4895[4895]

==== Added

*Affecting all Beats*

- Add setting to enable/disable the slow start in logstash output. {pull}4972[4972]
- Update init scripts to use the `test config` subcommand instead of the deprecated `-configtest` flag. {issue}4600[4600]
- Get by default the credentials for connecting to Kibana from the Elasticsearch output configuration. {pull}4867[4867]
- Added `cloud.id` and `cloud.auth` settings, for simplifying using Beats with the Elastic Cloud. {issue}4959[4959]
- Add lz4 compression support to kafka output. {pull}4977[4977]
- Add newer kafka versions to kafka output. {pull}4977[4977]
- Configure the index name when loading the dashboards and the index pattern. {pull}4949[4949]

*Metricbeat*

- Add `filesystem.ignore_types` to system module for ignoring filesystem types. {issue}4685[4685]
- Add support to exclude labels from kubernetes pod metadata. {pull}4757[4757]

[[release-notes-6.0.0-beta1]]
=== Beats version 6.0.0-beta1
https://github.com/elastic/beats/compare/v6.0.0-alpha2...v6.0.0-beta1[View commits]

==== Breaking changes

*Affecting all Beats*

- Rename `kubernetes` processor to `add_kubernetes_metadata`. {pull}4473[4473]
- Rename `*.full.yml` config files to `*.reference.yml`. {pull}4563[4563]
- The `scripts/import_dashboards` is removed from packages. Use the `setup` command instead. {pull}4586[4586]
- Change format of the saved kibana dashboards to have a single JSON file for each dashboard {pull}4413[4413]
- Rename `configtest` command to `test config`. {pull}4590[4590]
- Remove setting `queue_size` and `bulk_queue_size`. {pull}4650[4650]
- Remove setting `dashboard.snapshot` and `dashboard.snapshot_url`. They are no longer needed because the
  dashboards are included in the packages by default. {pull}4675[4675]
- Beats can no longer be launched from Windows Explorer (GUI), command line is required. {pull}4420[4420]

*Auditbeat*

- Changed file metricset config to make `file.paths` a list instead of a dictionary. {pull}4796[4796]

*Heartbeat*

- Renamed the heartbeat RPM/DEB name to `heartbeat-elastic`. {pull}4601[4601]

*Metricbeat*

- Change all `system.cpu.*.pct` metrics to be scaled by the number of CPU cores.
  This will make the CPU usage percentages from the system cpu metricset consistent
  with the system process metricset. The documentation for these metrics already
  stated that on multi-core systems the percentages could be greater than 100%. {pull}4544[4544]
- Remove filters setting from metricbeat modules. {pull}4699[4699]
- Added `type` field to filesystem metrics. {pull}4717[4717]

*Packetbeat*

- Remove the already unsupported `pf_ring` sniffer option. {pull}4608[4608]

==== Bugfixes

*Affecting all Beats*

- Don't stop with error loading the ES template if the ES output is not enabled. {pull}4436[4436]
- Fix race condition in internal logging rotator. {pull}4519[4519]
- Normalize all times to UTC to ensure proper index naming. {issue}4569[4569]
- Fix issue with loading dashboards to ES 6.0 when .kibana index did not already exist. {issue}4659[4659]

*Auditbeat*

- Fix `file.max_file_size` config option for the audit file metricset. {pull}4796[4796]

*Filebeat*

- Fix issue where the `fileset.module` could have the wrong value. {issue}4761[4761]

*Metricbeat*

- Fix issue affecting Windows services timing out at startup. {pull}4491[4491]
- Fix incorrect docker.diskio.total metric calculation. {pull}4507[4507]
- Vsphere module: used memory field corrected. {issue}4461[4461]

*Packetbeat*

- Enabled /proc/net/tcp6 scanning and fixed ip v6 parsing. {pull}4442[4442]

*Winlogbeat*

- Removed validation of top-level config keys. This behavior was inconsistent with other Beats
  and caused maintainability issues. {pull}4657[4657]

==== Added

*Affecting all Beats*

- New cli subcommands interface. {pull}4420[4420]
- Allow source path matching in `add_docker_metadata` processor. {pull}4495[4495]
- Add support for analyzers and multifields in fields.yml. {pull}4574[4574]
- Add support for JSON logging. {pull}4523[4523]
- Add `test output` command, to test Elasticsearch and Logstash output settings. {pull}4590[4590]
- Introduce configurable event queue settings: queue.mem.events, queue.mem.flush.min_events and queue.mem.flush.timeout. {pull}4650[4650]
- Enable pipelining in Logstash output by default. {pull}4650[4650]
- Added 'result' field to Elasticsearch QueryResult struct for compatibility with 6.x Index and Delete API responses. {issue]4661[4661]
- The sample dashboards are now included in the Beats packages. {pull}4675[4675]
- Add `pattern` option to be used in the fields.yml to specify the pattern for a number field. {pull}4731[4731]

*Auditbeat*

- Added `file.hash_types` config option for controlling the hash types. {pull}4796[4796]
- Added the ability to specify byte unit suffixes to `file.max_file_size`. {pull}4796[4796]

*Filebeat*

- Add experimental Redis module. {pull}4441[4441]
- Nginx module: use the first not-private IP address as the remote_ip. {pull}4417[4417]
- Load Ingest Node pipelines when the Elasticsearch connection is established, instead of only once at startup. {pull}4479[4479]
- Add support for loading Xpack Machine Learning configurations from the modules, and added sample configurations for the Nginx module. {pull}4506[4506] {pull}4609[4609]

- Add udp prospector type. {pull}4452[4452]
- Enabled Cgo which means libc is dynamically compiled. {pull}4546[4546]
- Add Beta module config reloading mechanism {pull}4566[4566]
- Remove spooler and publisher components and settings. {pull}4644[4644]

*Heartbeat*

- Enabled Cgo which means libc is dynamically compiled. {pull}4546[4546]

*Metricbeat*

- Add random startup delay to each metricset to avoid the thundering herd problem. {issue}4010[4010]
- Add the ability to configure audit rules to the kernel module. {pull}4482[4482]
- Add the ability to configure kernel's audit failure mode. {pull}4516[4516]
- Add experimental Aerospike module. {pull}4560[4560]
- Vsphere module: collect custom fields from virtual machines. {issue}4464[4464]
- Add `test modules` command, to test modules expected output. {pull}4656[4656]
- Add `processors` setting to metricbeat modules. {pull}4699[4699]
- Support `npipe` protocol (Windows) in Docker module. {pull}4751[4751]

*Winlogbeat*

- Add the ability to use LevelRaw if Level isn't populated in the event XML. {pull}4257[4257]

*Auditbeat*

- Add file integrity metricset to the audit module. {pull}4486[4486]

[[release-notes-6.0.0-alpha2]]
=== Beats version 6.0.0-alpha2
https://github.com/elastic/beats/compare/v6.0.0-alpha1...v6.0.0-alpha2[View commits]

==== Breaking changes

*Filebeat*

- Rename `input_type` field to `prospector.type` {pull}4294[4294]
- The `@metadata.type` field, added by the Logstash output, is now hardcoded to `doc` and will be removed in future versions. {pull}4331[4331].

==== Bugfixes

*Affecting all Beats*

- Fix importing the dashboards when the limit for max open files is too low. {issue}4244[4244]
- Fix configuration documentation for kubernetes processor {pull}4313[4313]
- Fix misspelling in `add_locale` configuration option for abbreviation.

*Filebeat*

- Fix race condition on harvester stopping with reloading enabled. {issue}3779[3779]
- Fix recursive glob config parsing and resolution across restarts. {pull}4269[4269]
- Allow string characters in user agent patch version (NGINX and Apache) {pull}4415[4415]
- Fix grok pattern in filebeat module system/auth without hostname. {pull}4224[4224]

*Metricbeat*

- Set correct format for percent fields in memory module. {pull}4619[4619]
- Fix a debug statement that said a module wrapper had stopped when it hadn't. {pull}4264[4264]
- Use MemAvailable value from /proc/meminfo on Linux 3.14. {pull}4316[4316]
- Fix panic when events were dropped by filters. {issue}4327[4327]
- Add filtering to system filesystem metricset to remove relative mountpoints like those
  from Linux network namespaces. {pull}4370[4370]
- Remove unnecessary print statement in schema apis. {pull}4355[4355]
- Fix type of field `haproxy.stat.check.health.last`. {issue}4407[4407]

*Packetbeat*
- Enable memcache filtering only if a port is specified in the config file. {issue}4335[4335]
- Enable memcache filtering only if a port is specified in the config file. {issue}4335[4335]

==== Added

*Affecting all Beats*

- Upgraded to Golang 1.8.3. {pull}4401[4401]
- Added the possibility to set Elasticsearch mapping template settings from the Beat configuration file. {pull}4284[4284] {pull}4317[4317]
- Add a variable to the SysV init scripts to make it easier to change the user. {pull}4340[4340]
- Add the option to write the generated Elasticsearch mapping template into a file. {pull}4323[4323]
- Add `instance_name` in GCE add_cloud_metadata processor. {pull}4414[4414]
- Add `add_docker_metadata` processor. {pull}4352[4352]
- Add `logging.files` `permissions` option. {pull}4295[4295]

*Filebeat*
- Added ability to sort harvested files. {pull}4374[4374]
- Add experimental Redis slow log prospector type. {pull}4180[4180]

*Metricbeat*

- Add macOS implementation of the system diskio metricset. {issue}4144[4144]
- Add process_summary metricset that records high level metrics about processes. {pull}4231[4231]
- Add `kube-state-metrics` based metrics to `kubernetes` module {pull}4253[4253]
- Add debug logging to Jolokia JMX metricset. {pull}4341[4341]
- Add events metricset for kubernetes metricbeat module {pull}4315[4315]
- Change Metricbeat default configuration file to be better optimized for most users. {pull}4329[4329]
- Add experimental RabbitMQ module. {pull}4394[4394]
- Add Kibana dashboard for the Kubernetes modules. {pull}4138[4138]

*Packetbeat*

*Winlogbeat*

==== Deprecated

*Affecting all Beats*

- The `@metadata.type` field, added by the Logstash output, is deprecated, hardcoded to `doc` and will be removed in future versions. {pull}4331[4331].

*Filebeat*

- Deprecate `input_type` prospector config. Use `type` config option instead. {pull}4294[4294]

==== Known Issue

- If the Elasticsearch output is not enabled, but `setup.template` options are
  present (like it's the case in the default Metricbeat configuration), the
  Beat stops with an error: "Template loading requested but the Elasticsearch
  output is not configured/enabled". To avoid this error, disable the template
  loading explicitly `setup.template.enabled: false`.

[[release-notes-6.0.0-alpha1]]
=== Beats version 6.0.0-alpha1
https://github.com/elastic/beats/compare/v5.4.0...v6.0.0-alpha1[View commits]

==== Breaking changes

*Affecting all Beats*

- Introduce beat version in the Elasticsearch index and mapping template {pull}3527[3527]
- Usage of field `_type` is now ignored and hardcoded to `doc`. {pull}3757[3757]
- Change vendor manager from glide to govendor. {pull}3851[3851]
- Rename `error` field to `error.message`. {pull}3987[3987]
- Change `dashboards.*` config options to `setup.dashboards.*`. {pull}3921[3921]
- Change `outputs.elasticsearch.template.* to `setup.template.*` {pull}4080[4080]

*Filebeat*

- Remove code to convert states from 1.x. {pull}3767[3767]
- Remove deprecated config options `force_close_files` and `close_older`. {pull}3768[3768]
- Change `clean_removed` behaviour to also remove states for files which cannot be found anymore under the same name. {pull}3827[3827]
- Remove `document_type` config option. Use `fields` instead. {pull}4204[4204]
- Move `json_error` under `error.message` and `error.key`. {pull}4167[4167]

*Packetbeat*

- Remove deprecated `geoip`. {pull}3766[3766]
- Replace `waitstop` command line argument by `shutdown_timeout` in configuration file. {pull}3588[3588]

*Winlogbeat*

- Remove metrics endpoint. Replaced by http endpoint in libbeat (see #3717). {pull}3901[3901]

==== Bugfixes

*Affecting all Beats*

- Add `_id`, `_type`, `_index` and `_score` fields in the generated index pattern. {pull}3282[3282]

*Filebeat*

- Fix the Mysql slowlog parsing of IP addresses. {pull}4183[4183]
- Fix issue that new prospector was not reloaded on conflict {pull}4128[4128]

*Heartbeat*

- Use IP type of elasticsearch for ip field. {pull}3926[3926]

*Metricbeat*

- Support `common.Time` in `mapstriface.toTime()` {pull}3812[3812]
- Fix MongoDB `dbstats` fields mapping. {pull}4025[4025]
- Fixing prometheus collector to aggregate metrics based on metric family. {pull}4075[4075]
- Fixing multiEventFetch error reporting when no events are returned {pull}4153[4153]

==== Added

*Affecting all Beats*

- Initialize a beats UUID from file on startup. {pull}3615[3615]
- Add new `add_locale` processor to export the local timezone with an event. {pull}3902[3902]
- Add http endpoint. {pull}3717[3717]
- Updated to Go 1.8.1. {pull}4033[4033]
- Add kubernetes processor {pull}3888[3888]
- Add support for `include_labels` and `include_annotations` in kubernetes processor {pull}4043[4043]
- Support new `index_patterns` field when loading templates for Elasticsearch >= 6.0 {pull}4056[4056]
- Adding goimports support to make check and fmt {pull}4114[4114]
- Make kubernetes indexers/matchers pluggable {pull}4151[4151]
- Abstracting pod interface in kubernetes plugin to enable easier vendoring {pull}4152[4152]

*Filebeat*

- Restructure `input.Event` to be inline with `outputs.Data` {pull}3823[3823]
- Add base for supporting prospector level processors {pull}3853[3853]
- Add `filebeat.config.path` as replacement for `config_dir`. {pull}4051[4051]
- Add a `recursive_glob.enabled` setting to expand `**` in patterns. {pull}3980[3980]
- Add Icinga module. {pull}3904[3904]
- Add ability to parse nginx logs exposing the X-Forwarded-For header instead of the remote address.

*Heartbeat*

- Event format and field naming changes in Heartbeat and sample Dashboard. {pull}4091[4091]

*Metricbeat*

- Add experimental metricset `perfmon` to Windows module. {pull}3758[3758]
- Add memcached module with stats metricset. {pull}3693[3693]
- Add the `process.cmdline.cache.enabled` config option to the System Process Metricset. {pull}3891[3891]
- Add new MetricSet interfaces for developers (`Closer`, `ReportingFetcher`, and `PushMetricSet`). {pull}3908[3908]
- Add kubelet module {pull}3916[3916]
- Add dropwizard module {pull}4022[4022]
- Adding query APIs for metricsets and modules from metricbeat registry {pull}4102[4102]
- Fixing nil pointer on prometheus collector when http response is nil {pull}4119[4119]
- Add http module with json metricset. {pull}4092[4092]
- Add the option to the system module to include only the first top N processes by CPU and memory. {pull}4127[4127].
- Add experimental Vsphere module. {pull}4028[4028]
- Add experimental Elasticsearch module. {pull}3903[3903]
- Add experimental Kibana module. {pull}3895[3895]
- Move elasticsearch metricset node_stats under node.stats namespace. {pull}4142[4142]
- Make IP port indexer constructor public {pull}4434[4434]

*Packetbeat*

- Add `fields` and `fields_under_root` to Packetbeat protocols configurations. {pull}3518[3518]
- Add list style Packetbeat protocols configurations. This change supports specifying multiple configurations of the same protocol analyzer. {pull}3518[3518]

*Winlogbeat*

==== Deprecated

*Affecting all Beats*

- Usage of field `_type` is deprecated. It should not be used in queries or dashboards. {pull}3409[3409]

*Packetbeat*

- Deprecate dictionary style protocols configuration. {pull}3518[3518]

*Winlogbeat*

==== Known Issue

*Filebeat*

- Prospector reloading only works properly with new files. {pull}3546[3546]

[[release-notes-5.6.2]]
=== Beats version 5.6.2
https://github.com/elastic/beats/compare/v5.6.1...v5.6.2[View commits]

No changes in this release.

[[release-notes-5.6.1]]
=== Beats version 5.6.1
https://github.com/elastic/beats/compare/v5.6.0...v5.6.1[View commits]

No changes in this release.

[[release-notes-5.6.0]]
=== Beats version 5.6.0
https://github.com/elastic/beats/compare/v5.5.3...v5.6.0[View commits]

==== Breaking changes

*Affecting all Beats*

- The _all.norms setting in the Elasticsearch template is no longer disabled.
  This increases the storage size with one byte per document, but allows for a
  better upgrade experience to 6.0. {issue}4901[4901]


==== Bugfixes

*Filebeat*

- Fix issue where the `fileset.module` could have the wrong value. {issue}4761[4761]

*Packetbeat*

- Update flow timestamp on each packet being received. {issue}4895[4895]

*Metricbeat*

- Fix a debug statement that said a module wrapper had stopped when it hadn't. {pull}4264[4264]
- Use MemAvailable value from /proc/meminfo on Linux 3.14. {pull}4316[4316]
- Fix panic when events were dropped by filters. {issue}4327[4327]

==== Added

*Affecting all Beats*

- Add option to the import_dashboards script to load the dashboards via Kibana API. {pull}4682[4682]

*Filebeat*

- Add support for loading Xpack Machine Learning configurations from the modules, and added sample configurations for the Nginx module. {pull}4506[4506] {pull}4609[4609]
-  Add ability to parse nginx logs exposing the X-Forwarded-For header instead of the remote address. {pull}4351[4351]

*Metricbeat*

- Add `filesystem.ignore_types` to system module for ignoring filesystem types. {issue}4685[4685]

==== Deprecated

*Affecting all Beats*

- Loading more than one output is deprecated and will be removed in 6.0. {pull}4907[4907]

[[release-notes-5.5.3]]
=== Beats version 5.5.3
https://github.com/elastic/beats/compare/v5.5.2...v5.5.3[View commits]

No changes in this release.

[[release-notes-5.5.2]]
=== Beats version 5.5.2
https://github.com/elastic/beats/compare/v5.5.1...v5.5.2[View commits]

No changes in this release.
[[release-notes-5.5.1]]
=== Beats version 5.5.1
https://github.com/elastic/beats/compare/v5.5.0...v5.5.1[View commits]

==== Bugfixes

*Affecting all Beats*

- Normalize all times to UTC to ensure proper index naming. {issue}4569[4569]

[[release-notes-5.5.0]]
=== Beats version 5.5.0
https://github.com/elastic/beats/compare/v5.4.2...v5.5.0[View commits]

==== Breaking changes

*Affecting all Beats*

- Usage of field `_type` is now ignored and hardcoded to `doc`. {pull}3757[3757]

*Metricbeat*
- Change all `system.cpu.*.pct` metrics to be scaled by the number of CPU cores.
  This will make the CPU usage percentages from the system cpu metricset consistent
  with the system process metricset. The documentation for these metrics already
  stated that on multi-core systems the percentages could be greater than 100%. {pull}4544[4544]

==== Bugfixes

*Affecting all Beats*

- Fix console output. {pull}4045[4045]

*Filebeat*

- Allow string characters in user agent patch version (NGINX and Apache) {pull}4415[4415]

*Metricbeat*

- Fix type of field `haproxy.stat.check.health.last`. {issue}4407[4407]

*Packetbeat*

- Fix `packetbeat.interface` options that contain underscores (e.g. `with_vlans` or `bpf_filter`). {pull}4378[4378]
- Enabled /proc/net/tcp6 scanning and fixed ip v6 parsing. {pull}4442[4442]

==== Deprecated

*Filebeat*

- Deprecate `document_type` prospector config option as _type is removed in elasticsearch 6.0. Use fields instead. {pull}4225[4225]

*Winlogbeat*

- Deprecated metrics endpoint. It is superseded by a libbeat feature that can serve metrics on an HTTP endpoint. {pull}4145[4145]

[[release-notes-5.4.2]]
=== Beats version 5.4.2
https://github.com/elastic/beats/compare/v5.4.1...v5.4.2[View commits]

==== Bugfixes

*Affecting all Beats*

- Removed empty sections from the template files, causing indexing errors for array objects. {pull}4488[4488]

*Metricbeat*

- Fix issue affecting Windows services timing out at startup. {pull}4491[4491]
- Add filtering to system filesystem metricset to remove relative mountpoints like those
  from Linux network namespaces. {pull}4370[4370]

*Packetbeat*

- Clean configured geoip.paths before attempting to open the database. {pull}4306[4306]

[[release-notes-5.4.1]]
=== Beats version 5.4.1
https://github.com/elastic/beats/compare/v5.4.0...v5.4.1[View commits]

==== Bugfixes

*Affecting all Beats*

- Fix importing the dashboards when the limit for max open files is too low. {issue}4244[4244]
- Fix console output. {pull}4045[4045]

*Filebeat*

- Fix issue that new prospector was not reloaded on conflict. {pull}4128[4128]
- Fix grok pattern in filebeat module system/auth without hostname. {pull}4224[4224]
- Fix the Mysql slowlog parsing of IP addresses. {pull}4183[4183]

==== Added

*Affecting all Beats*

- Binaries upgraded to Go 1.7.6 which contains security fixes. {pull}4400[4400]

*Winlogbeat*

- Add the ability to use LevelRaw if Level isn't populated in the event XML. {pull}4257[4257]

[[release-notes-5.4.0]]
=== Beats version 5.4.0
https://github.com/elastic/beats/compare/v5.3.2...v5.4.0[View commits]

==== Bugfixes

*Affecting all Beats*

- Improve error message when downloading the dashboards fails. {pull}3805[3805]
- Fix potential Elasticsearch output URL parsing error if protocol scheme is missing. {pull}3671[3671]
- Downgrade Elasticsearch per batch item failure log to debug level. {issue}3953[3953]
- Make `@timestamp` accessible from format strings. {pull}3721[3721]

*Filebeat*

- Allow log lines without a program name in the Syslog fileset. {pull}3944[3944]
- Don't stop Filebeat when modules are used with the Logstash output. {pull}3929[3929]

*Metricbeat*

- Fixing panic on the Prometheus collector when label has a comma. {pull}3947[3947]
- Make system process metricset honor the `cpu_ticks` config option. {issue}3590[3590]

*Winlogbeat*

- Fix null terminators include in raw XML string when include_xml is enabled. {pull}3943[3943]

==== Added

*Affecting all Beats*

- Update index mappings to support future Elasticsearch 6.X. {pull}3778[3778]

*Filebeat*

- Add auditd module for reading audit logs on Linux. {pull}3750[3750] {pull}3941[3941]
- Add fileset for the Linux authorization logs. {pull}3669[3669]

*Heartbeat*

- Add default ports in HTTP monitor. {pull}3924[3924]

*Metricbeat*

- Add beta Jolokia module. {pull}3844[3844]
- Add dashboard for the MySQL module. {pull}3716[3716]
- Module configuration reloading is now beta instead of experimental. {pull}3841[3841]
- Marked http fields from the HAProxy module optional to improve compatibility with 1.5. {pull}3788[3788]
- Add support for custom HTTP headers and TLS for the Metricbeat modules. {pull}3945[3945]

*Packetbeat*

- Add DNS dashboard for an overview the DNS traffic. {pull}3883[3883]
- Add DNS Tunneling dashboard to highlight domains with large numbers of subdomains or high data volume. {pull}3884[3884]

[[release-notes-5.3.2]]
=== Beats version 5.3.2
https://github.com/elastic/beats/compare/v5.3.1...v5.3.2[View commits]

==== Bugfixes

*Filebeat*

- Properly shut down crawler in case one prospector is misconfigured. {pull}4037[4037]
- Fix panic in JSON decoding code if the input line is "null". {pull}4042[4042]


[[release-notes-5.3.1]]
=== Beats version 5.3.1
https://github.com/elastic/beats/compare/v5.3.0...v5.3.1[View commits]

==== Bugfixes

*Affecting all Beats*

- Fix panic when testing regex-AST to match against date patterns. {issue}3889[3889]
- Fix panic due to race condition in kafka output. {pull}4098[4098]

*Filebeat*

- Fix modules default file permissions. {pull}3879[3879]
- Allow `-` in Apache access log byte count. {pull}3863[3863]

*Metricbeat*

- Avoid errors when some Apache status fields are missing. {issue}3074[3074]


[[release-notes-5.3.0]]
=== Beats version 5.3.0
https://github.com/elastic/beats/compare/v5.2.2...v5.3.0[View commits]

==== Breaking changes

*Affecting all Beats*

- Configuration files must be owned by the user running the Beat or by root, and they must not be writable by others. {pull}3544[3544] {pull}3689[3689]
- Change Beat generator. Use `$GOPATH/src/github.com/elastic/beats/script/generate.py` to generate a beat. {pull}3452[3452]

*Filebeat*

- Always use absolute path for event and registry. This can lead to issues when relative paths were used before. {pull}3328[3328]

*Metricbeat*

- Linux cgroup metrics are now enabled by default for the system process metricset. The configuration option for the feature was renamed from `cgroups` to `process.cgroups.enabled`. {pull}3519[3519]
- Change field names `couchbase.node.couch.*.actual_disk_size.*` to `couchbase.node.couch.*.disk_size.*` {pull}3545[3545]

==== Bugfixes

*Affecting all Beats*

- Add `_id`, `_type`, `_index` and `_score` fields in the generated index pattern. {pull}3282[3282]

*Filebeat*
- Always use absolute path for event and registry. {pull}3328[3328]
- Raise an exception in case there is a syntax error in one of the configuration files available under
  filebeat.config_dir. {pull}3573[3573]
- Fix empty registry file on machine crash. {issue}3537[3537]

*Metricbeat*

- Add error handling to system process metricset for when Linux cgroups are missing from the kernel. {pull}3692[3692]
- Add labels to the Docker healthcheck metricset output. {pull}3707[3707]

*Winlogbeat*

- Fix handling of empty strings in event_data. {pull}3705[3705]

==== Added

*Affecting all Beats*

- Files created by Beats (logs, registry, file output) will have 0600 permissions. {pull}3387[3387].
- RPM/deb packages will now install the config file with 0600 permissions. {pull}3382[3382]
- Add the option to pass custom HTTP headers to the Elasticsearch output. {pull}3400[3400]
- Unify `regexp` and `contains` conditionals, for both to support array of strings and convert numbers to strings if required. {pull}3469[3469]
- Add the option to load the sample dashboards during the Beat startup phase. {pull}3506[3506]
- Disabled date detection in Elasticsearch index templates. Date fields must be explicitly defined in index templates. {pull}3528[3528]
- Using environment variables in the configuration file is now GA, instead of experimental. {pull}3525[3525]

*Filebeat*

- Add Filebeat modules for system, apache2, mysql, and nginx. {issue}3159[3159]
- Add the `pipeline` config option at the prospector level, for configuring the Ingest Node pipeline ID. {pull}3433[3433]
- Update regular expressions used for matching file names or lines (multiline, include/exclude functionality) to new matchers improving performance of simple string matches. {pull}3469[3469]
- The `symlinks` and `harverster_limit` settings are now GA, instead of experimental. {pull}3525[3525]
- close_timeout is also applied when the output is blocking. {pull}3511[3511]
- Improve handling of different path variants on Windows. {pull}3781[3781]
- Add multiline.flush_pattern option, for specifying the 'end' of a multiline pattern {pull}4019[4019]

*Heartbeat*

- Add `tags`, `fields` and `fields_under_root` in monitors configuration. {pull}3623[3623]

*Metricbeat*

- Add experimental dbstats metricset to MongoDB module. {pull}3228[3228]
- Use persistent, direct connections to the configured nodes for MongoDB module. {pull}3228[3228]
- Add dynamic configuration reloading for modules. {pull}3281[3281]
- Add docker health metricset {pull}3357[3357]
- Add docker image metricset {pull}3467[3467]
- System module uses new matchers for white-listing processes. {pull}3469[3469]
- Add Beta CEPH module with health metricset. {pull}3311[3311]
- Add Beta php_fpm module with pool metricset. {pull}3415[3415]
- The Docker, Kafka, and Prometheus modules are now Beta, instead of experimental. {pull}3525[3525]
- The HAProxy module is now GA, instead of experimental. {pull}3525[3525]
- Add the ability to collect the environment variables from system processes. {pull}3337[3337]

==== Deprecated

*Affecting all Beats*

- Usage of field `_type` is deprecated. It should not be used in queries or dashboards. {pull}3409[3409]

*Filebeat*

- The experimental `publish_async` option is now deprecated and is planned to be removed in 6.0. {pull}3525[3525]


[[release-notes-5.2.2]]
=== Beats version 5.2.2
https://github.com/elastic/beats/compare/v5.2.1...v5.2.2[View commits]

*Metricbeat*

- Fix bug docker module hanging when docker container killed. {issue}3610[3610]
- Set timeout to period instead of 1s by default as documented. {pull}3612[3612]

[[release-notes-5.2.1]]
=== Beats version 5.2.1
https://github.com/elastic/beats/compare/v5.2.0...v5.2.1[View commits]

==== Bugfixes

*Metricbeat*

- Fix go routine leak in docker module. {pull}3492[3492]

*Packetbeat*

- Fix error in the NFS sample dashboard. {pull}3548[3548]

*Winlogbeat*

- Fix error in the Winlogbeat sample dashboard. {pull}3548[3548]

[[release-notes-5.2.0]]
=== Beats version 5.2.0
https://github.com/elastic/beats/compare/v5.1.2...v5.2.0[View commits]

==== Bugfixes

*Affecting all Beats*

- Fix overwriting explicit empty config sections. {issue}2918[2918]

*Filebeat*

- Fix alignment issue were Filebeat compiled with Go 1.7.4 was crashing on 32 bits system. {issue}3273[3273]

*Metricbeat*

- Fix service times-out at startup. {pull}3056[3056]
- Kafka module case sensitive host name matching. {pull}3193[3193]
- Fix interface conversion panic in couchbase module {pull}3272[3272]

*Packetbeat*

- Fix issue where some Cassandra visualizations were showing data from all protocols. {issue}3314[3314]

==== Added

*Affecting all Beats*

- Add support for passing list and dictionary settings via -E flag.
- Support for parsing list and dictionary setting from environment variables.
- Added new flags to import_dashboards (-cacert, -cert, -key, -insecure). {pull}3139[3139] {pull}3163[3163]
- The limit for the number of fields is increased via the mapping template. {pull}3275[3275]
- Updated to Go 1.7.4. {pull}3277[3277]
- Added a NOTICE file containing the notices and licenses of the dependencies. {pull}3334[3334].

*Heartbeat*

- First release, containing monitors for ICMP, TCP, and HTTP.

*Filebeat*

- Add enabled config option to prospectors. {pull}3157[3157]
- Add target option for decoded_json_field. {pull}3169[3169]

*Metricbeat*

- Kafka module broker matching enhancements. {pull}3129[3129]
- Add a couchbase module with metricsets for node, cluster and bucket. {pull}3081[3081]
- Export number of cores for CPU module. {pull}3192[3192]
- Experimental Prometheus module. {pull}3202[3202]
- Add system socket module that reports all TCP sockets. {pull}3246[3246]
- Kafka consumer groups metricset. {pull}3240[3240]
- Add jolokia module with dynamic jmx metricset. {pull}3570[3570]

*Winlogbeat*

- Reduced amount of memory allocated while reading event log records. {pull}3113[3113] {pull}3118[3118]

[[release-notes-5.1.2]]
=== Beats version 5.1.2
https://github.com/elastic/beats/compare/v5.1.1...v5.1.2[View commits]

==== Bugfixes

*Filebeat*

- Fix registry migration issue from old states where files were only harvested after second restart. {pull}3322[3322]

*Packetbeat*

- Fix error on importing dashboards due to colons in the Cassandra dashboard. {issue}3140[3140]
- Fix error on importing dashboards due to the wrong type for the geo_point fields. {pull}3147[3147]

*Winlogbeat*

- Fix for "The array bounds are invalid" error when reading large events. {issue}3076[3076]

[[release-notes-5.1.1]]
=== Beats version 5.1.1
https://github.com/elastic/beats/compare/v5.0.2...v5.1.1[View commits]

==== Breaking changes

*Metricbeat*

- Change data structure of experimental haproxy module. {pull}3003[3003]

*Filebeat*

- If a file is falling under `ignore_older` during startup, offset is now set to end of file instead of 0.
  With the previous logic the whole file was sent in case a line was added and it was inconsistent with
  files which were harvested previously. {pull}2907[2907]
- `tail_files` is now only applied on the first scan and not for all new files. {pull}2932[2932]

==== Bugfixes

*Affecting all Beats*

- Fix empty benign errors logged by processor actions. {pull}3046[3046]

*Metricbeat*

- Calculate the fsstat values per mounting point, and not filesystem. {pull}2777[2777]

==== Added

*Affecting all Beats*

- Add add_cloud_metadata processor for collecting cloud provider metadata. {pull}2728[2728]
- Added decode_json_fields processor for decoding fields containing JSON strings. {pull}2605[2605]
- Add Tencent Cloud provider for add_cloud_metadata processor. {pull}4023[4023]
- Add Alibaba Cloud provider for add_cloud_metadata processor. {pull}4111[4111]

*Metricbeat*

- Add experimental Docker module. Provided by Ingensi and @douaejeouit based on dockbeat.
- Add a sample Redis Kibana dashboard. {pull}2916[2916]
- Add support for MongoDB 3.4 and WiredTiger metrics. {pull}2999[2999]
- Add experimental kafka module with partition metricset. {pull}2969[2969]
- Add raw config option for mysql/status metricset. {pull}3001[3001]
- Add command fields for mysql/status metricset. {pull}3251[3251]

*Filebeat*

- Add command line option `-once` to run Filebeat only once and then close. {pull}2456[2456]
- Only load matching states into prospector to improve state handling {pull}2840[2840]
- Reset all states ttl on startup to make sure it is overwritten by new config {pull}2840[2840]
- Persist all states for files which fall under `ignore_older` to have consistent behaviour {pull}2859[2859]
- Improve shutdown behaviour with large number of files. {pull}3035[3035]

*Winlogbeat*

- Add `event_logs.batch_read_size` configuration option. {pull}2641[2641]

[[release-notes-5.1.0]]
=== Beats version 5.1.0 (skipped)

Version 5.1.0 doesn't exist because, for a short period of time, the Elastic
Yum and Apt repositories included unreleased binaries labeled 5.1.0. To avoid
confusion and upgrade issues for the people that have installed these without
realizing, we decided to skip the 5.1.0 version and release 5.1.1 instead.

[[release-notes-5.0.2]]
=== Beats version 5.0.2
https://github.com/elastic/beats/compare/v5.0.1...v5.0.2[View commits]

==== Bugfixes

*Metricbeat*

- Fix the `password` option in the MongoDB module. {pull}2995[2995]


[[release-notes-5.0.1]]
=== Beats version 5.0.1
https://github.com/elastic/beats/compare/v5.0.0...v5.0.1[View commits]

==== Bugfixes

*Metricbeat*

- Fix `system.process.start_time` on Windows. {pull}2848[2848]
- Fix `system.process.ppid` on Windows. {issue}2860[2860]
- Fix system process metricset for Windows XP and 2003. `cmdline` will be unavailable. {issue}1704[1704]
- Fix access denied issues in system process metricset by enabling SeDebugPrivilege on Windows. {issue}1897[1897]
- Fix system diskio metricset for Windows XP and 2003. {issue}2885[2885]

*Packetbeat*

- Fix 'index out of bounds' bug in Packetbeat DNS protocol plugin. {issue}2872[2872]

*Filebeat*

- Fix registry cleanup issue when files falling under ignore_older after restart. {issue}2818[2818]


==== Added

*Metricbeat*

- Add username and password config options to the PostgreSQL module. {pull}2889[2890]
- Add username and password config options to the MongoDB module. {pull}2889[2889]
- Add system core metricset for Windows. {pull}2883[2883]

*Packetbeat*

- Define `client_geoip.location` as geo_point in the mappings to be used by the GeoIP processor in the Ingest Node pipeline.
  {pull}2795[2795]

*Filebeat*

- Stop Filebeat on registrar loading error. {pull}2868[2868]


include::libbeat/docs/release-notes/5.0.0.asciidoc[]

[[release-notes-5.0.0-ga]]
=== Beats version 5.0.0-GA
https://github.com/elastic/beats/compare/v5.0.0-rc1...v5.0.0[View commits]

The list below covers the changes between 5.0.0-rc1 and 5.0.0 GA only.

==== Bugfixes

*Affecting all Beats*

- Fix kafka output re-trying batches with too large events. {issue}2735[2735]
- Fix kafka output protocol error if `version: 0.10` is configured. {issue}2651[2651]
- Fix kafka output connection closed by broker on SASL/PLAIN. {issue}2717[2717]

*Metricbeat*

- Fix high CPU usage on macOS when encountering processes with long command lines. {issue}2747[2747]
- Fix high value of `system.memory.actual.free` and `system.memory.actual.used`. {issue}2653[2653]
- Change several `OpenProcess` calls on Windows to request the lowest possible access provilege.  {issue}1897[1897]
- Fix system.memory.actual.free high value on Windows. {issue}2653[2653]

*Filebeat*

- Fix issue when clean_removed and clean_inactive were used together that states were not directly removed from the registry.
- Fix issue where upgrading a 1.x registry file resulted in duplicate state entries. {pull}2792[2792]

==== Added

*Affecting all Beats*

- Add beat.version fields to all events.

[[release-notes-5.0.0-rc1]]
=== Beats version 5.0.0-rc1
https://github.com/elastic/beats/compare/v5.0.0-beta1...v5.0.0-rc1[View commits]

==== Breaking changes

*Affecting all Beats*

- A dynamic mapping rule is added to the default Elasticsearch template to treat strings as keywords by default. {pull}2688[2688]

==== Bugfixes

*Affecting all Beats*

- Make sure Beats sent always float values when they are defined as float by sending 5.00000 instead of 5. {pull}2627[2627]
- Fix ignoring all fields from drop_fields in case the first field is unknown. {pull}2685[2685]
- Fix dynamic configuration int/uint to float type conversion. {pull}2698[2698]
- Fix primitive types conversion if values are read from environment variables. {pull}2698[2698]

*Metricbeat*

- Fix default configuration file on Windows to not enabled the `load` metricset. {pull}2632[2632]

*Packetbeat*

- Fix the `bpf_filter` setting. {issue}2660[2660]

*Filebeat*

- Fix input buffer on encoding problem. {pull}2416[2416]

==== Deprecated

*Affecting all Beats*

- Setting `port` has been deprecated in Redis and Logstash outputs. {pull}2620[2620]


[[release-notes-5.0.0-beta1]]
=== Beats version 5.0.0-beta1
https://github.com/elastic/beats/compare/v5.0.0-alpha5...v5.0.0-beta1[View commits]

==== Breaking changes

*Affecting all Beats*

- Change Elasticsearch output index configuration to be based on format strings. If index has been configured, no date will be appended anymore to the index name. {pull}2119[2119]
- Replace `output.kafka.use_type` by `output.kafka.topic` accepting a format string. {pull}2188[2188]
- If the path specified by the `-c` flag is not absolute and `-path.config` is not specified, it
  is considered relative to the current working directory. {pull}2245[2245]
- rename `tls` configurations section to `ssl`. {pull}2330[2330]
- rename `certificate_key` configuration to `key`. {pull}2330[2330]
- replace `tls.insecure` with `ssl.verification_mode` setting. {pull}2330[2330]
- replace `tls.min/max_version` with `ssl.supported_protocols` setting requiring full protocol name. {pull}2330[2330]

*Metricbeat*

- Change field type system.process.cpu.start_time from keyword to date. {issue}1565[1565]
- redis/info metricset fields were renamed up according to the naming conventions.

*Packetbeat*

- Group HTTP fields under `http.request` and `http.response` {pull}2167[2167]
- Export `http.request.body` and `http.response.body` when configured under `include_body_for` {pull}2167[2167]
- Move `ignore_outgoing` config to `packetbeat.ignore_outgoing` {pull}2393[2393]

*Filebeat*

- Set close_inactive default to 5 minutes (was 1 hour before)
- Set clean_removed and close_removed to true by default

==== Bugfixes

*Affecting all Beats*

- Fix logstash output handles error twice when asynchronous sending fails. {pull}2441[2441]
- Fix Elasticsearch structured error response parsing error. {issue}2229[2229]
- Fixed the run script to allow the overriding of the configuration file. {issue}2171[2171]
- Fix logstash output crash if no hosts are configured. {issue}2325[2325]
- Fix array value support in -E CLI flag. {pull}2521[2521]
- Fix merging array values if -c CLI flag is used multiple times. {pull}2521[2521]
- Fix beats failing to start due to invalid duplicate key error in configuration file. {pull}2521[2521]
- Fix panic on non writable logging directory. {pull}2571[2571]

*Metricbeat*

- Fix module filters to work properly with drop_event filter. {issue}2249[2249]

*Packetbeat*

- Fix mapping for some Packetbeat flow metrics that were not marked as being longs. {issue}2177[2177]
- Fix handling of messages larger than the maximum message size (10MB). {pull}2470[2470]

*Filebeat*

- Fix processor failure in Filebeat when using regex, contain, or equals with the message field. {issue}2178[2178]
- Fix async publisher sending empty events {pull}2455[2455]
- Fix potential issue with multiple harvester per file on large file numbers or slow output {pull}2541[2541]

*Winlogbeat*

- Fix corrupt registry file that occurs on power loss by disabling file write caching. {issue}2313[2313]

==== Added

*Affecting all Beats*

- Add script to generate the Kibana index-pattern from fields.yml. {pull}2122[2122]
- Enhance Redis output key selection based on format string. {pull}2169[2169]
- Configurable Redis `keys` using filters and format strings. {pull}2169[2169]
- Add format string support to `output.kafka.topic`. {pull}2188[2188]
- Add `output.kafka.topics` for more advanced kafka topic selection per event. {pull}2188[2188]
- Add support for Kafka 0.10. {pull}2190[2190]
- Add SASL/PLAIN authentication support to kafka output. {pull}2190[2190]
- Make Kafka metadata update configurable. {pull}2190[2190]
- Add Kafka version setting (optional) enabling kafka broker version support. {pull}2190[2190]
- Add Kafka message timestamp if at least version 0.10 is configured. {pull}2190[2190]
- Add configurable Kafka event key setting. {pull}2284[2284]
- Add settings for configuring the kafka partitioning strategy. {pull}2284[2284]
- Add partitioner settings `reachable_only` to ignore partitions not reachable by network. {pull}2284[2284]
- Enhance contains condition to work on fields that are arrays of strings. {issue}2237[2237]
- Lookup the configuration file relative to the `-path.config` CLI flag. {pull}2245[2245]
- Re-write import_dashboards.sh in Golang. {pull}2155[2155]
- Update to Go 1.7. {pull}2306[2306]
- Log total non-zero internal metrics on shutdown. {pull}2349[2349]
- Add support for encrypted private key files by introducing `ssl.key_passphrase` setting. {pull}2330[2330]
- Add experimental symlink support with `symlinks` config {pull}2478[2478]
- Improve validation of registry file on startup.

*Metricbeat*

- Use the new scaled_float Elasticsearch type for the percentage values. {pull}2156[2156]
- Add experimental cgroup metrics to the system/process MetricSet. {pull}2184[2184]
- Added a PostgreSQL module. {pull}2253[2253]
- Improve mapping by converting half_float to scaled_float and integers to long. {pull}2430[2430]
- Add experimental haproxy module. {pull}2384[2384]
- Add Kibana dashboard for cgroups data {pull}2555[2555]

*Packetbeat*

- Add Cassandra protocol analyzer to Packetbeat. {pull}1959[1959]
- Match connections with IPv6 addresses to processes {pull}2254[2254]
- Add IP address to -devices command output {pull}2327[2327]
- Add configuration option for the maximum message size. Used to be hard-coded to 10 MB. {pull}2470[2470]

*Filebeat*

- Introduce close_timeout harvester options {issue}1926[1926]
- Strip BOM from first message in case of BOM files {issue}2351[2351]
- Add harvester_limit option {pull}2417[2417]

==== Deprecated

*Affecting all Beats*

- Topology map is deprecated. This applies to the settings: refresh_topology_freq, topology_expire, save_topology, host_topology, password_topology, db_topology.


[[release-notes-5.0.0-alpha5]]
=== Beats version 5.0.0-alpha5
https://github.com/elastic/beats/compare/v5.0.0-alpha4...v5.0.0-alpha5[View commits]

==== Breaking changes

*Affecting all Beats*

- Rename the `filters` section to `processors`. {pull}1944[1944]
- Introduce the condition with `when` in the processor configuration. {pull}1949[1949]
- The Elasticsearch template is now loaded by default. {pull}1993[1993]
- The Redis output `index` setting is renamed to `key`. `index` still works but it's deprecated. {pull}2077[2077]
- The undocumented file output `index` setting was removed. Use `filename` instead. {pull}2077[2077]

*Metricbeat*

- Create a separate metricSet for load under the system module and remove load information from CPU stats. {pull}2101[2101]
- Add `system.load.norm.1`, `system.load.norm.5` and `system.load.norm.15`. {pull}2101[2101]
- Add threads fields to mysql module. {pull}2484[2484]

*Packetbeat*

- Set `enabled` ` in `packetbeat.protocols.icmp` configuration to `true` by default. {pull}1988[1988]

==== Bugfixes

*Affecting all Beats*

- Fix sync publisher `PublishEvents` return value if client is closed concurrently. {pull}2046[2046]

*Metricbeat*

- Do not send zero values when no value was present in the source. {issue}1972[1972]

*Filebeat*

- Fix potential data loss between Filebeat restarts, reporting unpublished lines as published. {issue}2041[2041]
- Fix open file handler issue. {issue}2028[2028] {pull}2020[2020]
- Fix filtering of JSON events when using integers in conditions. {issue}2038[2038]

*Winlogbeat*

- Fix potential data loss between Winlogbeat restarts, reporting unpublished lines as published. {issue}2041[2041]

==== Added

*Affecting all Beats*

- Periodically log internal metrics. {pull}1955[1955]
- Add enabled setting to all output modules. {pull}1987[1987]
- Command line flag `-c` can be used multiple times. {pull}1985[1985]
- Add OR/AND/NOT to the condition associated with the processors. {pull}1983[1983]
- Add `-E` CLI flag for overwriting single config options via command line. {pull}1986[1986]
- Choose the mapping template file based on the Elasticsearch version. {pull}1993[1993]
- Check stdout being available when console output is configured. {issue}2035[2035]

*Metricbeat*

- Add pgid field to process information. {pull} 2021[2021]

*Packetbeat*

- Add enabled setting to Packetbeat protocols. {pull}1988[1988]
- Add enabled setting to Packetbeat network flows configuration. {pull}1988[1988]

*Filebeat*

- Introduce `close_removed` and `close_renamed` harvester options. {issue}1600[1600]
- Introduce `close_eof` harvester option. {issue}1600[1600]
- Add `clean_removed` and `clean_inactive` config option. {issue}1600[1600]

==== Deprecated

*Filebeat*

- Deprecate `close_older` option and replace it with `close_inactive`. {issue}2051[2051]
- Deprecate `force_close_files` option and replace it with `close_removed` and `close_renamed`. {issue}1600[1600]

[[release-notes-5.0.0-alpha4]]
=== Beats version 5.0.0-alpha4
https://github.com/elastic/beats/compare/v5.0.0-alpha3...v5.0.0-alpha4[View commits]

==== Breaking changes

*Affecting all Beats*

- The topology_expire option of the Elasticserach output was removed. {pull}1907[1907]

*Filebeat*

- Stop following symlink. Symlinks are now ignored: {pull}1686[1686]

==== Bugfixes

*Affecting all Beats*

- Reset backoff factor on partial ACK. {issue}1803[1803]
- Fix beats load balancer deadlock if max_retries: -1 or publish_async is enabled in filebeat. {issue}1829[1829]
- Fix logstash output with pipelining mode enabled not reconnecting. {issue}1876[1876]
- Empty configuration sections become merge-able with variables containing full path. {pull}1900[1900]
- Fix error message about required fields missing not printing the missing field name. {pull}1900[1900]

*Metricbeat*

- Fix the CPU values returned for each core. {issue}1863[1863]

*Packetbeat*

- Add missing nil-check to memcached GapInStream handler. {issue}1162[1162]
- Fix NFSv4 Operation returning the first found first-class operation available in compound requests. {pull}1821[1821]
- Fix TCP overlapping segments not being handled correctly. {pull}1898[1898]

*Winlogbeat*

- Fix issue with rendering forwarded event log records. {pull}1891[1891]

==== Added

*Affecting all Beats*

- Improve error message if compiling regular expression from config files fails. {pull}1900[1900]
- Compression support in the Elasticsearch output. {pull}1835[1835]

*Metricbeat*

- Add MongoDB module. {pull}1837[1837]


[[release-notes-5.0.0-alpha3]]
=== Beats version 5.0.0-alpha3
https://github.com/elastic/beats/compare/v5.0.0-alpha2...v5.0.0-alpha3[View commits]

==== Breaking changes

*Affecting all Beats*

- All configuration settings under `shipper:` are moved to be top level configuration settings. I.e.
  `shipper.name:` becomes `name:` in the configuration file. {pull}1570[1570]

*Topbeat*

- Topbeat is replaced by Metricbeat.

*Filebeat*

- The state for files which fall under ignore_older is not stored anymore. This has the consequence, that if a file which fell under ignore_older is updated, the whole file will be crawled.

==== Bugfixes

*Winlogbeat*

- Adding missing argument to the "Stop processing" log message. {pull}1590[1590]

==== Added

*Affecting all Beats*

- Add conditions to generic filtering. {pull}1623[1623]

*Metricbeat*

- First public release, containing the following modules: apache, mysql, nginx, redis, system, and zookeeper.

*Filebeat*

- The registry format was changed to an array instead of dict. The migration to the new format will happen automatically at the first startup. {pull}1703[1703]

==== Deprecated

*Affecting all Beats*

- The support for doing GeoIP lookups is deprecated and will be removed in version 6.0. {pull}1601[1601]


[[release-notes-5.0.0-alpha2]]
=== Beats version 5.0.0-alpha2
https://github.com/elastic/beats/compare/v5.0.0-alpha1...v5.0.0-alpha2[View commits]

==== Breaking changes

*Affecting all Beats*

- On DEB/RPM installations, the binary files are now found under `/usr/share/{{beat_name}}/bin`, not in `/usr/bin`. {pull}1385[1385]
- The logs are written by default to self rotating files, instead of syslog. {pull}1371[1371]
- Remove deprecated `host` option from elasticsearch, logstash and redis outputs. {pull}1474[1474]

*Packetbeat*

- Configuration of redis topology support changed. {pull}1353[1353]
- Move all Packetbeat configuration options under the packetbeat namespace {issue}1417[1417]

*Filebeat*

- Default location for the registry file was changed to be `data/registry` from the binary directory,
  rather than `.filebeat` in the current working directory. This affects installations for zip/tar.gz/source,
  the location for DEB and RPM packages stays the same. {pull}1373[1373]

==== Bugfixes

*Affecting all Beats*

- Drain response buffers when pipelining is used by Redis output. {pull}1353[1353]
- Unterminated environment variable expressions in config files will now cause an error {pull}1389[1389]
- Fix issue with the automatic template loading when Elasticsearch is not available on Beat start. {issue}1321[1321]
- Fix bug affecting -cpuprofile, -memprofile, and -httpprof CLI flags {pull}1415[1415]
- Fix race when multiple outputs access the same event with logstash output manipulating event {issue}1410[1410] {pull}1428[1428]
- Seed random number generator using crypto.rand package. {pull}1503{1503]
- Fix beats hanging in -configtest {issue}1213[1213]
- Fix kafka log message output {pull}1516[1516]

*Filebeat*

- Improvements in registrar dealing with file rotation. {pull}1281[1281]
- Fix issue with JSON decoding where `@timestamp` or `type` keys with the wrong type could cause Filebeat
  to crash. {issue}1378[1378]
- Fix issue with JSON decoding where values having `null` as values could crash Filebeat. {issue}1466[1466]
- Multiline reader normalizing newline to use `\n`. {pull}1552[1552]

*Winlogbeat*

- Fix panic when reading messages larger than 32K characters on Windows XP and 2003. {pull}1498[1498]
- Fix panic that occurs when reading a large events on Windows Vista and newer. {pull}1499[1499]

==== Added

*Affecting all Beats*

- Add support for TLS to Redis output. {pull}1353[1353]
- Add SOCKS5 proxy support to Redis output. {pull}1353[1353]
- Failover and load balancing support in redis output. {pull}1353[1353]
- Multiple-worker per host support for redis output. {pull}1353[1353]
- Added ability to escape `${x}` in config files to avoid environment variable expansion {pull}1389[1389]
- Configuration options and CLI flags for setting the home, data and config paths. {pull}1373[1373]
- Configuration options and CLI flags for setting the default logs path. {pull}1437[1437]
- Update to Go 1.6.2 {pull}1447[1447]
- Add Elasticsearch template files compatible with Elasticsearch 2.x. {pull}1501[1501]
- Add scripts for managing the dashboards of a single Beat {pull}1359[1359]

*Packetbeat*

- Fix compile issues for OpenBSD. {pull}1347[1347]

*Topbeat*

- Updated elastic/gosigar version so Topbeat can compile on OpenBSD. {pull}1403[1403]


[[release-notes-5.0.0-alpha1]]
=== Beats version 5.0.0-alpha1
https://github.com/elastic/beats/compare/v1.2.0...v5.0.0-alpha1[View commits]

==== Breaking changes

*libbeat*

- Run function to start a Beat now returns an error instead of directly exiting. {pull}771[771]
- The method signature of HandleFlags() was changed to allow returning an error {pull}1249[1249]
- Require braces for environment variable expansion in config files {pull}1304[1304]

*Packetbeat*

- Rename output fields in the dns package. Former flag `recursion_allowed` becomes `recursion_available`. {pull}803[803]
  Former SOA field `ttl` becomes `minimum`. {pull}803[803]
- The fully qualified domain names which are part of output fields values of the dns package now terminate with a dot. {pull}803[803]
- Remove the count field from the exported event {pull}1210[1210]

*Topbeat*

- Rename `proc.cpu.user_p` with `proc.cpu.total_p` as it includes CPU time spent in kernel space {pull}631[631]
- Remove `count` field from the exported fields {pull}1207[1207]
- Rename `input` top level config option to `topbeat`

*Filebeat*

- Scalar values in used in the `fields` configuration setting are no longer automatically converted to strings. {pull}1092[1092]
- Count field was removed from event as not used in filebeat {issue}778[778]

*Winlogbeat*

- The `message_inserts` field was replaced with the `event_data` field {issue}1053[1053]
- The `category` field was renamed to `task` to better align with the Windows Event Log API naming {issue}1053[1053]
- Remove the count field from the exported event {pull}1218[1218]


==== Bugfixes

*Affecting all Beats*

- Logstash output will not retry events that are not JSON-encodable {pull}927[927]

*Packetbeat*

- Create a proper BPF filter when ICMP is the only enabled protocol {issue}757[757]
- Check column length in pgsql parser. {issue}565[565]
- Harden pgsql parser. {issue}565[565]

*Topbeat*

- Fix issue with `cpu.system_p` being greater than 1 on Windows {pull}1128[1128]

*Filebeat*

- Stop filebeat if started without any prospectors defined or empty prospectors {pull}644[644] {pull}647[647]
- Improve shutdown of crawler and prospector to wait for clean completion {pull}720[720]
- Omit `fields` from Filebeat events when null {issue}899[899]

*Winlogbeat*

==== Added

*Affecting all Beats*

- Update builds to Golang version 1.6
- Add option to Elasticsearch output to pass http parameters in index operations {issue}805[805]
- Improve Logstash and Elasticsearch backoff behavior. {pull}927[927]
- Add experimental Kafka output. {pull}942[942]
- Add config file option to configure GOMAXPROCS. {pull}969[969]
- Improve shutdown handling in libbeat. {pull}1075[1075]
- Add `fields` and `fields_under_root` options under the `shipper` configuration {pull}1092[1092]
- Add the ability to use a SOCKS5 proxy with the Logstash output {issue}823[823]
- The `-configtest` flag will now print "Config OK" to stdout on success {pull}1249[1249]

*Packetbeat*

- Change the DNS library used throughout the dns package to github.com/miekg/dns. {pull}803[803]
- Add support for NFS v3 and v4. {pull}1231[1231]
- Add support for EDNS and DNSSEC. {pull}1292[1292]

*Topbeat*

- Add `username` to processes {pull}845[845]

*Filebeat*

- Add the ability to set a list of tags for each prospector {pull}1092[1092]
- Add JSON decoding support {pull}1143[1143]


*Winlogbeat*

- Add caching of event metadata handles and the system render context for the wineventlog API {pull}888[888]
- Improve config validation by checking for unknown top-level YAML keys. {pull}1100[1100]
- Add the ability to set tags, fields, and fields_under_root as options for each event log {pull}1092[1092]
- Add additional data to the events published by Winlogbeat. The new fields are `activity_id`,
`event_data`, `keywords`, `opcode`, `process_id`, `provider_guid`, `related_activity_id`,
`task`, `thread_id`, `user_data`, and `version`. {issue}1053[1053]
- Add `event_id`, `level`, and `provider` configuration options for filtering events {pull}1218[1218]
- Add `include_xml` configuration option for including the raw XML with the event {pull}1218[1218]

==== Known issues
* All Beats can hang or panic on shutdown if the next server in the pipeline (e.g. Elasticsearch or Logstash) is
  not reachable. {issue}1319[1319]
* When running the Beats as a service on Windows, you need to manually load the Elasticsearch mapping
  template. {issue}1315[1315]
* The ES template automatic load doesn't work if Elasticsearch is not available when the Beat is starting. {issue}1321[1321]

[[release-notes-1.3.1]]
=== Beats version 1.3.1
https://github.com/elastic/beats/compare/v1.3.0...v1.3.1[View commits]

==== Bugfixes

*Filebeat*

- Fix a concurrent bug on filebeat startup with a large number of prospectors defined. {pull}2509[2509]

*Packetbeat*

- Fix description for the -I CLI flag. {pull}2480[2480]

*Winlogbeat*

- Fix corrupt registry file that occurs on power loss by disabling file write caching. {issue}2313[2313]

[[release-notes-1.3.0]]
=== Beats version 1.3.0
https://github.com/elastic/beats/compare/v1.2.3...v1.3.0[View commits]

==== Deprecated

*Filebeat*

- Undocumented support for following symlinks is deprecated. Filebeat will not follow symlinks in version 5.0. {pull}1767[1767]

==== Bugfixes

*Affecting all Beats*

- Fix beats load balancer deadlock if `max_retries: -1` or `publish_async` is enabled in filebeat. {issue}1829[1829]
- Fix output modes backoff counter reset. {issue}1803[1803] {pull}1814[1814] {pull}1818[1818]
- Set logstash output default bulk_max_size to 2048. {issue}1662[1662]
- Seed random number generator using crypto.rand package. {pull}1503[1503]
- Check stdout being available when console output is configured. {issue}2063[2063]

*Packetbeat*

- Add missing nil-check to memcached GapInStream handler. {issue}1162[1162]
- Fix NFSv4 Operation returning the first found first-class operation available in compound requests. {pull}1821[1821]
- Fix TCP overlapping segments not being handled correctly. {pull}1917[1917]

==== Added

*Affecting all Beats*

- Updated to Go 1.7


[[release-notes-1.2.3]]
=== Beats version 1.2.3
https://github.com/elastic/beats/compare/v1.2.2...v1.2.3[View commits]

==== Bugfixes

*Topbeat*

- Fix high CPU usage when using filtering under Windows. {pull}1598[1598]

*Filebeat*

- Fix rotation issue with ignore_older. {issue}1528[1528]

*Winlogbeat*

- Fix panic when reading messages larger than 32K characters on Windows XP and 2003. {pull}1498[1498]

==== Added

*Filebeat*

- Prevent file opening for files which reached ignore_older. {pull}1649[1649]


[[release-notes-1.2.2]]
=== Beats version 1.2.2
https://github.com/elastic/beats/compare/v1.2.0...v1.2.2[View commits]

==== Bugfixes

*Affecting all Beats*

- Fix race when multiple outputs access the same event with Logstash output manipulating event. {issue}1410[1410]
- Fix go-daemon (supervisor used in init scripts) hanging when executed over SSH. {issue}1394[1394]

*Filebeat*

- Improvements in registrar dealing with file rotation. {issue}1281[1281]


[[release-notes-1.2.1]]
=== Beats version 1.2.1
https://github.com/elastic/beats/compare/v1.2.0...v1.2.1[View commits]

==== Breaking changes

*Affecting all Beats*

- Require braces for environment variable expansion in config files {pull}1304[1304]
- Removed deprecation warning for the Redis output. {pull}1282[1282]

*Topbeat*

- Fixed name of the setting `stats.proc` to `stats.process` in the default configuration file. {pull}1343[1343]
- Fix issue with cpu.system_p being greater than 1 on Windows {pull}1128[1128]

==== Added

*Topbeat*

- Add username to processes {pull}845[845]


[[release-notes-1.2.0]]
=== Beats version 1.2.0
https://github.com/elastic/beats/compare/v1.1.2...v1.2.0[View commits]

==== Breaking changes

*Filebeat*

- Default config for ignore_older is now infinite instead of 24h, means ignore_older is disabled by default. Use close_older to only close file handlers.

==== Bugfixes

*Packetbeat*

- Split real_ip_header value when it contains multiple IPs {pull}1241[1241]

*Winlogbeat*

- Fix invalid `event_id` on Windows XP and Windows 2003 {pull}1227[1227]

==== Added

*Affecting all Beats*

- Add ability to override configuration settings using environment variables {issue}114[114]
- Libbeat now always exits through a single exit method for proper cleanup and control {pull}736[736]
- Add ability to create Elasticsearch mapping on startup {pull}639[639]

*Topbeat*

- Add the command line used to start processes {issue}533[533]

*Filebeat*

- Add close_older configuration option to complete ignore_older https://github.com/elastic/filebeat/issues/181[181]

[[release-notes-1.1.2]]
=== Beats version 1.1.2
https://github.com/elastic/beats/compare/v1.1.1...v1.1.2[View commits]

==== Bugfixes

*Filebeat*

- Fix registrar bug for rotated files {pull}1010[1010]


[[release-notes-1.1.1]]
=== Beats version 1.1.1
https://github.com/elastic/beats/compare/v1.1.0...v1.1.1[View commits]

==== Bugfixes

*Affecting all Beats*

- Fix logstash output loop hanging in infinite loop on too many output errors. {pull}944[944]
- Fix critical bug in filebeat and winlogbeat potentially dropping events. {pull}953[953]

[[release-notes-1.1.0]]
=== Beats version 1.1.0
https://github.com/elastic/beats/compare/v1.0.1...v1.1.0[View commits]

==== Bugfixes

*Affecting all Beats*

- Fix logging issue with file based output where newlines could be misplaced
  during concurrent logging {pull}650[650]
- Reduce memory usage by separate queue sizes for single events and bulk events. {pull}649[649] {issue}516[516]
- Set default default bulk_max_size value to 2048 {pull}628[628]

*Packetbeat*

- Fix setting direction to out and use its value to decide when dropping events if ignore_outgoing is enabled {pull}557[557]
- Fix logging issue with file-based output where newlines could be misplaced
  during concurrent logging {pull}650[650]
- Reduce memory usage by having separate queue sizes for single events and bulk events. {pull}649[649] {issue}516[516]
- Set default bulk_max_size value to 2048 {pull}628[628]
- Fix logstash window size of 1 not increasing. {pull}598[598]

*Packetbeat*

- Fix the condition that determines whether the direction of the transaction is set to "outgoing". Packetbeat uses the
  direction field to determine which transactions to drop when dropping outgoing transactions. {pull}557[557]
- Allow PF_RING sniffer type to be configured using pf_ring or pfring {pull}671[671]

*Filebeat*

- Set spool_size default value to 2048 {pull}628[628]

==== Added

*Affecting all Beats*

- Add include_fields and drop_fields as part of generic filtering {pull}1120[1120]
- Make logstash output compression level configurable. {pull}630[630]
- Some publisher options refactoring in libbeat {pull}684[684]
- Move event preprocessor applying GeoIP to packetbeat {pull}772[772]

*Packetbeat*

- Add support for capturing DNS over TCP network traffic. {pull}486[486] {pull}554[554]

*Topbeat*

- Group all CPU usage per core statistics and export them optionally if cpu_per_core is configured {pull}496[496]

*Filebeat*

- Add multiline support for combining multiple related lines into one event. {issue}461[461]
- Add `exclude_lines` and `include_lines` options for regexp based line filtering. {pull}430[430]
- Add `exclude_files` configuration option. {pull}563[563]
- Add experimental option to enable filebeat publisher pipeline to operate asynchonrously {pull}782[782]

*Winlogbeat*

- First public release of Winlogbeat

[[release-notes-1.0.1]]
=== Beats version 1.0.1
https://github.com/elastic/beats/compare/v1.0.0...v1.0.1[Check 1.0.1 diff]

==== Bugfixes

*Filebeat*

- Fix force_close_files in case renamed file appeared very fast. https://github.com/elastic/filebeat/pull/302[302]

*Packetbeat*

- Improve MongoDB message correlation. {issue}377[377]
- Improve redis parser performance. {issue}442[422]
- Fix panic on nil in redis protocol parser. {issue}384[384]
- Fix errors redis parser when messages are split in multiple TCP segments. {issue}402[402]
- Fix errors in redis parser when length prefixed strings contain sequences of CRLF. {issue}#402[402]
- Fix errors in redis parser when dealing with nested arrays. {issue}402[402]

[[release-notes-1.0.0]]
=== Beats version 1.0.0
https://github.com/elastic/beats/compare/1.0.0-rc2...1.0.0[Check 1.0.0 diff]

==== Breaking changes

*Topbeat*

- Change proc type to process #138


==== Bugfixes

*Affecting all Beats*

- Fix random panic on shutdown by calling shutdown handler only once. elastic/filebeat#204
- Fix credentials are not send when pinging an elasticsearch host. elastic/fileabeat#287

*Filebeat*

- Fix problem that harvesters stopped reading after some time and filebeat stopped processing events #257
- Fix line truncating by internal buffers being reused by accident #258
- Set default ignore_older to 24 hours #282




[[release-notes-1.0.0-rc2]]
=== Beats version 1.0.0-rc2
https://github.com/elastic/beats/compare/1.0.0-rc1...1.0.0-rc2[Check 1.0.0-rc2
diff]

==== Breaking changes

*Affecting all Beats*

- The `shipper` output field is renamed to `beat.name`. #285
- Use of `enabled` as a configuration option for outputs (elasticsearch,
  logstash, etc.) has been removed. #264
- Use of `disabled` as a configuration option for tls has been removed. #264
- The `-test` command line flag was renamed to `-configtest`. #264
- Disable geoip by default. To enable it uncomment in config file. #305


*Filebeat*

- Removed utf-16be-bom encoding support. Support will be added with fix for #205
- Rename force_close_windows_files to force_close_files and make it available for all platforms.


==== Bugfixes

*Affecting all Beats*

- Disable logging to stderr after configuration phase. #276
- Set the default file logging path when not set in config. #275
- Fix bug silently dropping records based on current window size. elastic/filebeat#226
- Fix direction field in published events. #300
- Fix elasticsearch structured errors breaking error handling. #309

*Packetbeat*

- Packetbeat will now exit if a configuration error is detected. #357
- Fixed an issue handling DNS requests containing no questions. #369

*Topbeat*

- Fix leak of Windows handles. #98
- Fix memory leak of process information. #104

*Filebeat*

- Filebeat will now exit if a configuration error is detected. #198
- Fix to enable prospector to harvest existing files that are modified. #199
- Improve line reading and encoding to better keep track of file offsets based
  on encoding. #224
- Set input_type by default to "log"


==== Added

*Affecting all Beats*

- Added `beat.hostname` to contain the hostname where the Beat is running on as
  returned by the operating system. #285
- Added timestamp for file logging. #291

*Filebeat*

- Handling end of line under windows was improved #233



[[release-notes-1.0.0-rc1]]
=== Beats version 1.0.0-rc1
https://github.com/elastic/beats/compare/1.0.0-beta4...1.0.0-rc1[Check
1.0.0-rc1 diff]

==== Breaking changes

*Affecting all Beats*

- Rename timestamp field with @timestamp. #237

*Packetbeat*

- Rename timestamp field with @timestamp. #343

*Topbeat*

- Rename timestamp field with @timestamp for a better integration with
Logstash. #80

*Filebeat*

- Rename the timestamp field with @timestamp #168
- Rename tail_on_rotate prospector config to tail_files
- Removal of line field in event. Line number was not correct and does not add value. #217


==== Bugfixes

*Affecting all Beats*

- Use stderr for console log output. #219
- Handle empty event array in publisher. #207
- Respect '*' debug selector in IsDebug. #226 (elastic/packetbeat#339)
- Limit number of workers for Elasticsearch output. elastic/packetbeat#226
- On Windows, remove service related error message when running in the console. #242
- Fix waitRetry no configured in single output mode configuration. elastic/filebeat#144
- Use http as the default scheme in the elasticsearch hosts #253
- Respect max bulk size if bulk publisher (collector) is disabled or sync flag is set.
- Always evaluate status code from Elasticsearch responses when indexing events. #192
- Use bulk_max_size configuration option instead of bulk_size. #256
- Fix max_retries=0 (no retries) configuration option. #266
- Filename used for file based logging now defaults to beat name. #267

*Packetbeat*

- Close file descriptors used to monitor processes. #337
- Remove old RPM spec file. It moved to elastic/beats-packer. #334

*Topbeat*

- Don't wait for one period until shutdown #75

*Filebeat*

- Omit 'fields' from event JSON when null. #126
- Make offset and line value of type long in elasticsearch template to prevent overflow. #140
- Fix locking files for writing behaviour. #156
- Introduce 'document_type' config option per prospector to define document type
  for event stored in elasticsearch. #133
- Add 'input_type' field to published events reporting the prospector type being used. #133
- Fix high CPU usage when not connected to Elasticsearch or Logstash. #144
- Fix issue that files were not crawled anymore when encoding was set to something other then plain. #182


==== Added

*Affecting all Beats*

- Add Console output plugin. #218
- Add timestamp to log messages #245
- Send @metadata.beat to Logstash instead of @metadata.index to prevent
  possible name clashes and give user full control over index name used for
  Elasticsearch
- Add logging messages for bulk publishing in case of error #229
- Add option to configure number of parallel workers publishing to Elasticsearch
  or Logstash.
- Set default bulk size for Elasticsearch output to 50.
- Set default http timeout for Elasticsearch to 90s.
- Improve publish retry if sync flag is set by retrying only up to max bulk size
  events instead of all events to be published.

*Filebeat*

- Introduction of backoff, backoff_factor, max_backoff, partial_line_waiting, force_close_windows_files
  config variables to make crawling more configurable.
- All Godeps dependencies were updated to master on 2015-10-21 [#122]
- Set default value for ignore_older config to 10 minutes. #164
- Added the fields_under_root setting to optionally store the custom fields top
level in the output dictionary. #188
- Add more encodings by using x/text/encodings/htmlindex package to select
  encoding by name.




[[release-notes-1.0.0-beta4]]
=== Beats version 1.0.0-beta4
https://github.com/elastic/beats/compare/1.0.0-beta3...1.0.0-beta4[Check
1.0.0-beta4 diff]


==== Breaking changes

*Affecting all Beats*

- Update tls config options naming from dash to underline #162
- Feature/output modes: Introduction of PublishEvent(s) to be used by beats #118 #115

*Packetbeat*

- Renamed http module config file option 'strip_authorization' to 'redact_authorization'
- Save_topology is set to false by default
- Rename elasticsearch index to [packetbeat-]YYYY.MM.DD

*Topbeat*

- Percentage fields (e.g user_p) are exported as a float between 0 and 1 #34


==== Bugfixes

*Affecting all Beats*

- Determine Elasticsearch index for an event based on UTC time #81
- Fixing ES output's defaultDeadTimeout so that it is 60 seconds #103
- ES outputer: fix timestamp conversion #91
- Fix TLS insecure config option #239
- ES outputer: check bulk API per item status code for retransmit on failure.

*Packetbeat*

- Support for lower-case header names when redacting http authorization headers
- Redact proxy-authorization if redact-authorization is set
- Fix some multithreading issues #203
- Fix negative response time #216
- Fix memcache TCP connection being nil after dropping stream data. #299
- Add missing DNS protocol configuration to documentation #269

*Topbeat*

- Don't divide the reported memory by an extra 1024 #60


==== Added

*Affecting all Beats*

- Add logstash output plugin #151
- Integration tests for Beat -> Logstash -> Elasticsearch added #195 #188 #168 #137 #128 #112
- Large updates and improvements to the documentation
- Add direction field to publisher output to indicate inbound/outbound transactions #150
- Add tls configuration support to elasticsearch and logstash outputers #139
- All external dependencies were updated to the latest version. Update to Golang 1.5.1 #162
- Guarantee ES index is based in UTC time zone #164
- Cache: optional per element timeout #144
- Make it possible to set hosts in different ways. #135
- Expose more TLS config options #124
- Use the Beat name in the default configuration file path #99

*Packetbeat*

- add [.editorconfig file](http://editorconfig.org/)
- add (experimental/unsupported?) saltstack files
- Sample config file cleanup
- Moved common documentation to [libbeat repository](https://github.com/elastic/libbeat)
- Update build to go 1.5.1
- Adding device descriptions to the -device output.
- Generate coverage for system tests
- Move go-daemon dependency to beats-packer
- Rename integration tests to system tests
- Made the `-devices` option more user friendly in case `sudo` is not used.
  Issue #296.
- Publish expired DNS transactions #301
- Update protocol guide to libbeat changes
- Add protocol registration to new protocol guide
- Make transaction timeouts configurable #300
- Add direction field to the exported fields #317

*Topbeat*

- Document fields in a standardized format (etc/fields.yml) #34
- Updated to use new libbeat Publisher #37 #41
- Update to go 1.5.1 #43
- Updated configuration files with comments for all options #65
- Documentation improvements


==== Deprecated

*Affecting all Beats*

- Redis output was deprecated #169 #145
- Host and port configuration options are deprecated. They are replaced by the hosts
 configuration option. #141<|MERGE_RESOLUTION|>--- conflicted
+++ resolved
@@ -519,7 +519,6 @@
 - Add experimental Docker autodiscover functionality. {pull}5245[5245]
 - Add Windows service metricset in the windows module. {pull}5332[5332]
 - Update gosigar to v0.6.0. {pull}5775[5775]
-<<<<<<< HEAD
 - Add experimental system/raid metricset. {pull}5642[5642]
 - Add a dashboard for the Nginx module. {pull}5991[5991]
 - Add experimental mongodb/collstats metricset. {pull}5852[5852]
@@ -527,8 +526,6 @@
 - Add experimental uwsgi module. {pull}6006[6006]
 - Docker and Kubernetes modules are now GA, instead of Beta. {pull}6105[6105]
 - Add Jolokia agent in proxy mode. {pull}6475[6475]
-=======
->>>>>>> 7db33f22
 
 *Packetbeat*
 
