// Use these for links to issue and pulls. Note issues and pulls redirect one to
// each other on Github, so don't worry too much on using the right prefix.
:issue: https://github.com/elastic/beats/issues/
:pull: https://github.com/elastic/beats/pull/

////////////////////////////////////////////////////////////
// Template, add newest changes here

=== Beats version HEAD
https://github.com/elastic/beats/compare/v6.5.0...6.x[Check the HEAD diff]

==== Breaking changes

*Affecting all Beats*

- Dissect syntax change, use * instead of ? when working with field reference. {issue}8054[8054]

*Auditbeat*

*Filebeat*

- Allow beats to blacklist certain part of the configuration while using Central Management. {pull}9099[9099]

*Heartbeat*

*Journalbeat*

*Metricbeat*

- Fix issue preventing diskio metrics collection for idle disks. {issue}9124[9124] {pull}9125[9125]
- Allow beats to blacklist certain part of the configuration while using Central Management. {pull}9099[9099]

*Packetbeat*

*Packetbeat*

*Winlogbeat*

*Functionbeat*

- The CLI will now log CloudFormation Stack events. {issue}8912[8912]

==== Bugfixes

*Affecting all Beats*

- Propagate Sync error when running SafeFileRotate. {pull}9069[9069]
- Fix autodiscover configurations stopping when metadata is missing. {pull}8851[8851]
- Log events at the debug level when dropped by encoding problems. {pull}9251[9251]
- Refresh host metadata in add_host_metadata. {pull}9359[9359]
- When collecting swap metrics for beats telemetry or system metricbeat module handle cases of free swap being bigger than total swap by assuming no swap is being used. {issue}6271[6271] {pull}9383[9383]
<<<<<<< HEAD
- Ignore non index fields in default_field for Elasticsearch. {pull}9549[9549]
=======
- Update Golang to 1.10.6. {pull}9563[9563]
>>>>>>> 4a304b17

*Auditbeat*

*Filebeat*
- Correctly parse `December` or `Dec` in the Syslog input. {pull}9349[9349]

- Fix improperly set config for CRI Flag in Docker Input {pull}8899[8899]
- Just enabling the `elasticsearch` fileset and starting Filebeat no longer causes an error. {pull}8891[8891]
- Fix macOS default log path for elasticsearch module based on homebrew paths. {pul}8939[8939]
- Make sure the Filebeat Elastic licensed packages uses the Elastic binary instead of the OSS. {pull}8836[8836]
- Fix installation of haproxy dashboard. {issue}9307[9307] {pull}9313[9313]

- Don't generate incomplete configurations when logs collection is disabled by hints. {pull}9305[9305]
- Stop runners disabled by hints after previously being started. {pull}9305[9305]
- Fix saved objects in filebeat haproxy dashboard. {pull}9417[9417]

*Heartbeat*

- Heartbeat now always downloads the entire body of HTTP endpoints, even if no checks against the body content are declared. This fixes an issue where timing metrics would be incorrect in scenarios where the body wasn't used since the connection would be closed soon after the headers were sent, but before the entire body was. {pull}8894[8894]

*Journalbeat*

- Add missing journalbeat non breaking fixes. {pull}9106[9106]

*Metricbeat*

- Add missing namespace field in http server metricset {pull}7890[7890]
- Fix race condition when enriching events with kubernetes metadata. {issue}9055[9055] {issue}9067[9067]
- Fix panic on docker healthcheck collection on dockers without healthchecks. {pull}9171[9171]
- Fix issue with not collecting Elasticsearch cross-cluster replication stats correctly. {pull}9179[9179]

*Packetbeat*

- Fix issue with process monitor associating traffic to the wrong process. {issue}9151[9151] {pull}9443[9443]

*Winlogbeat*

*Functionbeat*

==== Added

*Affecting all Beats*
- Unify dashboard exporter tools. {pull}9097[9097]

- Dissect will now flag event on parsing error. {pull}8751[8751]
- Added the `redirect_stderr` option that allows panics to be logged to log files. {pull}8430[8430]
- Add cache.ttl to add_host_metadata. {pull}9359[9359]
- Add support for index lifecycle management (beta). {pull}7963[7963]
- Always include Pod UID as part of Pod metadata. {pull]9517[9517]

*Auditbeat*

*Filebeat*
- Added `detect_null_bytes` selector to detect null bytes from a io.reader. {pull}9210[9210]
- Added `syslog_host` variable to HAProxy module to allow syslog listener to bind to configured host. {pull}9366[9366]
- Added support on Traefik for Common Log Format and Combined Log Format mixed which is the default Traefik format {issue}8015[8015] {issue}6111[6111] {pull}8768[8768].
- Allow to force CRI format parsing for better performance {pull}8424[8424]
- Add event.dataset to module events. {pull}9457[9457]
- Add field log.source.address and log.file.path to replace source. {pull}9435[9435]

*Heartbeat*

*Journalbeat*

- Add the ability to check against JSON HTTP bodies with conditions. {pull}8667[8667]
- Add cursor_seek_fallback option. {pull}9234[9234]

*Metricbeat*

- Collect custom cluster `display_name` in `elasticsearch/cluster_stats` metricset. {pull}8445[8445]
- Test etcd module with etcd 3.3. {pull}9068[9068]
- Add setting to disable docker cpu metrics per core. {pull}9194[9194]
- The `elasticsearch/node` metricset now reports the Elasticsearch cluster UUID. {pull}8771[8771]
- Support GET requests in Jolokia module. {issue}8566[8566] {pull}9226[9226]
- Add freebsd support for the uptime metricset. {pull}9413[9413]
- Add `host.os.name` field to add_host_metadata processor. {issue}8948[8948] {pull}9405[9405]
- Add field `event.dataset` which is `{module}.{metricset).

*Packetbeat*

*Winlogbeat*

*Functionbeat*

==== Deprecated

*Affecting all Beats*

*Filebeat*
- Deprecate field source. Will be replaced by log.source.address and log.file.path in 7.0. {pull}9435[9435]

*Heartbeat*

*Journalbeat*

*Metricbeat*

- Deprecate field `metricset.rtt`. Replaced by `event.duration` which is in nano instead of micro seconds.

*Packetbeat*

- Support new TLS version negotiation introduced in TLS 1.3. {issue}8647[8647].

*Winlogbeat*

*Functionbeat*

==== Known Issue


////////////////////////////////////////////////////////////

[[release-notes-6.5.0]]
=== Beats version 6.5.0
https://github.com/elastic/beats/compare/v6.4.0...v6.5.0[View commits]

==== Bugfixes

*Affecting all Beats*

- Fixed `add_host_metadata` not initializing correctly on Windows. {issue}7715[7715]
- Fixed missing file unlock in spool file on Windows, so file can be reopened and locked. {pull}7859[7859]
- Fix spool file opening/creation failing due to file locking on Windows. {pull}7859[7859]
- Fix size of maximum mmaped read area in spool file on Windows. {pull}7859[7859]
- Fix potential data loss on OS X in spool file by using fcntl with F_FULLFSYNC. {pull}7859[7859]
- Improve fsync on linux, by assuming the kernel resets error flags of failed writes. {pull}7859[7859]
- Remove unix-like permission checks on Windows, so files can be opened. {issue}7849[7849]
- Replace index patterns in TSVB visualizations. {pull}7929[7929]
- Deregister pipeline loader callback when inputsRunner is stopped. {pull}[7893][7893]
- Add backoff support to x-pack monitoring outputs. {issue}7966[7966]
- Removed execute permissions systemd unit file. {pull}7873[7873]
- Fix a race condition with the `add_host_metadata` and the event serialization. {pull}8223[8223] {pull}8653[8653]
- Enforce that data used by k8s or docker doesn't use any reference. {pull}8240[8240]
- Switch to different UUID lib due to to non-random generated UUIDs. {pull}8485[8485]
- Fix race condition when publishing monitoring data. {pull}8646[8646]
- Fix bug in loading dashboards from zip file. {issue}8051[8051]
- Fix in-cluster kubernetes configuration on IPv6. {pull}8754[8754]
- The export config subcommand should not display real value for field reference. {pull}8769[8769]
- Start autodiscover consumers before producers. {pull}7926[7926]
- The setup command will not fail if no dashboard is available to import. {pull}8977[8977]
- Fix central management configurations reload when a configuration is removed in Kibana. {issue}9010[9010]

*Auditbeat*

- Fixed a crash in the file_integrity module under Linux. {issue}7753[7753]
- Fixed the RPM by designating the config file as configuration data in the RPM spec. {issue}8075[8075]
- Fixed a concurrent map write panic in the auditd module. {pull}8158[8158]
- Fixed a data race in the file_integrity module. {issue}8009[8009]
- Fixed a deadlock in the file_integrity module. {pull}8027[8027]

*Filebeat*

- Fix date format in Mongodb Ingest pipeline. {pull}7974[7974]
- Fixed a docker input error due to the offset update bug in partial log join.{pull}8177[8177]
- Update CRI format to support partial/full tags. {pull}8265[8265]
- Fix some errors happening when stopping syslog input. {pull}8347[8347]
- Fix RFC3339 timezone and nanoseconds parsing with the syslog input. {pull}8346[8346]
- Mark the TCP and UDP input as GA. {pull}8125[8125]
- Support multiline logs in logstash/log fileset of Filebeat. {pull}8562[8562]

*Heartbeat*

- Fixed bug where HTTP responses with larger bodies would incorrectly report connection errors. {pull}8660[8660]

*Metricbeat*

- Fix golang.heap.gc.cpu_fraction type from long to float in Golang module. {pull}7789[7789]
- Fixed the RPM by designating the modules.d config files as configuration data in the RPM spec. {issue}8075[8075]
- Fixed the location of the modules.d dir in Deb and RPM packages. {issue}8104[8104]
- Add docker diskio stats on Windows. {issue}6815[6815] {pull}8126[8126]
- Fix incorrect type conversion of average response time in Haproxy dashboards {pull}8404[8404]
- Added io disk read and write times to system module {issue}8473[8473] {pull}8508[8508]
- Avoid mapping issues in kubernetes module. {pull}8487[8487]
- Recover metrics for old apache versions removed by mistake on #6450. {pull}7871[7871]
- Fix dropwizard module parsing of metric names. {issue}8365[8365] {pull}6385[8385]
- Fix issue that would prevent kafka module to find a proper broker when port is not set {pull}8613[8613]
- Fix range colors in multiple visualizations. {issue}8633[8633] {pull}8634[8634]
- Fix incorrect header parsing on http metricbeat module {issue}8564[8564] {pull}8585[8585]
- Fixed a panic when the kvm module cannot establish a connection to libvirtd. {issue}7792[7792].

*Packetbeat*

- Fixed a seccomp related error where the `fcntl64` syscall was not permitted
  on 32-bit Linux and the sniffer failed to start. {issue}7839[7839]
- Added missing `cmdline` and `client_cmdline` fields to index template. {pull}8258[8258]

==== Added

*Affecting all Beats*

- Added time-based log rotation. {pull}8349[8349]
- Add backoff on error support to redis output. {pull}7781[7781]
- Allow for cloud-id to specify a custom port. This makes cloud-id work in ECE contexts. {pull}7887[7887]
- Add support to grow or shrink an existing spool file between restarts. {pull}7859[7859]
- Make kubernetes autodiscover ignore events with empty container IDs {pull}7971[7971]
- Implement CheckConfig in RunnerFactory to make autodiscover check configs {pull}7961[7961]
- Add DNS processor with support for performing reverse lookups on IP addresses. {issue}7770[7770]
- Support for Kafka 2.0.0 in kafka output {pull}8399[8399]
- Add setting `setup.kibana.space.id` to support Kibana Spaces {pull}7942[7942]
- Better tracking of number of open file descriptors. {pull}7986[7986]
- Report number of open file handles on Windows. {pull}8329[8329]
- Added the `add_process_metadata` processor to enrich events with process information. {pull}6789[6789]
- Add Beats Central Management {pull}8559[8559]
- Report configured queue type. {pull}8091[8091]
- Enable `host` and `cloud` metadata processors by default. {pull}8596[8596]
- Autodiscovery no longer requires that the `condition` field be set. If left unset all configs will be matched. {pull}9029[9029]

*Filebeat*

- Add tag "truncated" to "log.flags" if incoming line is longer than configured limit. {pull}7991[7991]
- Add haproxy module. {pull}8014[8014]
- Add tag "multiline" to "log.flags" if event consists of multiple lines. {pull}7997[7997]
- Release `docker` input as GA. {pull}8328[8328]
- Keep unparsed user agent information in user_agent.original. {pull}7823[7832]
- Added default and TCP parsing formats to HAproxy module {issue}8311[8311] {pull}8637[8637]
- Add Suricata IDS/IDP/NSM module. {issue}8153[8153] {pull}8693[8693]
- Support for Kafka 2.0.0 {pull}8853[8853]

*Heartbeat*

- Heartbeat is marked as GA.
- Add automatic config file reloading. {pull}8023[8023]
- Added autodiscovery support {pull}8415[8415]
- Added support for extra TLS/x509 metadata. {pull}7944[7944]
- Added stats and state metrics for number of monitors and endpoints started. {pull}8621[8621]
- Add last monitor status to dashboard table. Further break out monitors in dashboard table by monitor.ip. {pull}9022[9022]

*Journalbeat*

- Add journalbeat. {pull}8703[8703]

*Metricbeat*

- Add `replstatus` metricset to MongoDB module {pull}7604[7604]
- Add experimental socket summary metricset to system module {pull}6782[6782]
- Move common kafka fields (broker, topic and partition.id) to the module level to facilitate events correlation {pull}7767[7767]
- Add fields for memory fragmentation, memory allocator stats, copy on write, master-slave status, and active defragmentation to `info` metricset of Redis module. {pull}7695[7695]
- Increase ignore_above for system.process.cmdline to 2048. {pull}8101[8100]
- Add support to renamed fields planned for redis 5.0. {pull}8167[8167]
- Allow TCP helper to support delimiters and graphite module to accept multiple metrics in a single payload. {pull}8278[8278]
- Added 'died' PID state to process_system metricset on system module {pull}8275[8275]
- Add `metrics` metricset to MongoDB module. {pull}7611[7611]
- Added `ccr` metricset to Elasticsearch module. {pull}8335[8335]
- Support for Kafka 2.0.0 {pull}8399[8399]
- Added support for query params in configuration {issue}8286[8286] {pull}8292[8292]
- Add container image for docker metricsets. {issue}8214[8214] {pull}8438[8438]
- Precalculate composed id fields for kafka dashboards. {pull}8504[8504]
- Add support for `full` status page output for php-fpm module as a separate metricset called `process`. {pull}8394[8394]
- Add Kafka dashboard. {pull}8457[8457]
- Release Kafka module as GA. {pull}8854[8854]

*Packetbeat*

- Added DHCP protocol support. {pull}7647[7647]

*Functionbeat*

- Initial version of Functionbeat. {pull}8678[8678]

==== Deprecated

*Heartbeat*

- watch.poll_file is now deprecated and superceded by automatic config file reloading.

*Metricbeat*

- Redis `info` `replication.master_offset` has been deprecated in favor of `replication.master.offset`.{pull}7695[7695]
- Redis `info` clients fields `longest_output_list` and `biggest_input_buf` have been renamed to `max_output_buffer` and `max_input_buffer` based on the names they will have in Redis 5.0, both fields will coexist during a time with the same value {pull}8167[8167].
- Move common kafka fields (broker, topic and partition.id) to the module level {pull}7767[7767].



[[release-notes-6.4.3]]
=== Beats version 6.4.3
https://github.com/elastic/beats/compare/v6.4.2...v6.4.3[View commits]

==== Bugfixes

*Affecting all Beats*

- Fix a race condition with the `add_host_metadata` and the event serialization. {pull}8223[8223] {pull}8653[8653]
- Fix race condition when publishing monitoring data. {pull}8646[8646]
- Fix bug in loading dashboards from zip file. {issue}8051[8051]
- The export config subcommand should not display real value for field reference. {pull}8769[8769]

*Filebeat*

- Fix typo in Filebeat IIS Kibana visualization. {pull}8604[8604]

*Metricbeat*

- Recover metrics for old Apache versions removed by mistake on #6450. {pull}7871[7871]
- Avoid mapping issues in Kubernetes module. {pull}8487[8487]
- Fixed a panic when the KVM module cannot establish a connection to libvirtd. {issue}7792[7792]


[[release-notes-6.4.2]]
=== Beats version 6.4.2
https://github.com/elastic/beats/compare/v6.4.1...v6.4.2[View commits]

==== Bugfixes

*Filebeat*

- Fix some errors happening when stopping syslog input. {pull}8347[8347]
- Fix RFC3339 timezone and nanoseconds parsing with the syslog input. {pull}8346[8346]

*Metricbeat*

- Fix incorrect type conversion of average response time in Haproxy dashboards {pull}8404[8404]
- Fix dropwizard module parsing of metric names. {issue}8365[8365] {pull}6385[8385]

[[release-notes-6.4.1]]
=== Beats version 6.4.1
https://github.com/elastic/beats/compare/v6.4.0...v6.4.1[View commits]

==== Bugfixes

*Affecting all Beats*

- Add backoff support to x-pack monitoring outputs. {issue}7966[7966]
- Removed execute permissions systemd unit file. {pull}7873[7873]
- Fix a race condition with the `add_host_metadata` and the event serialization. {pull}8223[8223]
- Enforce that data used by k8s or docker doesn't use any reference. {pull}8240[8240]
- Implement CheckConfig in RunnerFactory to make autodiscover check configs {pull}7961[7961]
- Make kubernetes autodiscover ignore events with empty container IDs {pull}7971[7971]

*Auditbeat*

- Fixed a concurrent map write panic in the auditd module. {pull}8158[8158]
- Fixed the RPM by designating the config file as configuration data in the RPM spec. {issue}8075[8075]

*Filebeat*

- Fixed a docker input error due to the offset update bug in partial log join.{pull}8177[8177]
- Update CRI format to support partial/full tags. {pull}8265[8265]

*Metricbeat*

- Fixed the location of the modules.d dir in Deb and RPM packages. {issue}8104[8104]
- Fixed the RPM by designating the modules.d config files as configuration data in the RPM spec. {issue}8075[8075]
- Fix golang.heap.gc.cpu_fraction type from long to float in Golang module. {pull}7789[7789]

*Packetbeat*

- Added missing `cmdline` and `client_cmdline` fields to index template. {pull}8258[8258]

[[release-notes-6.4.0]]
=== Beats version 6.4.0
https://github.com/elastic/beats/compare/v6.3.1...v6.4.0[View commits]

==== Known issue

Due to a packaging mistake, the `modules.d` configuration directory is
installed in the wrong path in the Metricbeat DEB and RPM packages.  This issue
results in an empty list when you run `metricbeat modules list` and failures
when you try to enable or disable modules. To work around this issue, run the
following command:

[source,sh]
-----------
sudo cp -r /usr/share/metricbeat/modules.d /etc/metricbeat/
-----------

This issue affects all new installations on DEB and RPM. Upgrades will run, but
use old configurations defined in the `modules.d` directory from the previous
installation.

The issue will be fixed in the 6.4.1 release.

==== Breaking changes

*Affecting all Beats*

- Set default kafka version to 1.0.0 in kafka output. Older versions are still supported by configuring the `version` setting. Minimally supported version is 0.11 (older versions might work, but are untested). {pull}7025[7025]

*Heartbeat*

- Rename http.response.status to http.response.status_code to align with ECS. {pull}7274[7274]
- Remove `type` field as not needed. {pull}7307[7307]

*Metricbeat*

- Fixed typo in values for `state_container` `status.phase`, from `terminate` to `terminated`. {pull}6916[6916]
- RabbitMQ management plugin path is now configured at the module level instead of having to do it in each of the metricsets. New `management_path_prefix` option should be used now {pull}7074[7074]
- RabbitMQ node metricset only collects metrics of the instance it connects to, `node.collect: cluster` can be used to collect all nodes as before. {issue}6556[6556] {pull}6971[6971]
- Change http/server metricset to put events by default under http.server and prefix config options with server.. {pull}7100[7100]
- Disable dedotting in docker module configuration. This will change the out-of-the-box behaviour, but not the one of already configured instances. {pull}7485[7485]
- Fix typo in etcd/self metricset fields from *.bandwithrate to *.bandwidthrate. {pull}7456[7456]
- Changed the definition of the `system.cpu.total.pct` and `system.cpu.total.norm.cou` fields to exclude the IOWait time. {pull}7691[7691]

==== Bugfixes

*Affecting all Beats*

- Error out on invalid Autodiscover template conditions settings. {pull}7200[7200]
- Allow to override the `ignore_above` option when defining new field with the type keyword. {pull}7238[7238]
- Fix a panic on the Dissect processor when we have data remaining after the last delimiter. {pull}7449[7449]
- When we fail to build a Kubernetes' indexer or matcher we produce a warning but we don't add them to the execution. {pull}7466[7466]
- Fix default value for logging.files.keepfiles. It was being set to 0 and now
  it's set to the documented value of 7. {issue}7494[7494]
- Retain compatibility with older Docker server versions. {issue}7542[7542]
- Fix errors unpacking configs modified via CLI by ignoring `-E key=value` pairs with missing value. {pull}7599[7599]

*Auditbeat*

- Allow `auditbeat setup` to run without requiring elevated privileges for the audit client. {issue}7111[7111]
- Fix goroutine leak that occurred when the auditd module was stopped. {pull}7163[7163]

*Filebeat*

- Fix a data race between stopping and starting of the harvesters. {issue}#6879[6879]
- Fix an issue when parsing ISO8601 dates with timezone definition {issue}7367[7367]
- Fix Grok pattern of MongoDB module. {pull}7568[7568]
- Fix registry duplicates and log resending on upgrade. {issue}7634[7634]

*Metricbeat*

- Fix Windows service metricset when using a 32-bit binary on a 64-bit OS. {pull}7294[7294]
- Do not report Metricbeat container host as hostname in Kubernetes deployment. {issue}7199[7199]
- Ensure metadata updates don't replace existing pod metrics. {pull}7573[7573]
- Fix kubernetes pct fields reporting. {pull}7677[7677]
- Add support for new `kube_node_status_condition` in Kubernetes `state_node`. {pull}7699[7699]

==== Added

*Affecting all Beats*

- Add dissect processor. {pull}6925[6925]
- Add IP-addresses and MAC-addresses to add_host_metadata. {pull}6878[6878]
- Added a seccomp (secure computing) filter on Linux that whitelists the
  necessary system calls used by each Beat. {issue}5213[5213]
- Ship fields.yml as part of the binary {pull}4834[4834]
- Added options to dev-tools/cmd/dashboards/export_dashboard.go: -indexPattern to include index-pattern in output, -quiet to be quiet. {pull}7101[7101]
- Add Indexer indexing by pod uid. Enable pod uid metadata gathering in add_kubernetes_metadata. Extended Matcher log_path matching to support volume mounts {pull}7072[7072]
- Add default_fields to Elasticsearch template when connecting to Elasticsearch >= 7.0. {pull}7015[7015]
- Add support for loading a template.json file directly instead of using fields.yml. {pull}7039[7039]
- Add support for keyword multifields in field.yml. {pull}7131[7131]
- Add experimental Jolokia Discovery autodiscover provider. {pull}7141[7141]
- Add owner object info to Kubernetes metadata. {pull}7231[7231]
- Add Beat export dashboard command. {pull}7239[7239]
- Add support for docker autodiscover to monitor containers on host network {pull}6708[6708]
- Add ability to define input configuration as stringified JSON for autodiscover. {pull}7372[7372]
- Add processor definition support for hints builder {pull}7386[7386]
- Add support to disable html escaping in outputs. {pull}7445[7445]
- Refactor error handing in schema.Apply(). {pull}7335[7335]
- Add additional types to Kubernetes metadata {pull}7457[7457]
- Add module state reporting for Beats Monitoring. {pull}7075[7075]
- Release the `rename` processor as GA. {pull}7656[7656]
- Add support for Openstack Nova in `add_cloud_metadata` processor. {pull}7663[7663]

*Auditbeat*

- Added XXH64 hash option for file integrity checks. {pull}7311[7311]
- Added the `show auditd-rules` and `show auditd-status` commands to show kernel rules and status. {pull}7114[7114]
- Add Kubernetes specs for auditbeat file integrity monitoring {pull}7642[7642]

*Filebeat*

- Add Kibana module with log fileset. {pull}7052[7052]
- Support MySQL 5.7.19 by mysql/slowlog {pull}6969[6969]
- Correctly join partial log lines when using `docker` input. {pull}6967[6967]
- Add support for TLS with client authentication to the TCP input {pull}7056[7056]
- Converted part of pipeline from treafik/access metricSet to dissect to improve efficiency. {pull}7209[7209]
- Add GC fileset to the Elasticsearch module. {pull}7305[7305]
- Add Audit log fileset to the Elasticsearch module. {pull}7365[7365]
- Add Slow log fileset to the Elasticsearch module. {pull}7473[7473]
- Add deprecation fileset to the Elasticsearch module. {pull}7474[7474]
- Add `convert_timezone` option to Kafka module to convert dates to UTC. {issue}7546[7546] {pull}7578[7578]
- Add patterns for kafka 1.1 logs. {pull}7608[7608]
- Move debug messages in tcp input source {pull}7712[7712]

*Metricbeat*

- Add experimental Elasticsearch index metricset. {pull}6881[6881]
- Add dashboards and visualizations for haproxy metrics. {pull}6934[6934]
- Add Jolokia agent in proxy mode. {pull}6475[6475]
- Add message rates to the RabbitMQ queue metricset {issue}6442[6442] {pull}6606[6606]
- Add exchanges metricset to the RabbitMQ module {issue}6442[6442] {pull}6607[6607]
- Add Elasticsearch index_summary metricset. {pull}6918[6918]
- Add shard metricset to Elasticsearch module. {pull}7006[7006]
- Add apiserver metricset to Kubernetes module. {pull}7059[7059]
- Add maxmemory to redis info metricset. {pull}7127[7127]
- Set guest as default user in RabbitMQ module. {pull}7107[7107]
- Add postgresql statement metricset. {issue}7048[7048] {pull}7060[7060]
- Update `state_container` metricset to support latest `kube-state-metrics` version. {pull}7216[7216]
- Add TLS support to MongoDB module. {pull}7401[7401]
- Added Traefik module with health metricset. {pull}7413[7413]
- Add Elasticsearch ml_job metricsets. {pull}7196[7196]
- Add support for bearer token files to HTTP helper. {pull}7527[7527]
- Add Elasticsearch index recovery metricset. {pull}7225[7225]
- Add `locks`, `global_locks`, `oplatencies` and `process` fields to `status` metricset of MongoDB module. {pull}7613[7613]
- Run Kafka integration tests on version 1.1.0 {pull}7616[7616]
- Release raid and socket metricset from system module as GA. {pull}7658[7658]
- Release elasticsearch module and all its metricsets as beta. {pull}7662[7662]
- Release munin and traefik module as beta. {pull}7660[7660]
- Add envoyproxy module. {pull}7569[7569]
- Release prometheus collector metricset as GA. {pull}7660[7660]
- Add Elasticsearch `cluster_stats` metricset. {pull}7638[7638]
- Added `basepath` setting for HTTP-based metricsets {pull}7700[7700]

*Packetbeat*

- The process monitor now reports the command-line for all processes, under Linux and Windows. {pull}7135[7135]
- Updated the TLS protocol parser with new cipher suites added to TLS 1.3. {issue}7455[7455]
- Flows are enriched with process information using the process monitor. {pull}7507[7507]
- Added UDP support to process monitor. {pull}7571[7571]

==== Deprecated

*Metricbeat*

- Kubernetes `state_container` `cpu.limit.nanocores` and `cpu.request.nanocores` have been
deprecated in favor of `cpu.*.cores`. {pull}6916[6916]

[[release-notes-6.3.1]]
=== Beats version 6.3.1
https://github.com/elastic/beats/compare/v6.3.0...v6.3.1[View commits]

==== Bugfixes

*Affecting all Beats*

- Allow index-pattern only setup when setup.dashboards.only_index=true. {pull}7285[7285]
- Preserve the event when source matching fails in `add_docker_metadata`. {pull}7133[7133]
- Negotiate Docker API version from our client instead of using a hardcoded one. {pull}7165[7165]
- Fix duplicating dynamic_fields in template when overwriting the template. {pull}7352[7352]

*Auditbeat*

- Fixed parsing of AppArmor audit messages. {pull}6978[6978]

*Filebeat*

- Comply with PostgreSQL database name format {pull}7198[7198]
- Optimize PostgreSQL ingest pipeline to use anchored regexp and merge multiple regexp into a single expression. {pull}7269[7269]
- Keep different registry entry per container stream to avoid wrong offsets. {issue}7281[7281]
- Fix offset field pointing at end of a line. {issue}6514[6514]
- Commit registry writes to stable storage to avoid corrupt registry files. {issue}6792[6792]

*Metricbeat*

- Fix field mapping for the system process CPU ticks fields. {pull}7230[7230]
- Ensure canonical naming for JMX beans is disabled in Jolokia module. {pull}7047[7047]
- Fix Jolokia attribute mapping when using wildcards and MBean names with multiple properties. {pull}7321[7321]

*Packetbeat*

- Fix an out of bounds access in HTTP parser caused by malformed request. {pull}6997[6997]
- Fix missing type for `http.response.body` field. {pull}7169[7169]

==== Added

*Auditbeat*

- Added caching of UID and GID values to auditd module. {pull}6978[6978]
- Updated syscall tables for Linux 4.16. {pull}6978[6978]
- Added better error messages for when the auditd module fails due to the
  Linux kernel not supporting auditing (CONFIG_AUDIT=n). {pull}7012[7012]

*Metricbeat*

- Collect accumulated docker network metrics and mark old ones as deprecated. {pull}7253[7253]



[[release-notes-6.3.0]]
=== Beats version 6.3.0
https://github.com/elastic/beats/compare/v6.2.3...v6.3.0[View commits]

==== Breaking changes

*Affecting all Beats*

- De dot keys of labels and annotations in kubernetes meta processors to prevent collisions. {pull}6203[6203]
- Rename `beat.cpu.*.time metrics` to `beat.cpu.*.time.ms`. {pull}6449[6449]
- Add `host.name` field to all events, to avoid mapping conflicts. This could be breaking Logstash configs if you rely on the `host` field being a string. {pull}7051[7051]

*Filebeat*

- Add validation for Stdin, when Filebeat is configured with Stdin and any other inputs, Filebeat
  will now refuse to start. {pull}6463[6463]
- Mark `system.syslog.message` and `system.auth.message` as `text` instead of `keyword`. {pull}6589[6589]

*Metricbeat*

- De dot keys in kubernetes/event metricset to prevent collisions. {pull}6203[6203]
- Add config option for windows/perfmon metricset to ignore non existent counters. {pull}6432[6432]
- Refactor docker CPU calculations to be more consistent with `docker stats`. {pull}6608[6608]
- Update logstash.node_stats metricset to write data under `logstash.node.stats.*`. {pull}6714[6714]

==== Bugfixes

*Affecting all Beats*

- Fix panic when Events containing a float32 value are normalized. {pull}6129[6129]
- Fix `setup.dashboards.always_kibana` when using Kibana 5.6. {issue}6090[6090]
- Fix for Kafka logger. {pull}6430[6430]
- Remove double slashes in Windows service script. {pull}6491[6491]
- Ensure Kubernetes labels/annotations don't break mapping {pull}6490[6490]
- Ensure that the dashboard zip files can't contain files outside of the kibana directory. {pull}6921[6921]
- Fix map overwrite panics by cloning shared structs before doing the update. {pull}6947[6947]
- Fix delays on autodiscovery events handling caused by blocking runner stops. {pull}7170[7170]
- Do not emit Kubernetes autodiscover events for Pods without IP address. {pull}7235[7235]
- Fix self metrics when containerized {pull}6641[6641]

*Auditbeat*

- Add hex decoding for the name field in audit path records. {pull}6687[6687]
- Fixed a deadlock in the file_integrity module under Windows. {issue}6864[6864]

*Filebeat*

- Fix panic when log prospector configuration fails to load. {issue}6800[6800]
- Fix memory leak in log prospector when files cannot be read. {issue}6797[6797]
- Add raw JSON to message field when JSON parsing fails. {issue}6516[6516]
- Commit registry writes to stable storage to avoid corrupt registry files. {pull}6877[6877]
- Fix a parsing issue in the syslog input for RFC3339 timestamp and time with nanoseconds. {pull}7046[7046]
- Fix an issue with an overflowing wait group when using the TCP input. {issue}7202[7202]

*Heartbeat*

- Fix race due to updates of shared a map, that was not supposed to be shared between multiple go-routines. {issue}6616[6616]

*Metricbeat*

- Fix the default configuration for Logstash to include the default port. {pull}6279[6279]
- Fix dealing with new process status codes in Linux kernel 4.14+. {pull}6306[6306]
- Add filtering option by exact device names in system.diskio. `diskio.include_devices`. {pull}6085[6085]
- Add connections metricset to RabbitMQ module {pull}6548[6548]
- Fix panic in http dependent modules when invalid config was used. {pull}6205[6205]
- Fix system.filesystem.used.pct value to match what df reports. {issue}5494[5494]
- Fix namespace disambiguation in Kubernetes state_* metricsets. {issue}6281[6281]
- Fix Windows perfmon metricset so that it sends metrics when an error occurs. {pull}6542[6542]
- Fix Kubernetes calculated fields store. {pull}6564{6564}
- Exclude bind mounts in fsstat and filesystem metricsets. {pull}6819[6819]
- Don't stop Metricbeat if aerospike server is down. {pull}6874[6874]
- disk reads and write count metrics in RabbitMQ queue metricset made optional. {issue}6876[6876]
- Add mapping for docker metrics per cpu. {pull}6843[6843]

*Winlogbeat*

- Fixed a crash under Windows 2003 and XP when an event had less insert strings than required by its format string. {pull}6247[6247]

==== Added

*Affecting all Beats*

- Update Golang 1.9.4 {pull}6326[6326]
- Add the ability to log to the Windows Event Log. {pull}5913[5913]
- The node name can be discovered automatically by machine-id matching when beat deployed outside Kubernetes cluster. {pull}6146[6146]
- Panics will be written to the logger before exiting. {pull}6199[6199]
- Add builder support for autodiscover and annotations builder {pull}6408[6408]
- Add plugin support for autodiscover builders, providers {pull}6457[6457]
- Preserve runtime from container statuses in Kubernetes autodiscover {pull}6456[6456]
- Experimental feature setup.template.append_fields added. {pull}6024[6024]
- Add appender support to autodiscover {pull}6469[6469]
- Add add_host_metadata processor {pull}5968[5968]
- Retry configuration to load dashboards if Kibana is not reachable when the beat starts. {pull}6560[6560]
- Add `has_fields` conditional to filter events based on the existence of all the given fields. {issue}6285[6285] {pull}6653[6653]
- Add support for spooling to disk to the beats event publishing pipeline. {pull}6581[6581]
- Added logging of system info at Beat startup. {issue}5946[5946]
- Do not log errors if X-Pack Monitoring is enabled but Elastisearch X-Pack is not. {pull}6627[6627]
- Add rename processor. {pull}6292[6292]
- Allow override of dynamic template `match_mapping_type` for fields with object_type. {pull}6691[6691]

*Filebeat*

- Add IIS module to parse access log and error log. {pull}6127[6127]
- Renaming of the prospector type to the input type and all prospectors are now moved to the input
  folder, to maintain backward compatibility type aliasing was used to map the old type to the new
  one. This change also affect YAML configuration. {pull}6078[6078]
- Addition of the TCP input {pull}6700[6700]
- Add option to convert the timestamps to UTC in the system module. {pull}5647[5647]
- Add Logstash module support for main log and the slow log, support the plain text or structured JSON format {pull}5481[5481]
- Add stream filtering when using `docker` prospector. {pull}6057[6057]
- Add support for CRI logs format. {issue}5630[5630]
- Add json.ignore_decoding_error config to not log json decoding erors. {issue}6547[6547]
- Make registry file permission configurable. {pull}6455[6455]
- Add MongoDB module. {pull}6283[6238]
- Add Ingest pipeline loading to setup. {pull}6814[6814]
- Add support of log_format combined to NGINX access logs. {pull}6858[6858]
- Release config reloading feature as GA.
- Add support human friendly size for the UDP input. {pull}6886[6886]
- Add Syslog input to ingest RFC3164 Events via TCP and UDP {pull}6842[6842]
- Remove the undefined `username` option from the Redis input and clarify the documentation. {pull}6662[6662]

*Heartbeat*

- Made the URL field of Heartbeat aggregateable. {pull}6263[6263]
- Use `match.Matcher` for checking Heartbeat response bodies with regular expressions. {pull}6539[6539]

*Metricbeat*

- Support apache status pages for versions older than 2.4.16. {pull}6450[6450]
- Add support for huge pages on Linux. {pull}6436[6436]
- Support to optionally 'de dot' keys in http/json metricset to prevent collisions. {pull}5970[5970]
- Add graphite protocol metricbeat module. {pull}4734[4734]
- Add http server metricset to support push metrics via http. {pull}4770[4770]
- Make config object public for graphite and http server {pull}4820[4820]
- Add system uptime metricset. {issue}4848[4848]
- Add experimental `queue` metricset to RabbitMQ module. {pull}4788[4788]
- Add additional php-fpm pool status kpis for Metricbeat module {pull}5287[5287]
- Add etcd module. {issue}4970[4970]
- Add ip address of docker containers to event. {pull}5379[5379]
- Add ceph osd tree information to metricbeat {pull}5498[5498]
- Add ceph osd_df to metricbeat {pull}5606[5606]
- Add basic Logstash module. {pull}5540[5540]
- Add dashboard for Windows service metricset. {pull}5603[5603]
- Add pct calculated fields for Pod and container CPU and memory usages. {pull}6158[6158]
- Add statefulset support to Kubernetes module. {pull}6236[6236]
- Refactor prometheus endpoint parsing to look similar to upstream prometheus {pull}6332[6332]
- Making the http/json metricset GA. {pull}6471[6471]
- Add support for array in http/json metricset. {pull}6480[6480]
- Making the jolokia/jmx module GA. {pull}6143[6143]
- Making the MongoDB module GA. {pull}6554[6554]
- Allow to disable labels `dedot` in Docker module, in favor of a safe way to keep dots. {pull}6490[6490]
- Add experimental module to collect metrics from munin nodes. {pull}6517[6517]
- Add support for wildcards and explicit metrics grouping in jolokia/jmx. {pull}6462[6462]
- Set `collector` as default metricset in Prometheus module. {pull}6636[6636] {pull}6747[6747]
- Set `mntr` as default metricset in Zookeeper module. {pull}6674[6674]
- Set default metricsets in vSphere module. {pull}6676[6676]
- Set `status` as default metricset in Apache module. {pull}6673[6673]
- Set `namespace` as default metricset in Aerospike module. {pull}6669[6669]
- Set `service` as default metricset in Windows module. {pull}6675[6675]
- Set all metricsets as default metricsets in uwsgi module. {pull}6688[6688]
- Allow autodiscover to monitor unexposed ports {pull}6727[6727]
- Mark kubernetes.event metricset as beta. {pull}6715[6715]
- Set all metricsets as default metricsets in couchbase module. {pull}6683[6683]
- Mark uwsgi module and metricset as beta. {pull}6717[6717]
- Mark Golang module and metricsets as beta. {pull}6711[6711]
- Mark system.raid metricset as beta. {pull}6710[6710]
- Mark http.server metricset as beta. {pull}6712[6712]
- Mark metricbeat logstash module and metricsets as beta. {pull}6713[6713]
- Set all metricsets as default metricsets in Ceph module. {pull}6676[6676]
- Set `container`, `cpu`, `diskio`, `healthcheck`, `info`, `memory` and `network` in docker module as default. {pull}6718[6718]
- Set `cpu`, `load`, `memory`, `network`, `process` and `process_summary` as default metricsets in system module. {pull}6689[6689]
- Set `collector` as default metricset in Dropwizard module. {pull}6669[6669]
- Set `info` and `keyspace` as default metricsets in redis module. {pull}6742[6742]
- Set `connection` as default metricset in rabbitmq module. {pull}6743[6743]
- Set all metricsets as default metricsets in Elasticsearch module. {pull}6755[6755]
- Set all metricsets as default metricsets in Etcd module. {pull}6756[6756]
- Set server metricsets as default in Graphite module. {pull}6757[6757]
- Set all metricsets as default metricsets in HAProxy module. {pull}6758[6758]
- Set all metricsets as default metricsets in Kafka module. {pull}6759[6759]
- Set all metricsets as default metricsets in postgresql module. {pull}6761[6761]
- Set status metricsets as default in Kibana module. {pull}6762[6762]
- Set all metricsets as default metricsets in Logstash module. {pull}6763[6763]
- Set `container`, `node`, `pod`, `system`, `volume` as default in Kubernetes module. {pull} 6764[6764]
- Set `stats` as default in memcached module. {pull}6765[6765]
- Set all metricsets as default metricsets in Mongodb module. {pull}6766[6766]
- Set `pool` as default metricset for php_fpm module. {pull}6768[6768]
- Set `status` as default metricset for mysql module. {pull} 6769[6769]
- Set `stubstatus` as default metricset for nginx module. {pull}6770[6770]
- Added support for haproxy 1.7 and 1.8. {pull}6793[6793]
- Add accumulated I/O stats to diskio in the line of `docker stats`. {pull}6701[6701]
- Ignore virtual filesystem types by default in system module. {pull}6819[6819]
- Release config reloading feature as GA. {pull}6891[6891]
- Kubernetes deployment: Add ServiceAccount config to system metricbeat. {pull}6824[6824]
- Kubernetes deployment: Add DNS Policy to system metricbeat. {pull}6656[6656]

*Packetbeat*

- Add support for condition on bool type {issue}5659[5659] {pull}5954[5954]
- Fix high memory usage on HTTP body if body is not published. {pull}6680[6680]
- Allow to capture the HTTP request or response bodies independently. {pull}6784[6784]
- HTTP publishes an Error event for unmatched requests or responses. {pull}6794[6794]

*Winlogbeat*

- Use bookmarks to persist the last published event. {pull}6150[6150]

[[release-notes-6.2.3]]
=== Beats version 6.2.3
https://github.com/elastic/beats/compare/v6.2.2...v6.2.3[View commits]

==== Breaking changes

*Affecting all Beats*

- Fix conditions checking on autodiscover Docker labels. {pull}6412[6412]

==== Bugfixes

*Affecting all Beats*

- Avoid panic errors when processing nil Pod events in add_kubernetes_metadata. {issue}6372[6372]
- Fix infinite failure on Kubernetes watch {pull}6504[6504]

*Metricbeat*

- Fix Kubernetes overview dashboard views for non default time ranges. {issue}6395{6395}


[[release-notes-6.2.2]]
=== Beats version 6.2.2
https://github.com/elastic/beats/compare/v6.2.1...v6.2.2[View commits]

==== Bugfixes

*Affecting all Beats*

- Add logging when monitoring cannot connect to Elasticsearch. {pull}6365[6365]
- Fix infinite loop when event unmarshal fails in Kubernetes pod watcher. {pull}6353[6353]

*Filebeat*

- Fix a conversion issue for time related fields in the Logstash module for the slowlog
  fileset. {issue}6317[6317]

[[release-notes-6.2.1]]
=== Beats version 6.2.1
https://github.com/elastic/beats/compare/v6.2.0...v6.2.1[View commits]

No changes in this release.

[[release-notes-6.2.0]]
=== Beats version 6.2.0
https://github.com/elastic/beats/compare/v6.1.3...v6.2.0[View commits]

==== Breaking changes

*Affecting all Beats*

- The log format may differ due to logging library changes. {pull}5901[5901]
- The default value for pipelining is reduced to 2 to avoid high memory in the Logstash beats input. {pull}6250[6250]

*Auditbeat*

- Split the audit.kernel and audit.file metricsets into their own modules
  named auditd and file_integrity, respectively. This change requires
  existing users to update their config. {issue}5422[5422]
- Renamed file_integrity module fields. {issue}5423[5423] {pull}5995[5995]
- Renamed auditd module fields. {issue}5423[5423] {pull}6080[6080]

*Metricbeat*

- Rename `golang.heap.system.optained` field to `golang.heap.system.obtained`. {issue}5703[5703]
- De dot keys in jolokia/jmx metricset to prevent collisions. {pull}5957[5957]

==== Bugfixes

*Auditbeat*

- Fixed an issue where the proctitle value was being truncated. {pull}6080[6080]
- Fixed an issue where values were incorrectly interpreted as hex data. {pull}6080[6080]
- Fixed parsing of the `key` value when multiple keys are present. {pull}6080[6080]
- Fix possible resource leak if file_integrity module is used with config
  reloading on Windows or Linux. {pull}6198[6198]

*Filebeat*

- Fix variable name for `convert_timezone` in the system module. {pull}5936[5936]

*Metricbeat*

- Fix error `datastore '*' not found` in Vsphere module. {issue}4879[4879]
- Fix error `NotAuthenticated` in Vsphere module. {issue}4673[4673]
- Fix mongodb session consistency mode to allow command execution on secondary nodes. {issue}4689[4689]
- Fix kubernetes `state_pod` `status.phase` so that the active phase is returned instead of `unknown`. {pull}5980[5980]
- Fix error collecting network_names in Vsphere module. {pull}5962[5962]
- Fix process cgroup memory metrics for memsw, kmem, and kmem_tcp. {issue}6033[6033]
- Fix kafka OffsetFetch request missing topic and partition parameters. {pull}5880[5880]

*Packetbeat*

- Fix mysql SQL parser to trim `\r` from Windows Server `SELECT\r\n\t1`. {pull}5572[5572]


==== Added

*Affecting all Beats*

- Adding a local keystore to allow user to obfuscate password {pull}5687[5687]
- Add autodiscover for kubernetes. {pull}6055[6055]
- Add Beats metrics reporting to Xpack. {issue}3422[3422]
- Update the command line library cobra and add support for zsh completion {pull}5761[5761]
- Update to Golang 1.9.2
- Moved `ip_port` indexer for `add_kubernetes_metadata` to all beats. {pull}5707[5707]
- `ip_port` indexer now index both IP and IP:port pairs. {pull}5721[5721]
- Add the ability to write structured logs. {pull}5901[5901]
- Use structured logging for the metrics that are periodically logged via the
  `logging.metrics` feature. {pull}5915[5915]
- Improve Elasticsearch output metrics to count number of dropped and duplicate (if event ID is given) events. {pull}5811[5811]
- Add the ability for the add_docker_metadata process to enrich based on process ID. {pull}6100[6100]
- The `add_docker_metadata` and `add_kubernetes_metadata` processors are now GA, instead of Beta. {pull}6105[6105]
- Update go-ucfg library to support top level key reference and cyclic key reference for the
  keystore {pull}6098[6098]

*Auditbeat*

- Auditbeat is marked as GA, no longer Beta. {issue}5432[5432]
- Add support for BLAKE2b hash algorithms to the file integrity module. {pull}5926[5926]
- Add support for recursive file watches. {pull}5575[5575] {pull}5833[5833]

*Filebeat*

- Add Osquery module. {pull}5971[5971]
- Add stream filtering when using `docker` prospector. {pull}6057[6057]

*Metricbeat*

- Add ceph osd_df to metricbeat {pull}5606[5606]
- Add field network_names of hosts and virtual machines. {issue}5646[5646]
- Add experimental system/raid metricset. {pull}5642[5642]
- Add a dashboard for the Nginx module. {pull}5991[5991]
- Add experimental mongodb/collstats metricset. {pull}5852[5852]
- Update the MySQL dashboard to use the Time Series Visual Builder. {pull}5996[5996]
- Add experimental uwsgi module. {pull}6006[6006]
- Docker and Kubernetes modules are now GA, instead of Beta. {pull}6105[6105]
- Support haproxy stats gathering using http (additionally to tcp socket). {pull}5819[5819]
- Support to optionally 'de dot' keys in http/json metricset to prevent collisions. {pull}5957[5957]

*Packetbeat*

- Configure good defaults for `add_kubernetes_metadata`. {pull}5707[5707]

[[release-notes-6.1.3]]
=== Beats version 6.1.3
https://github.com/elastic/beats/compare/v6.1.2...v6.1.3[View commits]

No changes in this release.

[[release-notes-6.1.2]]
=== Beats version 6.1.2
https://github.com/elastic/beats/compare/v6.1.1...v6.1.2[View commits]

==== Bugfixes

*Auditbeat*

- Add an error check to the file integrity scanner to prevent a panic when
  there is an error reading file info via lstat. {issue}6005[6005]

==== Added

*Filebeat*

- Switch to docker prospector in sample manifests for Kubernetes deployment {pull}5963[5963]

[[release-notes-6.1.1]]
=== Beats version 6.1.1
https://github.com/elastic/beats/compare/v6.1.0...v6.1.1[View commits]

No changes in this release.

[[release-notes-6.1.0]]
=== Beats version 6.1.0
https://github.com/elastic/beats/compare/v6.0.1...v6.1.0[View commits]

==== Breaking changes

*Auditbeat*

- Changed `audit.file.path` to be a multi-field so that path is searchable. {pull}5625[5625]

*Metricbeat*

- Rename `heap_init` field to `heap.init` in the Elasticsearch module. {pull}5320[5320]
- Rename `http.response.status_code` field to `http.response.code` in the HTTP module. {pull}5521[5521]

==== Bugfixes

*Affecting all Beats*

- Remove ID() from Runner interface {issue}5153[5153]
- Correctly send configured `Host` header to the remote server. {issue}4842[4842]
- Change add_kubernetes_metadata to attempt detection of namespace. {pull}5482[5482]
- Avoid double slash when join url and path {pull}5517[5517]
- Fix console color output for Windows. {issue}5611[5611]
- Fix logstash output debug message. {pull}5799{5799]
- Fix isolation of modules when merging local and global field settings. {issue}5795[5795]
- Report ephemeral ID and uptime in monitoring events on all platforms {pull}6501[6501]

*Filebeat*

- Add support for adding string tags {pull}5395[5395]
- Fix race condition when limiting the number of harvesters running in parallel {issue}5458[5458]
- Fix relative paths in the prospector definitions. {pull}5443[5443]
- Fix `recursive_globe.enabled` option. {pull}5443[5443]

*Metricbeat*

- Change field type of http header from nested to object {pull}5258[5258]
- Fix the fetching of process information when some data is missing under MacOS X. {issue}5337[5337]
- Change `MySQL active connections` visualization title to `MySQL total connections`. {issue}4812[4812]
- Fix `ProcState` on Linux and FreeBSD when process names contain parentheses. {pull}5775[5775]
- Fix incorrect `Mem.Used` calculation under linux. {pull}5775[5775]
- Fix `open_file_descriptor_count` and `max_file_descriptor_count` lost in zookeeper module {pull}5902[5902]
- Fix system process metricset for kernel processes. {issue}5700[5700]
- Change kubernetes.node.cpu.allocatable.cores to float. {pull}6130[6130]

*Packetbeat*

- Fix http status phrase parsing not allow spaces. {pull}5312[5312]
- Fix http parse to allow to parse get request with space in the URI. {pull}5495[5495]
- Fix mysql SQL parser to trim `\r` from Windows Server `SELECT\r\n\t1`. {pull}5572[5572]
- Fix corruption when parsing repeated headers in an HTTP request or response. {pull}6325[6325]
- Fix panic when parsing partial AMQP messages. {pull}6384[6384]
- Fix out of bounds access to slice in MongoDB parser. {pull}6256[6256]
- Fix sniffer hanging on exit under Linux. {pull}6535[6535]
- Fix bounds check error in http parser causing a panic. {pull}6750[6750]

*Winlogbeat*

- Fix the registry file. It was not correctly storing event log names, and
  upon restart it would begin reading at the start of each event log. {issue}5813[5813]
- Fix config validation to allow `event_logs.processors`. [pull]6217[6217]

==== Added

*Affecting all Beats*

- Support dashboard loading without Elasticsearch {pull}5653[5653]
- Changed the hashbang used in the beat helper script from `/bin/bash` to `/usr/bin/env bash`. {pull}5051[5051]
- Changed beat helper script to use `exec` when running the beat. {pull}5051[5051]
- Fix reloader error message to only print on actual error {pull}5066[5066]
- Add support for enabling TLS renegotiation. {issue}4386[4386]
- Add Azure VM support for add_cloud_metadata processor {pull}5355[5355]
- Add `output.file.permission` config option. {pull}4638[4638]
- Refactor add_kubernetes_metadata to support autodiscovery {pull}5434[5434]
- Improve custom flag handling and CLI flags usage message. {pull}5543[5543]
- Add number_of_routing_shards config set to 30 {pull}5570[5570]
- Set log level for kafka output. {pull}5397[5397]
- Move TCP UDP start up into `server.Start()` {pull}4903[4903]
- Update to Golang 1.9.2

*Auditbeat*

- Add support for SHA3 hash algorithms to the file integrity module. {issue}5345[5345]
- Add dashboards for Linux audit framework events (overview, executions, sockets). {pull}5516[5516]

*Filebeat*

- Add PostgreSQL module with slowlog support. {pull}4763[4763]
- Add Kafka log module. {pull}4885[4885]
- Add support for `/var/log/containers/` log path in `add_kubernetes_metadata` processor. {pull}4981[4981]
- Remove error log from runnerfactory as error is returned by API. {pull}5085[5085]
- Add experimental Docker `json-file` prospector . {pull}5402[5402]
- Add experimental Docker autodiscover functionality. {pull}5245[5245]
- Add option to convert the timestamps to UTC in the system module. {pull}5647[5647]
- Add Logstash module support for main log and the slow log, support the plain text or structured JSON format {pull}5481[5481]

*Metricbeat*

- Add graphite protocol metricbeat module. {pull}4734[4734]
- Add http server metricset to support push metrics via http. {pull}4770[4770]
- Make config object public for graphite and http server {pull}4820[4820]
- Add system uptime metricset. {issue}4848[4848]
- Add experimental `queue` metricset to RabbitMQ module. {pull}4788[4788]
- Add additional php-fpm pool status kpis for Metricbeat module {pull}5287[5287]
- Add etcd module. {issue}4970[4970]
- Add ip address of docker containers to event. {pull}5379[5379]
- Add ceph osd tree information to Metricbeat {pull}5498[5498]
- Add basic Logstash module. {pull}5540[5540]
- Add dashboard for Windows service metricset. {pull}5603[5603]
- Add experimental Docker autodiscover functionality. {pull}5245[5245]
- Add Windows service metricset in the windows module. {pull}5332[5332]
- Update gosigar to v0.6.0. {pull}5775[5775]

*Packetbeat*

- Add support for decoding the TLS envelopes. {pull}5476[5476]
- HTTP parses successfully on empty status phrase. {issue}6176[6176]
- HTTP parser supports broken status line. {pull}6631[6631]

[[release-notes-6.0.1]]
=== Beats version 6.0.1
https://github.com/elastic/beats/compare/v6.0.0...v6.0.1[View commits]

==== Bugfixes

*Affecting all Beats*

- Fix documentation links in README.md files. {pull}5710[5710]
- Fix `add_docker_metadata` dropping some containers. {pull}5788[5788]

*Heartbeat*

- Fix the "HTTP up status" visualization. {pull}5564[5564]

*Metricbeat*

- Fix map overwrite in docker diskio module. {issue}5582[5582]
- Fix connection leak in mongodb module. {issue}5688[5688]
- Fix the include top N processes feature for cases where there are fewer
  processes than N. {pull}5729[5729]


include::libbeat/docs/release-notes/6.0.0.asciidoc[]

[[release-notes-6.0.0-ga]]
=== Beats version 6.0.0-GA
https://github.com/elastic/beats/compare/v6.0.0-rc2...v6.0.0[View commits]

The list below covers the changes between 6.0.0-rc2 and 6.0.0 GA only.

==== Bugfixes

*Filebeat*

- Fix machine learning jobs setup for dynamic modules. {pull}5509[5509]

*Packetbeat*

- Fix missing length check in the PostgreSQL module. {pull}5457[5457]
- Fix panic in ACK handler if event is dropped on blocked queue {issue}5524[5524]

==== Added

*Filebeat*

- Add Kubernetes manifests to deploy Filebeat. {pull}5349[5349]
- Add container short ID matching to add_docker_metadata. {pull}6172[6172]

*Metricbeat*

- Add Kubernetes manifests to deploy Metricbeat. {pull}5349[5349]


[[release-notes-6.0.0-rc2]]
=== Beats version 6.0.0-rc2
https://github.com/elastic/beats/compare/v6.0.0-rc1...v6.0.0-rc2[View commits]

==== Breaking changes

*Packetbeat*

- Remove not-working `runoptions.uid` and `runoptions.gid` options in Packetbeat. {pull}5261[5261]

==== Bugfixes

*Affecting all Beats*

- Fix data race accessing watched containers. {issue}5147[5147]
- Do not require template if index change and template disabled {pull}5319[5319]
- Fix missing ACK in redis output. {issue}5404[5404]

*Filebeat*

- Fix default paths for redis 4.0.1 logs on macOS {pull}5173[5173]
- Fix Filebeat not starting if command line and modules configs are used together. {issue}5376[5376]
- Fix double `@timestamp` field when JSON decoding was used. {pull}5436[5436]

*Metricbeat*

- Use `beat.name` instead of `beat.hostname` in the Host Overview dashboard. {pull}5340[5340]
- Fix the loading of 5.x dashboards. {issue}5277[5277]

==== Added

*Metricbeat*

- Auto-select a hostname (based on the host on which the Beat is running) in the Host Overview dashboard. {pull}5340[5340]

==== Deprecated

*Filebeat*

- The `filebeat.config_dir` option is deprecated. Use `filebeat.config.prospector` options instead. {pull}5321[5321]

[[release-notes-6.0.0-rc1]]
=== Beats version 6.0.0-rc1
https://github.com/elastic/beats/compare/v6.0.0-beta2...v6.0.0-rc1[View commits]

==== Bugfixes

*Affecting all Beats*

- Fix the `/usr/bin/beatname` script to accept `-d "*"` as a parameter. {issue}5040[5040]
- Combine `fields.yml` properties when they are defined in different sources. {issue}5075[5075]
- Keep Docker & Kubernetes pod metadata after container dies while they are needed by processors. {pull}5084[5084]
- Fix `fields.yml` lookup when using `export template` with a custom `path.config` param. {issue}5089[5089]
- Remove runner creation from every reload check {pull}5141[5141]
- Fix add_kubernetes_metadata matcher registry lookup. {pull}5159[5159]

*Metricbeat*

- Fix a memory allocation issue where more memory was allocated than needed in the windows-perfmon metricset. {issue}5035[5035]
- Don't start metricbeat if external modules config is wrong and reload is disabled {pull}5053[5053]
- The MongoDB module now connects on each fetch, to avoid stopping the whole Metricbeat instance if MongoDB is not up when starting. {pull}5120[5120]
- Fix kubernetes events module to be able to index time fields properly. {issue}5093[5093]
- Fixed `cmd_set` and `cmd_get` being mixed in the Memcache module. {pull}5189[5189]


==== Added

*Affecting all Beats*

- Enable flush timeout by default. {pull}5150[5150]
- Add @metadata.version to events send to Logstash. {pull}5166[5166]

*Auditbeat*

- Changed the number of shards in the default configuration to 3. {issue}5095[5095]
- Add support for receiving audit events using a multicast socket. {issue}4850[4850]

*Filebeat*

- Changed the number of shards in the default configuration to 3. {issue}5095[5095]
- Don't start filebeat if external modules/prospectors config is wrong and reload is disabled {pull}5053[5053]
- Add `filebeat.registry_flush` setting, to delay the registry updates. {pull}5146[5146]

*Heartbeat*

- Changed the number of shards in the default configuration to 1. {issue}5095[5095]

*Packetbeat*

- Changed the number of shards in the default configuration to 3. {issue}5095[5095]

*Winlogbeat*

- Changed the number of shards in the default configuration to 3. {issue}5095[5095]

[[release-notes-6.0.0-beta2]]
=== Beats version 6.0.0-beta2
https://github.com/elastic/beats/compare/v6.0.0-beta1...v6.0.0-beta2[View commits]

==== Breaking changes

*Affecting all Beats*

- The log directory (`path.log`) for Windows services is now set to `C:\ProgramData\[beatname]\logs`. {issue}4764[4764]
- The _all field is disabled in Elasticsearch 6.0. This means that searching by individual
  words only work on text fields. {issue}4901[4901]
- Fail if removed setting output.X.flush_interval is explicitly configured.
- Rename the `/usr/bin/beatname.sh` script (e.g. `metricbeat.sh`) to `/usr/bin/beatname`. {pull}4933[4933]
- Beat does not start if elasticsearch index pattern was modified but not the template name and pattern. {issue}4769[4769]
- Fail if removed setting output.X.flush_interval is explicitly configured. {pull}4880[4880]

==== Bugfixes

*Affecting all Beats*

- Register kubernetes `field_format` matcher and remove logger in `Encode` API {pull}4888[4888]
- Fix go plugins not loaded when beat starts {pull}4799[4799]
- Add support for `initContainers` in `add_kubernetes_metadata` processor. {issue}4825[4825]
- Eliminate deprecated _default_ mapping in 6.x {pull}4864[4864]
- Fix pod name indexer to use both namespace, pod name to frame index key {pull}4775[4775]

*Filebeat*

- Fix issue where the `fileset.module` could have the wrong value. {issue}4761[4761]

*Heartbeat*

- Fix monitor.name being empty by default. {issue}4852[4852]
- Fix wrong event timestamps. {issue}4851[4851]

*Metricbeat*

- Added missing mongodb configuration file to the `modules.d` folder. {pull}4870[4870]
- Fix wrong MySQL CRUD queries timelion visualization {pull}4857[4857]
- Add new metrics to CPU metricset {pull}4969[4969]

*Packetbeat*

- Update flow timestamp on each packet being received. {issue}4895[4895]

==== Added

*Affecting all Beats*

- Add setting to enable/disable the slow start in logstash output. {pull}4972[4972]
- Update init scripts to use the `test config` subcommand instead of the deprecated `-configtest` flag. {issue}4600[4600]
- Get by default the credentials for connecting to Kibana from the Elasticsearch output configuration. {pull}4867[4867]
- Added `cloud.id` and `cloud.auth` settings, for simplifying using Beats with the Elastic Cloud. {issue}4959[4959]
- Add lz4 compression support to kafka output. {pull}4977[4977]
- Add newer kafka versions to kafka output. {pull}4977[4977]
- Configure the index name when loading the dashboards and the index pattern. {pull}4949[4949]

*Metricbeat*

- Add `filesystem.ignore_types` to system module for ignoring filesystem types. {issue}4685[4685]
- Add support to exclude labels from kubernetes pod metadata. {pull}4757[4757]

[[release-notes-6.0.0-beta1]]
=== Beats version 6.0.0-beta1
https://github.com/elastic/beats/compare/v6.0.0-alpha2...v6.0.0-beta1[View commits]

==== Breaking changes

*Affecting all Beats*

- Rename `kubernetes` processor to `add_kubernetes_metadata`. {pull}4473[4473]
- Rename `*.full.yml` config files to `*.reference.yml`. {pull}4563[4563]
- The `scripts/import_dashboards` is removed from packages. Use the `setup` command instead. {pull}4586[4586]
- Change format of the saved kibana dashboards to have a single JSON file for each dashboard {pull}4413[4413]
- Rename `configtest` command to `test config`. {pull}4590[4590]
- Remove setting `queue_size` and `bulk_queue_size`. {pull}4650[4650]
- Remove setting `dashboard.snapshot` and `dashboard.snapshot_url`. They are no longer needed because the
  dashboards are included in the packages by default. {pull}4675[4675]
- Beats can no longer be launched from Windows Explorer (GUI), command line is required. {pull}4420[4420]

*Auditbeat*

- Changed file metricset config to make `file.paths` a list instead of a dictionary. {pull}4796[4796]

*Heartbeat*

- Renamed the heartbeat RPM/DEB name to `heartbeat-elastic`. {pull}4601[4601]

*Metricbeat*

- Change all `system.cpu.*.pct` metrics to be scaled by the number of CPU cores.
  This will make the CPU usage percentages from the system cpu metricset consistent
  with the system process metricset. The documentation for these metrics already
  stated that on multi-core systems the percentages could be greater than 100%. {pull}4544[4544]
- Remove filters setting from metricbeat modules. {pull}4699[4699]
- Added `type` field to filesystem metrics. {pull}4717[4717]

*Packetbeat*

- Remove the already unsupported `pf_ring` sniffer option. {pull}4608[4608]

==== Bugfixes

*Affecting all Beats*

- Don't stop with error loading the ES template if the ES output is not enabled. {pull}4436[4436]
- Fix race condition in internal logging rotator. {pull}4519[4519]
- Normalize all times to UTC to ensure proper index naming. {issue}4569[4569]
- Fix issue with loading dashboards to ES 6.0 when .kibana index did not already exist. {issue}4659[4659]

*Auditbeat*

- Fix `file.max_file_size` config option for the audit file metricset. {pull}4796[4796]

*Filebeat*

- Fix issue where the `fileset.module` could have the wrong value. {issue}4761[4761]

*Metricbeat*

- Fix issue affecting Windows services timing out at startup. {pull}4491[4491]
- Fix incorrect docker.diskio.total metric calculation. {pull}4507[4507]
- Vsphere module: used memory field corrected. {issue}4461[4461]

*Packetbeat*

- Enabled /proc/net/tcp6 scanning and fixed ip v6 parsing. {pull}4442[4442]

*Winlogbeat*

- Removed validation of top-level config keys. This behavior was inconsistent with other Beats
  and caused maintainability issues. {pull}4657[4657]

==== Added

*Affecting all Beats*

- New cli subcommands interface. {pull}4420[4420]
- Allow source path matching in `add_docker_metadata` processor. {pull}4495[4495]
- Add support for analyzers and multifields in fields.yml. {pull}4574[4574]
- Add support for JSON logging. {pull}4523[4523]
- Add `test output` command, to test Elasticsearch and Logstash output settings. {pull}4590[4590]
- Introduce configurable event queue settings: queue.mem.events, queue.mem.flush.min_events and queue.mem.flush.timeout. {pull}4650[4650]
- Enable pipelining in Logstash output by default. {pull}4650[4650]
- Added 'result' field to Elasticsearch QueryResult struct for compatibility with 6.x Index and Delete API responses. {issue]4661[4661]
- The sample dashboards are now included in the Beats packages. {pull}4675[4675]
- Add `pattern` option to be used in the fields.yml to specify the pattern for a number field. {pull}4731[4731]

*Auditbeat*

- Added `file.hash_types` config option for controlling the hash types. {pull}4796[4796]
- Added the ability to specify byte unit suffixes to `file.max_file_size`. {pull}4796[4796]

*Filebeat*

- Add experimental Redis module. {pull}4441[4441]
- Nginx module: use the first not-private IP address as the remote_ip. {pull}4417[4417]
- Load Ingest Node pipelines when the Elasticsearch connection is established, instead of only once at startup. {pull}4479[4479]
- Add support for loading Xpack Machine Learning configurations from the modules, and added sample configurations for the Nginx module. {pull}4506[4506] {pull}4609[4609]

- Add udp prospector type. {pull}4452[4452]
- Enabled Cgo which means libc is dynamically compiled. {pull}4546[4546]
- Add Beta module config reloading mechanism {pull}4566[4566]
- Remove spooler and publisher components and settings. {pull}4644[4644]

*Heartbeat*

- Enabled Cgo which means libc is dynamically compiled. {pull}4546[4546]

*Metricbeat*

- Add random startup delay to each metricset to avoid the thundering herd problem. {issue}4010[4010]
- Add the ability to configure audit rules to the kernel module. {pull}4482[4482]
- Add the ability to configure kernel's audit failure mode. {pull}4516[4516]
- Add experimental Aerospike module. {pull}4560[4560]
- Vsphere module: collect custom fields from virtual machines. {issue}4464[4464]
- Add `test modules` command, to test modules expected output. {pull}4656[4656]
- Add `processors` setting to metricbeat modules. {pull}4699[4699]
- Support `npipe` protocol (Windows) in Docker module. {pull}4751[4751]

*Winlogbeat*

- Add the ability to use LevelRaw if Level isn't populated in the event XML. {pull}4257[4257]

*Auditbeat*

- Add file integrity metricset to the audit module. {pull}4486[4486]

[[release-notes-6.0.0-alpha2]]
=== Beats version 6.0.0-alpha2
https://github.com/elastic/beats/compare/v6.0.0-alpha1...v6.0.0-alpha2[View commits]

==== Breaking changes

*Filebeat*

- Rename `input_type` field to `prospector.type` {pull}4294[4294]
- The `@metadata.type` field, added by the Logstash output, is now hardcoded to `doc` and will be removed in future versions. {pull}4331[4331].

==== Bugfixes

*Affecting all Beats*

- Fix importing the dashboards when the limit for max open files is too low. {issue}4244[4244]
- Fix configuration documentation for kubernetes processor {pull}4313[4313]
- Fix misspelling in `add_locale` configuration option for abbreviation.

*Filebeat*

- Fix race condition on harvester stopping with reloading enabled. {issue}3779[3779]
- Fix recursive glob config parsing and resolution across restarts. {pull}4269[4269]
- Allow string characters in user agent patch version (NGINX and Apache) {pull}4415[4415]
- Fix grok pattern in filebeat module system/auth without hostname. {pull}4224[4224]

*Metricbeat*

- Set correct format for percent fields in memory module. {pull}4619[4619]
- Fix a debug statement that said a module wrapper had stopped when it hadn't. {pull}4264[4264]
- Use MemAvailable value from /proc/meminfo on Linux 3.14. {pull}4316[4316]
- Fix panic when events were dropped by filters. {issue}4327[4327]
- Add filtering to system filesystem metricset to remove relative mountpoints like those
  from Linux network namespaces. {pull}4370[4370]
- Remove unnecessary print statement in schema apis. {pull}4355[4355]
- Fix type of field `haproxy.stat.check.health.last`. {issue}4407[4407]

*Packetbeat*
- Enable memcache filtering only if a port is specified in the config file. {issue}4335[4335]
- Enable memcache filtering only if a port is specified in the config file. {issue}4335[4335]

==== Added

*Affecting all Beats*

- Upgraded to Golang 1.8.3. {pull}4401[4401]
- Added the possibility to set Elasticsearch mapping template settings from the Beat configuration file. {pull}4284[4284] {pull}4317[4317]
- Add a variable to the SysV init scripts to make it easier to change the user. {pull}4340[4340]
- Add the option to write the generated Elasticsearch mapping template into a file. {pull}4323[4323]
- Add `instance_name` in GCE add_cloud_metadata processor. {pull}4414[4414]
- Add `add_docker_metadata` processor. {pull}4352[4352]
- Add `logging.files` `permissions` option. {pull}4295[4295]

*Filebeat*
- Added ability to sort harvested files. {pull}4374[4374]
- Add experimental Redis slow log prospector type. {pull}4180[4180]

*Metricbeat*

- Add macOS implementation of the system diskio metricset. {issue}4144[4144]
- Add process_summary metricset that records high level metrics about processes. {pull}4231[4231]
- Add `kube-state-metrics` based metrics to `kubernetes` module {pull}4253[4253]
- Add debug logging to Jolokia JMX metricset. {pull}4341[4341]
- Add events metricset for kubernetes metricbeat module {pull}4315[4315]
- Change Metricbeat default configuration file to be better optimized for most users. {pull}4329[4329]
- Add experimental RabbitMQ module. {pull}4394[4394]
- Add Kibana dashboard for the Kubernetes modules. {pull}4138[4138]

*Packetbeat*

*Winlogbeat*

==== Deprecated

*Affecting all Beats*

- The `@metadata.type` field, added by the Logstash output, is deprecated, hardcoded to `doc` and will be removed in future versions. {pull}4331[4331].

*Filebeat*

- Deprecate `input_type` prospector config. Use `type` config option instead. {pull}4294[4294]

==== Known Issue

- If the Elasticsearch output is not enabled, but `setup.template` options are
  present (like it's the case in the default Metricbeat configuration), the
  Beat stops with an error: "Template loading requested but the Elasticsearch
  output is not configured/enabled". To avoid this error, disable the template
  loading explicitly `setup.template.enabled: false`.

[[release-notes-6.0.0-alpha1]]
=== Beats version 6.0.0-alpha1
https://github.com/elastic/beats/compare/v5.4.0...v6.0.0-alpha1[View commits]

==== Breaking changes

*Affecting all Beats*

- Introduce beat version in the Elasticsearch index and mapping template {pull}3527[3527]
- Usage of field `_type` is now ignored and hardcoded to `doc`. {pull}3757[3757]
- Change vendor manager from glide to govendor. {pull}3851[3851]
- Rename `error` field to `error.message`. {pull}3987[3987]
- Change `dashboards.*` config options to `setup.dashboards.*`. {pull}3921[3921]
- Change `outputs.elasticsearch.template.* to `setup.template.*` {pull}4080[4080]

*Filebeat*

- Remove code to convert states from 1.x. {pull}3767[3767]
- Remove deprecated config options `force_close_files` and `close_older`. {pull}3768[3768]
- Change `clean_removed` behaviour to also remove states for files which cannot be found anymore under the same name. {pull}3827[3827]
- Remove `document_type` config option. Use `fields` instead. {pull}4204[4204]
- Move `json_error` under `error.message` and `error.key`. {pull}4167[4167]

*Packetbeat*

- Remove deprecated `geoip`. {pull}3766[3766]
- Replace `waitstop` command line argument by `shutdown_timeout` in configuration file. {pull}3588[3588]

*Winlogbeat*

- Remove metrics endpoint. Replaced by http endpoint in libbeat (see #3717). {pull}3901[3901]

==== Bugfixes

*Affecting all Beats*

- Add `_id`, `_type`, `_index` and `_score` fields in the generated index pattern. {pull}3282[3282]

*Filebeat*

- Fix the Mysql slowlog parsing of IP addresses. {pull}4183[4183]
- Fix issue that new prospector was not reloaded on conflict {pull}4128[4128]

*Heartbeat*

- Use IP type of elasticsearch for ip field. {pull}3926[3926]

*Metricbeat*

- Support `common.Time` in `mapstriface.toTime()` {pull}3812[3812]
- Fix MongoDB `dbstats` fields mapping. {pull}4025[4025]
- Fixing prometheus collector to aggregate metrics based on metric family. {pull}4075[4075]
- Fixing multiEventFetch error reporting when no events are returned {pull}4153[4153]

==== Added

*Affecting all Beats*

- Initialize a beats UUID from file on startup. {pull}3615[3615]
- Add new `add_locale` processor to export the local timezone with an event. {pull}3902[3902]
- Add http endpoint. {pull}3717[3717]
- Updated to Go 1.8.1. {pull}4033[4033]
- Add kubernetes processor {pull}3888[3888]
- Add support for `include_labels` and `include_annotations` in kubernetes processor {pull}4043[4043]
- Support new `index_patterns` field when loading templates for Elasticsearch >= 6.0 {pull}4056[4056]
- Adding goimports support to make check and fmt {pull}4114[4114]
- Make kubernetes indexers/matchers pluggable {pull}4151[4151]
- Abstracting pod interface in kubernetes plugin to enable easier vendoring {pull}4152[4152]

*Filebeat*

- Restructure `input.Event` to be inline with `outputs.Data` {pull}3823[3823]
- Add base for supporting prospector level processors {pull}3853[3853]
- Add `filebeat.config.path` as replacement for `config_dir`. {pull}4051[4051]
- Add a `recursive_glob.enabled` setting to expand `**` in patterns. {pull}3980[3980]
- Add Icinga module. {pull}3904[3904]
- Add ability to parse nginx logs exposing the X-Forwarded-For header instead of the remote address.

*Heartbeat*

- Event format and field naming changes in Heartbeat and sample Dashboard. {pull}4091[4091]

*Metricbeat*

- Add experimental metricset `perfmon` to Windows module. {pull}3758[3758]
- Add memcached module with stats metricset. {pull}3693[3693]
- Add the `process.cmdline.cache.enabled` config option to the System Process Metricset. {pull}3891[3891]
- Add new MetricSet interfaces for developers (`Closer`, `ReportingFetcher`, and `PushMetricSet`). {pull}3908[3908]
- Add kubelet module {pull}3916[3916]
- Add dropwizard module {pull}4022[4022]
- Adding query APIs for metricsets and modules from metricbeat registry {pull}4102[4102]
- Fixing nil pointer on prometheus collector when http response is nil {pull}4119[4119]
- Add http module with json metricset. {pull}4092[4092]
- Add the option to the system module to include only the first top N processes by CPU and memory. {pull}4127[4127].
- Add experimental Vsphere module. {pull}4028[4028]
- Add experimental Elasticsearch module. {pull}3903[3903]
- Add experimental Kibana module. {pull}3895[3895]
- Move elasticsearch metricset node_stats under node.stats namespace. {pull}4142[4142]
- Make IP port indexer constructor public {pull}4434[4434]

*Packetbeat*

- Add `fields` and `fields_under_root` to Packetbeat protocols configurations. {pull}3518[3518]
- Add list style Packetbeat protocols configurations. This change supports specifying multiple configurations of the same protocol analyzer. {pull}3518[3518]

*Winlogbeat*

==== Deprecated

*Affecting all Beats*

- Usage of field `_type` is deprecated. It should not be used in queries or dashboards. {pull}3409[3409]

*Packetbeat*

- Deprecate dictionary style protocols configuration. {pull}3518[3518]

*Winlogbeat*

==== Known Issue

*Filebeat*

- Prospector reloading only works properly with new files. {pull}3546[3546]

[[release-notes-5.6.2]]
=== Beats version 5.6.2
https://github.com/elastic/beats/compare/v5.6.1...v5.6.2[View commits]

No changes in this release.

[[release-notes-5.6.1]]
=== Beats version 5.6.1
https://github.com/elastic/beats/compare/v5.6.0...v5.6.1[View commits]

No changes in this release.

[[release-notes-5.6.0]]
=== Beats version 5.6.0
https://github.com/elastic/beats/compare/v5.5.3...v5.6.0[View commits]

==== Breaking changes

*Affecting all Beats*

- The _all.norms setting in the Elasticsearch template is no longer disabled.
  This increases the storage size with one byte per document, but allows for a
  better upgrade experience to 6.0. {issue}4901[4901]


==== Bugfixes

*Filebeat*

- Fix issue where the `fileset.module` could have the wrong value. {issue}4761[4761]

*Packetbeat*

- Update flow timestamp on each packet being received. {issue}4895[4895]

*Metricbeat*

- Fix a debug statement that said a module wrapper had stopped when it hadn't. {pull}4264[4264]
- Use MemAvailable value from /proc/meminfo on Linux 3.14. {pull}4316[4316]
- Fix panic when events were dropped by filters. {issue}4327[4327]

==== Added

*Affecting all Beats*

- Add option to the import_dashboards script to load the dashboards via Kibana API. {pull}4682[4682]

*Filebeat*

- Add support for loading Xpack Machine Learning configurations from the modules, and added sample configurations for the Nginx module. {pull}4506[4506] {pull}4609[4609]
-  Add ability to parse nginx logs exposing the X-Forwarded-For header instead of the remote address. {pull}4351[4351]

*Metricbeat*

- Add `filesystem.ignore_types` to system module for ignoring filesystem types. {issue}4685[4685]

==== Deprecated

*Affecting all Beats*

- Loading more than one output is deprecated and will be removed in 6.0. {pull}4907[4907]

[[release-notes-5.5.3]]
=== Beats version 5.5.3
https://github.com/elastic/beats/compare/v5.5.2...v5.5.3[View commits]

No changes in this release.

[[release-notes-5.5.2]]
=== Beats version 5.5.2
https://github.com/elastic/beats/compare/v5.5.1...v5.5.2[View commits]

No changes in this release.
[[release-notes-5.5.1]]
=== Beats version 5.5.1
https://github.com/elastic/beats/compare/v5.5.0...v5.5.1[View commits]

==== Bugfixes

*Affecting all Beats*

- Normalize all times to UTC to ensure proper index naming. {issue}4569[4569]

[[release-notes-5.5.0]]
=== Beats version 5.5.0
https://github.com/elastic/beats/compare/v5.4.2...v5.5.0[View commits]

==== Breaking changes

*Affecting all Beats*

- Usage of field `_type` is now ignored and hardcoded to `doc`. {pull}3757[3757]

*Metricbeat*
- Change all `system.cpu.*.pct` metrics to be scaled by the number of CPU cores.
  This will make the CPU usage percentages from the system cpu metricset consistent
  with the system process metricset. The documentation for these metrics already
  stated that on multi-core systems the percentages could be greater than 100%. {pull}4544[4544]

==== Bugfixes

*Affecting all Beats*

- Fix console output. {pull}4045[4045]

*Filebeat*

- Allow string characters in user agent patch version (NGINX and Apache) {pull}4415[4415]

*Metricbeat*

- Fix type of field `haproxy.stat.check.health.last`. {issue}4407[4407]

*Packetbeat*

- Fix `packetbeat.interface` options that contain underscores (e.g. `with_vlans` or `bpf_filter`). {pull}4378[4378]
- Enabled /proc/net/tcp6 scanning and fixed ip v6 parsing. {pull}4442[4442]

==== Deprecated

*Filebeat*

- Deprecate `document_type` prospector config option as _type is removed in elasticsearch 6.0. Use fields instead. {pull}4225[4225]

*Winlogbeat*

- Deprecated metrics endpoint. It is superseded by a libbeat feature that can serve metrics on an HTTP endpoint. {pull}4145[4145]

[[release-notes-5.4.2]]
=== Beats version 5.4.2
https://github.com/elastic/beats/compare/v5.4.1...v5.4.2[View commits]

==== Bugfixes

*Affecting all Beats*

- Removed empty sections from the template files, causing indexing errors for array objects. {pull}4488[4488]

*Metricbeat*

- Fix issue affecting Windows services timing out at startup. {pull}4491[4491]
- Add filtering to system filesystem metricset to remove relative mountpoints like those
  from Linux network namespaces. {pull}4370[4370]

*Packetbeat*

- Clean configured geoip.paths before attempting to open the database. {pull}4306[4306]

[[release-notes-5.4.1]]
=== Beats version 5.4.1
https://github.com/elastic/beats/compare/v5.4.0...v5.4.1[View commits]

==== Bugfixes

*Affecting all Beats*

- Fix importing the dashboards when the limit for max open files is too low. {issue}4244[4244]
- Fix console output. {pull}4045[4045]

*Filebeat*

- Fix issue that new prospector was not reloaded on conflict. {pull}4128[4128]
- Fix grok pattern in filebeat module system/auth without hostname. {pull}4224[4224]
- Fix the Mysql slowlog parsing of IP addresses. {pull}4183[4183]

==== Added

*Affecting all Beats*

- Binaries upgraded to Go 1.7.6 which contains security fixes. {pull}4400[4400]

*Winlogbeat*

- Add the ability to use LevelRaw if Level isn't populated in the event XML. {pull}4257[4257]

[[release-notes-5.4.0]]
=== Beats version 5.4.0
https://github.com/elastic/beats/compare/v5.3.2...v5.4.0[View commits]

==== Bugfixes

*Affecting all Beats*

- Improve error message when downloading the dashboards fails. {pull}3805[3805]
- Fix potential Elasticsearch output URL parsing error if protocol scheme is missing. {pull}3671[3671]
- Downgrade Elasticsearch per batch item failure log to debug level. {issue}3953[3953]
- Make `@timestamp` accessible from format strings. {pull}3721[3721]

*Filebeat*

- Allow log lines without a program name in the Syslog fileset. {pull}3944[3944]
- Don't stop Filebeat when modules are used with the Logstash output. {pull}3929[3929]

*Metricbeat*

- Fixing panic on the Prometheus collector when label has a comma. {pull}3947[3947]
- Make system process metricset honor the `cpu_ticks` config option. {issue}3590[3590]

*Winlogbeat*

- Fix null terminators include in raw XML string when include_xml is enabled. {pull}3943[3943]

==== Added

*Affecting all Beats*

- Update index mappings to support future Elasticsearch 6.X. {pull}3778[3778]

*Filebeat*

- Add auditd module for reading audit logs on Linux. {pull}3750[3750] {pull}3941[3941]
- Add fileset for the Linux authorization logs. {pull}3669[3669]

*Heartbeat*

- Add default ports in HTTP monitor. {pull}3924[3924]

*Metricbeat*

- Add beta Jolokia module. {pull}3844[3844]
- Add dashboard for the MySQL module. {pull}3716[3716]
- Module configuration reloading is now beta instead of experimental. {pull}3841[3841]
- Marked http fields from the HAProxy module optional to improve compatibility with 1.5. {pull}3788[3788]
- Add support for custom HTTP headers and TLS for the Metricbeat modules. {pull}3945[3945]

*Packetbeat*

- Add DNS dashboard for an overview the DNS traffic. {pull}3883[3883]
- Add DNS Tunneling dashboard to highlight domains with large numbers of subdomains or high data volume. {pull}3884[3884]

[[release-notes-5.3.2]]
=== Beats version 5.3.2
https://github.com/elastic/beats/compare/v5.3.1...v5.3.2[View commits]

==== Bugfixes

*Filebeat*

- Properly shut down crawler in case one prospector is misconfigured. {pull}4037[4037]
- Fix panic in JSON decoding code if the input line is "null". {pull}4042[4042]


[[release-notes-5.3.1]]
=== Beats version 5.3.1
https://github.com/elastic/beats/compare/v5.3.0...v5.3.1[View commits]

==== Bugfixes

*Affecting all Beats*

- Fix panic when testing regex-AST to match against date patterns. {issue}3889[3889]
- Fix panic due to race condition in kafka output. {pull}4098[4098]

*Filebeat*

- Fix modules default file permissions. {pull}3879[3879]
- Allow `-` in Apache access log byte count. {pull}3863[3863]

*Metricbeat*

- Avoid errors when some Apache status fields are missing. {issue}3074[3074]


[[release-notes-5.3.0]]
=== Beats version 5.3.0
https://github.com/elastic/beats/compare/v5.2.2...v5.3.0[View commits]

==== Breaking changes

*Affecting all Beats*

- Configuration files must be owned by the user running the Beat or by root, and they must not be writable by others. {pull}3544[3544] {pull}3689[3689]
- Change Beat generator. Use `$GOPATH/src/github.com/elastic/beats/script/generate.py` to generate a beat. {pull}3452[3452]

*Filebeat*

- Always use absolute path for event and registry. This can lead to issues when relative paths were used before. {pull}3328[3328]

*Metricbeat*

- Linux cgroup metrics are now enabled by default for the system process metricset. The configuration option for the feature was renamed from `cgroups` to `process.cgroups.enabled`. {pull}3519[3519]
- Change field names `couchbase.node.couch.*.actual_disk_size.*` to `couchbase.node.couch.*.disk_size.*` {pull}3545[3545]

==== Bugfixes

*Affecting all Beats*

- Add `_id`, `_type`, `_index` and `_score` fields in the generated index pattern. {pull}3282[3282]

*Filebeat*
- Always use absolute path for event and registry. {pull}3328[3328]
- Raise an exception in case there is a syntax error in one of the configuration files available under
  filebeat.config_dir. {pull}3573[3573]
- Fix empty registry file on machine crash. {issue}3537[3537]

*Metricbeat*

- Add error handling to system process metricset for when Linux cgroups are missing from the kernel. {pull}3692[3692]
- Add labels to the Docker healthcheck metricset output. {pull}3707[3707]

*Winlogbeat*

- Fix handling of empty strings in event_data. {pull}3705[3705]

==== Added

*Affecting all Beats*

- Files created by Beats (logs, registry, file output) will have 0600 permissions. {pull}3387[3387].
- RPM/deb packages will now install the config file with 0600 permissions. {pull}3382[3382]
- Add the option to pass custom HTTP headers to the Elasticsearch output. {pull}3400[3400]
- Unify `regexp` and `contains` conditionals, for both to support array of strings and convert numbers to strings if required. {pull}3469[3469]
- Add the option to load the sample dashboards during the Beat startup phase. {pull}3506[3506]
- Disabled date detection in Elasticsearch index templates. Date fields must be explicitly defined in index templates. {pull}3528[3528]
- Using environment variables in the configuration file is now GA, instead of experimental. {pull}3525[3525]

*Filebeat*

- Add Filebeat modules for system, apache2, mysql, and nginx. {issue}3159[3159]
- Add the `pipeline` config option at the prospector level, for configuring the Ingest Node pipeline ID. {pull}3433[3433]
- Update regular expressions used for matching file names or lines (multiline, include/exclude functionality) to new matchers improving performance of simple string matches. {pull}3469[3469]
- The `symlinks` and `harvester_limit` settings are now GA, instead of experimental. {pull}3525[3525]
- close_timeout is also applied when the output is blocking. {pull}3511[3511]
- Improve handling of different path variants on Windows. {pull}3781[3781]
- Add multiline.flush_pattern option, for specifying the 'end' of a multiline pattern {pull}4019[4019]

*Heartbeat*

- Add `tags`, `fields` and `fields_under_root` in monitors configuration. {pull}3623[3623]

*Metricbeat*

- Add experimental dbstats metricset to MongoDB module. {pull}3228[3228]
- Use persistent, direct connections to the configured nodes for MongoDB module. {pull}3228[3228]
- Add dynamic configuration reloading for modules. {pull}3281[3281]
- Add docker health metricset {pull}3357[3357]
- Add docker image metricset {pull}3467[3467]
- System module uses new matchers for white-listing processes. {pull}3469[3469]
- Add Beta CEPH module with health metricset. {pull}3311[3311]
- Add Beta php_fpm module with pool metricset. {pull}3415[3415]
- The Docker, Kafka, and Prometheus modules are now Beta, instead of experimental. {pull}3525[3525]
- The HAProxy module is now GA, instead of experimental. {pull}3525[3525]
- Add the ability to collect the environment variables from system processes. {pull}3337[3337]

==== Deprecated

*Affecting all Beats*

- Usage of field `_type` is deprecated. It should not be used in queries or dashboards. {pull}3409[3409]

*Filebeat*

- The experimental `publish_async` option is now deprecated and is planned to be removed in 6.0. {pull}3525[3525]


[[release-notes-5.2.2]]
=== Beats version 5.2.2
https://github.com/elastic/beats/compare/v5.2.1...v5.2.2[View commits]

*Metricbeat*

- Fix bug docker module hanging when docker container killed. {issue}3610[3610]
- Set timeout to period instead of 1s by default as documented. {pull}3612[3612]

[[release-notes-5.2.1]]
=== Beats version 5.2.1
https://github.com/elastic/beats/compare/v5.2.0...v5.2.1[View commits]

==== Bugfixes

*Metricbeat*

- Fix go routine leak in docker module. {pull}3492[3492]

*Packetbeat*

- Fix error in the NFS sample dashboard. {pull}3548[3548]

*Winlogbeat*

- Fix error in the Winlogbeat sample dashboard. {pull}3548[3548]

[[release-notes-5.2.0]]
=== Beats version 5.2.0
https://github.com/elastic/beats/compare/v5.1.2...v5.2.0[View commits]

==== Bugfixes

*Affecting all Beats*

- Fix overwriting explicit empty config sections. {issue}2918[2918]

*Filebeat*

- Fix alignment issue were Filebeat compiled with Go 1.7.4 was crashing on 32 bits system. {issue}3273[3273]

*Metricbeat*

- Fix service times-out at startup. {pull}3056[3056]
- Kafka module case sensitive host name matching. {pull}3193[3193]
- Fix interface conversion panic in couchbase module {pull}3272[3272]

*Packetbeat*

- Fix issue where some Cassandra visualizations were showing data from all protocols. {issue}3314[3314]

==== Added

*Affecting all Beats*

- Add support for passing list and dictionary settings via -E flag.
- Support for parsing list and dictionary setting from environment variables.
- Added new flags to import_dashboards (-cacert, -cert, -key, -insecure). {pull}3139[3139] {pull}3163[3163]
- The limit for the number of fields is increased via the mapping template. {pull}3275[3275]
- Updated to Go 1.7.4. {pull}3277[3277]
- Added a NOTICE file containing the notices and licenses of the dependencies. {pull}3334[3334].

*Heartbeat*

- First release, containing monitors for ICMP, TCP, and HTTP.

*Filebeat*

- Add enabled config option to prospectors. {pull}3157[3157]
- Add target option for decoded_json_field. {pull}3169[3169]

*Metricbeat*

- Kafka module broker matching enhancements. {pull}3129[3129]
- Add a couchbase module with metricsets for node, cluster and bucket. {pull}3081[3081]
- Export number of cores for CPU module. {pull}3192[3192]
- Experimental Prometheus module. {pull}3202[3202]
- Add system socket module that reports all TCP sockets. {pull}3246[3246]
- Kafka consumer groups metricset. {pull}3240[3240]
- Add jolokia module with dynamic jmx metricset. {pull}3570[3570]

*Winlogbeat*

- Reduced amount of memory allocated while reading event log records. {pull}3113[3113] {pull}3118[3118]

[[release-notes-5.1.2]]
=== Beats version 5.1.2
https://github.com/elastic/beats/compare/v5.1.1...v5.1.2[View commits]

==== Bugfixes

*Filebeat*

- Fix registry migration issue from old states where files were only harvested after second restart. {pull}3322[3322]

*Packetbeat*

- Fix error on importing dashboards due to colons in the Cassandra dashboard. {issue}3140[3140]
- Fix error on importing dashboards due to the wrong type for the geo_point fields. {pull}3147[3147]

*Winlogbeat*

- Fix for "The array bounds are invalid" error when reading large events. {issue}3076[3076]

[[release-notes-5.1.1]]
=== Beats version 5.1.1
https://github.com/elastic/beats/compare/v5.0.2...v5.1.1[View commits]

==== Breaking changes

*Metricbeat*

- Change data structure of experimental haproxy module. {pull}3003[3003]

*Filebeat*

- If a file is falling under `ignore_older` during startup, offset is now set to end of file instead of 0.
  With the previous logic the whole file was sent in case a line was added and it was inconsistent with
  files which were harvested previously. {pull}2907[2907]
- `tail_files` is now only applied on the first scan and not for all new files. {pull}2932[2932]

==== Bugfixes

*Affecting all Beats*

- Fix empty benign errors logged by processor actions. {pull}3046[3046]

*Metricbeat*

- Calculate the fsstat values per mounting point, and not filesystem. {pull}2777[2777]

==== Added

*Affecting all Beats*

- Add add_cloud_metadata processor for collecting cloud provider metadata. {pull}2728[2728]
- Added decode_json_fields processor for decoding fields containing JSON strings. {pull}2605[2605]
- Add Tencent Cloud provider for add_cloud_metadata processor. {pull}4023[4023]
- Add Alibaba Cloud provider for add_cloud_metadata processor. {pull}4111[4111]

*Metricbeat*

- Add experimental Docker module. Provided by Ingensi and @douaejeouit based on dockbeat.
- Add a sample Redis Kibana dashboard. {pull}2916[2916]
- Add support for MongoDB 3.4 and WiredTiger metrics. {pull}2999[2999]
- Add experimental kafka module with partition metricset. {pull}2969[2969]
- Add raw config option for mysql/status metricset. {pull}3001[3001]
- Add command fields for mysql/status metricset. {pull}3251[3251]

*Filebeat*

- Add command line option `-once` to run Filebeat only once and then close. {pull}2456[2456]
- Only load matching states into prospector to improve state handling {pull}2840[2840]
- Reset all states ttl on startup to make sure it is overwritten by new config {pull}2840[2840]
- Persist all states for files which fall under `ignore_older` to have consistent behaviour {pull}2859[2859]
- Improve shutdown behaviour with large number of files. {pull}3035[3035]

*Winlogbeat*

- Add `event_logs.batch_read_size` configuration option. {pull}2641[2641]

[[release-notes-5.1.0]]
=== Beats version 5.1.0 (skipped)

Version 5.1.0 doesn't exist because, for a short period of time, the Elastic
Yum and Apt repositories included unreleased binaries labeled 5.1.0. To avoid
confusion and upgrade issues for the people that have installed these without
realizing, we decided to skip the 5.1.0 version and release 5.1.1 instead.

[[release-notes-5.0.2]]
=== Beats version 5.0.2
https://github.com/elastic/beats/compare/v5.0.1...v5.0.2[View commits]

==== Bugfixes

*Metricbeat*

- Fix the `password` option in the MongoDB module. {pull}2995[2995]


[[release-notes-5.0.1]]
=== Beats version 5.0.1
https://github.com/elastic/beats/compare/v5.0.0...v5.0.1[View commits]

==== Bugfixes

*Metricbeat*

- Fix `system.process.start_time` on Windows. {pull}2848[2848]
- Fix `system.process.ppid` on Windows. {issue}2860[2860]
- Fix system process metricset for Windows XP and 2003. `cmdline` will be unavailable. {issue}1704[1704]
- Fix access denied issues in system process metricset by enabling SeDebugPrivilege on Windows. {issue}1897[1897]
- Fix system diskio metricset for Windows XP and 2003. {issue}2885[2885]

*Packetbeat*

- Fix 'index out of bounds' bug in Packetbeat DNS protocol plugin. {issue}2872[2872]

*Filebeat*

- Fix registry cleanup issue when files falling under ignore_older after restart. {issue}2818[2818]


==== Added

*Metricbeat*

- Add username and password config options to the PostgreSQL module. {pull}2889[2890]
- Add username and password config options to the MongoDB module. {pull}2889[2889]
- Add system core metricset for Windows. {pull}2883[2883]

*Packetbeat*

- Define `client_geoip.location` as geo_point in the mappings to be used by the GeoIP processor in the Ingest Node pipeline.
  {pull}2795[2795]

*Filebeat*

- Stop Filebeat on registrar loading error. {pull}2868[2868]


include::libbeat/docs/release-notes/5.0.0.asciidoc[]

[[release-notes-5.0.0-ga]]
=== Beats version 5.0.0-GA
https://github.com/elastic/beats/compare/v5.0.0-rc1...v5.0.0[View commits]

The list below covers the changes between 5.0.0-rc1 and 5.0.0 GA only.

==== Bugfixes

*Affecting all Beats*

- Fix kafka output re-trying batches with too large events. {issue}2735[2735]
- Fix kafka output protocol error if `version: 0.10` is configured. {issue}2651[2651]
- Fix kafka output connection closed by broker on SASL/PLAIN. {issue}2717[2717]

*Metricbeat*

- Fix high CPU usage on macOS when encountering processes with long command lines. {issue}2747[2747]
- Fix high value of `system.memory.actual.free` and `system.memory.actual.used`. {issue}2653[2653]
- Change several `OpenProcess` calls on Windows to request the lowest possible access privilege.  {issue}1897[1897]
- Fix system.memory.actual.free high value on Windows. {issue}2653[2653]

*Filebeat*

- Fix issue when clean_removed and clean_inactive were used together that states were not directly removed from the registry.
- Fix issue where upgrading a 1.x registry file resulted in duplicate state entries. {pull}2792[2792]

==== Added

*Affecting all Beats*

- Add beat.version fields to all events.

[[release-notes-5.0.0-rc1]]
=== Beats version 5.0.0-rc1
https://github.com/elastic/beats/compare/v5.0.0-beta1...v5.0.0-rc1[View commits]

==== Breaking changes

*Affecting all Beats*

- A dynamic mapping rule is added to the default Elasticsearch template to treat strings as keywords by default. {pull}2688[2688]

==== Bugfixes

*Affecting all Beats*

- Make sure Beats sent always float values when they are defined as float by sending 5.00000 instead of 5. {pull}2627[2627]
- Fix ignoring all fields from drop_fields in case the first field is unknown. {pull}2685[2685]
- Fix dynamic configuration int/uint to float type conversion. {pull}2698[2698]
- Fix primitive types conversion if values are read from environment variables. {pull}2698[2698]

*Metricbeat*

- Fix default configuration file on Windows to not enabled the `load` metricset. {pull}2632[2632]

*Packetbeat*

- Fix the `bpf_filter` setting. {issue}2660[2660]

*Filebeat*

- Fix input buffer on encoding problem. {pull}2416[2416]

==== Deprecated

*Affecting all Beats*

- Setting `port` has been deprecated in Redis and Logstash outputs. {pull}2620[2620]


[[release-notes-5.0.0-beta1]]
=== Beats version 5.0.0-beta1
https://github.com/elastic/beats/compare/v5.0.0-alpha5...v5.0.0-beta1[View commits]

==== Breaking changes

*Affecting all Beats*

- Change Elasticsearch output index configuration to be based on format strings. If index has been configured, no date will be appended anymore to the index name. {pull}2119[2119]
- Replace `output.kafka.use_type` by `output.kafka.topic` accepting a format string. {pull}2188[2188]
- If the path specified by the `-c` flag is not absolute and `-path.config` is not specified, it
  is considered relative to the current working directory. {pull}2245[2245]
- rename `tls` configurations section to `ssl`. {pull}2330[2330]
- rename `certificate_key` configuration to `key`. {pull}2330[2330]
- replace `tls.insecure` with `ssl.verification_mode` setting. {pull}2330[2330]
- replace `tls.min/max_version` with `ssl.supported_protocols` setting requiring full protocol name. {pull}2330[2330]

*Metricbeat*

- Change field type system.process.cpu.start_time from keyword to date. {issue}1565[1565]
- redis/info metricset fields were renamed up according to the naming conventions.

*Packetbeat*

- Group HTTP fields under `http.request` and `http.response` {pull}2167[2167]
- Export `http.request.body` and `http.response.body` when configured under `include_body_for` {pull}2167[2167]
- Move `ignore_outgoing` config to `packetbeat.ignore_outgoing` {pull}2393[2393]

*Filebeat*

- Set close_inactive default to 5 minutes (was 1 hour before)
- Set clean_removed and close_removed to true by default

==== Bugfixes

*Affecting all Beats*

- Fix logstash output handles error twice when asynchronous sending fails. {pull}2441[2441]
- Fix Elasticsearch structured error response parsing error. {issue}2229[2229]
- Fixed the run script to allow the overriding of the configuration file. {issue}2171[2171]
- Fix logstash output crash if no hosts are configured. {issue}2325[2325]
- Fix array value support in -E CLI flag. {pull}2521[2521]
- Fix merging array values if -c CLI flag is used multiple times. {pull}2521[2521]
- Fix beats failing to start due to invalid duplicate key error in configuration file. {pull}2521[2521]
- Fix panic on non writable logging directory. {pull}2571[2571]

*Metricbeat*

- Fix module filters to work properly with drop_event filter. {issue}2249[2249]

*Packetbeat*

- Fix mapping for some Packetbeat flow metrics that were not marked as being longs. {issue}2177[2177]
- Fix handling of messages larger than the maximum message size (10MB). {pull}2470[2470]

*Filebeat*

- Fix processor failure in Filebeat when using regex, contain, or equals with the message field. {issue}2178[2178]
- Fix async publisher sending empty events {pull}2455[2455]
- Fix potential issue with multiple harvester per file on large file numbers or slow output {pull}2541[2541]

*Winlogbeat*

- Fix corrupt registry file that occurs on power loss by disabling file write caching. {issue}2313[2313]

==== Added

*Affecting all Beats*

- Add script to generate the Kibana index-pattern from fields.yml. {pull}2122[2122]
- Enhance Redis output key selection based on format string. {pull}2169[2169]
- Configurable Redis `keys` using filters and format strings. {pull}2169[2169]
- Add format string support to `output.kafka.topic`. {pull}2188[2188]
- Add `output.kafka.topics` for more advanced kafka topic selection per event. {pull}2188[2188]
- Add support for Kafka 0.10. {pull}2190[2190]
- Add SASL/PLAIN authentication support to kafka output. {pull}2190[2190]
- Make Kafka metadata update configurable. {pull}2190[2190]
- Add Kafka version setting (optional) enabling kafka broker version support. {pull}2190[2190]
- Add Kafka message timestamp if at least version 0.10 is configured. {pull}2190[2190]
- Add configurable Kafka event key setting. {pull}2284[2284]
- Add settings for configuring the kafka partitioning strategy. {pull}2284[2284]
- Add partitioner settings `reachable_only` to ignore partitions not reachable by network. {pull}2284[2284]
- Enhance contains condition to work on fields that are arrays of strings. {issue}2237[2237]
- Lookup the configuration file relative to the `-path.config` CLI flag. {pull}2245[2245]
- Re-write import_dashboards.sh in Golang. {pull}2155[2155]
- Update to Go 1.7. {pull}2306[2306]
- Log total non-zero internal metrics on shutdown. {pull}2349[2349]
- Add support for encrypted private key files by introducing `ssl.key_passphrase` setting. {pull}2330[2330]
- Add experimental symlink support with `symlinks` config {pull}2478[2478]
- Improve validation of registry file on startup.

*Metricbeat*

- Use the new scaled_float Elasticsearch type for the percentage values. {pull}2156[2156]
- Add experimental cgroup metrics to the system/process MetricSet. {pull}2184[2184]
- Added a PostgreSQL module. {pull}2253[2253]
- Improve mapping by converting half_float to scaled_float and integers to long. {pull}2430[2430]
- Add experimental haproxy module. {pull}2384[2384]
- Add Kibana dashboard for cgroups data {pull}2555[2555]

*Packetbeat*

- Add Cassandra protocol analyzer to Packetbeat. {pull}1959[1959]
- Match connections with IPv6 addresses to processes {pull}2254[2254]
- Add IP address to -devices command output {pull}2327[2327]
- Add configuration option for the maximum message size. Used to be hard-coded to 10 MB. {pull}2470[2470]

*Filebeat*

- Introduce close_timeout harvester options {issue}1926[1926]
- Strip BOM from first message in case of BOM files {issue}2351[2351]
- Add harvester_limit option {pull}2417[2417]

==== Deprecated

*Affecting all Beats*

- Topology map is deprecated. This applies to the settings: refresh_topology_freq, topology_expire, save_topology, host_topology, password_topology, db_topology.


[[release-notes-5.0.0-alpha5]]
=== Beats version 5.0.0-alpha5
https://github.com/elastic/beats/compare/v5.0.0-alpha4...v5.0.0-alpha5[View commits]

==== Breaking changes

*Affecting all Beats*

- Rename the `filters` section to `processors`. {pull}1944[1944]
- Introduce the condition with `when` in the processor configuration. {pull}1949[1949]
- The Elasticsearch template is now loaded by default. {pull}1993[1993]
- The Redis output `index` setting is renamed to `key`. `index` still works but it's deprecated. {pull}2077[2077]
- The undocumented file output `index` setting was removed. Use `filename` instead. {pull}2077[2077]

*Metricbeat*

- Create a separate metricSet for load under the system module and remove load information from CPU stats. {pull}2101[2101]
- Add `system.load.norm.1`, `system.load.norm.5` and `system.load.norm.15`. {pull}2101[2101]
- Add threads fields to mysql module. {pull}2484[2484]

*Packetbeat*

- Set `enabled` ` in `packetbeat.protocols.icmp` configuration to `true` by default. {pull}1988[1988]

==== Bugfixes

*Affecting all Beats*

- Fix sync publisher `PublishEvents` return value if client is closed concurrently. {pull}2046[2046]

*Metricbeat*

- Do not send zero values when no value was present in the source. {issue}1972[1972]

*Filebeat*

- Fix potential data loss between Filebeat restarts, reporting unpublished lines as published. {issue}2041[2041]
- Fix open file handler issue. {issue}2028[2028] {pull}2020[2020]
- Fix filtering of JSON events when using integers in conditions. {issue}2038[2038]

*Winlogbeat*

- Fix potential data loss between Winlogbeat restarts, reporting unpublished lines as published. {issue}2041[2041]

==== Added

*Affecting all Beats*

- Periodically log internal metrics. {pull}1955[1955]
- Add enabled setting to all output modules. {pull}1987[1987]
- Command line flag `-c` can be used multiple times. {pull}1985[1985]
- Add OR/AND/NOT to the condition associated with the processors. {pull}1983[1983]
- Add `-E` CLI flag for overwriting single config options via command line. {pull}1986[1986]
- Choose the mapping template file based on the Elasticsearch version. {pull}1993[1993]
- Check stdout being available when console output is configured. {issue}2035[2035]

*Metricbeat*

- Add pgid field to process information. {pull} 2021[2021]

*Packetbeat*

- Add enabled setting to Packetbeat protocols. {pull}1988[1988]
- Add enabled setting to Packetbeat network flows configuration. {pull}1988[1988]

*Filebeat*

- Introduce `close_removed` and `close_renamed` harvester options. {issue}1600[1600]
- Introduce `close_eof` harvester option. {issue}1600[1600]
- Add `clean_removed` and `clean_inactive` config option. {issue}1600[1600]

==== Deprecated

*Filebeat*

- Deprecate `close_older` option and replace it with `close_inactive`. {issue}2051[2051]
- Deprecate `force_close_files` option and replace it with `close_removed` and `close_renamed`. {issue}1600[1600]

[[release-notes-5.0.0-alpha4]]
=== Beats version 5.0.0-alpha4
https://github.com/elastic/beats/compare/v5.0.0-alpha3...v5.0.0-alpha4[View commits]

==== Breaking changes

*Affecting all Beats*

- The topology_expire option of the Elasticsearch output was removed. {pull}1907[1907]

*Filebeat*

- Stop following symlink. Symlinks are now ignored: {pull}1686[1686]

==== Bugfixes

*Affecting all Beats*

- Reset backoff factor on partial ACK. {issue}1803[1803]
- Fix beats load balancer deadlock if max_retries: -1 or publish_async is enabled in filebeat. {issue}1829[1829]
- Fix logstash output with pipelining mode enabled not reconnecting. {issue}1876[1876]
- Empty configuration sections become merge-able with variables containing full path. {pull}1900[1900]
- Fix error message about required fields missing not printing the missing field name. {pull}1900[1900]

*Metricbeat*

- Fix the CPU values returned for each core. {issue}1863[1863]

*Packetbeat*

- Add missing nil-check to memcached GapInStream handler. {issue}1162[1162]
- Fix NFSv4 Operation returning the first found first-class operation available in compound requests. {pull}1821[1821]
- Fix TCP overlapping segments not being handled correctly. {pull}1898[1898]

*Winlogbeat*

- Fix issue with rendering forwarded event log records. {pull}1891[1891]

==== Added

*Affecting all Beats*

- Improve error message if compiling regular expression from config files fails. {pull}1900[1900]
- Compression support in the Elasticsearch output. {pull}1835[1835]

*Metricbeat*

- Add MongoDB module. {pull}1837[1837]


[[release-notes-5.0.0-alpha3]]
=== Beats version 5.0.0-alpha3
https://github.com/elastic/beats/compare/v5.0.0-alpha2...v5.0.0-alpha3[View commits]

==== Breaking changes

*Affecting all Beats*

- All configuration settings under `shipper:` are moved to be top level configuration settings. I.e.
  `shipper.name:` becomes `name:` in the configuration file. {pull}1570[1570]

*Topbeat*

- Topbeat is replaced by Metricbeat.

*Filebeat*

- The state for files which fall under ignore_older is not stored anymore. This has the consequence, that if a file which fell under ignore_older is updated, the whole file will be crawled.

==== Bugfixes

*Winlogbeat*

- Adding missing argument to the "Stop processing" log message. {pull}1590[1590]

==== Added

*Affecting all Beats*

- Add conditions to generic filtering. {pull}1623[1623]

*Metricbeat*

- First public release, containing the following modules: apache, mysql, nginx, redis, system, and zookeeper.

*Filebeat*

- The registry format was changed to an array instead of dict. The migration to the new format will happen automatically at the first startup. {pull}1703[1703]

==== Deprecated

*Affecting all Beats*

- The support for doing GeoIP lookups is deprecated and will be removed in version 6.0. {pull}1601[1601]


[[release-notes-5.0.0-alpha2]]
=== Beats version 5.0.0-alpha2
https://github.com/elastic/beats/compare/v5.0.0-alpha1...v5.0.0-alpha2[View commits]

==== Breaking changes

*Affecting all Beats*

- On DEB/RPM installations, the binary files are now found under `/usr/share/{{beat_name}}/bin`, not in `/usr/bin`. {pull}1385[1385]
- The logs are written by default to self rotating files, instead of syslog. {pull}1371[1371]
- Remove deprecated `host` option from elasticsearch, logstash and redis outputs. {pull}1474[1474]

*Packetbeat*

- Configuration of redis topology support changed. {pull}1353[1353]
- Move all Packetbeat configuration options under the packetbeat namespace {issue}1417[1417]

*Filebeat*

- Default location for the registry file was changed to be `data/registry` from the binary directory,
  rather than `.filebeat` in the current working directory. This affects installations for zip/tar.gz/source,
  the location for DEB and RPM packages stays the same. {pull}1373[1373]

==== Bugfixes

*Affecting all Beats*

- Drain response buffers when pipelining is used by Redis output. {pull}1353[1353]
- Unterminated environment variable expressions in config files will now cause an error {pull}1389[1389]
- Fix issue with the automatic template loading when Elasticsearch is not available on Beat start. {issue}1321[1321]
- Fix bug affecting -cpuprofile, -memprofile, and -httpprof CLI flags {pull}1415[1415]
- Fix race when multiple outputs access the same event with logstash output manipulating event {issue}1410[1410] {pull}1428[1428]
- Seed random number generator using crypto.rand package. {pull}1503{1503]
- Fix beats hanging in -configtest {issue}1213[1213]
- Fix kafka log message output {pull}1516[1516]

*Filebeat*

- Improvements in registrar dealing with file rotation. {pull}1281[1281]
- Fix issue with JSON decoding where `@timestamp` or `type` keys with the wrong type could cause Filebeat
  to crash. {issue}1378[1378]
- Fix issue with JSON decoding where values having `null` as values could crash Filebeat. {issue}1466[1466]
- Multiline reader normalizing newline to use `\n`. {pull}1552[1552]

*Winlogbeat*

- Fix panic when reading messages larger than 32K characters on Windows XP and 2003. {pull}1498[1498]
- Fix panic that occurs when reading a large events on Windows Vista and newer. {pull}1499[1499]

==== Added

*Affecting all Beats*

- Add support for TLS to Redis output. {pull}1353[1353]
- Add SOCKS5 proxy support to Redis output. {pull}1353[1353]
- Failover and load balancing support in redis output. {pull}1353[1353]
- Multiple-worker per host support for redis output. {pull}1353[1353]
- Added ability to escape `${x}` in config files to avoid environment variable expansion {pull}1389[1389]
- Configuration options and CLI flags for setting the home, data and config paths. {pull}1373[1373]
- Configuration options and CLI flags for setting the default logs path. {pull}1437[1437]
- Update to Go 1.6.2 {pull}1447[1447]
- Add Elasticsearch template files compatible with Elasticsearch 2.x. {pull}1501[1501]
- Add scripts for managing the dashboards of a single Beat {pull}1359[1359]

*Packetbeat*

- Fix compile issues for OpenBSD. {pull}1347[1347]

*Topbeat*

- Updated elastic/gosigar version so Topbeat can compile on OpenBSD. {pull}1403[1403]


[[release-notes-5.0.0-alpha1]]
=== Beats version 5.0.0-alpha1
https://github.com/elastic/beats/compare/v1.2.0...v5.0.0-alpha1[View commits]

==== Breaking changes

*libbeat*

- Run function to start a Beat now returns an error instead of directly exiting. {pull}771[771]
- The method signature of HandleFlags() was changed to allow returning an error {pull}1249[1249]
- Require braces for environment variable expansion in config files {pull}1304[1304]

*Packetbeat*

- Rename output fields in the dns package. Former flag `recursion_allowed` becomes `recursion_available`. {pull}803[803]
  Former SOA field `ttl` becomes `minimum`. {pull}803[803]
- The fully qualified domain names which are part of output fields values of the dns package now terminate with a dot. {pull}803[803]
- Remove the count field from the exported event {pull}1210[1210]

*Topbeat*

- Rename `proc.cpu.user_p` with `proc.cpu.total_p` as it includes CPU time spent in kernel space {pull}631[631]
- Remove `count` field from the exported fields {pull}1207[1207]
- Rename `input` top level config option to `topbeat`

*Filebeat*

- Scalar values in used in the `fields` configuration setting are no longer automatically converted to strings. {pull}1092[1092]
- Count field was removed from event as not used in filebeat {issue}778[778]

*Winlogbeat*

- The `message_inserts` field was replaced with the `event_data` field {issue}1053[1053]
- The `category` field was renamed to `task` to better align with the Windows Event Log API naming {issue}1053[1053]
- Remove the count field from the exported event {pull}1218[1218]


==== Bugfixes

*Affecting all Beats*

- Logstash output will not retry events that are not JSON-encodable {pull}927[927]

*Packetbeat*

- Create a proper BPF filter when ICMP is the only enabled protocol {issue}757[757]
- Check column length in pgsql parser. {issue}565[565]
- Harden pgsql parser. {issue}565[565]

*Topbeat*

- Fix issue with `cpu.system_p` being greater than 1 on Windows {pull}1128[1128]

*Filebeat*

- Stop filebeat if started without any prospectors defined or empty prospectors {pull}644[644] {pull}647[647]
- Improve shutdown of crawler and prospector to wait for clean completion {pull}720[720]
- Omit `fields` from Filebeat events when null {issue}899[899]

*Winlogbeat*

==== Added

*Affecting all Beats*

- Update builds to Golang version 1.6
- Add option to Elasticsearch output to pass http parameters in index operations {issue}805[805]
- Improve Logstash and Elasticsearch backoff behavior. {pull}927[927]
- Add experimental Kafka output. {pull}942[942]
- Add config file option to configure GOMAXPROCS. {pull}969[969]
- Improve shutdown handling in libbeat. {pull}1075[1075]
- Add `fields` and `fields_under_root` options under the `shipper` configuration {pull}1092[1092]
- Add the ability to use a SOCKS5 proxy with the Logstash output {issue}823[823]
- The `-configtest` flag will now print "Config OK" to stdout on success {pull}1249[1249]

*Packetbeat*

- Change the DNS library used throughout the dns package to github.com/miekg/dns. {pull}803[803]
- Add support for NFS v3 and v4. {pull}1231[1231]
- Add support for EDNS and DNSSEC. {pull}1292[1292]

*Topbeat*

- Add `username` to processes {pull}845[845]

*Filebeat*

- Add the ability to set a list of tags for each prospector {pull}1092[1092]
- Add JSON decoding support {pull}1143[1143]


*Winlogbeat*

- Add caching of event metadata handles and the system render context for the wineventlog API {pull}888[888]
- Improve config validation by checking for unknown top-level YAML keys. {pull}1100[1100]
- Add the ability to set tags, fields, and fields_under_root as options for each event log {pull}1092[1092]
- Add additional data to the events published by Winlogbeat. The new fields are `activity_id`,
`event_data`, `keywords`, `opcode`, `process_id`, `provider_guid`, `related_activity_id`,
`task`, `thread_id`, `user_data`, and `version`. {issue}1053[1053]
- Add `event_id`, `level`, and `provider` configuration options for filtering events {pull}1218[1218]
- Add `include_xml` configuration option for including the raw XML with the event {pull}1218[1218]

==== Known issues
* All Beats can hang or panic on shutdown if the next server in the pipeline (e.g. Elasticsearch or Logstash) is
  not reachable. {issue}1319[1319]
* When running the Beats as a service on Windows, you need to manually load the Elasticsearch mapping
  template. {issue}1315[1315]
* The ES template automatic load doesn't work if Elasticsearch is not available when the Beat is starting. {issue}1321[1321]

[[release-notes-1.3.1]]
=== Beats version 1.3.1
https://github.com/elastic/beats/compare/v1.3.0...v1.3.1[View commits]

==== Bugfixes

*Filebeat*

- Fix a concurrent bug on filebeat startup with a large number of prospectors defined. {pull}2509[2509]

*Packetbeat*

- Fix description for the -I CLI flag. {pull}2480[2480]

*Winlogbeat*

- Fix corrupt registry file that occurs on power loss by disabling file write caching. {issue}2313[2313]

[[release-notes-1.3.0]]
=== Beats version 1.3.0
https://github.com/elastic/beats/compare/v1.2.3...v1.3.0[View commits]

==== Deprecated

*Filebeat*

- Undocumented support for following symlinks is deprecated. Filebeat will not follow symlinks in version 5.0. {pull}1767[1767]

==== Bugfixes

*Affecting all Beats*

- Fix beats load balancer deadlock if `max_retries: -1` or `publish_async` is enabled in filebeat. {issue}1829[1829]
- Fix output modes backoff counter reset. {issue}1803[1803] {pull}1814[1814] {pull}1818[1818]
- Set logstash output default bulk_max_size to 2048. {issue}1662[1662]
- Seed random number generator using crypto.rand package. {pull}1503[1503]
- Check stdout being available when console output is configured. {issue}2063[2063]

*Packetbeat*

- Add missing nil-check to memcached GapInStream handler. {issue}1162[1162]
- Fix NFSv4 Operation returning the first found first-class operation available in compound requests. {pull}1821[1821]
- Fix TCP overlapping segments not being handled correctly. {pull}1917[1917]

==== Added

*Affecting all Beats*

- Updated to Go 1.7


[[release-notes-1.2.3]]
=== Beats version 1.2.3
https://github.com/elastic/beats/compare/v1.2.2...v1.2.3[View commits]

==== Bugfixes

*Topbeat*

- Fix high CPU usage when using filtering under Windows. {pull}1598[1598]

*Filebeat*

- Fix rotation issue with ignore_older. {issue}1528[1528]

*Winlogbeat*

- Fix panic when reading messages larger than 32K characters on Windows XP and 2003. {pull}1498[1498]

==== Added

*Filebeat*

- Prevent file opening for files which reached ignore_older. {pull}1649[1649]


[[release-notes-1.2.2]]
=== Beats version 1.2.2
https://github.com/elastic/beats/compare/v1.2.0...v1.2.2[View commits]

==== Bugfixes

*Affecting all Beats*

- Fix race when multiple outputs access the same event with Logstash output manipulating event. {issue}1410[1410]
- Fix go-daemon (supervisor used in init scripts) hanging when executed over SSH. {issue}1394[1394]

*Filebeat*

- Improvements in registrar dealing with file rotation. {issue}1281[1281]


[[release-notes-1.2.1]]
=== Beats version 1.2.1
https://github.com/elastic/beats/compare/v1.2.0...v1.2.1[View commits]

==== Breaking changes

*Affecting all Beats*

- Require braces for environment variable expansion in config files {pull}1304[1304]
- Removed deprecation warning for the Redis output. {pull}1282[1282]

*Topbeat*

- Fixed name of the setting `stats.proc` to `stats.process` in the default configuration file. {pull}1343[1343]
- Fix issue with cpu.system_p being greater than 1 on Windows {pull}1128[1128]

==== Added

*Topbeat*

- Add username to processes {pull}845[845]


[[release-notes-1.2.0]]
=== Beats version 1.2.0
https://github.com/elastic/beats/compare/v1.1.2...v1.2.0[View commits]

==== Breaking changes

*Filebeat*

- Default config for ignore_older is now infinite instead of 24h, means ignore_older is disabled by default. Use close_older to only close file handlers.

==== Bugfixes

*Packetbeat*

- Split real_ip_header value when it contains multiple IPs {pull}1241[1241]

*Winlogbeat*

- Fix invalid `event_id` on Windows XP and Windows 2003 {pull}1227[1227]

==== Added

*Affecting all Beats*

- Add ability to override configuration settings using environment variables {issue}114[114]
- Libbeat now always exits through a single exit method for proper cleanup and control {pull}736[736]
- Add ability to create Elasticsearch mapping on startup {pull}639[639]

*Topbeat*

- Add the command line used to start processes {issue}533[533]

*Filebeat*

- Add close_older configuration option to complete ignore_older https://github.com/elastic/filebeat/issues/181[181]

[[release-notes-1.1.2]]
=== Beats version 1.1.2
https://github.com/elastic/beats/compare/v1.1.1...v1.1.2[View commits]

==== Bugfixes

*Filebeat*

- Fix registrar bug for rotated files {pull}1010[1010]


[[release-notes-1.1.1]]
=== Beats version 1.1.1
https://github.com/elastic/beats/compare/v1.1.0...v1.1.1[View commits]

==== Bugfixes

*Affecting all Beats*

- Fix logstash output loop hanging in infinite loop on too many output errors. {pull}944[944]
- Fix critical bug in filebeat and winlogbeat potentially dropping events. {pull}953[953]

[[release-notes-1.1.0]]
=== Beats version 1.1.0
https://github.com/elastic/beats/compare/v1.0.1...v1.1.0[View commits]

==== Bugfixes

*Affecting all Beats*

- Fix logging issue with file based output where newlines could be misplaced
  during concurrent logging {pull}650[650]
- Reduce memory usage by separate queue sizes for single events and bulk events. {pull}649[649] {issue}516[516]
- Set default default bulk_max_size value to 2048 {pull}628[628]

*Packetbeat*

- Fix setting direction to out and use its value to decide when dropping events if ignore_outgoing is enabled {pull}557[557]
- Fix logging issue with file-based output where newlines could be misplaced
  during concurrent logging {pull}650[650]
- Reduce memory usage by having separate queue sizes for single events and bulk events. {pull}649[649] {issue}516[516]
- Set default bulk_max_size value to 2048 {pull}628[628]
- Fix logstash window size of 1 not increasing. {pull}598[598]

*Packetbeat*

- Fix the condition that determines whether the direction of the transaction is set to "outgoing". Packetbeat uses the
  direction field to determine which transactions to drop when dropping outgoing transactions. {pull}557[557]
- Allow PF_RING sniffer type to be configured using pf_ring or pfring {pull}671[671]

*Filebeat*

- Set spool_size default value to 2048 {pull}628[628]

==== Added

*Affecting all Beats*

- Add include_fields and drop_fields as part of generic filtering {pull}1120[1120]
- Make logstash output compression level configurable. {pull}630[630]
- Some publisher options refactoring in libbeat {pull}684[684]
- Move event preprocessor applying GeoIP to packetbeat {pull}772[772]

*Packetbeat*

- Add support for capturing DNS over TCP network traffic. {pull}486[486] {pull}554[554]

*Topbeat*

- Group all CPU usage per core statistics and export them optionally if cpu_per_core is configured {pull}496[496]

*Filebeat*

- Add multiline support for combining multiple related lines into one event. {issue}461[461]
- Add `exclude_lines` and `include_lines` options for regexp based line filtering. {pull}430[430]
- Add `exclude_files` configuration option. {pull}563[563]
- Add experimental option to enable filebeat publisher pipeline to operate asynchronously {pull}782[782]

*Winlogbeat*

- First public release of Winlogbeat

[[release-notes-1.0.1]]
=== Beats version 1.0.1
https://github.com/elastic/beats/compare/v1.0.0...v1.0.1[Check 1.0.1 diff]

==== Bugfixes

*Filebeat*

- Fix force_close_files in case renamed file appeared very fast. https://github.com/elastic/filebeat/pull/302[302]

*Packetbeat*

- Improve MongoDB message correlation. {issue}377[377]
- Improve redis parser performance. {issue}442[422]
- Fix panic on nil in redis protocol parser. {issue}384[384]
- Fix errors redis parser when messages are split in multiple TCP segments. {issue}402[402]
- Fix errors in redis parser when length prefixed strings contain sequences of CRLF. {issue}#402[402]
- Fix errors in redis parser when dealing with nested arrays. {issue}402[402]

[[release-notes-1.0.0]]
=== Beats version 1.0.0
https://github.com/elastic/beats/compare/1.0.0-rc2...1.0.0[Check 1.0.0 diff]

==== Breaking changes

*Topbeat*

- Change proc type to process #138


==== Bugfixes

*Affecting all Beats*

- Fix random panic on shutdown by calling shutdown handler only once. elastic/filebeat#204
- Fix credentials are not send when pinging an elasticsearch host. elastic/filebeat#287

*Filebeat*

- Fix problem that harvesters stopped reading after some time and filebeat stopped processing events #257
- Fix line truncating by internal buffers being reused by accident #258
- Set default ignore_older to 24 hours #282




[[release-notes-1.0.0-rc2]]
=== Beats version 1.0.0-rc2
https://github.com/elastic/beats/compare/1.0.0-rc1...1.0.0-rc2[Check 1.0.0-rc2
diff]

==== Breaking changes

*Affecting all Beats*

- The `shipper` output field is renamed to `beat.name`. #285
- Use of `enabled` as a configuration option for outputs (elasticsearch,
  logstash, etc.) has been removed. #264
- Use of `disabled` as a configuration option for tls has been removed. #264
- The `-test` command line flag was renamed to `-configtest`. #264
- Disable geoip by default. To enable it uncomment in config file. #305


*Filebeat*

- Removed utf-16be-bom encoding support. Support will be added with fix for #205
- Rename force_close_windows_files to force_close_files and make it available for all platforms.


==== Bugfixes

*Affecting all Beats*

- Disable logging to stderr after configuration phase. #276
- Set the default file logging path when not set in config. #275
- Fix bug silently dropping records based on current window size. elastic/filebeat#226
- Fix direction field in published events. #300
- Fix elasticsearch structured errors breaking error handling. #309

*Packetbeat*

- Packetbeat will now exit if a configuration error is detected. #357
- Fixed an issue handling DNS requests containing no questions. #369

*Topbeat*

- Fix leak of Windows handles. #98
- Fix memory leak of process information. #104

*Filebeat*

- Filebeat will now exit if a configuration error is detected. #198
- Fix to enable prospector to harvest existing files that are modified. #199
- Improve line reading and encoding to better keep track of file offsets based
  on encoding. #224
- Set input_type by default to "log"


==== Added

*Affecting all Beats*

- Added `beat.hostname` to contain the hostname where the Beat is running on as
  returned by the operating system. #285
- Added timestamp for file logging. #291

*Filebeat*

- Handling end of line under windows was improved #233



[[release-notes-1.0.0-rc1]]
=== Beats version 1.0.0-rc1
https://github.com/elastic/beats/compare/1.0.0-beta4...1.0.0-rc1[Check
1.0.0-rc1 diff]

==== Breaking changes

*Affecting all Beats*

- Rename timestamp field with @timestamp. #237

*Packetbeat*

- Rename timestamp field with @timestamp. #343

*Topbeat*

- Rename timestamp field with @timestamp for a better integration with
Logstash. #80

*Filebeat*

- Rename the timestamp field with @timestamp #168
- Rename tail_on_rotate prospector config to tail_files
- Removal of line field in event. Line number was not correct and does not add value. #217


==== Bugfixes

*Affecting all Beats*

- Use stderr for console log output. #219
- Handle empty event array in publisher. #207
- Respect '*' debug selector in IsDebug. #226 (elastic/packetbeat#339)
- Limit number of workers for Elasticsearch output. elastic/packetbeat#226
- On Windows, remove service related error message when running in the console. #242
- Fix waitRetry no configured in single output mode configuration. elastic/filebeat#144
- Use http as the default scheme in the elasticsearch hosts #253
- Respect max bulk size if bulk publisher (collector) is disabled or sync flag is set.
- Always evaluate status code from Elasticsearch responses when indexing events. #192
- Use bulk_max_size configuration option instead of bulk_size. #256
- Fix max_retries=0 (no retries) configuration option. #266
- Filename used for file based logging now defaults to beat name. #267

*Packetbeat*

- Close file descriptors used to monitor processes. #337
- Remove old RPM spec file. It moved to elastic/beats-packer. #334

*Topbeat*

- Don't wait for one period until shutdown #75

*Filebeat*

- Omit 'fields' from event JSON when null. #126
- Make offset and line value of type long in elasticsearch template to prevent overflow. #140
- Fix locking files for writing behaviour. #156
- Introduce 'document_type' config option per prospector to define document type
  for event stored in elasticsearch. #133
- Add 'input_type' field to published events reporting the prospector type being used. #133
- Fix high CPU usage when not connected to Elasticsearch or Logstash. #144
- Fix issue that files were not crawled anymore when encoding was set to something other then plain. #182


==== Added

*Affecting all Beats*

- Add Console output plugin. #218
- Add timestamp to log messages #245
- Send @metadata.beat to Logstash instead of @metadata.index to prevent
  possible name clashes and give user full control over index name used for
  Elasticsearch
- Add logging messages for bulk publishing in case of error #229
- Add option to configure number of parallel workers publishing to Elasticsearch
  or Logstash.
- Set default bulk size for Elasticsearch output to 50.
- Set default http timeout for Elasticsearch to 90s.
- Improve publish retry if sync flag is set by retrying only up to max bulk size
  events instead of all events to be published.

*Filebeat*

- Introduction of backoff, backoff_factor, max_backoff, partial_line_waiting, force_close_windows_files
  config variables to make crawling more configurable.
- All Godeps dependencies were updated to master on 2015-10-21 [#122]
- Set default value for ignore_older config to 10 minutes. #164
- Added the fields_under_root setting to optionally store the custom fields top
level in the output dictionary. #188
- Add more encodings by using x/text/encodings/htmlindex package to select
  encoding by name.




[[release-notes-1.0.0-beta4]]
=== Beats version 1.0.0-beta4
https://github.com/elastic/beats/compare/1.0.0-beta3...1.0.0-beta4[Check
1.0.0-beta4 diff]


==== Breaking changes

*Affecting all Beats*

- Update tls config options naming from dash to underline #162
- Feature/output modes: Introduction of PublishEvent(s) to be used by beats #118 #115

*Packetbeat*

- Renamed http module config file option 'strip_authorization' to 'redact_authorization'
- Save_topology is set to false by default
- Rename elasticsearch index to [packetbeat-]YYYY.MM.DD

*Topbeat*

- Percentage fields (e.g user_p) are exported as a float between 0 and 1 #34


==== Bugfixes

*Affecting all Beats*

- Determine Elasticsearch index for an event based on UTC time #81
- Fixing ES output's defaultDeadTimeout so that it is 60 seconds #103
- ES outputer: fix timestamp conversion #91
- Fix TLS insecure config option #239
- ES outputer: check bulk API per item status code for retransmit on failure.

*Packetbeat*

- Support for lower-case header names when redacting http authorization headers
- Redact proxy-authorization if redact-authorization is set
- Fix some multithreading issues #203
- Fix negative response time #216
- Fix memcache TCP connection being nil after dropping stream data. #299
- Add missing DNS protocol configuration to documentation #269

*Topbeat*

- Don't divide the reported memory by an extra 1024 #60


==== Added

*Affecting all Beats*

- Add logstash output plugin #151
- Integration tests for Beat -> Logstash -> Elasticsearch added #195 #188 #168 #137 #128 #112
- Large updates and improvements to the documentation
- Add direction field to publisher output to indicate inbound/outbound transactions #150
- Add tls configuration support to elasticsearch and logstash outputers #139
- All external dependencies were updated to the latest version. Update to Golang 1.5.1 #162
- Guarantee ES index is based in UTC time zone #164
- Cache: optional per element timeout #144
- Make it possible to set hosts in different ways. #135
- Expose more TLS config options #124
- Use the Beat name in the default configuration file path #99

*Packetbeat*

- add [.editorconfig file](http://editorconfig.org/)
- add (experimental/unsupported?) saltstack files
- Sample config file cleanup
- Moved common documentation to [libbeat repository](https://github.com/elastic/libbeat)
- Update build to go 1.5.1
- Adding device descriptions to the -device output.
- Generate coverage for system tests
- Move go-daemon dependency to beats-packer
- Rename integration tests to system tests
- Made the `-devices` option more user friendly in case `sudo` is not used.
  Issue #296.
- Publish expired DNS transactions #301
- Update protocol guide to libbeat changes
- Add protocol registration to new protocol guide
- Make transaction timeouts configurable #300
- Add direction field to the exported fields #317

*Topbeat*

- Document fields in a standardized format (etc/fields.yml) #34
- Updated to use new libbeat Publisher #37 #41
- Update to go 1.5.1 #43
- Updated configuration files with comments for all options #65
- Documentation improvements


==== Deprecated

*Affecting all Beats*

- Redis output was deprecated #169 #145
- Host and port configuration options are deprecated. They are replaced by the hosts
 configuration option. #141<|MERGE_RESOLUTION|>--- conflicted
+++ resolved
@@ -49,11 +49,8 @@
 - Log events at the debug level when dropped by encoding problems. {pull}9251[9251]
 - Refresh host metadata in add_host_metadata. {pull}9359[9359]
 - When collecting swap metrics for beats telemetry or system metricbeat module handle cases of free swap being bigger than total swap by assuming no swap is being used. {issue}6271[6271] {pull}9383[9383]
-<<<<<<< HEAD
 - Ignore non index fields in default_field for Elasticsearch. {pull}9549[9549]
-=======
 - Update Golang to 1.10.6. {pull}9563[9563]
->>>>>>> 4a304b17
 
 *Auditbeat*
 
