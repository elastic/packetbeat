--- conflicted
+++ resolved
@@ -46,11 +46,8 @@
 
 - Fix golang.heap.gc.cpu_fraction type from long to float in Golang module. {pull}7789[7789]
 - Fixed a panic when the kvm module cannot establish a connection to libvirtd. {issue}7792[7792].
-<<<<<<< HEAD
 - Recover metrics for old apache versions removed by mistake on #6450. {pull}7871[7871]
-=======
 - Add missing namespace field in http server metricset {pull}7890[7890]
->>>>>>> daaca33e
 
 *Packetbeat*
 
