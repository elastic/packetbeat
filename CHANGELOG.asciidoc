--- conflicted
+++ resolved
@@ -53,11 +53,8 @@
 - De dot keys in jolokia/jmx metricset to prevent collisions. {pull}5957[5957]
 - Support to optionally 'de dot' keys in http/json metricset to prevent collisions. {pull}5970[5970]
 - De dot keys in kubernetes/event metricset to prevent collisions. {pull}6203[6203]
-<<<<<<< HEAD
+- Fix the default configuration for Logstash to include the default port. {pull}6279[6279]
 - Add filtering option by exact device names in system.diskio. `diskio.include_devices`. {pull}6085[6085]
-=======
-- Fix the default configuration for Logstash to include the default port. {pull}6279[6279]
->>>>>>> b8bdc43a
 
 *Packetbeat*
 
