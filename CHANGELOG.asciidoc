--- conflicted
+++ resolved
@@ -29,14 +29,6 @@
 
 *Affecting all Beats*
 
-<<<<<<< HEAD
-=======
-- Fix a race condition with the `add_host_metadata` and the event serialization. {pull}8223[8223] {pull}8653[8653]
-- Fix race condition when publishing monitoring data. {pull}8646[8646]
-- Fix bug in loading dashboards from zip file. {issue}8051[8051]
-- The export config subcommand should not display real value for field reference. {pull}8769[8769]
-
->>>>>>> ffba93ac
 *Auditbeat*
 
 *Filebeat*
@@ -94,6 +86,7 @@
 
 - Fix a race condition with the `add_host_metadata` and the event serialization. {pull}8223[8223] {pull}8653[8653]
 - Fix race condition when publishing monitoring data. {pull}8646[8646]
+- The export config subcommand should not display real value for field reference. {pull}8769[8769]
 
 *Filebeat*
 
