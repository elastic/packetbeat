
// Use these for links to issue and pulls. Note issues and pulls redirect one to
// each other on Github, so don't worry too much on using the right prefix.
:issue: https://github.com/elastic/beats/issues/
:pull: https://github.com/elastic/beats/pull/

////////////////////////////////////////////////////////////
// Template, add newest changes here

=== Beats version HEAD
https://github.com/elastic/beats/compare/v6.0.0-beta2...master[Check the HEAD diff]

==== Breaking changes

*Affecting all Beats*

- Support dashboard loading without Elasticseach {pull}5653[5653]
- Addition and update of the following libraries: pbkdf2, terminal, windows, unix {pull}5735[5735]
- Update the command line library cobra and add support for zsh completion {pull}5761[5761]
- The log format may differ due to logging library changes. {pull}5901[5901]
- Adding a local keystore to allow user to obfuscate password {pull}5687[5687]
- Update go-ucfg library to support top level key reference and cyclic key reference for the
  keystore {pull}6098[6098]
- De dot keys of labels and annotations in kubernetes meta processors to prevent collisions. {pull}6203[6203]
- The default value for pipelining is reduced to 2 to avoid high memory in the Logstash beats input. {pull}6250[6250]

*Auditbeat*

- Changed `audit.file.path` to be a multi-field so that path is searchable. {pull}5625[5625]
- Split the audit.kernel and audit.file metricsets into their own modules
  named auditd and file_integrity, respectively. This change requires
  existing users to update their config. {issue}5422[5422]
- Renamed file_integrity module fields. {issue}5423[5423] {pull}5995[5995]
- Renamed auditd module fields. {issue}5423[5423] {pull}6080[6080]

*Filebeat*
- Switch to docker prospector in sample manifests for Kubernetes deployment {pull}5963[5963]
- Renaming of the prospector type to the input type and all prospectors are now moved to the input
  folder, to maintain backward compatibility type aliasing was used to map the old type to the new
  one. This change also affect YAML configuration. {pull}6078[6078]
- Refactor the Redis prospector to use the input interface {pull}6116[6116]
- Refactor the UDP prospector to use the input interface {pull}6118[6118]
- Refactor the usage of prospector to input in the YAML reference {pull}6121[6121]

*Heartbeat*

*Metricbeat*

- Rename `heap_init` field to `heap.init`. {pull}5320[5320]
- Rename `http.response.status_code` field to `http.response.code`. {pull}5521[5521]
- Rename `golang.heap.system.optained` field to `golang.heap.system.obtained`. {issue}5703[5703]
- Support haproxy stats gathering using http (additionaly to tcp socket). {pull}5819[5819]
- De dot keys in jolokia/jmx metricset to prevent collisions. {pull}5957[5957]
<<<<<<< HEAD
- Support to optionally 'de dot' keys in http/json metricset to prevent collisions. {pull}5957[5957]
- Add filtering option by exact device names in system.diskio. `diskio.include_devices`. {pull}6085[6085]
=======
- Support to optionally 'de dot' keys in http/json metricset to prevent collisions. {pull}5970[5970]
- De dot keys in kubernetes/event metricset to prevent collisions. {pull}6203[6203]
>>>>>>> e6054952

*Packetbeat*

*Winlogbeat*

==== Bugfixes

*Affecting all Beats*

- Remove ID() from Runner interface {issue}5153[5153]
- Correctly send configured `Host` header to the remote server. {issue}4842[4842]
- Change add_kubernetes_metadata to attempt detection of namespace. {pull}5482[5482]
- Avoid double slash when join url and path {pull}5517[5517]
- Fix console color output for Windows. {issue}5611[5611]
- Fix documentation links in README.md files. {pull}5710[5710]
- Fix logstash output debug message. {pull}5799{5799]
- Fix isolation of modules when merging local and global field settings. {issue}5795[5795]
- Fix panic when Events containing a float32 value are normalized. {pull}6129[6129]
- Fix `setup.dashboards.always_kibana` when using Kibana 5.6. {issue}6090[6090]

*Auditbeat*

- Add an error check to the file integrity scanner to prevent a panic when
  there is an error reading file info via lstat. {issue}6005[6005]
- Fixed an issue where the proctitle value was being truncated.
- Fixed an issue where values were incorrectly interpretted as hex data.
- Fixed parsing of the `key` value when multiple keys are present.
- Fix possible resource leak if file_integrity module is used with config
  reloading on Windows or Linux. {pull}6198[6198]

*Filebeat*

- Add support for adding string tags {pull}5395{5395}
- Fix race condition when limiting the number of harvesters running in parallel {issue}5458[5458]
- Fix relative paths in the prospector definitions. {pull}5443[5433]
- Fix `recursive_globe.enabled` option. {pull}5443[5443]
- Change pipeline delimiter to `{<` and `>}`. {pull}5702[5702]
- Fix variable name for `convert_timezone` in the system module. {pull}5936[5936]

*Heartbeat*

- Fix the "HTTP up status" visualization. {pull}5564[5564]

*Metricbeat*

- Change field type of http header from nested to object {pull}5258[5258]
- Fix the fetching of process information when some data is missing under MacOS X. {issue}5337[5337]
- Change `MySQL active connections` visualization title to `MySQL total connections`. {issue}4812[4812]
- Fix map overwrite in docker diskio module. {issue}5582[5582]
- Fix error `datastore '*' not found` in Vsphere module. {issue}4879[4879]
- Fix error `NotAuthenticated` in Vsphere module. {issue}4673[4673]
- Fix connection leak in mongodb module. {issue}5688[5688]
- Fix the include top N processes feature for cases where there are fewer processes than N. {pull}5729[5729]
- Fix `ProcState` on Linux and FreeBSD when process names contain parentheses. {pull}5775[5775]
- Fix incorrect `Mem.Used` calculation under linux. {pull}5775[5775]
- Fix mongodb session consistency mode to allow command execution on secondary nodes. {issue}4689[4689]
- Fix `open_file_descriptor_count` and `max_file_descriptor_count` lost in zookeeper module {pull}5902[5902]
- Fix kubernetes `state_pod` `status.phase` so that the active phase is returned instead of `unknown`. {pull}5980[5980]
- Fix error collecting network_names in Vsphere module. {pull}5962[5962]
- Fix process cgroup memory metrics for memsw, kmem, and kmem_tcp. {issue}6033[6033]
- Fix kafka OffsetFetch request missing topic and partition parameters. {pull}5880[5880]
- Change kubernetes.node.cpu.allocatable.cores to float. {pull}6130[6130]
- Fix system process metricset for kernel processes. {issue}5700[5700]
- Fix panic in http dependent modules when invalid config was used.
- Fix system.filesystem.used.pct value to match what df reports. {issue}5494[5494]

*Packetbeat*

- Fix http status phrase parsing not allow spaces. {pull}5312[5312]
- Fix http parse to allow to parse get request with space in the URI. {pull}5495[5495]
- Fix mysql SQL parser to trim `\r` from Windows Server `SELECT\r\n\t1`. {pull}5572[5572]

*Winlogbeat*

- Fix the registry file. It was not correctly storing event log names, and
  upon restart it would begin reading at the start of each event log. {issue}5813[5813]
- Fix config validation to allow `event_logs.processors`. [pull]6217[6217]

==== Added

*Affecting all Beats*

- Move TCP UDP start up into `server.Start()` {pull}4903[4903]
- Changed the hashbang used in the beat helper script from `/bin/bash` to `/usr/bin/env bash`. {pull}5051[5051]
- Changed beat helper script to use `exec` when running the beat. {pull}5051[5051]
- Fix reloader error message to only print on actual error {pull}5066[5066]
- Add support for enabling TLS renegotiation. {issue}4386[4386]
- Add Azure VM support for add_cloud_metadata processor {pull}5355[5355]
- Add `output.file.permission` config option. {pull}4638[4638]
- Refactor add_kubernetes_metadata to support autodiscovery {pull}5434[5434]
- Improve custom flag handling and CLI flags usage message. {pull}5543[5543]
- Update to Golang 1.9.2
- Add number_of_routing_shards config set to 30 {pull}5570[5570]
- Set log level for kafka output. {pull}5397[5397]
- Moved `ip_port` indexer for `add_kubernetes_metadata` to all beats. {pull}5707[5707]
- `ip_port` indexer now index both IP and IP:port pairs. {pull}5721[5721]
- Add the ability to write structured logs. {pull}5901[5901]
- Use structured logging for the metrics that are periodically logged via the
  `logging.metrics` feature. {pull}5915[5915]
- Add the ability to log to the Windows Event Log. {pull}5913[5813]
- Improve Elasticsearch output metrics to count number of dropped and duplicate (if event ID is given) events. {pull}5811[5811]
- Add autodiscover for kubernetes. {pull}6055[6055]
- Add the abilility for the add_docker_metadata process to enrich based on process ID. {pull}6100[6100]
- The `add_docker_metadata` and `add_kubernetes_metadata` processors are now GA, instead of Beta. {pull}6105[6105]
- The node name can be discovered automatically by machine-id matching when beat deployed outside kubernetes cluster. {pull}6146[6146]
- Panics will be written to the logger before exiting. {pull}6199[6199]

*Auditbeat*

- Add support for SHA3 hash algorithms to the file integrity module. {issue}5345[5345]
- Add support for BLAKE2b hash algorithms to the file integrity module. {pull}5926[5926]
- Add dashboards for Linux audit framework events (overview, executions, sockets). {pull}5516[5516]
- Add support for recursive file watches under macOS {pull}5575[5575] and Linux. {pull}5833[5833]

*Filebeat*

- Add PostgreSQL module with slowlog support. {pull}4763[4763]
- Add Kafka log module. {pull}4885[4885]
- Add support for `/var/log/containers/` log path in `add_kubernetes_metadata` processor. {pull}4981[4981]
- Remove error log from runnerfactory as error is returned by API. {pull}5085[5085]
- Add experimental Docker `json-file` prospector . {pull}5402[5402]
- Add experimental Docker autodiscover functionality. {pull}5245[5245]
- Add option to convert the timestamps to UTC in the system module. {pull}5647[5647]
- Add Logstash module support for main log and the slow log, support the plain text or structured JSON format {pull}5481[5481]
- Add stream filtering when using `docker` prospector. {pull}6057[6057]
- Add support for CRI logs format. {issue}5630[5630]

*Heartbeat*

*Metricbeat*

- Add graphite protocol metricbeat module. {pull}4734[4734]
- Add http server metricset to support push metrics via http. {pull}4770[4770]
- Make config object public for graphite and http server {pull}4820[4820]
- Add system uptime metricset. {issue}4848[4848]
- Add experimental `queue` metricset to RabbitMQ module. {pull}4788[4788]
- Add additional php-fpm pool status kpis for Metricbeat module {pull}5287[5287]
- Add etcd module. {issue}4970[4970]
- Add ip address of docker containers to event. {pull}5379[5379]
- Add ceph osd tree information to metricbeat {pull}5498[5498]
- Add ceph osd_df to metricbeat {pull}5606[5606]
- Add basic Logstash module. {pull}5540[5540]
- Add dashboard for Windows service metricset. {pull}5603[5603]
- Add experimental Docker autodiscover functionality. {pull}5245[5245]
- Add field network_names of hosts and virtual machines. {issue}5646[5646]
- Update gosigar to v0.6.0. {pull}5775[5775]
- Add experimental system/raid metricset. {pull}5642[5642]
- Add a dashboard for the Nginx module. {pull}5991[5991]
- Add experimental mongodb/collstats metricset. {pull}5852[5852]
- Update the MySQL dashboard to use the Time Series Visual Builder. {pull}5996[5996]
- Add experimental uwsgi module. {pull}6006[6006]
- Docker and Kubernetes modules are now GA, instead of Beta. {pull}6105[6105]
- Add pct calculated fields for Pod and container CPU and memory usages. {pull}6158[6158]
- Add statefulset support to Kubernetes module. {pull}6236[6236]

*Packetbeat*

- Configure good defaults for `add_kubernetes_metadata`. {pull}5707[5707]
- Add support for condition on bool type {issue}5659[5659] {pull}5954[5954]
- HTTP parses successfully on empty status phrase. {issue}6176[6176]

*Winlogbeat*

- Use bookmarks to persist the last published event. {pull}6150[6150]

==== Deprecated

*Affecting all Beats*

*Filebeat*

*Heartbeat*

*Metricbeat*

*Packetbeat*

*Winlogbeat*

==== Known Issue


////////////////////////////////////////////////////////////

include::libbeat/docs/release-notes/6.0.0.asciidoc[]

[[release-notes-6.0.0-ga]]
=== Beats version 6.0.0-GA
https://github.com/elastic/beats/compare/v6.0.0-rc2...v6.0.0[View commits]

The list below covers the changes between 6.0.0-rc2 and 6.0.0 GA only.

==== Bugfixes

*Filebeat*

- Fix machine learning jobs setup for dynamic modules. {pull}5509[5509]

*Packetbeat*

- Fix missing length check in the PostgreSQL module. {pull}5457[5457]
- Fix panic in ACK handler if event is dropped on blocked queue {issue}5524[5524]

==== Added

*Filebeat*

- Add Kubernetes manifests to deploy Filebeat. {pull}5349[5349]

*Metricbeat*

- Add Kubernetes manifests to deploy Metricbeat. {pull}5349[5349]


[[release-notes-6.0.0-rc2]]
=== Beats version 6.0.0-rc2
https://github.com/elastic/beats/compare/v6.0.0-rc1...v6.0.0-rc2[View commits]

==== Breaking changes

*Packetbeat*

- Remove not-working `runoptions.uid` and `runoptions.gid` options in Packetbeat. {pull}5261[5261]

==== Bugfixes

*Affecting all Beats*

- Fix data race accessing watched containers. {issue}5147[5147]
- Do not require template if index change and template disabled {pull}5319[5319]
- Fix missing ACK in redis output. {issue}5404[5404]

*Filebeat*

- Fix default paths for redis 4.0.1 logs on macOS {pull}5173[5173]
- Fix Filebeat not starting if command line and modules configs are used together. {issue}5376[5376]
- Fix double `@timestamp` field when JSON decoding was used. {pull}5436[5436]

*Metricbeat*

- Use `beat.name` instead of `beat.hostname` in the Host Overview dashboard. {pull}5340[5340]
- Fix the loading of 5.x dashboards. {issue}5277[5277]

==== Added

*Metricbeat*

- Auto-select a hostname (based on the host on which the Beat is running) in the Host Overview dashboard. {pull}5340[5340]

==== Deprecated

*Filebeat*

- The `filebeat.config_dir` option is deprecated. Use `filebeat.config.prospector` options instead. {pull}5321[5321]

[[release-notes-6.0.0-rc1]]
=== Beats version 6.0.0-rc1
https://github.com/elastic/beats/compare/v6.0.0-beta2...v6.0.0-rc1[View commits]

==== Bugfixes

*Affecting all Beats*

- Fix the `/usr/bin/beatname` script to accept `-d "*"` as a parameter. {issue}5040[5040]
- Combine `fields.yml` properties when they are defined in different sources. {issue}5075[5075]
- Keep Docker & Kubernetes pod metadata after container dies while they are needed by processors. {pull}5084[5084]
- Fix `fields.yml` lookup when using `export template` with a custom `path.config` param. {issue}5089[5089]
- Remove runner creation from every reload check {pull}5141[5141]
- Fix add_kubernetes_metadata matcher registry lookup. {pull}5159[5159]

*Metricbeat*

- Fix a memory allocation issue where more memory was allocated than needed in the windows-perfmon metricset. {issue}5035[5035]
- Don't start metricbeat if external modules config is wrong and reload is disabled {pull}5053[5053]
- The MongoDB module now connects on each fetch, to avoid stopping the whole Metricbeat instance if MongoDB is not up when starting. {pull}5120[5120]
- Fix kubernetes events module to be able to index time fields properly. {issue}5093[5093]
- Fixed `cmd_set` and `cmd_get` being mixed in the Memcache module. {pull}5189[5189]


==== Added

*Affecting all Beats*

- Enable flush timeout by default. {pull}5150[5150]
- Add @metadata.version to events send to Logstash. {pull}5166[5166]

*Auditbeat*

- Changed the number of shards in the default configuration to 3. {issue}5095[5095]
- Add support for receiving audit events using a multicast socket. {issue}4850[4850]

*Filebeat*

- Changed the number of shards in the default configuration to 3. {issue}5095[5095]
- Don't start filebeat if external modules/prospectors config is wrong and reload is disabled {pull}5053[5053]
- Add `filebeat.registry_flush` setting, to delay the registry updates. {pull}5146[5146]

*Heartbeat*

- Changed the number of shards in the default configuration to 1. {issue}5095[5095]

*Packetbeat*

- Changed the number of shards in the default configuration to 3. {issue}5095[5095]

*Winlogbeat*

- Changed the number of shards in the default configuration to 3. {issue}5095[5095]

[[release-notes-6.0.0-beta2]]
=== Beats version 6.0.0-beta2
https://github.com/elastic/beats/compare/v6.0.0-beta1...v6.0.0-beta2[View commits]

==== Breaking changes

*Affecting all Beats*

- The log directory (`path.log`) for Windows services is now set to `C:\ProgramData\[beatname]\logs`. {issue}4764[4764]
- The _all field is disabled in Elasticsearch 6.0. This means that searching by individual
  words only work on text fields. {issue}4901[4901]
- Fail if removed setting output.X.flush_interval is explicitly configured.
- Rename the `/usr/bin/beatname.sh` script (e.g. `metricbeat.sh`) to `/usr/bin/beatname`. {pull}4933[4933]
- Beat does not start if elasticsearch index pattern was modified but not the template name and pattern. {issue}4769[4769]
- Fail if removed setting output.X.flush_interval is explicitly configured. {pull}4880[4880]

==== Bugfixes

*Affecting all Beats*

- Register kubernetes `field_format` matcher and remove logger in `Encode` API {pull}4888[4888]
- Fix go plugins not loaded when beat starts {pull}4799[4799]
- Add support for `initContainers` in `add_kubernetes_metadata` processor. {issue}4825[4825]
- Eliminate deprecated _default_ mapping in 6.x {pull}4864[4864]
- Fix pod name indexer to use both namespace, pod name to frame index key {pull}4775[4775]

*Filebeat*

- Fix issue where the `fileset.module` could have the wrong value. {issue}4761[4761]

*Heartbeat*

- Fix monitor.name being empty by default. {issue}4852[4852]
- Fix wrong event timestamps. {issue}4851[4851]

*Metricbeat*

- Added missing mongodb configuration file to the `modules.d` folder. {pull}4870[4870]
- Fix wrong MySQL CRUD queries timelion visualization {pull}4857[4857]
- Add new metrics to CPU metricsset {pull}4969[4969]

*Packetbeat*

- Update flow timestamp on each packet being received. {issue}4895[4895]

==== Added

*Affecting all Beats*

- Add setting to enable/disable the slow start in logstash output. {pull}4972[4972]
- Update init scripts to use the `test config` subcommand instead of the deprecated `-configtest` flag. {issue}4600[4600]
- Get by default the credentials for connecting to Kibana from the Elasticsearch output configuration. {pull}4867[4867]
- Added `cloud.id` and `cloud.auth` settings, for simplifying using Beats with the Elastic Cloud. {issue}4959[4959]
- Add lz4 compression support to kafka output. {pull}4977[4977]
- Add newer kafka versions to kafka output. {pull}4977[4977]
- Configure the index name when loading the dashboards and the index pattern. {pull}4949[4949]

*Metricbeat*

- Add `filesystem.ignore_types` to system module for ignoring filesystem types. {issue}4685[4685]
- Add support to exclude labels from kubernetes pod metadata. {pull}4757[4757]

[[release-notes-6.0.0-beta1]]
=== Beats version 6.0.0-beta1
https://github.com/elastic/beats/compare/v6.0.0-alpha2...v6.0.0-beta1[View commits]

==== Breaking changes

*Affecting all Beats*

- Rename `kubernetes` processor to `add_kubernetes_metadata`. {pull}4473[4473]
- Rename `*.full.yml` config files to `*.reference.yml`. {pull}4563[4563]
- The `scripts/import_dashboards` is removed from packages. Use the `setup` command instead. {pull}4586[4586]
- Change format of the saved kibana dashboards to have a single JSON file for each dashboard {pull}4413[4413]
- Rename `configtest` command to `test config`. {pull}4590[4590]
- Remove setting `queue_size` and `bulk_queue_size`. {pull}4650[4650]
- Remove setting `dashboard.snapshot` and `dashboard.snapshot_url`. They are no longer needed because the
  dashboards are included in the packages by default. {pull}4675[4675]
- Beats can no longer be launched from Windows Explorer (GUI), command line is required. {pull}4420[4420]

*Auditbeat*

- Changed file metricset config to make `file.paths` a list instead of a dictionary. {pull}4796[4796]

*Heartbeat*

- Renamed the heartbeat RPM/DEB name to `heartbeat-elastic`. {pull}4601[4601]

*Metricbeat*

- Change all `system.cpu.*.pct` metrics to be scaled by the number of CPU cores.
  This will make the CPU usage percentages from the system cpu metricset consistent
  with the system process metricset. The documentation for these metrics already
  stated that on multi-core systems the percentages could be greater than 100%. {pull}4544[4544]
- Remove filters setting from metricbeat modules. {pull}4699[4699]
- Added `type` field to filesystem metrics. {pull}4717[4717]

*Packetbeat*

- Remove the already unsupported `pf_ring` sniffer option. {pull}4608[4608]

==== Bugfixes

*Affecting all Beats*

- Don't stop with error loading the ES template if the ES output is not enabled. {pull}4436[4436]
- Fix race condition in internal logging rotator. {pull}4519[4519]
- Normalize all times to UTC to ensure proper index naming. {issue}4569[4569]
- Fix issue with loading dashboards to ES 6.0 when .kibana index did not already exist. {issue}4659[4659]

*Auditbeat*

- Fix `file.max_file_size` config option for the audit file metricset. {pull}4796[4796]

*Filebeat*

- Fix issue where the `fileset.module` could have the wrong value. {issue}4761[4761]

*Metricbeat*

- Fix issue affecting Windows services timing out at startup. {pull}4491[4491]
- Fix incorrect docker.diskio.total metric calculation. {pull}4507[4507]
- Vsphere module: used memory field corrected. {issue}4461[4461]

*Packetbeat*

- Enabled /proc/net/tcp6 scanning and fixed ip v6 parsing. {pull}4442[4442]

*Winlogbeat*

- Removed validation of top-level config keys. This behavior was inconsistent with other Beats
  and caused maintainability issues. {pull}4657[4657]

==== Added

*Affecting all Beats*

- New cli subcommands interface. {pull}4420[4420]
- Allow source path matching in `add_docker_metadata` processor. {pull}4495[4495]
- Add support for analyzers and multifields in fields.yml. {pull}4574[4574]
- Add support for JSON logging. {pull}4523[4523]
- Add `test output` command, to test Elasticsearch and Logstash output settings. {pull}4590[4590]
- Introduce configurable event queue settings: queue.mem.events, queue.mem.flush.min_events and queue.mem.flush.timeout. {pull}4650[4650]
- Enable pipelining in Logstash output by default. {pull}4650[4650]
- Added 'result' field to Elasticsearch QueryResult struct for compatibility with 6.x Index and Delete API responses. {issue]4661[4661]
- The sample dashboards are now included in the Beats packages. {pull}4675[4675]
- Add `pattern` option to be used in the fields.yml to specify the pattern for a number field. {pull}4731[4731]

*Auditbeat*

- Added `file.hash_types` config option for controlling the hash types. {pull}4796[4796]
- Added the ability to specify byte unit suffixes to `file.max_file_size`. {pull}4796[4796]

*Filebeat*

- Add experimental Redis module. {pull}4441[4441]
- Nginx module: use the first not-private IP address as the remote_ip. {pull}4417[4417]
- Load Ingest Node pipelines when the Elasticsearch connection is established, instead of only once at startup. {pull}4479[4479]
- Add support for loading Xpack Machine Learning configurations from the modules, and added sample configurations for the Nginx module. {pull}4506[4506] {pull}4609[4609]

- Add udp prospector type. {pull}4452[4452]
- Enabled Cgo which means libc is dynamically compiled. {pull}4546[4546]
- Add Beta module config reloading mechanism {pull}4566[4566]
- Remove spooler and publisher components and settings. {pull}4644[4644]

*Heartbeat*

- Enabled Cgo which means libc is dynamically compiled. {pull}4546[4546]

*Metricbeat*

- Add random startup delay to each metricset to avoid the thundering herd problem. {issue}4010[4010]
- Add the ability to configure audit rules to the kernel module. {pull}4482[4482]
- Add the ability to configure kernel's audit failure mode. {pull}4516[4516]
- Add experimental Aerospike module. {pull}4560[4560]
- Vsphere module: collect custom fields from virtual machines. {issue}4464[4464]
- Add `test modules` command, to test modules expected output. {pull}4656[4656]
- Add `processors` setting to metricbeat modules. {pull}4699[4699]
- Support `npipe` protocol (Windows) in Docker module. {pull}4751[4751]

*Winlogbeat*

- Add the ability to use LevelRaw if Level isn't populated in the event XML. {pull}4257[4257]

*Auditbeat*

- Add file integrity metricset to the audit module. {pull}4486[4486]

[[release-notes-6.0.0-alpha2]]
=== Beats version 6.0.0-alpha2
https://github.com/elastic/beats/compare/v6.0.0-alpha1...v6.0.0-alpha2[View commits]

==== Breaking changes

*Filebeat*

- Rename `input_type` field to `prospector.type` {pull}4294[4294]
- The `@metadata.type` field, added by the Logstash output, is now hardcoded to `doc` and will be removed in future versions. {pull}4331[4331].

==== Bugfixes

*Affecting all Beats*

- Fix importing the dashboards when the limit for max open files is too low. {issue}4244[4244]
- Fix configuration documentation for kubernetes processor {pull}4313[4313]
- Fix misspelling in `add_locale` configuration option for abbreviation.

*Filebeat*

- Fix race condition on harvester stopping with reloading enabled. {issue}3779[3779]
- Fix recursive glob config parsing and resolution across restarts. {pull}4269[4269]
- Allow string characters in user agent patch version (NGINX and Apache) {pull}4415[4415]
- Fix grok pattern in filebeat module system/auth without hostname. {pull}4224[4224]

*Metricbeat*

- Set correct format for percent fields in memory module. {pull}4619[4619]
- Fix a debug statement that said a module wrapper had stopped when it hadn't. {pull}4264[4264]
- Use MemAvailable value from /proc/meminfo on Linux 3.14. {pull}4316[4316]
- Fix panic when events were dropped by filters. {issue}4327[4327]
- Add filtering to system filesystem metricset to remove relative mountpoints like those
  from Linux network namespaces. {pull}4370[4370]
- Remove unnecessary print statement in schema apis. {pull}4355[4355]
- Fix type of field `haproxy.stat.check.health.last`. {issue}4407[4407]

*Packetbeat*
- Enable memcache filtering only if a port is specified in the config file. {issue}4335[4335]
- Enable memcache filtering only if a port is specified in the config file. {issue}4335[4335]

==== Added

*Affecting all Beats*

- Upgraded to Golang 1.8.3. {pull}4401[4401]
- Added the possibility to set Elasticsearch mapping template settings from the Beat configuration file. {pull}4284[4284] {pull}4317[4317]
- Add a variable to the SysV init scripts to make it easier to change the user. {pull}4340[4340]
- Add the option to write the generated Elasticsearch mapping template into a file. {pull}4323[4323]
- Add `instance_name` in GCE add_cloud_metadata processor. {pull}4414[4414]
- Add `add_docker_metadata` processor. {pull}4352[4352]
- Add `logging.files` `permissions` option. {pull}4295[4295]

*Filebeat*
- Added ability to sort harvested files. {pull}4374[4374]
- Add experimental Redis slow log prospector type. {pull}4180[4180]

*Metricbeat*

- Add macOS implementation of the system diskio metricset. {issue}4144[4144]
- Add process_summary metricset that records high level metrics about processes. {pull}4231[4231]
- Add `kube-state-metrics` based metrics to `kubernetes` module {pull}4253[4253]
- Add debug logging to Jolokia JMX metricset. {pull}4341[4341]
- Add events metricset for kubernetes metricbeat module {pull}4315[4315]
- Change Metricbeat default configuration file to be better optimized for most users. {pull}4329[4329]
- Add experimental RabbitMQ module. {pull}4394[4394]
- Add Kibana dashboard for the Kubernetes modules. {pull}4138[4138]

*Packetbeat*

*Winlogbeat*

==== Deprecated

*Affecting all Beats*

- The `@metadata.type` field, added by the Logstash output, is deprecated, hardcoded to `doc` and will be removed in future versions. {pull}4331[4331].

*Filebeat*

- Deprecate `input_type` prospector config. Use `type` config option instead. {pull}4294[4294]

==== Known Issue

- If the Elasticsearch output is not enabled, but `setup.template` options are
  present (like it's the case in the default Metricbeat configuration), the
  Beat stops with an error: "Template loading requested but the Elasticsearch
  output is not configured/enabled". To avoid this error, disable the template
  loading explicitly `setup.template.enabled: false`.

[[release-notes-6.0.0-alpha1]]
=== Beats version 6.0.0-alpha1
https://github.com/elastic/beats/compare/v5.4.0...v6.0.0-alpha1[View commits]

==== Breaking changes

*Affecting all Beats*

- Introduce beat version in the Elasticsearch index and mapping template {pull}3527[3527]
- Usage of field `_type` is now ignored and hardcoded to `doc`. {pull}3757[3757]
- Change vendor manager from glide to govendor. {pull}3851[3851]
- Rename `error` field to `error.message`. {pull}3987[3987]
- Change `dashboards.*` config options to `setup.dashboards.*`. {pull}3921[3921]
- Change `outputs.elasticsearch.template.* to `setup.template.*` {pull}4080[4080]

*Filebeat*

- Remove code to convert states from 1.x. {pull}3767[3767]
- Remove deprecated config options `force_close_files` and `close_older`. {pull}3768[3768]
- Change `clean_removed` behaviour to also remove states for files which cannot be found anymore under the same name. {pull}3827[3827]
- Remove `document_type` config option. Use `fields` instead. {pull}4204[4204]
- Move `json_error` under `error.message` and `error.key`. {pull}4167[4167]

*Packetbeat*

- Remove deprecated `geoip`. {pull}3766[3766]
- Replace `waitstop` command line argument by `shutdown_timeout` in configuration file. {pull}3588[3588]

*Winlogbeat*

- Remove metrics endpoint. Replaced by http endpoint in libbeat (see #3717). {pull}3901[3901]

==== Bugfixes

*Affecting all Beats*

- Add `_id`, `_type`, `_index` and `_score` fields in the generated index pattern. {pull}3282[3282]

*Filebeat*

- Fix the Mysql slowlog parsing of IP addresses. {pull}4183[4183]
- Fix issue that new prospector was not reloaded on conflict {pull}4128[4128]

*Heartbeat*

- Use IP type of elasticsearch for ip field. {pull}3926[3926]

*Metricbeat*

- Support `common.Time` in `mapstriface.toTime()` {pull}3812[3812]
- Fix MongoDB `dbstats` fields mapping. {pull}4025[4025]
- Fixing prometheus collector to aggregate metrics based on metric family. {pull}4075[4075]
- Fixing multiEventFetch error reporting when no events are returned {pull}4153[4153]

==== Added

*Affecting all Beats*

- Initialize a beats UUID from file on startup. {pull}3615[3615]
- Add new `add_locale` processor to export the local timezone with an event. {pull}3902[3902]
- Add http endpoint. {pull}3717[3717]
- Updated to Go 1.8.1. {pull}4033[4033]
- Add kubernetes processor {pull}3888[3888]
- Add support for `include_labels` and `include_annotations` in kubernetes processor {pull}4043[4043]
- Support new `index_patterns` field when loading templates for Elasticsearch >= 6.0 {pull}4056[4056]
- Adding goimports support to make check and fmt {pull}4114[4114]
- Make kubernetes indexers/matchers pluggable {pull}4151[4151]
- Abstracting pod interface in kubernetes plugin to enable easier vendoring {pull}4152[4152]

*Filebeat*

- Restructure `input.Event` to be inline with `outputs.Data` {pull}3823[3823]
- Add base for supporting prospector level processors {pull}3853[3853]
- Add `filebeat.config.path` as replacement for `config_dir`. {pull}4051[4051]
- Add a `recursive_glob.enabled` setting to expand `**` in patterns. {pull}3980[3980]
- Add Icinga module. {pull}3904[3904]
- Add ability to parse nginx logs exposing the X-Forwarded-For header instead of the remote address.

*Heartbeat*

- Event format and field naming changes in Heartbeat and sample Dashboard. {pull}4091[4091]

*Metricbeat*

- Add experimental metricset `perfmon` to Windows module. {pull}3758[3758]
- Add memcached module with stats metricset. {pull}3693[3693]
- Add the `process.cmdline.cache.enabled` config option to the System Process Metricset. {pull}3891[3891]
- Add new MetricSet interfaces for developers (`Closer`, `ReportingFetcher`, and `PushMetricSet`). {pull}3908[3908]
- Add kubelet module {pull}3916[3916]
- Add dropwizard module {pull}4022[4022]
- Adding query APIs for metricsets and modules from metricbeat registry {pull}4102[4102]
- Fixing nil pointer on prometheus collector when http response is nil {pull}4119[4119]
- Add http module with json metricset. {pull}4092[4092]
- Add the option to the system module to include only the first top N processes by CPU and memory. {pull}4127[4127].
- Add experimental Vsphere module. {pull}4028[4028]
- Add experimental Elasticsearch module. {pull}3903[3903]
- Add experimental Kibana module. {pull}3895[3895]
- Move elasticsearch metricset node_stats under node.stats namespace. {pull}4142[4142]
- Make IP port indexer constructor public {pull}4434[4434]

*Packetbeat*

- Add `fields` and `fields_under_root` to Packetbeat protocols configurations. {pull}3518[3518]
- Add list style Packetbeat protocols configurations. This change supports specifying multiple configurations of the same protocol analyzer. {pull}3518[3518]

*Winlogbeat*

==== Deprecated

*Affecting all Beats*

- Usage of field `_type` is deprecated. It should not be used in queries or dashboards. {pull}3409[3409]

*Packetbeat*

- Deprecate dictionary style protocols configuration. {pull}3518[3518]

*Winlogbeat*

==== Known Issue

*Filebeat*

- Prospector reloading only works properly with new files. {pull}3546[3546]

[[release-notes-5.6.2]]
=== Beats version 5.6.2
https://github.com/elastic/beats/compare/v5.6.1...v5.6.2[View commits]

No changes in this release.

[[release-notes-5.6.1]]
=== Beats version 5.6.1
https://github.com/elastic/beats/compare/v5.6.0...v5.6.1[View commits]

No changes in this release.

[[release-notes-5.6.0]]
=== Beats version 5.6.0
https://github.com/elastic/beats/compare/v5.5.3...v5.6.0[View commits]

==== Breaking changes

*Affecting all Beats*

- The _all.norms setting in the Elasticsearch template is no longer disabled.
  This increases the storage size with one byte per document, but allows for a
  better upgrade experience to 6.0. {issue}4901[4901]


==== Bugfixes

*Filebeat*

- Fix issue where the `fileset.module` could have the wrong value. {issue}4761[4761]

*Packetbeat*

- Update flow timestamp on each packet being received. {issue}4895[4895]

*Metricbeat*

- Fix a debug statement that said a module wrapper had stopped when it hadn't. {pull}4264[4264]
- Use MemAvailable value from /proc/meminfo on Linux 3.14. {pull}4316[4316]
- Fix panic when events were dropped by filters. {issue}4327[4327]

==== Added

*Affecting all Beats*

- Add option to the import_dashboards script to load the dashboards via Kibana API. {pull}4682[4682]

*Filebeat*

- Add support for loading Xpack Machine Learning configurations from the modules, and added sample configurations for the Nginx module. {pull}4506[4506] {pull}4609[4609]
-  Add ability to parse nginx logs exposing the X-Forwarded-For header instead of the remote address. {pull}4351[4351]

*Metricbeat*

- Add `filesystem.ignore_types` to system module for ignoring filesystem types. {issue}4685[4685]

==== Deprecated

*Affecting all Beats*

- Loading more than one output is deprecated and will be removed in 6.0. {pull}4907[4907]

[[release-notes-5.5.3]]
=== Beats version 5.5.3
https://github.com/elastic/beats/compare/v5.5.2...v5.5.3[View commits]

No changes in this release.

[[release-notes-5.5.2]]
=== Beats version 5.5.2
https://github.com/elastic/beats/compare/v5.5.1...v5.5.2[View commits]

No changes in this release.
[[release-notes-5.5.1]]
=== Beats version 5.5.1
https://github.com/elastic/beats/compare/v5.5.0...v5.5.1[View commits]

==== Bugfixes

*Affecting all Beats*

- Normalize all times to UTC to ensure proper index naming. {issue}4569[4569]

[[release-notes-5.5.0]]
=== Beats version 5.5.0
https://github.com/elastic/beats/compare/v5.4.2...v5.5.0[View commits]

==== Breaking changes

*Affecting all Beats*

- Usage of field `_type` is now ignored and hardcoded to `doc`. {pull}3757[3757]

*Metricbeat*
- Change all `system.cpu.*.pct` metrics to be scaled by the number of CPU cores.
  This will make the CPU usage percentages from the system cpu metricset consistent
  with the system process metricset. The documentation for these metrics already
  stated that on multi-core systems the percentages could be greater than 100%. {pull}4544[4544]

==== Bugfixes

*Affecting all Beats*

- Fix console output. {pull}4045[4045]

*Filebeat*

- Allow string characters in user agent patch version (NGINX and Apache) {pull}4415[4415]

*Metricbeat*

- Fix type of field `haproxy.stat.check.health.last`. {issue}4407[4407]

*Packetbeat*

- Fix `packetbeat.interface` options that contain underscores (e.g. `with_vlans` or `bpf_filter`). {pull}4378[4378]
- Enabled /proc/net/tcp6 scanning and fixed ip v6 parsing. {pull}4442[4442]

==== Deprecated

*Filebeat*

- Deprecate `document_type` prospector config option as _type is removed in elasticsearch 6.0. Use fields instead. {pull}4225[4225]

*Winlogbeat*

- Deprecated metrics endpoint. It is superseded by a libbeat feature that can serve metrics on an HTTP endpoint. {pull}4145[4145]

[[release-notes-5.4.2]]
=== Beats version 5.4.2
https://github.com/elastic/beats/compare/v5.4.1...v5.4.2[View commits]

==== Bugfixes

*Affecting all Beats*

- Removed empty sections from the template files, causing indexing errors for array objects. {pull}4488[4488]

*Metricbeat*

- Fix issue affecting Windows services timing out at startup. {pull}4491[4491]
- Add filtering to system filesystem metricset to remove relative mountpoints like those
  from Linux network namespaces. {pull}4370[4370]

*Packetbeat*

- Clean configured geoip.paths before attempting to open the database. {pull}4306[4306]

[[release-notes-5.4.1]]
=== Beats version 5.4.1
https://github.com/elastic/beats/compare/v5.4.0...v5.4.1[View commits]

==== Bugfixes

*Affecting all Beats*

- Fix importing the dashboards when the limit for max open files is too low. {issue}4244[4244]
- Fix console output. {pull}4045[4045]

*Filebeat*

- Fix issue that new prospector was not reloaded on conflict. {pull}4128[4128]
- Fix grok pattern in filebeat module system/auth without hostname. {pull}4224[4224]
- Fix the Mysql slowlog parsing of IP addresses. {pull}4183[4183]

==== Added

*Affecting all Beats*

- Binaries upgraded to Go 1.7.6 which contains security fixes. {pull}4400[4400]

*Winlogbeat*

- Add the ability to use LevelRaw if Level isn't populated in the event XML. {pull}4257[4257]

[[release-notes-5.4.0]]
=== Beats version 5.4.0
https://github.com/elastic/beats/compare/v5.3.2...v5.4.0[View commits]

==== Bugfixes

*Affecting all Beats*

- Improve error message when downloading the dashboards fails. {pull}3805[3805]
- Fix potential Elasticsearch output URL parsing error if protocol scheme is missing. {pull}3671[3671]
- Downgrade Elasticsearch per batch item failure log to debug level. {issue}3953[3953]
- Make `@timestamp` accessible from format strings. {pull}3721[3721]

*Filebeat*

- Allow log lines without a program name in the Syslog fileset. {pull}3944[3944]
- Don't stop Filebeat when modules are used with the Logstash output. {pull}3929[3929]

*Metricbeat*

- Fixing panic on the Prometheus collector when label has a comma. {pull}3947[3947]
- Make system process metricset honor the `cpu_ticks` config option. {issue}3590[3590]

*Winlogbeat*

- Fix null terminators include in raw XML string when include_xml is enabled. {pull}3943[3943]

==== Added

*Affecting all Beats*

- Update index mappings to support future Elasticsearch 6.X. {pull}3778[3778]

*Filebeat*

- Add auditd module for reading audit logs on Linux. {pull}3750[3750] {pull}3941[3941]
- Add fileset for the Linux authorization logs. {pull}3669[3669]

*Heartbeat*

- Add default ports in HTTP monitor. {pull}3924[3924]

*Metricbeat*

- Add beta Jolokia module. {pull}3844[3844]
- Add dashboard for the MySQL module. {pull}3716[3716]
- Module configuration reloading is now beta instead of experimental. {pull}3841[3841]
- Marked http fields from the HAProxy module optional to improve compatibility with 1.5. {pull}3788[3788]
- Add support for custom HTTP headers and TLS for the Metricbeat modules. {pull}3945[3945]

*Packetbeat*

- Add DNS dashboard for an overview the DNS traffic. {pull}3883[3883]
- Add DNS Tunneling dashboard to highlight domains with large numbers of subdomains or high data volume. {pull}3884[3884]

[[release-notes-5.3.2]]
=== Beats version 5.3.2
https://github.com/elastic/beats/compare/v5.3.1...v5.3.2[View commits]

==== Bugfixes

*Filebeat*

- Properly shut down crawler in case one prospector is misconfigured. {pull}4037[4037]
- Fix panic in JSON decoding code if the input line is "null". {pull}4042[4042]


[[release-notes-5.3.1]]
=== Beats version 5.3.1
https://github.com/elastic/beats/compare/v5.3.0...v5.3.1[View commits]

==== Bugfixes

*Affecting all Beats*

- Fix panic when testing regex-AST to match against date patterns. {issue}3889[3889]
- Fix panic due to race condition in kafka output. {pull}4098[4098]

*Filebeat*

- Fix modules default file permissions. {pull}3879[3879]
- Allow `-` in Apache access log byte count. {pull}3863[3863]

*Metricbeat*

- Avoid errors when some Apache status fields are missing. {issue}3074[3074]


[[release-notes-5.3.0]]
=== Beats version 5.3.0
https://github.com/elastic/beats/compare/v5.2.2...v5.3.0[View commits]

==== Breaking changes

*Affecting all Beats*

- Configuration files must be owned by the user running the Beat or by root, and they must not be writable by others. {pull}3544[3544] {pull}3689[3689]
- Change Beat generator. Use `$GOPATH/src/github.com/elastic/beats/script/generate.py` to generate a beat. {pull}3452[3452]

*Filebeat*

- Always use absolute path for event and registry. This can lead to issues when relative paths were used before. {pull}3328[3328]

*Metricbeat*

- Linux cgroup metrics are now enabled by default for the system process metricset. The configuration option for the feature was renamed from `cgroups` to `process.cgroups.enabled`. {pull}3519[3519]
- Change field names `couchbase.node.couch.*.actual_disk_size.*` to `couchbase.node.couch.*.disk_size.*` {pull}3545[3545]

==== Bugfixes

*Affecting all Beats*

- Add `_id`, `_type`, `_index` and `_score` fields in the generated index pattern. {pull}3282[3282]

*Filebeat*
- Always use absolute path for event and registry. {pull}3328[3328]
- Raise an exception in case there is a syntax error in one of the configuration files available under
  filebeat.config_dir. {pull}3573[3573]
- Fix empty registry file on machine crash. {issue}3537[3537]

*Metricbeat*

- Add error handling to system process metricset for when Linux cgroups are missing from the kernel. {pull}3692[3692]
- Add labels to the Docker healthcheck metricset output. {pull}3707[3707]

*Winlogbeat*

- Fix handling of empty strings in event_data. {pull}3705[3705]

==== Added

*Affecting all Beats*

- Files created by Beats (logs, registry, file output) will have 0600 permissions. {pull}3387[3387].
- RPM/deb packages will now install the config file with 0600 permissions. {pull}3382[3382]
- Add the option to pass custom HTTP headers to the Elasticsearch output. {pull}3400[3400]
- Unify `regexp` and `contains` conditionals, for both to support array of strings and convert numbers to strings if required. {pull}3469[3469]
- Add the option to load the sample dashboards during the Beat startup phase. {pull}3506[3506]
- Disabled date detection in Elasticsearch index templates. Date fields must be explicitly defined in index templates. {pull}3528[3528]
- Using environment variables in the configuration file is now GA, instead of experimental. {pull}3525[3525]

*Filebeat*

- Add Filebeat modules for system, apache2, mysql, and nginx. {issue}3159[3159]
- Add the `pipeline` config option at the prospector level, for configuring the Ingest Node pipeline ID. {pull}3433[3433]
- Update regular expressions used for matching file names or lines (multiline, include/exclude functionality) to new matchers improving performance of simple string matches. {pull}3469[3469]
- The `symlinks` and `harverster_limit` settings are now GA, instead of experimental. {pull}3525[3525]
- close_timeout is also applied when the output is blocking. {pull}3511[3511]
- Improve handling of different path variants on Windows. {pull}3781[3781]
- Add multiline.flush_pattern option, for specifying the 'end' of a multiline pattern {pull}4019[4019]

*Heartbeat*

- Add `tags`, `fields` and `fields_under_root` in monitors configuration. {pull}3623[3623]

*Metricbeat*

- Add experimental dbstats metricset to MongoDB module. {pull}3228[3228]
- Use persistent, direct connections to the configured nodes for MongoDB module. {pull}3228[3228]
- Add dynamic configuration reloading for modules. {pull}3281[3281]
- Add docker health metricset {pull}3357[3357]
- Add docker image metricset {pull}3467[3467]
- System module uses new matchers for white-listing processes. {pull}3469[3469]
- Add Beta CEPH module with health metricset. {pull}3311[3311]
- Add Beta php_fpm module with pool metricset. {pull}3415[3415]
- The Docker, Kafka, and Prometheus modules are now Beta, instead of experimental. {pull}3525[3525]
- The HAProxy module is now GA, instead of experimental. {pull}3525[3525]
- Add the ability to collect the environment variables from system processes. {pull}3337[3337]

==== Deprecated

*Affecting all Beats*

- Usage of field `_type` is deprecated. It should not be used in queries or dashboards. {pull}3409[3409]

*Filebeat*

- The experimental `publish_async` option is now deprecated and is planned to be removed in 6.0. {pull}3525[3525]


[[release-notes-5.2.2]]
=== Beats version 5.2.2
https://github.com/elastic/beats/compare/v5.2.1...v5.2.2[View commits]

*Metricbeat*

- Fix bug docker module hanging when docker container killed. {issue}3610[3610]
- Set timeout to period instead of 1s by default as documented. {pull}3612[3612]

[[release-notes-5.2.1]]
=== Beats version 5.2.1
https://github.com/elastic/beats/compare/v5.2.0...v5.2.1[View commits]

==== Bugfixes

*Metricbeat*

- Fix go routine leak in docker module. {pull}3492[3492]

*Packetbeat*

- Fix error in the NFS sample dashboard. {pull}3548[3548]

*Winlogbeat*

- Fix error in the Winlogbeat sample dashboard. {pull}3548[3548]

[[release-notes-5.2.0]]
=== Beats version 5.2.0
https://github.com/elastic/beats/compare/v5.1.2...v5.2.0[View commits]

==== Bugfixes

*Affecting all Beats*

- Fix overwriting explicit empty config sections. {issue}2918[2918]

*Filebeat*

- Fix alignment issue were Filebeat compiled with Go 1.7.4 was crashing on 32 bits system. {issue}3273[3273]

*Metricbeat*

- Fix service times-out at startup. {pull}3056[3056]
- Kafka module case sensitive host name matching. {pull}3193[3193]
- Fix interface conversion panic in couchbase module {pull}3272[3272]

*Packetbeat*

- Fix issue where some Cassandra visualizations were showing data from all protocols. {issue}3314[3314]

==== Added

*Affecting all Beats*

- Add support for passing list and dictionary settings via -E flag.
- Support for parsing list and dictionary setting from environment variables.
- Added new flags to import_dashboards (-cacert, -cert, -key, -insecure). {pull}3139[3139] {pull}3163[3163]
- The limit for the number of fields is increased via the mapping template. {pull}3275[3275]
- Updated to Go 1.7.4. {pull}3277[3277]
- Added a NOTICE file containing the notices and licenses of the dependencies. {pull}3334[3334].

*Heartbeat*

- First release, containing monitors for ICMP, TCP, and HTTP.

*Filebeat*

- Add enabled config option to prospectors. {pull}3157[3157]
- Add target option for decoded_json_field. {pull}3169[3169]

*Metricbeat*

- Kafka module broker matching enhancements. {pull}3129[3129]
- Add a couchbase module with metricsets for node, cluster and bucket. {pull}3081[3081]
- Export number of cores for CPU module. {pull}3192[3192]
- Experimental Prometheus module. {pull}3202[3202]
- Add system socket module that reports all TCP sockets. {pull}3246[3246]
- Kafka consumer groups metricset. {pull}3240[3240]
- Add jolokia module with dynamic jmx metricset. {pull}3570[3570]

*Winlogbeat*

- Reduced amount of memory allocated while reading event log records. {pull}3113[3113] {pull}3118[3118]

[[release-notes-5.1.2]]
=== Beats version 5.1.2
https://github.com/elastic/beats/compare/v5.1.1...v5.1.2[View commits]

==== Bugfixes

*Filebeat*

- Fix registry migration issue from old states where files were only harvested after second restart. {pull}3322[3322]

*Packetbeat*

- Fix error on importing dashboards due to colons in the Cassandra dashboard. {issue}3140[3140]
- Fix error on importing dashboards due to the wrong type for the geo_point fields. {pull}3147[3147]

*Winlogbeat*

- Fix for "The array bounds are invalid" error when reading large events. {issue}3076[3076]

[[release-notes-5.1.1]]
=== Beats version 5.1.1
https://github.com/elastic/beats/compare/v5.0.2...v5.1.1[View commits]

==== Breaking changes

*Metricbeat*

- Change data structure of experimental haproxy module. {pull}3003[3003]

*Filebeat*

- If a file is falling under `ignore_older` during startup, offset is now set to end of file instead of 0.
  With the previous logic the whole file was sent in case a line was added and it was inconsistent with
  files which were harvested previously. {pull}2907[2907]
- `tail_files` is now only applied on the first scan and not for all new files. {pull}2932[2932]

==== Bugfixes

*Affecting all Beats*

- Fix empty benign errors logged by processor actions. {pull}3046[3046]

*Metricbeat*

- Calculate the fsstat values per mounting point, and not filesystem. {pull}2777[2777]

==== Added

*Affecting all Beats*

- Add add_cloud_metadata processor for collecting cloud provider metadata. {pull}2728[2728]
- Added decode_json_fields processor for decoding fields containing JSON strings. {pull}2605[2605]
- Add Tencent Cloud provider for add_cloud_metadata processor. {pull}4023[4023]
- Add Alibaba Cloud provider for add_cloud_metadata processor. {pull}4111[4111]

*Metricbeat*

- Add experimental Docker module. Provided by Ingensi and @douaejeouit based on dockbeat.
- Add a sample Redis Kibana dashboard. {pull}2916[2916]
- Add support for MongoDB 3.4 and WiredTiger metrics. {pull}2999[2999]
- Add experimental kafka module with partition metricset. {pull}2969[2969]
- Add raw config option for mysql/status metricset. {pull}3001[3001]
- Add command fields for mysql/status metricset. {pull}3251[3251]

*Filebeat*

- Add command line option `-once` to run Filebeat only once and then close. {pull}2456[2456]
- Only load matching states into prospector to improve state handling {pull}2840[2840]
- Reset all states ttl on startup to make sure it is overwritten by new config {pull}2840[2840]
- Persist all states for files which fall under `ignore_older` to have consistent behaviour {pull}2859[2859]
- Improve shutdown behaviour with large number of files. {pull}3035[3035]

*Winlogbeat*

- Add `event_logs.batch_read_size` configuration option. {pull}2641[2641]

[[release-notes-5.1.0]]
=== Beats version 5.1.0 (skipped)

Version 5.1.0 doesn't exist because, for a short period of time, the Elastic
Yum and Apt repositories included unreleased binaries labeled 5.1.0. To avoid
confusion and upgrade issues for the people that have installed these without
realizing, we decided to skip the 5.1.0 version and release 5.1.1 instead.

[[release-notes-5.0.2]]
=== Beats version 5.0.2
https://github.com/elastic/beats/compare/v5.0.1...v5.0.2[View commits]

==== Bugfixes

*Metricbeat*

- Fix the `password` option in the MongoDB module. {pull}2995[2995]


[[release-notes-5.0.1]]
=== Beats version 5.0.1
https://github.com/elastic/beats/compare/v5.0.0...v5.0.1[View commits]

==== Bugfixes

*Metricbeat*

- Fix `system.process.start_time` on Windows. {pull}2848[2848]
- Fix `system.process.ppid` on Windows. {issue}2860[2860]
- Fix system process metricset for Windows XP and 2003. `cmdline` will be unavailable. {issue}1704[1704]
- Fix access denied issues in system process metricset by enabling SeDebugPrivilege on Windows. {issue}1897[1897]
- Fix system diskio metricset for Windows XP and 2003. {issue}2885[2885]

*Packetbeat*

- Fix 'index out of bounds' bug in Packetbeat DNS protocol plugin. {issue}2872[2872]

*Filebeat*

- Fix registry cleanup issue when files falling under ignore_older after restart. {issue}2818[2818]


==== Added

*Metricbeat*

- Add username and password config options to the PostgreSQL module. {pull}2889[2890]
- Add username and password config options to the MongoDB module. {pull}2889[2889]
- Add system core metricset for Windows. {pull}2883[2883]

*Packetbeat*

- Define `client_geoip.location` as geo_point in the mappings to be used by the GeoIP processor in the Ingest Node pipeline.
  {pull}2795[2795]

*Filebeat*

- Stop Filebeat on registrar loading error. {pull}2868[2868]


include::libbeat/docs/release-notes/5.0.0.asciidoc[]

[[release-notes-5.0.0-ga]]
=== Beats version 5.0.0-GA
https://github.com/elastic/beats/compare/v5.0.0-rc1...v5.0.0[View commits]

The list below covers the changes between 5.0.0-rc1 and 5.0.0 GA only.

==== Bugfixes

*Affecting all Beats*

- Fix kafka output re-trying batches with too large events. {issue}2735[2735]
- Fix kafka output protocol error if `version: 0.10` is configured. {issue}2651[2651]
- Fix kafka output connection closed by broker on SASL/PLAIN. {issue}2717[2717]

*Metricbeat*

- Fix high CPU usage on macOS when encountering processes with long command lines. {issue}2747[2747]
- Fix high value of `system.memory.actual.free` and `system.memory.actual.used`. {issue}2653[2653]
- Change several `OpenProcess` calls on Windows to request the lowest possible access provilege.  {issue}1897[1897]
- Fix system.memory.actual.free high value on Windows. {issue}2653[2653]

*Filebeat*

- Fix issue when clean_removed and clean_inactive were used together that states were not directly removed from the registry.
- Fix issue where upgrading a 1.x registry file resulted in duplicate state entries. {pull}2792[2792]

==== Added

*Affecting all Beats*

- Add beat.version fields to all events.

[[release-notes-5.0.0-rc1]]
=== Beats version 5.0.0-rc1
https://github.com/elastic/beats/compare/v5.0.0-beta1...v5.0.0-rc1[View commits]

==== Breaking changes

*Affecting all Beats*

- A dynamic mapping rule is added to the default Elasticsearch template to treat strings as keywords by default. {pull}2688[2688]

==== Bugfixes

*Affecting all Beats*

- Make sure Beats sent always float values when they are defined as float by sending 5.00000 instead of 5. {pull}2627[2627]
- Fix ignoring all fields from drop_fields in case the first field is unknown. {pull}2685[2685]
- Fix dynamic configuration int/uint to float type conversion. {pull}2698[2698]
- Fix primitive types conversion if values are read from environment variables. {pull}2698[2698]

*Metricbeat*

- Fix default configuration file on Windows to not enabled the `load` metricset. {pull}2632[2632]

*Packetbeat*

- Fix the `bpf_filter` setting. {issue}2660[2660]

*Filebeat*

- Fix input buffer on encoding problem. {pull}2416[2416]

==== Deprecated

*Affecting all Beats*

- Setting `port` has been deprecated in Redis and Logstash outputs. {pull}2620[2620]


[[release-notes-5.0.0-beta1]]
=== Beats version 5.0.0-beta1
https://github.com/elastic/beats/compare/v5.0.0-alpha5...v5.0.0-beta1[View commits]

==== Breaking changes

*Affecting all Beats*

- Change Elasticsearch output index configuration to be based on format strings. If index has been configured, no date will be appended anymore to the index name. {pull}2119[2119]
- Replace `output.kafka.use_type` by `output.kafka.topic` accepting a format string. {pull}2188[2188]
- If the path specified by the `-c` flag is not absolute and `-path.config` is not specified, it
  is considered relative to the current working directory. {pull}2245[2245]
- rename `tls` configurations section to `ssl`. {pull}2330[2330]
- rename `certificate_key` configuration to `key`. {pull}2330[2330]
- replace `tls.insecure` with `ssl.verification_mode` setting. {pull}2330[2330]
- replace `tls.min/max_version` with `ssl.supported_protocols` setting requiring full protocol name. {pull}2330[2330]

*Metricbeat*

- Change field type system.process.cpu.start_time from keyword to date. {issue}1565[1565]
- redis/info metricset fields were renamed up according to the naming conventions.

*Packetbeat*

- Group HTTP fields under `http.request` and `http.response` {pull}2167[2167]
- Export `http.request.body` and `http.response.body` when configured under `include_body_for` {pull}2167[2167]
- Move `ignore_outgoing` config to `packetbeat.ignore_outgoing` {pull}2393[2393]

*Filebeat*

- Set close_inactive default to 5 minutes (was 1 hour before)
- Set clean_removed and close_removed to true by default

==== Bugfixes

*Affecting all Beats*

- Fix logstash output handles error twice when asynchronous sending fails. {pull}2441[2441]
- Fix Elasticsearch structured error response parsing error. {issue}2229[2229]
- Fixed the run script to allow the overriding of the configuration file. {issue}2171[2171]
- Fix logstash output crash if no hosts are configured. {issue}2325[2325]
- Fix array value support in -E CLI flag. {pull}2521[2521]
- Fix merging array values if -c CLI flag is used multiple times. {pull}2521[2521]
- Fix beats failing to start due to invalid duplicate key error in configuration file. {pull}2521[2521]
- Fix panic on non writable logging directory. {pull}2571[2571]

*Metricbeat*

- Fix module filters to work properly with drop_event filter. {issue}2249[2249]

*Packetbeat*

- Fix mapping for some Packetbeat flow metrics that were not marked as being longs. {issue}2177[2177]
- Fix handling of messages larger than the maximum message size (10MB). {pull}2470[2470]

*Filebeat*

- Fix processor failure in Filebeat when using regex, contain, or equals with the message field. {issue}2178[2178]
- Fix async publisher sending empty events {pull}2455[2455]
- Fix potential issue with multiple harvester per file on large file numbers or slow output {pull}2541[2541]

*Winlogbeat*

- Fix corrupt registry file that occurs on power loss by disabling file write caching. {issue}2313[2313]

==== Added

*Affecting all Beats*

- Add script to generate the Kibana index-pattern from fields.yml. {pull}2122[2122]
- Enhance Redis output key selection based on format string. {pull}2169[2169]
- Configurable Redis `keys` using filters and format strings. {pull}2169[2169]
- Add format string support to `output.kafka.topic`. {pull}2188[2188]
- Add `output.kafka.topics` for more advanced kafka topic selection per event. {pull}2188[2188]
- Add support for Kafka 0.10. {pull}2190[2190]
- Add SASL/PLAIN authentication support to kafka output. {pull}2190[2190]
- Make Kafka metadata update configurable. {pull}2190[2190]
- Add Kafka version setting (optional) enabling kafka broker version support. {pull}2190[2190]
- Add Kafka message timestamp if at least version 0.10 is configured. {pull}2190[2190]
- Add configurable Kafka event key setting. {pull}2284[2284]
- Add settings for configuring the kafka partitioning strategy. {pull}2284[2284]
- Add partitioner settings `reachable_only` to ignore partitions not reachable by network. {pull}2284[2284]
- Enhance contains condition to work on fields that are arrays of strings. {issue}2237[2237]
- Lookup the configuration file relative to the `-path.config` CLI flag. {pull}2245[2245]
- Re-write import_dashboards.sh in Golang. {pull}2155[2155]
- Update to Go 1.7. {pull}2306[2306]
- Log total non-zero internal metrics on shutdown. {pull}2349[2349]
- Add support for encrypted private key files by introducing `ssl.key_passphrase` setting. {pull}2330[2330]
- Add experimental symlink support with `symlinks` config {pull}2478[2478]
- Improve validation of registry file on startup.

*Metricbeat*

- Use the new scaled_float Elasticsearch type for the percentage values. {pull}2156[2156]
- Add experimental cgroup metrics to the system/process MetricSet. {pull}2184[2184]
- Added a PostgreSQL module. {pull}2253[2253]
- Improve mapping by converting half_float to scaled_float and integers to long. {pull}2430[2430]
- Add experimental haproxy module. {pull}2384[2384]
- Add Kibana dashboard for cgroups data {pull}2555[2555]

*Packetbeat*

- Add Cassandra protocol analyzer to Packetbeat. {pull}1959[1959]
- Match connections with IPv6 addresses to processes {pull}2254[2254]
- Add IP address to -devices command output {pull}2327[2327]
- Add configuration option for the maximum message size. Used to be hard-coded to 10 MB. {pull}2470[2470]

*Filebeat*

- Introduce close_timeout harvester options {issue}1926[1926]
- Strip BOM from first message in case of BOM files {issue}2351[2351]
- Add harvester_limit option {pull}2417[2417]

==== Deprecated

*Affecting all Beats*

- Topology map is deprecated. This applies to the settings: refresh_topology_freq, topology_expire, save_topology, host_topology, password_topology, db_topology.


[[release-notes-5.0.0-alpha5]]
=== Beats version 5.0.0-alpha5
https://github.com/elastic/beats/compare/v5.0.0-alpha4...v5.0.0-alpha5[View commits]

==== Breaking changes

*Affecting all Beats*

- Rename the `filters` section to `processors`. {pull}1944[1944]
- Introduce the condition with `when` in the processor configuration. {pull}1949[1949]
- The Elasticsearch template is now loaded by default. {pull}1993[1993]
- The Redis output `index` setting is renamed to `key`. `index` still works but it's deprecated. {pull}2077[2077]
- The undocumented file output `index` setting was removed. Use `filename` instead. {pull}2077[2077]

*Metricbeat*

- Create a separate metricSet for load under the system module and remove load information from CPU stats. {pull}2101[2101]
- Add `system.load.norm.1`, `system.load.norm.5` and `system.load.norm.15`. {pull}2101[2101]
- Add threads fields to mysql module. {pull}2484[2484]

*Packetbeat*

- Set `enabled` ` in `packetbeat.protocols.icmp` configuration to `true` by default. {pull}1988[1988]

==== Bugfixes

*Affecting all Beats*

- Fix sync publisher `PublishEvents` return value if client is closed concurrently. {pull}2046[2046]

*Metricbeat*

- Do not send zero values when no value was present in the source. {issue}1972[1972]

*Filebeat*

- Fix potential data loss between Filebeat restarts, reporting unpublished lines as published. {issue}2041[2041]
- Fix open file handler issue. {issue}2028[2028] {pull}2020[2020]
- Fix filtering of JSON events when using integers in conditions. {issue}2038[2038]

*Winlogbeat*

- Fix potential data loss between Winlogbeat restarts, reporting unpublished lines as published. {issue}2041[2041]

==== Added

*Affecting all Beats*

- Periodically log internal metrics. {pull}1955[1955]
- Add enabled setting to all output modules. {pull}1987[1987]
- Command line flag `-c` can be used multiple times. {pull}1985[1985]
- Add OR/AND/NOT to the condition associated with the processors. {pull}1983[1983]
- Add `-E` CLI flag for overwriting single config options via command line. {pull}1986[1986]
- Choose the mapping template file based on the Elasticsearch version. {pull}1993[1993]
- Check stdout being available when console output is configured. {issue}2035[2035]

*Metricbeat*

- Add pgid field to process information. {pull} 2021[2021]

*Packetbeat*

- Add enabled setting to Packetbeat protocols. {pull}1988[1988]
- Add enabled setting to Packetbeat network flows configuration. {pull}1988[1988]

*Filebeat*

- Introduce `close_removed` and `close_renamed` harvester options. {issue}1600[1600]
- Introduce `close_eof` harvester option. {issue}1600[1600]
- Add `clean_removed` and `clean_inactive` config option. {issue}1600[1600]

==== Deprecated

*Filebeat*

- Deprecate `close_older` option and replace it with `close_inactive`. {issue}2051[2051]
- Deprecate `force_close_files` option and replace it with `close_removed` and `close_renamed`. {issue}1600[1600]

[[release-notes-5.0.0-alpha4]]
=== Beats version 5.0.0-alpha4
https://github.com/elastic/beats/compare/v5.0.0-alpha3...v5.0.0-alpha4[View commits]

==== Breaking changes

*Affecting all Beats*

- The topology_expire option of the Elasticserach output was removed. {pull}1907[1907]

*Filebeat*

- Stop following symlink. Symlinks are now ignored: {pull}1686[1686]

==== Bugfixes

*Affecting all Beats*

- Reset backoff factor on partial ACK. {issue}1803[1803]
- Fix beats load balancer deadlock if max_retries: -1 or publish_async is enabled in filebeat. {issue}1829[1829]
- Fix logstash output with pipelining mode enabled not reconnecting. {issue}1876[1876]
- Empty configuration sections become merge-able with variables containing full path. {pull}1900[1900]
- Fix error message about required fields missing not printing the missing field name. {pull}1900[1900]

*Metricbeat*

- Fix the CPU values returned for each core. {issue}1863[1863]

*Packetbeat*

- Add missing nil-check to memcached GapInStream handler. {issue}1162[1162]
- Fix NFSv4 Operation returning the first found first-class operation available in compound requests. {pull}1821[1821]
- Fix TCP overlapping segments not being handled correctly. {pull}1898[1898]

*Winlogbeat*

- Fix issue with rendering forwarded event log records. {pull}1891[1891]

==== Added

*Affecting all Beats*

- Improve error message if compiling regular expression from config files fails. {pull}1900[1900]
- Compression support in the Elasticsearch output. {pull}1835[1835]

*Metricbeat*

- Add MongoDB module. {pull}1837[1837]


[[release-notes-5.0.0-alpha3]]
=== Beats version 5.0.0-alpha3
https://github.com/elastic/beats/compare/v5.0.0-alpha2...v5.0.0-alpha3[View commits]

==== Breaking changes

*Affecting all Beats*

- All configuration settings under `shipper:` are moved to be top level configuration settings. I.e.
  `shipper.name:` becomes `name:` in the configuration file. {pull}1570[1570]

*Topbeat*

- Topbeat is replaced by Metricbeat.

*Filebeat*

- The state for files which fall under ignore_older is not stored anymore. This has the consequence, that if a file which fell under ignore_older is updated, the whole file will be crawled.

==== Bugfixes

*Winlogbeat*

- Adding missing argument to the "Stop processing" log message. {pull}1590[1590]

==== Added

*Affecting all Beats*

- Add conditions to generic filtering. {pull}1623[1623]

*Metricbeat*

- First public release, containing the following modules: apache, mysql, nginx, redis, system, and zookeeper.

*Filebeat*

- The registry format was changed to an array instead of dict. The migration to the new format will happen automatically at the first startup. {pull}1703[1703]

==== Deprecated

*Affecting all Beats*

- The support for doing GeoIP lookups is deprecated and will be removed in version 6.0. {pull}1601[1601]


[[release-notes-5.0.0-alpha2]]
=== Beats version 5.0.0-alpha2
https://github.com/elastic/beats/compare/v5.0.0-alpha1...v5.0.0-alpha2[View commits]

==== Breaking changes

*Affecting all Beats*

- On DEB/RPM installations, the binary files are now found under `/usr/share/{{beat_name}}/bin`, not in `/usr/bin`. {pull}1385[1385]
- The logs are written by default to self rotating files, instead of syslog. {pull}1371[1371]
- Remove deprecated `host` option from elasticsearch, logstash and redis outputs. {pull}1474[1474]

*Packetbeat*

- Configuration of redis topology support changed. {pull}1353[1353]
- Move all Packetbeat configuration options under the packetbeat namespace {issue}1417[1417]

*Filebeat*

- Default location for the registry file was changed to be `data/registry` from the binary directory,
  rather than `.filebeat` in the current working directory. This affects installations for zip/tar.gz/source,
  the location for DEB and RPM packages stays the same. {pull}1373[1373]

==== Bugfixes

*Affecting all Beats*

- Drain response buffers when pipelining is used by Redis output. {pull}1353[1353]
- Unterminated environment variable expressions in config files will now cause an error {pull}1389[1389]
- Fix issue with the automatic template loading when Elasticsearch is not available on Beat start. {issue}1321[1321]
- Fix bug affecting -cpuprofile, -memprofile, and -httpprof CLI flags {pull}1415[1415]
- Fix race when multiple outputs access the same event with logstash output manipulating event {issue}1410[1410] {pull}1428[1428]
- Seed random number generator using crypto.rand package. {pull}1503{1503]
- Fix beats hanging in -configtest {issue}1213[1213]
- Fix kafka log message output {pull}1516[1516]

*Filebeat*

- Improvements in registrar dealing with file rotation. {pull}1281[1281]
- Fix issue with JSON decoding where `@timestamp` or `type` keys with the wrong type could cause Filebeat
  to crash. {issue}1378[1378]
- Fix issue with JSON decoding where values having `null` as values could crash Filebeat. {issue}1466[1466]
- Multiline reader normalizing newline to use `\n`. {pull}1552[1552]

*Winlogbeat*

- Fix panic when reading messages larger than 32K characters on Windows XP and 2003. {pull}1498[1498]
- Fix panic that occurs when reading a large events on Windows Vista and newer. {pull}1499[1499]

==== Added

*Affecting all Beats*

- Add support for TLS to Redis output. {pull}1353[1353]
- Add SOCKS5 proxy support to Redis output. {pull}1353[1353]
- Failover and load balancing support in redis output. {pull}1353[1353]
- Multiple-worker per host support for redis output. {pull}1353[1353]
- Added ability to escape `${x}` in config files to avoid environment variable expansion {pull}1389[1389]
- Configuration options and CLI flags for setting the home, data and config paths. {pull}1373[1373]
- Configuration options and CLI flags for setting the default logs path. {pull}1437[1437]
- Update to Go 1.6.2 {pull}1447[1447]
- Add Elasticsearch template files compatible with Elasticsearch 2.x. {pull}1501[1501]
- Add scripts for managing the dashboards of a single Beat {pull}1359[1359]

*Packetbeat*

- Fix compile issues for OpenBSD. {pull}1347[1347]

*Topbeat*

- Updated elastic/gosigar version so Topbeat can compile on OpenBSD. {pull}1403[1403]


[[release-notes-5.0.0-alpha1]]
=== Beats version 5.0.0-alpha1
https://github.com/elastic/beats/compare/v1.2.0...v5.0.0-alpha1[View commits]

==== Breaking changes

*libbeat*

- Run function to start a Beat now returns an error instead of directly exiting. {pull}771[771]
- The method signature of HandleFlags() was changed to allow returning an error {pull}1249[1249]
- Require braces for environment variable expansion in config files {pull}1304[1304]

*Packetbeat*

- Rename output fields in the dns package. Former flag `recursion_allowed` becomes `recursion_available`. {pull}803[803]
  Former SOA field `ttl` becomes `minimum`. {pull}803[803]
- The fully qualified domain names which are part of output fields values of the dns package now terminate with a dot. {pull}803[803]
- Remove the count field from the exported event {pull}1210[1210]

*Topbeat*

- Rename `proc.cpu.user_p` with `proc.cpu.total_p` as it includes CPU time spent in kernel space {pull}631[631]
- Remove `count` field from the exported fields {pull}1207[1207]
- Rename `input` top level config option to `topbeat`

*Filebeat*

- Scalar values in used in the `fields` configuration setting are no longer automatically converted to strings. {pull}1092[1092]
- Count field was removed from event as not used in filebeat {issue}778[778]

*Winlogbeat*

- The `message_inserts` field was replaced with the `event_data` field {issue}1053[1053]
- The `category` field was renamed to `task` to better align with the Windows Event Log API naming {issue}1053[1053]
- Remove the count field from the exported event {pull}1218[1218]


==== Bugfixes

*Affecting all Beats*

- Logstash output will not retry events that are not JSON-encodable {pull}927[927]

*Packetbeat*

- Create a proper BPF filter when ICMP is the only enabled protocol {issue}757[757]
- Check column length in pgsql parser. {issue}565[565]
- Harden pgsql parser. {issue}565[565]

*Topbeat*

- Fix issue with `cpu.system_p` being greater than 1 on Windows {pull}1128[1128]

*Filebeat*

- Stop filebeat if started without any prospectors defined or empty prospectors {pull}644[644] {pull}647[647]
- Improve shutdown of crawler and prospector to wait for clean completion {pull}720[720]
- Omit `fields` from Filebeat events when null {issue}899[899]

*Winlogbeat*

==== Added

*Affecting all Beats*

- Update builds to Golang version 1.6
- Add option to Elasticsearch output to pass http parameters in index operations {issue}805[805]
- Improve Logstash and Elasticsearch backoff behavior. {pull}927[927]
- Add experimental Kafka output. {pull}942[942]
- Add config file option to configure GOMAXPROCS. {pull}969[969]
- Improve shutdown handling in libbeat. {pull}1075[1075]
- Add `fields` and `fields_under_root` options under the `shipper` configuration {pull}1092[1092]
- Add the ability to use a SOCKS5 proxy with the Logstash output {issue}823[823]
- The `-configtest` flag will now print "Config OK" to stdout on success {pull}1249[1249]

*Packetbeat*

- Change the DNS library used throughout the dns package to github.com/miekg/dns. {pull}803[803]
- Add support for NFS v3 and v4. {pull}1231[1231]
- Add support for EDNS and DNSSEC. {pull}1292[1292]

*Topbeat*

- Add `username` to processes {pull}845[845]

*Filebeat*

- Add the ability to set a list of tags for each prospector {pull}1092[1092]
- Add JSON decoding support {pull}1143[1143]


*Winlogbeat*

- Add caching of event metadata handles and the system render context for the wineventlog API {pull}888[888]
- Improve config validation by checking for unknown top-level YAML keys. {pull}1100[1100]
- Add the ability to set tags, fields, and fields_under_root as options for each event log {pull}1092[1092]
- Add additional data to the events published by Winlogbeat. The new fields are `activity_id`,
`event_data`, `keywords`, `opcode`, `process_id`, `provider_guid`, `related_activity_id`,
`task`, `thread_id`, `user_data`, and `version`. {issue}1053[1053]
- Add `event_id`, `level`, and `provider` configuration options for filtering events {pull}1218[1218]
- Add `include_xml` configuration option for including the raw XML with the event {pull}1218[1218]

==== Known issues
* All Beats can hang or panic on shutdown if the next server in the pipeline (e.g. Elasticsearch or Logstash) is
  not reachable. {issue}1319[1319]
* When running the Beats as a service on Windows, you need to manually load the Elasticsearch mapping
  template. {issue}1315[1315]
* The ES template automatic load doesn't work if Elasticsearch is not available when the Beat is starting. {issue}1321[1321]

[[release-notes-1.3.1]]
=== Beats version 1.3.1
https://github.com/elastic/beats/compare/v1.3.0...v1.3.1[View commits]

==== Bugfixes

*Filebeat*

- Fix a concurrent bug on filebeat startup with a large number of prospectors defined. {pull}2509[2509]

*Packetbeat*

- Fix description for the -I CLI flag. {pull}2480[2480]

*Winlogbeat*

- Fix corrupt registry file that occurs on power loss by disabling file write caching. {issue}2313[2313]

[[release-notes-1.3.0]]
=== Beats version 1.3.0
https://github.com/elastic/beats/compare/v1.2.3...v1.3.0[View commits]

==== Deprecated

*Filebeat*

- Undocumented support for following symlinks is deprecated. Filebeat will not follow symlinks in version 5.0. {pull}1767[1767]

==== Bugfixes

*Affecting all Beats*

- Fix beats load balancer deadlock if `max_retries: -1` or `publish_async` is enabled in filebeat. {issue}1829[1829]
- Fix output modes backoff counter reset. {issue}1803[1803] {pull}1814[1814] {pull}1818[1818]
- Set logstash output default bulk_max_size to 2048. {issue}1662[1662]
- Seed random number generator using crypto.rand package. {pull}1503[1503]
- Check stdout being available when console output is configured. {issue}2063[2063]

*Packetbeat*

- Add missing nil-check to memcached GapInStream handler. {issue}1162[1162]
- Fix NFSv4 Operation returning the first found first-class operation available in compound requests. {pull}1821[1821]
- Fix TCP overlapping segments not being handled correctly. {pull}1917[1917]

==== Added

*Affecting all Beats*

- Updated to Go 1.7


[[release-notes-1.2.3]]
=== Beats version 1.2.3
https://github.com/elastic/beats/compare/v1.2.2...v1.2.3[View commits]

==== Bugfixes

*Topbeat*

- Fix high CPU usage when using filtering under Windows. {pull}1598[1598]

*Filebeat*

- Fix rotation issue with ignore_older. {issue}1528[1528]

*Winlogbeat*

- Fix panic when reading messages larger than 32K characters on Windows XP and 2003. {pull}1498[1498]

==== Added

*Filebeat*

- Prevent file opening for files which reached ignore_older. {pull}1649[1649]


[[release-notes-1.2.2]]
=== Beats version 1.2.2
https://github.com/elastic/beats/compare/v1.2.0...v1.2.2[View commits]

==== Bugfixes

*Affecting all Beats*

- Fix race when multiple outputs access the same event with Logstash output manipulating event. {issue}1410[1410]
- Fix go-daemon (supervisor used in init scripts) hanging when executed over SSH. {issue}1394[1394]

*Filebeat*

- Improvements in registrar dealing with file rotation. {issue}1281[1281]


[[release-notes-1.2.1]]
=== Beats version 1.2.1
https://github.com/elastic/beats/compare/v1.2.0...v1.2.1[View commits]

==== Breaking changes

*Affecting all Beats*

- Require braces for environment variable expansion in config files {pull}1304[1304]
- Removed deprecation warning for the Redis output. {pull}1282[1282]

*Topbeat*

- Fixed name of the setting `stats.proc` to `stats.process` in the default configuration file. {pull}1343[1343]
- Fix issue with cpu.system_p being greater than 1 on Windows {pull}1128[1128]

==== Added

*Topbeat*

- Add username to processes {pull}845[845]


[[release-notes-1.2.0]]
=== Beats version 1.2.0
https://github.com/elastic/beats/compare/v1.1.2...v1.2.0[View commits]

==== Breaking changes

*Filebeat*

- Default config for ignore_older is now infinite instead of 24h, means ignore_older is disabled by default. Use close_older to only close file handlers.

==== Bugfixes

*Packetbeat*

- Split real_ip_header value when it contains multiple IPs {pull}1241[1241]

*Winlogbeat*

- Fix invalid `event_id` on Windows XP and Windows 2003 {pull}1227[1227]

==== Added

*Affecting all Beats*

- Add ability to override configuration settings using environment variables {issue}114[114]
- Libbeat now always exits through a single exit method for proper cleanup and control {pull}736[736]
- Add ability to create Elasticsearch mapping on startup {pull}639[639]

*Topbeat*

- Add the command line used to start processes {issue}533[533]

*Filebeat*

- Add close_older configuration option to complete ignore_older https://github.com/elastic/filebeat/issues/181[181]

[[release-notes-1.1.2]]
=== Beats version 1.1.2
https://github.com/elastic/beats/compare/v1.1.1...v1.1.2[View commits]

==== Bugfixes

*Filebeat*

- Fix registrar bug for rotated files {pull}1010[1010]


[[release-notes-1.1.1]]
=== Beats version 1.1.1
https://github.com/elastic/beats/compare/v1.1.0...v1.1.1[View commits]

==== Bugfixes

*Affecting all Beats*

- Fix logstash output loop hanging in infinite loop on too many output errors. {pull}944[944]
- Fix critical bug in filebeat and winlogbeat potentially dropping events. {pull}953[953]

[[release-notes-1.1.0]]
=== Beats version 1.1.0
https://github.com/elastic/beats/compare/v1.0.1...v1.1.0[View commits]

==== Bugfixes

*Affecting all Beats*

- Fix logging issue with file based output where newlines could be misplaced
  during concurrent logging {pull}650[650]
- Reduce memory usage by separate queue sizes for single events and bulk events. {pull}649[649] {issue}516[516]
- Set default default bulk_max_size value to 2048 {pull}628[628]

*Packetbeat*

- Fix setting direction to out and use its value to decide when dropping events if ignore_outgoing is enabled {pull}557[557]
- Fix logging issue with file-based output where newlines could be misplaced
  during concurrent logging {pull}650[650]
- Reduce memory usage by having separate queue sizes for single events and bulk events. {pull}649[649] {issue}516[516]
- Set default bulk_max_size value to 2048 {pull}628[628]
- Fix logstash window size of 1 not increasing. {pull}598[598]

*Packetbeat*

- Fix the condition that determines whether the direction of the transaction is set to "outgoing". Packetbeat uses the
  direction field to determine which transactions to drop when dropping outgoing transactions. {pull}557[557]
- Allow PF_RING sniffer type to be configured using pf_ring or pfring {pull}671[671]

*Filebeat*

- Set spool_size default value to 2048 {pull}628[628]

==== Added

*Affecting all Beats*

- Add include_fields and drop_fields as part of generic filtering {pull}1120[1120]
- Make logstash output compression level configurable. {pull}630[630]
- Some publisher options refactoring in libbeat {pull}684[684]
- Move event preprocessor applying GeoIP to packetbeat {pull}772[772]

*Packetbeat*

- Add support for capturing DNS over TCP network traffic. {pull}486[486] {pull}554[554]

*Topbeat*

- Group all CPU usage per core statistics and export them optionally if cpu_per_core is configured {pull}496[496]

*Filebeat*

- Add multiline support for combining multiple related lines into one event. {issue}461[461]
- Add `exclude_lines` and `include_lines` options for regexp based line filtering. {pull}430[430]
- Add `exclude_files` configuration option. {pull}563[563]
- Add experimental option to enable filebeat publisher pipeline to operate asynchonrously {pull}782[782]

*Winlogbeat*

- First public release of Winlogbeat

[[release-notes-1.0.1]]
=== Beats version 1.0.1
https://github.com/elastic/beats/compare/v1.0.0...v1.0.1[Check 1.0.1 diff]

==== Bugfixes

*Filebeat*

- Fix force_close_files in case renamed file appeared very fast. https://github.com/elastic/filebeat/pull/302[302]

*Packetbeat*

- Improve MongoDB message correlation. {issue}377[377]
- Improve redis parser performance. {issue}442[422]
- Fix panic on nil in redis protocol parser. {issue}384[384]
- Fix errors redis parser when messages are split in multiple TCP segments. {issue}402[402]
- Fix errors in redis parser when length prefixed strings contain sequences of CRLF. {issue}#402[402]
- Fix errors in redis parser when dealing with nested arrays. {issue}402[402]

[[release-notes-1.0.0]]
=== Beats version 1.0.0
https://github.com/elastic/beats/compare/1.0.0-rc2...1.0.0[Check 1.0.0 diff]

==== Breaking changes

*Topbeat*

- Change proc type to process #138


==== Bugfixes

*Affecting all Beats*

- Fix random panic on shutdown by calling shutdown handler only once. elastic/filebeat#204
- Fix credentials are not send when pinging an elasticsearch host. elastic/fileabeat#287

*Filebeat*

- Fix problem that harvesters stopped reading after some time and filebeat stopped processing events #257
- Fix line truncating by internal buffers being reused by accident #258
- Set default ignore_older to 24 hours #282




[[release-notes-1.0.0-rc2]]
=== Beats version 1.0.0-rc2
https://github.com/elastic/beats/compare/1.0.0-rc1...1.0.0-rc2[Check 1.0.0-rc2
diff]

==== Breaking changes

*Affecting all Beats*

- The `shipper` output field is renamed to `beat.name`. #285
- Use of `enabled` as a configuration option for outputs (elasticsearch,
  logstash, etc.) has been removed. #264
- Use of `disabled` as a configuration option for tls has been removed. #264
- The `-test` command line flag was renamed to `-configtest`. #264
- Disable geoip by default. To enable it uncomment in config file. #305


*Filebeat*

- Removed utf-16be-bom encoding support. Support will be added with fix for #205
- Rename force_close_windows_files to force_close_files and make it available for all platforms.


==== Bugfixes

*Affecting all Beats*

- Disable logging to stderr after configuration phase. #276
- Set the default file logging path when not set in config. #275
- Fix bug silently dropping records based on current window size. elastic/filebeat#226
- Fix direction field in published events. #300
- Fix elasticsearch structured errors breaking error handling. #309

*Packetbeat*

- Packetbeat will now exit if a configuration error is detected. #357
- Fixed an issue handling DNS requests containing no questions. #369

*Topbeat*

- Fix leak of Windows handles. #98
- Fix memory leak of process information. #104

*Filebeat*

- Filebeat will now exit if a configuration error is detected. #198
- Fix to enable prospector to harvest existing files that are modified. #199
- Improve line reading and encoding to better keep track of file offsets based
  on encoding. #224
- Set input_type by default to "log"


==== Added

*Affecting all Beats*

- Added `beat.hostname` to contain the hostname where the Beat is running on as
  returned by the operating system. #285
- Added timestamp for file logging. #291

*Filebeat*

- Handling end of line under windows was improved #233



[[release-notes-1.0.0-rc1]]
=== Beats version 1.0.0-rc1
https://github.com/elastic/beats/compare/1.0.0-beta4...1.0.0-rc1[Check
1.0.0-rc1 diff]

==== Breaking changes

*Affecting all Beats*

- Rename timestamp field with @timestamp. #237

*Packetbeat*

- Rename timestamp field with @timestamp. #343

*Topbeat*

- Rename timestamp field with @timestamp for a better integration with
Logstash. #80

*Filebeat*

- Rename the timestamp field with @timestamp #168
- Rename tail_on_rotate prospector config to tail_files
- Removal of line field in event. Line number was not correct and does not add value. #217


==== Bugfixes

*Affecting all Beats*

- Use stderr for console log output. #219
- Handle empty event array in publisher. #207
- Respect '*' debug selector in IsDebug. #226 (elastic/packetbeat#339)
- Limit number of workers for Elasticsearch output. elastic/packetbeat#226
- On Windows, remove service related error message when running in the console. #242
- Fix waitRetry no configured in single output mode configuration. elastic/filebeat#144
- Use http as the default scheme in the elasticsearch hosts #253
- Respect max bulk size if bulk publisher (collector) is disabled or sync flag is set.
- Always evaluate status code from Elasticsearch responses when indexing events. #192
- Use bulk_max_size configuration option instead of bulk_size. #256
- Fix max_retries=0 (no retries) configuration option. #266
- Filename used for file based logging now defaults to beat name. #267

*Packetbeat*

- Close file descriptors used to monitor processes. #337
- Remove old RPM spec file. It moved to elastic/beats-packer. #334

*Topbeat*

- Don't wait for one period until shutdown #75

*Filebeat*

- Omit 'fields' from event JSON when null. #126
- Make offset and line value of type long in elasticsearch template to prevent overflow. #140
- Fix locking files for writing behaviour. #156
- Introduce 'document_type' config option per prospector to define document type
  for event stored in elasticsearch. #133
- Add 'input_type' field to published events reporting the prospector type being used. #133
- Fix high CPU usage when not connected to Elasticsearch or Logstash. #144
- Fix issue that files were not crawled anymore when encoding was set to something other then plain. #182


==== Added

*Affecting all Beats*

- Add Console output plugin. #218
- Add timestamp to log messages #245
- Send @metadata.beat to Logstash instead of @metadata.index to prevent
  possible name clashes and give user full control over index name used for
  Elasticsearch
- Add logging messages for bulk publishing in case of error #229
- Add option to configure number of parallel workers publishing to Elasticsearch
  or Logstash.
- Set default bulk size for Elasticsearch output to 50.
- Set default http timeout for Elasticsearch to 90s.
- Improve publish retry if sync flag is set by retrying only up to max bulk size
  events instead of all events to be published.

*Filebeat*

- Introduction of backoff, backoff_factor, max_backoff, partial_line_waiting, force_close_windows_files
  config variables to make crawling more configurable.
- All Godeps dependencies were updated to master on 2015-10-21 [#122]
- Set default value for ignore_older config to 10 minutes. #164
- Added the fields_under_root setting to optionally store the custom fields top
level in the output dictionary. #188
- Add more encodings by using x/text/encodings/htmlindex package to select
  encoding by name.




[[release-notes-1.0.0-beta4]]
=== Beats version 1.0.0-beta4
https://github.com/elastic/beats/compare/1.0.0-beta3...1.0.0-beta4[Check
1.0.0-beta4 diff]


==== Breaking changes

*Affecting all Beats*

- Update tls config options naming from dash to underline #162
- Feature/output modes: Introduction of PublishEvent(s) to be used by beats #118 #115

*Packetbeat*

- Renamed http module config file option 'strip_authorization' to 'redact_authorization'
- Save_topology is set to false by default
- Rename elasticsearch index to [packetbeat-]YYYY.MM.DD

*Topbeat*

- Percentage fields (e.g user_p) are exported as a float between 0 and 1 #34


==== Bugfixes

*Affecting all Beats*

- Determine Elasticsearch index for an event based on UTC time #81
- Fixing ES output's defaultDeadTimeout so that it is 60 seconds #103
- ES outputer: fix timestamp conversion #91
- Fix TLS insecure config option #239
- ES outputer: check bulk API per item status code for retransmit on failure.

*Packetbeat*

- Support for lower-case header names when redacting http authorization headers
- Redact proxy-authorization if redact-authorization is set
- Fix some multithreading issues #203
- Fix negative response time #216
- Fix memcache TCP connection being nil after dropping stream data. #299
- Add missing DNS protocol configuration to documentation #269

*Topbeat*

- Don't divide the reported memory by an extra 1024 #60


==== Added

*Affecting all Beats*

- Add logstash output plugin #151
- Integration tests for Beat -> Logstash -> Elasticsearch added #195 #188 #168 #137 #128 #112
- Large updates and improvements to the documentation
- Add direction field to publisher output to indicate inbound/outbound transactions #150
- Add tls configuration support to elasticsearch and logstash outputers #139
- All external dependencies were updated to the latest version. Update to Golang 1.5.1 #162
- Guarantee ES index is based in UTC time zone #164
- Cache: optional per element timeout #144
- Make it possible to set hosts in different ways. #135
- Expose more TLS config options #124
- Use the Beat name in the default configuration file path #99

*Packetbeat*

- add [.editorconfig file](http://editorconfig.org/)
- add (experimental/unsupported?) saltstack files
- Sample config file cleanup
- Moved common documentation to [libbeat repository](https://github.com/elastic/libbeat)
- Update build to go 1.5.1
- Adding device descriptions to the -device output.
- Generate coverage for system tests
- Move go-daemon dependency to beats-packer
- Rename integration tests to system tests
- Made the `-devices` option more user friendly in case `sudo` is not used.
  Issue #296.
- Publish expired DNS transactions #301
- Update protocol guide to libbeat changes
- Add protocol registration to new protocol guide
- Make transaction timeouts configurable #300
- Add direction field to the exported fields #317

*Topbeat*

- Document fields in a standardized format (etc/fields.yml) #34
- Updated to use new libbeat Publisher #37 #41
- Update to go 1.5.1 #43
- Updated configuration files with comments for all options #65
- Documentation improvements


==== Deprecated

*Affecting all Beats*

- Redis output was deprecated #169 #145
- Host and port configuration options are deprecated. They are replaced by the hosts
 configuration option. #141<|MERGE_RESOLUTION|>--- conflicted
+++ resolved
@@ -51,13 +51,10 @@
 - Rename `golang.heap.system.optained` field to `golang.heap.system.obtained`. {issue}5703[5703]
 - Support haproxy stats gathering using http (additionaly to tcp socket). {pull}5819[5819]
 - De dot keys in jolokia/jmx metricset to prevent collisions. {pull}5957[5957]
-<<<<<<< HEAD
 - Support to optionally 'de dot' keys in http/json metricset to prevent collisions. {pull}5957[5957]
 - Add filtering option by exact device names in system.diskio. `diskio.include_devices`. {pull}6085[6085]
-=======
 - Support to optionally 'de dot' keys in http/json metricset to prevent collisions. {pull}5970[5970]
 - De dot keys in kubernetes/event metricset to prevent collisions. {pull}6203[6203]
->>>>>>> e6054952
 
 *Packetbeat*
 
