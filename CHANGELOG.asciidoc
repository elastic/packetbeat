--- conflicted
+++ resolved
@@ -45,11 +45,8 @@
 
 - Don't stop with error loading the ES template if the ES output is not enabled. {pull}4436[4436]
 - Fix race condition in internal logging rotator. {pull}4519[4519]
-<<<<<<< HEAD
 - Normalize all times to UTC to ensure proper index naming. {issue}4569[4569]
-=======
 - Fix issue with loading dashboards to ES 6.0 when .kibana index did not already exist. {issue}4659[4659]
->>>>>>> c96512dd
 
 *Filebeat*
 
