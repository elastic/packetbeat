// Use these for links to issue and pulls. Note issues and pulls redirect one to
// each other on Github, so don't worry too much on using the right prefix.
:issue: https://github.com/elastic/beats/issues/
:pull: https://github.com/elastic/beats/pull/

////////////////////////////////////////////////////////////
// Template, add newest changes here

=== Beats version HEAD
https://github.com/elastic/beats/compare/v7.0.0-alpha1...master[Check the HEAD diff]

==== Breaking changes

*Affecting all Beats*

*Auditbeat*

*Filebeat*

*Heartbeat*

*Journalbeat*

*Metricbeat*

*Packetbeat*

*Winlogbeat*

*Functionbeat*

==== Bugfixes

*Affecting all Beats*

*Auditbeat*

*Filebeat*

*Heartbeat*

*Journalbeat*

*Metricbeat*

- Fix issue preventing diskio metrics collection for idle disks. {issue}9124[9124] {pull}9125[9125]
- Fix panic on docker healthcheck collection on dockers without healthchecks. {pull}9171[9171]
- Fix issue with not collecting Elasticsearch cross-cluster replication stats correctly. {pull}9179[9179]

*Packetbeat*

*Winlogbeat*

*Functionbeat*

==== Added

*Affecting all Beats*

*Auditbeat*

*Filebeat*

*Heartbeat*

*Journalbeat*

*Metricbeat*

- Add setting to disable docker cpu metrics per core. {pull}9194[9194]
- The `elasticsearch/node` metricset now reports the Elasticsearch cluster UUID. {pull}8771[8771]

*Packetbeat*

*Functionbeat*

==== Deprecated

*Affecting all Beats*

*Filebeat*

*Heartbeat*

*Journalbeat*

*Metricbeat*

*Packetbeat*

*Winlogbeat*

*Functionbeat*

==== Known Issue


////////////////////////////////////////////////////////////

[[release-notes-7.0.0-alpha1]]
=== Beats version 7.0.0-alpha1
https://github.com/elastic/beats/compare/v6.5.0...v7.0.0-alpha1[View commits]

==== Breaking changes

*Affecting all Beats*

- Dissect syntax change, use * instead of ? when working with field reference. {issue}8054[8054]
<<<<<<< HEAD
- On systems with systemd the Beats log is now written to journald by default rather than file, this behaviour can be reverted by overriding BEAT_LOG_OPTS with an empty value. {pull}8942[8942].
=======
- Removed dashboards and index patterns generation for Kibana 5. {pull}8927[8927]
>>>>>>> a07884ec

*Auditbeat*

- Use `initial_scan` action for new paths. {pull}7954[7954]
- Rename beat.name to agent.type, beat.hostname to agent.hostname, beat.version to agent.version.
- Rename `source.hostname` to `source.domain` in the auditd module. {pull}9027[9027]
- Remove warning for deprecated option: "filters". {pull}9002[9002]

*Filebeat*

- Rename `fileset.name` to `event.name`. {pull}8879[8879]
- Rename `fileset.module` to `event.module`. {pull}8879[8879]
- Rename source to log.file.path and log.source.ip {pull}8902[8902]
- Remove the deprecated `prospector(s)` option in the configuration use `input(s)` instead. {pull}8909[8909]
- Rename `offset` to `log.offset`. {pull}8923[8923]
- Rename `source_ecs` to `source` in the Filebeat Suricata module. {pull}8983[8983]
- Remove warnings for deprecated options: "spool_size", "publish_async", "idle_timeout". {pull}9002[9002]
- Rename many `system.syslog.*` fields to map to ECS. {pull}9135[9135]
- Rename many `iis.access.*` fields to map to ECS. {pull}9084[9084]
- IIS module's user agent string is no longer encoded (`+` replaced with spaces). {pull}9084[9084]
- Rename many `haproxy.*` fields to map to ECS. {pull}9117[9117]

*Metricbeat*

- Remove warning for deprecated option: "filters". {pull}9002[9002]

*Functionbeat*

- Function concurrency is now set to 5 instead of unreserved. {pull}8992[8992]

==== Bugfixes

*Affecting all Beats*

- Fixed `-d` CLI flag by trimming spaces from selectors. {pull}7864[7864]
- Fixed Support `add_docker_metadata` in Windows by identifying systems' path separator. {issue}7797[7797]
- Do not panic when no tokenizer string is configured for a dissect processor. {issue}8895[8895]
- Start autodiscover consumers before producers. {pull}7926[7926]
- Propagate Sync error when running SafeFileRotate. {pull}9069[9069]

*Filebeat*

- Fixed a memory leak when harvesters are closed. {pull}7820[7820]
- Fix improperly set config for CRI Flag in Docker Input {pull}8899[8899]
- Just enabling the `elasticsearch` fileset and starting Filebeat no longer causes an error. {pull}8891[8891]
- Fix macOS default log path for elasticsearch module based on homebrew paths. {pul}8939[8939]

*Heartbeat*

- Heartbeat now always downloads the entire body of HTTP endpoints, even if no checks against the body content are declared. This fixes an issue where timing metrics would be incorrect in scenarios where the body wasn't used since the connection would be closed soon after the headers were sent, but before the entire body was. {pull}8894[8894]

*Metricbeat*

- Fix golang.heap.gc.cpu_fraction type from long to float in Golang module. {pull}7789[7789]
- Add missing namespace field in http server metricset {pull}7890[7890]
- Fix race condition when enriching events with kubernetes metadata. {issue}9055[9055] {issue}9067[9067]

*Packetbeat*

- Fixed the mysql missing transactions if monitoring a connection from the start. {pull}8173[8173]


==== Added

*Affecting all Beats*

- Add field `host.os.kernel` to the add_host_metadata processor and to the
  internal monitoring data. {issue}7807[7807]
- Add debug check to logp.Logger {pull}7965[7965]
- Count HTTP 429 responses in the elasticsearch output {pull}8056[8056]
- Allow Bus to buffer events in case listeners are not configured. {pull}8527[8527]
- Dissect will now flag event on parsing error. {pull}8751[8751]
- add_cloud_metadata initialization is performed asynchronously to avoid delays on startup. {pull}8845[8845]
- Added the `redirect_stderr` option that allows panics to be logged to log files. {pull}8430[8430]

*Filebeat*

- Make inputsource generic taking bufio.SplitFunc as input {pull}7746[7746]
- Add custom unpack to log hints config to avoid env resolution {pull}7710[7710]
- Make docker input check if container strings are empty {pull}7960[7960]
- Keep unparsed user agent information in user_agent.original. {pull}8537[8537]
- Allow to force CRI format parsing for better performance {pull}8424[8424]

*Heartbeat*

- Add automatic config file reloading. {pull}8023[8023]

*Journalbeat*

- Add the ability to check against JSON HTTP bodies with conditions. {pull}8667[8667]

*Metricbeat*

- Add metrics about cache size to memcached module {pull}7740[7740]
- Add experimental socket summary metricset to system module {pull}6782[6782]
- Collect custom cluster `display_name` in `elasticsearch/cluster_stats` metricset. {pull}8445[8445]
- Test etcd module with etcd 3.3. {pull}9068[9068]

*Packetbeat*

- Add support to decode HTTP bodies compressed with `gzip` and `deflate`. {pull}7915[7915]
- Added support to calculate certificates' fingerprints (MD5, SHA-1, SHA-256). {issue}8180[8180]
- Support new TLS version negotiation introduced in TLS 1.3. {issue}8647[8647].


[[release-notes-6.5.0]]
=== Beats version 6.5.0
https://github.com/elastic/beats/compare/v6.4.0...v6.5.0[View commits]

==== Bugfixes

*Affecting all Beats*

- Fixed `add_host_metadata` not initializing correctly on Windows. {issue}7715[7715]
- Fixed missing file unlock in spool file on Windows, so file can be reopened and locked. {pull}7859[7859]
- Fix spool file opening/creation failing due to file locking on Windows. {pull}7859[7859]
- Fix size of maximum mmaped read area in spool file on Windows. {pull}7859[7859]
- Fix potential data loss on OS X in spool file by using fcntl with F_FULLFSYNC. {pull}7859[7859]
- Improve fsync on linux, by assuming the kernel resets error flags of failed writes. {pull}7859[7859]
- Remove unix-like permission checks on Windows, so files can be opened. {issue}7849[7849]
- Replace index patterns in TSVB visualizations. {pull}7929[7929]
- Deregister pipeline loader callback when inputsRunner is stopped. {pull}[7893][7893]
- Add backoff support to x-pack monitoring outputs. {issue}7966[7966]
- Removed execute permissions systemd unit file. {pull}7873[7873]
- Fix a race condition with the `add_host_metadata` and the event serialization. {pull}8223[8223] {pull}8653[8653]
- Enforce that data used by k8s or docker doesn't use any reference. {pull}8240[8240]
- Switch to different UUID lib due to to non-random generated UUIDs. {pull}8485[8485]
- Fix race condition when publishing monitoring data. {pull}8646[8646]
- Fix bug in loading dashboards from zip file. {issue}8051[8051]
- Fix in-cluster kubernetes configuration on IPv6. {pull}8754[8754]
- The export config subcommand should not display real value for field reference. {pull}8769[8769]
- The setup command will not fail if no dashboard is available to import. {pull}8977[8977]
- Fix central management configurations reload when a configuration is removed in Kibana. {issue}9010[9010]

*Auditbeat*

- Fixed a crash in the file_integrity module under Linux. {issue}7753[7753]
- Fixed the RPM by designating the config file as configuration data in the RPM spec. {issue}8075[8075]
- Fixed a concurrent map write panic in the auditd module. {pull}8158[8158]
- Fixed a data race in the file_integrity module. {issue}8009[8009]
- Fixed a deadlock in the file_integrity module. {pull}8027[8027]

*Filebeat*

- Fix date format in Mongodb Ingest pipeline. {pull}7974[7974]
- Fixed a docker input error due to the offset update bug in partial log join.{pull}8177[8177]
- Update CRI format to support partial/full tags. {pull}8265[8265]
- Fix some errors happening when stopping syslog input. {pull}8347[8347]
- Fix RFC3339 timezone and nanoseconds parsing with the syslog input. {pull}8346[8346]
- Mark the TCP and UDP input as GA. {pull}8125[8125]
- Support multiline logs in logstash/log fileset of Filebeat. {pull}8562[8562]

*Heartbeat*

- Fixed bug where HTTP responses with larger bodies would incorrectly report connection errors. {pull}8660[8660]

*Metricbeat*

- Fix golang.heap.gc.cpu_fraction type from long to float in Golang module. {pull}7789[7789]
- Fixed the RPM by designating the modules.d config files as configuration data in the RPM spec. {issue}8075[8075]
- Fixed the location of the modules.d dir in Deb and RPM packages. {issue}8104[8104]
- Add docker diskio stats on Windows. {issue}6815[6815] {pull}8126[8126]
- Fix incorrect type conversion of average response time in Haproxy dashboards {pull}8404[8404]
- Added io disk read and write times to system module {issue}8473[8473] {pull}8508[8508]
- Avoid mapping issues in kubernetes module. {pull}8487[8487]
- Recover metrics for old apache versions removed by mistake on #6450. {pull}7871[7871]
- Fix dropwizard module parsing of metric names. {issue}8365[8365] {pull}6385[8385]
- Fix issue that would prevent kafka module to find a proper broker when port is not set {pull}8613[8613]
- Fix range colors in multiple visualizations. {issue}8633[8633] {pull}8634[8634]
- Fix incorrect header parsing on http metricbeat module {issue}8564[8564] {pull}8585[8585]
- Fixed a panic when the kvm module cannot establish a connection to libvirtd. {issue}7792[7792].

*Packetbeat*

- Fixed a seccomp related error where the `fcntl64` syscall was not permitted
  on 32-bit Linux and the sniffer failed to start. {issue}7839[7839]
- Added missing `cmdline` and `client_cmdline` fields to index template. {pull}8258[8258]

==== Added

*Affecting all Beats*

- Added time-based log rotation. {pull}8349[8349]
- Add backoff on error support to redis output. {pull}7781[7781]
- Allow for cloud-id to specify a custom port. This makes cloud-id work in ECE contexts. {pull}7887[7887]
- Add support to grow or shrink an existing spool file between restarts. {pull}7859[7859]
- Make kubernetes autodiscover ignore events with empty container IDs {pull}7971[7971]
- Implement CheckConfig in RunnerFactory to make autodiscover check configs {pull}7961[7961]
- Add DNS processor with support for performing reverse lookups on IP addresses. {issue}7770[7770]
- Support for Kafka 2.0.0 in kafka output {pull}8399[8399]
- Add setting `setup.kibana.space.id` to support Kibana Spaces {pull}7942[7942]
- Better tracking of number of open file descriptors. {pull}7986[7986]
- Report number of open file handles on Windows. {pull}8329[8329]
- Added the `add_process_metadata` processor to enrich events with process information. {pull}6789[6789]
- Add Beats Central Management {pull}8559[8559]
- Report configured queue type. {pull}8091[8091]
- Enable `host` and `cloud` metadata processors by default. {pull}8596[8596]

*Filebeat*

- Add tag "truncated" to "log.flags" if incoming line is longer than configured limit. {pull}7991[7991]
- Add haproxy module. {pull}8014[8014]
- Add tag "multiline" to "log.flags" if event consists of multiple lines. {pull}7997[7997]
- Release `docker` input as GA. {pull}8328[8328]
- Keep unparsed user agent information in user_agent.original. {pull}7823[7832]
- Added default and TCP parsing formats to HAproxy module {issue}8311[8311] {pull}8637[8637]
- Add Suricata IDS/IDP/NSM module. {issue}8153[8153] {pull}8693[8693]
- Support for Kafka 2.0.0 {pull}8853[8853]

*Heartbeat*

- Heartbeat is marked as GA.
- Add automatic config file reloading. {pull}8023[8023]
- Added autodiscovery support {pull}8415[8415]
- Added support for extra TLS/x509 metadata. {pull}7944[7944]
- Added stats and state metrics for number of monitors and endpoints started. {pull}8621[8621]

*Journalbeat*

- Add journalbeat. {pull}8703[8703]

*Metricbeat*

- Add `replstatus` metricset to MongoDB module {pull}7604[7604]
- Add experimental socket summary metricset to system module {pull}6782[6782]
- Move common kafka fields (broker, topic and partition.id) to the module level to facilitate events correlation {pull}7767[7767]
- Add fields for memory fragmentation, memory allocator stats, copy on write, master-slave status, and active defragmentation to `info` metricset of Redis module. {pull}7695[7695]
- Increase ignore_above for system.process.cmdline to 2048. {pull}8101[8100]
- Add support to renamed fields planned for redis 5.0. {pull}8167[8167]
- Allow TCP helper to support delimiters and graphite module to accept multiple metrics in a single payload. {pull}8278[8278]
- Added 'died' PID state to process_system metricset on system module {pull}8275[8275]
- Add `metrics` metricset to MongoDB module. {pull}7611[7611]
- Added `ccr` metricset to Elasticsearch module. {pull}8335[8335]
- Support for Kafka 2.0.0 {pull}8399[8399]
- Added support for query params in configuration {issue}8286[8286] {pull}8292[8292]
- Add container image for docker metricsets. {issue}8214[8214] {pull}8438[8438]
- Precalculate composed id fields for kafka dashboards. {pull}8504[8504]
- Add support for `full` status page output for php-fpm module as a separate metricset called `process`. {pull}8394[8394]
- Add Kafka dashboard. {pull}8457[8457]
- Release Kafka module as GA. {pull}8854[8854]

*Packetbeat*

- Added DHCP protocol support. {pull}7647[7647]

*Functionbeat*

- Initial version of Functionbeat. {pull}8678[8678]

==== Deprecated

*Heartbeat*

- watch.poll_file is now deprecated and superceded by automatic config file reloading.

*Metricbeat*

- Redis `info` `replication.master_offset` has been deprecated in favor of `replication.master.offset`.{pull}7695[7695]
- Redis `info` clients fields `longest_output_list` and `biggest_input_buf` have been renamed to `max_output_buffer` and `max_input_buffer` based on the names they will have in Redis 5.0, both fields will coexist during a time with the same value {pull}8167[8167].
- Move common kafka fields (broker, topic and partition.id) to the module level {pull}7767[7767].



[[release-notes-6.4.3]]
=== Beats version 6.4.3
https://github.com/elastic/beats/compare/v6.4.2...v6.4.3[View commits]

==== Bugfixes

*Affecting all Beats*

- Fix a race condition with the `add_host_metadata` and the event serialization. {pull}8223[8223] {pull}8653[8653]
- Fix race condition when publishing monitoring data. {pull}8646[8646]
- Fix bug in loading dashboards from zip file. {issue}8051[8051]
- The export config subcommand should not display real value for field reference. {pull}8769[8769]

*Filebeat*

- Fix typo in Filebeat IIS Kibana visualization. {pull}8604[8604]

*Metricbeat*

- Recover metrics for old Apache versions removed by mistake on #6450. {pull}7871[7871]
- Avoid mapping issues in Kubernetes module. {pull}8487[8487]
- Fixed a panic when the KVM module cannot establish a connection to libvirtd. {issue}7792[7792]


[[release-notes-6.4.2]]
=== Beats version 6.4.2
https://github.com/elastic/beats/compare/v6.4.1...v6.4.2[View commits]

==== Bugfixes

*Filebeat*

- Fix some errors happening when stopping syslog input. {pull}8347[8347]
- Fix RFC3339 timezone and nanoseconds parsing with the syslog input. {pull}8346[8346]

*Metricbeat*

- Fix incorrect type conversion of average response time in Haproxy dashboards {pull}8404[8404]
- Fix dropwizard module parsing of metric names. {issue}8365[8365] {pull}6385[8385]

[[release-notes-6.4.1]]
=== Beats version 6.4.1
https://github.com/elastic/beats/compare/v6.4.0...v6.4.1[View commits]

==== Bugfixes

*Affecting all Beats*

- Add backoff support to x-pack monitoring outputs. {issue}7966[7966]
- Removed execute permissions systemd unit file. {pull}7873[7873]
- Fix a race condition with the `add_host_metadata` and the event serialization. {pull}8223[8223]
- Enforce that data used by k8s or docker doesn't use any reference. {pull}8240[8240]
- Implement CheckConfig in RunnerFactory to make autodiscover check configs {pull}7961[7961]
- Make kubernetes autodiscover ignore events with empty container IDs {pull}7971[7971]

*Auditbeat*

- Fixed a concurrent map write panic in the auditd module. {pull}8158[8158]
- Fixed the RPM by designating the config file as configuration data in the RPM spec. {issue}8075[8075]

*Filebeat*

- Fixed a docker input error due to the offset update bug in partial log join.{pull}8177[8177]
- Update CRI format to support partial/full tags. {pull}8265[8265]

*Metricbeat*

- Fixed the location of the modules.d dir in Deb and RPM packages. {issue}8104[8104]
- Fixed the RPM by designating the modules.d config files as configuration data in the RPM spec. {issue}8075[8075]
- Fix golang.heap.gc.cpu_fraction type from long to float in Golang module. {pull}7789[7789]

*Packetbeat*

- Added missing `cmdline` and `client_cmdline` fields to index template. {pull}8258[8258]

[[release-notes-6.4.0]]
=== Beats version 6.4.0
https://github.com/elastic/beats/compare/v6.3.1...v6.4.0[View commits]

==== Known issue

Due to a packaging mistake, the `modules.d` configuration directory is
installed in the wrong path in the Metricbeat DEB and RPM packages.  This issue
results in an empty list when you run `metricbeat modules list` and failures
when you try to enable or disable modules. To work around this issue, run the
following command:

[source,sh]
-----------
sudo cp -r /usr/share/metricbeat/modules.d /etc/metricbeat/
-----------

This issue affects all new installations on DEB and RPM. Upgrades will run, but
use old configurations defined in the `modules.d` directory from the previous
installation.

The issue will be fixed in the 6.4.1 release.

==== Breaking changes

*Affecting all Beats*

- Set default kafka version to 1.0.0 in kafka output. Older versions are still supported by configuring the `version` setting. Minimally supported version is 0.11 (older versions might work, but are untested). {pull}7025[7025]

*Heartbeat*

- Rename http.response.status to http.response.status_code to align with ECS. {pull}7274[7274]
- Remove `type` field as not needed. {pull}7307[7307]

*Metricbeat*

- Fixed typo in values for `state_container` `status.phase`, from `terminate` to `terminated`. {pull}6916[6916]
- RabbitMQ management plugin path is now configured at the module level instead of having to do it in each of the metricsets. New `management_path_prefix` option should be used now {pull}7074[7074]
- RabbitMQ node metricset only collects metrics of the instance it connects to, `node.collect: cluster` can be used to collect all nodes as before. {issue}6556[6556] {pull}6971[6971]
- Change http/server metricset to put events by default under http.server and prefix config options with server.. {pull}7100[7100]
- Disable dedotting in docker module configuration. This will change the out-of-the-box behaviour, but not the one of already configured instances. {pull}7485[7485]
- Fix typo in etcd/self metricset fields from *.bandwithrate to *.bandwidthrate. {pull}7456[7456]
- Changed the definition of the `system.cpu.total.pct` and `system.cpu.total.norm.cou` fields to exclude the IOWait time. {pull}7691[7691]

==== Bugfixes

*Affecting all Beats*

- Error out on invalid Autodiscover template conditions settings. {pull}7200[7200]
- Allow to override the `ignore_above` option when defining new field with the type keyword. {pull}7238[7238]
- Fix a panic on the Dissect processor when we have data remaining after the last delimiter. {pull}7449[7449]
- When we fail to build a Kubernetes' indexer or matcher we produce a warning but we don't add them to the execution. {pull}7466[7466]
- Fix default value for logging.files.keepfiles. It was being set to 0 and now
  it's set to the documented value of 7. {issue}7494[7494]
- Retain compatibility with older Docker server versions. {issue}7542[7542]
- Fix errors unpacking configs modified via CLI by ignoring `-E key=value` pairs with missing value. {pull}7599[7599]

*Auditbeat*

- Allow `auditbeat setup` to run without requiring elevated privileges for the audit client. {issue}7111[7111]
- Fix goroutine leak that occurred when the auditd module was stopped. {pull}7163[7163]

*Filebeat*

- Fix a data race between stopping and starting of the harvesters. {issue}#6879[6879]
- Fix an issue when parsing ISO8601 dates with timezone definition {issue}7367[7367]
- Fix Grok pattern of MongoDB module. {pull}7568[7568]
- Fix registry duplicates and log resending on upgrade. {issue}7634[7634]

*Metricbeat*

- Fix Windows service metricset when using a 32-bit binary on a 64-bit OS. {pull}7294[7294]
- Do not report Metricbeat container host as hostname in Kubernetes deployment. {issue}7199[7199]
- Ensure metadata updates don't replace existing pod metrics. {pull}7573[7573]
- Fix kubernetes pct fields reporting. {pull}7677[7677]
- Add support for new `kube_node_status_condition` in Kubernetes `state_node`. {pull}7699[7699]

==== Added

*Affecting all Beats*

- Add dissect processor. {pull}6925[6925]
- Add IP-addresses and MAC-addresses to add_host_metadata. {pull}6878[6878]
- Added a seccomp (secure computing) filter on Linux that whitelists the
  necessary system calls used by each Beat. {issue}5213[5213]
- Ship fields.yml as part of the binary {pull}4834[4834]
- Added options to dev-tools/cmd/dashboards/export_dashboard.go: -indexPattern to include index-pattern in output, -quiet to be quiet. {pull}7101[7101]
- Add Indexer indexing by pod uid. Enable pod uid metadata gathering in add_kubernetes_metadata. Extended Matcher log_path matching to support volume mounts {pull}7072[7072]
- Add default_fields to Elasticsearch template when connecting to Elasticsearch >= 7.0. {pull}7015[7015]
- Add support for loading a template.json file directly instead of using fields.yml. {pull}7039[7039]
- Add support for keyword multifields in field.yml. {pull}7131[7131]
- Add experimental Jolokia Discovery autodiscover provider. {pull}7141[7141]
- Add owner object info to Kubernetes metadata. {pull}7231[7231]
- Add Beat export dashboard command. {pull}7239[7239]
- Add support for docker autodiscover to monitor containers on host network {pull}6708[6708]
- Add ability to define input configuration as stringified JSON for autodiscover. {pull}7372[7372]
- Add processor definition support for hints builder {pull}7386[7386]
- Add support to disable html escaping in outputs. {pull}7445[7445]
- Refactor error handing in schema.Apply(). {pull}7335[7335]
- Add additional types to Kubernetes metadata {pull}7457[7457]
- Add module state reporting for Beats Monitoring. {pull}7075[7075]
- Release the `rename` processor as GA. {pull}7656[7656]
- Add support for Openstack Nova in `add_cloud_metadata` processor. {pull}7663[7663]
- Add support to set Beats services to automatic-delayed start on Windows. {pull}8720[8711]

*Auditbeat*

- Added XXH64 hash option for file integrity checks. {pull}7311[7311]
- Added the `show auditd-rules` and `show auditd-status` commands to show kernel rules and status. {pull}7114[7114]
- Add Kubernetes specs for auditbeat file integrity monitoring {pull}7642[7642]

*Filebeat*

- Add Kibana module with log fileset. {pull}7052[7052]
- Support MySQL 5.7.19 by mysql/slowlog {pull}6969[6969]
- Correctly join partial log lines when using `docker` input. {pull}6967[6967]
- Add support for TLS with client authentication to the TCP input {pull}7056[7056]
- Converted part of pipeline from treafik/access metricSet to dissect to improve efficiency. {pull}7209[7209]
- Add GC fileset to the Elasticsearch module. {pull}7305[7305]
- Add Audit log fileset to the Elasticsearch module. {pull}7365[7365]
- Add Slow log fileset to the Elasticsearch module. {pull}7473[7473]
- Add deprecation fileset to the Elasticsearch module. {pull}7474[7474]
- Add `convert_timezone` option to Kafka module to convert dates to UTC. {issue}7546[7546] {pull}7578[7578]
- Add patterns for kafka 1.1 logs. {pull}7608[7608]
- Move debug messages in tcp input source {pull}7712[7712]

*Metricbeat*

- Add experimental Elasticsearch index metricset. {pull}6881[6881]
- Add dashboards and visualizations for haproxy metrics. {pull}6934[6934]
- Add Jolokia agent in proxy mode. {pull}6475[6475]
- Add message rates to the RabbitMQ queue metricset {issue}6442[6442] {pull}6606[6606]
- Add exchanges metricset to the RabbitMQ module {issue}6442[6442] {pull}6607[6607]
- Add Elasticsearch index_summary metricset. {pull}6918[6918]
- Add shard metricset to Elasticsearch module. {pull}7006[7006]
- Add apiserver metricset to Kubernetes module. {pull}7059[7059]
- Add maxmemory to redis info metricset. {pull}7127[7127]
- Set guest as default user in RabbitMQ module. {pull}7107[7107]
- Add postgresql statement metricset. {issue}7048[7048] {pull}7060[7060]
- Update `state_container` metricset to support latest `kube-state-metrics` version. {pull}7216[7216]
- Add TLS support to MongoDB module. {pull}7401[7401]
- Added Traefik module with health metricset. {pull}7413[7413]
- Add Elasticsearch ml_job metricsets. {pull}7196[7196]
- Add support for bearer token files to HTTP helper. {pull}7527[7527]
- Add Elasticsearch index recovery metricset. {pull}7225[7225]
- Add `locks`, `global_locks`, `oplatencies` and `process` fields to `status` metricset of MongoDB module. {pull}7613[7613]
- Run Kafka integration tests on version 1.1.0 {pull}7616[7616]
- Release raid and socket metricset from system module as GA. {pull}7658[7658]
- Release elasticsearch module and all its metricsets as beta. {pull}7662[7662]
- Release munin and traefik module as beta. {pull}7660[7660]
- Add envoyproxy module. {pull}7569[7569]
- Release prometheus collector metricset as GA. {pull}7660[7660]
- Add Elasticsearch `cluster_stats` metricset. {pull}7638[7638]
- Added `basepath` setting for HTTP-based metricsets {pull}7700[7700]

*Packetbeat*

- The process monitor now reports the command-line for all processes, under Linux and Windows. {pull}7135[7135]
- Updated the TLS protocol parser with new cipher suites added to TLS 1.3. {issue}7455[7455]
- Flows are enriched with process information using the process monitor. {pull}7507[7507]
- Added UDP support to process monitor. {pull}7571[7571]

==== Deprecated

*Metricbeat*

- Kubernetes `state_container` `cpu.limit.nanocores` and `cpu.request.nanocores` have been
deprecated in favor of `cpu.*.cores`. {pull}6916[6916]

[[release-notes-6.3.1]]
=== Beats version 6.3.1
https://github.com/elastic/beats/compare/v6.3.0...v6.3.1[View commits]

==== Bugfixes

*Affecting all Beats*

- Allow index-pattern only setup when setup.dashboards.only_index=true. {pull}7285[7285]
- Preserve the event when source matching fails in `add_docker_metadata`. {pull}7133[7133]
- Negotiate Docker API version from our client instead of using a hardcoded one. {pull}7165[7165]
- Fix duplicating dynamic_fields in template when overwriting the template. {pull}7352[7352]

*Auditbeat*

- Fixed parsing of AppArmor audit messages. {pull}6978[6978]

*Filebeat*

- Comply with PostgreSQL database name format {pull}7198[7198]
- Optimize PostgreSQL ingest pipeline to use anchored regexp and merge multiple regexp into a single expression. {pull}7269[7269]
- Keep different registry entry per container stream to avoid wrong offsets. {issue}7281[7281]
- Fix offset field pointing at end of a line. {issue}6514[6514]
- Commit registry writes to stable storage to avoid corrupt registry files. {issue}6792[6792]

*Metricbeat*

- Fix field mapping for the system process CPU ticks fields. {pull}7230[7230]
- Ensure canonical naming for JMX beans is disabled in Jolokia module. {pull}7047[7047]
- Fix Jolokia attribute mapping when using wildcards and MBean names with multiple properties. {pull}7321[7321]

*Packetbeat*

- Fix an out of bounds access in HTTP parser caused by malformed request. {pull}6997[6997]
- Fix missing type for `http.response.body` field. {pull}7169[7169]

==== Added

*Auditbeat*

- Added caching of UID and GID values to auditd module. {pull}6978[6978]
- Updated syscall tables for Linux 4.16. {pull}6978[6978]
- Added better error messages for when the auditd module fails due to the
  Linux kernel not supporting auditing (CONFIG_AUDIT=n). {pull}7012[7012]

*Metricbeat*

- Collect accumulated docker network metrics and mark old ones as deprecated. {pull}7253[7253]



[[release-notes-6.3.0]]
=== Beats version 6.3.0
https://github.com/elastic/beats/compare/v6.2.3...v6.3.0[View commits]

==== Breaking changes

*Affecting all Beats*

- De dot keys of labels and annotations in kubernetes meta processors to prevent collisions. {pull}6203[6203]
- Rename `beat.cpu.*.time metrics` to `beat.cpu.*.time.ms`. {pull}6449[6449]
- Add `host.name` field to all events, to avoid mapping conflicts. This could be breaking Logstash configs if you rely on the `host` field being a string. {pull}7051[7051]

*Filebeat*

- Add validation for Stdin, when Filebeat is configured with Stdin and any other inputs, Filebeat
  will now refuse to start. {pull}6463[6463]
- Mark `system.syslog.message` and `system.auth.message` as `text` instead of `keyword`. {pull}6589[6589]

*Metricbeat*

- De dot keys in kubernetes/event metricset to prevent collisions. {pull}6203[6203]
- Add config option for windows/perfmon metricset to ignore non existent counters. {pull}6432[6432]
- Refactor docker CPU calculations to be more consistent with `docker stats`. {pull}6608[6608]
- Update logstash.node_stats metricset to write data under `logstash.node.stats.*`. {pull}6714[6714]

==== Bugfixes

*Affecting all Beats*

- Fix panic when Events containing a float32 value are normalized. {pull}6129[6129]
- Fix `setup.dashboards.always_kibana` when using Kibana 5.6. {issue}6090[6090]
- Fix for Kafka logger. {pull}6430[6430]
- Remove double slashes in Windows service script. {pull}6491[6491]
- Ensure Kubernetes labels/annotations don't break mapping {pull}6490[6490]
- Ensure that the dashboard zip files can't contain files outside of the kibana directory. {pull}6921[6921]
- Fix map overwrite panics by cloning shared structs before doing the update. {pull}6947[6947]
- Fix delays on autodiscovery events handling caused by blocking runner stops. {pull}7170[7170]
- Do not emit Kubernetes autodiscover events for Pods without IP address. {pull}7235[7235]
- Fix self metrics when containerized {pull}6641[6641]

*Auditbeat*

- Add hex decoding for the name field in audit path records. {pull}6687[6687]
- Fixed a deadlock in the file_integrity module under Windows. {issue}6864[6864]
- Fixed parsing of AppArmor audit messages. {pull}6978[6978]
- Allow `auditbeat setup` to run without requiring elevated privileges for the audit client. {issue}7111[7111]
- Fix goroutine leak that occurred when the auditd module was stopped. {pull}7163[7163]

*Filebeat*

- Fix panic when log prospector configuration fails to load. {issue}6800[6800]
- Fix memory leak in log prospector when files cannot be read. {issue}6797[6797]
- Add raw JSON to message field when JSON parsing fails. {issue}6516[6516]
- Commit registry writes to stable storage to avoid corrupt registry files. {pull}6877[6877]
- Fix a parsing issue in the syslog input for RFC3339 timestamp and time with nanoseconds. {pull}7046[7046]
- Fix an issue with an overflowing wait group when using the TCP input. {issue}7202[7202]

*Heartbeat*

- Fix race due to updates of shared a map, that was not supposed to be shared between multiple go-routines. {issue}6616[6616]

*Metricbeat*

- Fix the default configuration for Logstash to include the default port. {pull}6279[6279]
- Fix dealing with new process status codes in Linux kernel 4.14+. {pull}6306[6306]
- Add filtering option by exact device names in system.diskio. `diskio.include_devices`. {pull}6085[6085]
- Add connections metricset to RabbitMQ module {pull}6548[6548]
- Fix panic in http dependent modules when invalid config was used. {pull}6205[6205]
- Fix system.filesystem.used.pct value to match what df reports. {issue}5494[5494]
- Fix namespace disambiguation in Kubernetes state_* metricsets. {issue}6281[6281]
- Fix Windows perfmon metricset so that it sends metrics when an error occurs. {pull}6542[6542]
- Fix Kubernetes calculated fields store. {pull}6564{6564}
- Exclude bind mounts in fsstat and filesystem metricsets. {pull}6819[6819]
- Don't stop Metricbeat if aerospike server is down. {pull}6874[6874]
- disk reads and write count metrics in RabbitMQ queue metricset made optional. {issue}6876[6876]
- Add mapping for docker metrics per cpu. {pull}6843[6843]

*Winlogbeat*

- Fixed a crash under Windows 2003 and XP when an event had less insert strings than required by its format string. {pull}6247[6247]

==== Added

*Affecting all Beats*

- Update Golang 1.9.4 {pull}6326[6326]
- Add the ability to log to the Windows Event Log. {pull}5913[5913]
- The node name can be discovered automatically by machine-id matching when beat deployed outside Kubernetes cluster. {pull}6146[6146]
- Panics will be written to the logger before exiting. {pull}6199[6199]
- Add builder support for autodiscover and annotations builder {pull}6408[6408]
- Add plugin support for autodiscover builders, providers {pull}6457[6457]
- Preserve runtime from container statuses in Kubernetes autodiscover {pull}6456[6456]
- Experimental feature setup.template.append_fields added. {pull}6024[6024]
- Add appender support to autodiscover {pull}6469[6469]
- Add add_host_metadata processor {pull}5968[5968]
- Retry configuration to load dashboards if Kibana is not reachable when the beat starts. {pull}6560[6560]
- Add `has_fields` conditional to filter events based on the existence of all the given fields. {issue}6285[6285] {pull}6653[6653]
- Add support for spooling to disk to the beats event publishing pipeline. {pull}6581[6581]
- Added logging of system info at Beat startup. {issue}5946[5946]
- Do not log errors if X-Pack Monitoring is enabled but Elastisearch X-Pack is not. {pull}6627[6627]
- Add rename processor. {pull}6292[6292]
- Allow override of dynamic template `match_mapping_type` for fields with object_type. {pull}6691[6691]

*Filebeat*

- Add IIS module to parse access log and error log. {pull}6127[6127]
- Renaming of the prospector type to the input type and all prospectors are now moved to the input
  folder, to maintain backward compatibility type aliasing was used to map the old type to the new
  one. This change also affect YAML configuration. {pull}6078[6078]
- Addition of the TCP input {pull}6700[6700]
- Add option to convert the timestamps to UTC in the system module. {pull}5647[5647]
- Add Logstash module support for main log and the slow log, support the plain text or structured JSON format {pull}5481[5481]
- Add stream filtering when using `docker` prospector. {pull}6057[6057]
- Add support for CRI logs format. {issue}5630[5630]
- Add json.ignore_decoding_error config to not log json decoding erors. {issue}6547[6547]
- Make registry file permission configurable. {pull}6455[6455]
- Add MongoDB module. {pull}6283[6238]
- Add Ingest pipeline loading to setup. {pull}6814[6814]
- Add support of log_format combined to NGINX access logs. {pull}6858[6858]
- Release config reloading feature as GA.
- Add support human friendly size for the UDP input. {pull}6886[6886]
- Add Syslog input to ingest RFC3164 Events via TCP and UDP {pull}6842[6842]
- Remove the undefined `username` option from the Redis input and clarify the documentation. {pull}6662[6662]

*Heartbeat*

- Made the URL field of Heartbeat aggregateable. {pull}6263[6263]
- Use `match.Matcher` for checking Heartbeat response bodies with regular expressions. {pull}6539[6539]

*Metricbeat*

- Support apache status pages for versions older than 2.4.16. {pull}6450[6450]
- Add support for huge pages on Linux. {pull}6436[6436]
- Support to optionally 'de dot' keys in http/json metricset to prevent collisions. {pull}5970[5970]
- Add graphite protocol metricbeat module. {pull}4734[4734]
- Add http server metricset to support push metrics via http. {pull}4770[4770]
- Make config object public for graphite and http server {pull}4820[4820]
- Add system uptime metricset. {issue}4848[4848]
- Add experimental `queue` metricset to RabbitMQ module. {pull}4788[4788]
- Add additional php-fpm pool status kpis for Metricbeat module {pull}5287[5287]
- Add etcd module. {issue}4970[4970]
- Add ip address of docker containers to event. {pull}5379[5379]
- Add ceph osd tree information to metricbeat {pull}5498[5498]
- Add ceph osd_df to metricbeat {pull}5606[5606]
- Add basic Logstash module. {pull}5540[5540]
- Add dashboard for Windows service metricset. {pull}5603[5603]
- Add pct calculated fields for Pod and container CPU and memory usages. {pull}6158[6158]
- Add statefulset support to Kubernetes module. {pull}6236[6236]
- Refactor prometheus endpoint parsing to look similar to upstream prometheus {pull}6332[6332]
- Making the http/json metricset GA. {pull}6471[6471]
- Add support for array in http/json metricset. {pull}6480[6480]
- Making the jolokia/jmx module GA. {pull}6143[6143]
- Making the MongoDB module GA. {pull}6554[6554]
- Allow to disable labels `dedot` in Docker module, in favor of a safe way to keep dots. {pull}6490[6490]
- Add experimental module to collect metrics from munin nodes. {pull}6517[6517]
- Add support for wildcards and explicit metrics grouping in jolokia/jmx. {pull}6462[6462]
- Set `collector` as default metricset in Prometheus module. {pull}6636[6636] {pull}6747[6747]
- Set `mntr` as default metricset in Zookeeper module. {pull}6674[6674]
- Set default metricsets in vSphere module. {pull}6676[6676]
- Set `status` as default metricset in Apache module. {pull}6673[6673]
- Set `namespace` as default metricset in Aerospike module. {pull}6669[6669]
- Set `service` as default metricset in Windows module. {pull}6675[6675]
- Set all metricsets as default metricsets in uwsgi module. {pull}6688[6688]
- Allow autodiscover to monitor unexposed ports {pull}6727[6727]
- Mark kubernetes.event metricset as beta. {pull}6715[6715]
- Set all metricsets as default metricsets in couchbase module. {pull}6683[6683]
- Mark uwsgi module and metricset as beta. {pull}6717[6717]
- Mark Golang module and metricsets as beta. {pull}6711[6711]
- Mark system.raid metricset as beta. {pull}6710[6710]
- Mark http.server metricset as beta. {pull}6712[6712]
- Mark metricbeat logstash module and metricsets as beta. {pull}6713[6713]
- Set all metricsets as default metricsets in Ceph module. {pull}6676[6676]
- Set `container`, `cpu`, `diskio`, `healthcheck`, `info`, `memory` and `network` in docker module as default. {pull}6718[6718]
- Set `cpu`, `load`, `memory`, `network`, `process` and `process_summary` as default metricsets in system module. {pull}6689[6689]
- Set `collector` as default metricset in Dropwizard module. {pull}6669[6669]
- Set `info` and `keyspace` as default metricsets in redis module. {pull}6742[6742]
- Set `connection` as default metricset in rabbitmq module. {pull}6743[6743]
- Set all metricsets as default metricsets in Elasticsearch module. {pull}6755[6755]
- Set all metricsets as default metricsets in Etcd module. {pull}6756[6756]
- Set server metricsets as default in Graphite module. {pull}6757[6757]
- Set all metricsets as default metricsets in HAProxy module. {pull}6758[6758]
- Set all metricsets as default metricsets in Kafka module. {pull}6759[6759]
- Set all metricsets as default metricsets in postgresql module. {pull}6761[6761]
- Set status metricsets as default in Kibana module. {pull}6762[6762]
- Set all metricsets as default metricsets in Logstash module. {pull}6763[6763]
- Set `container`, `node`, `pod`, `system`, `volume` as default in Kubernetes module. {pull} 6764[6764]
- Set `stats` as default in memcached module. {pull}6765[6765]
- Set all metricsets as default metricsets in Mongodb module. {pull}6766[6766]
- Set `pool` as default metricset for php_fpm module. {pull}6768[6768]
- Set `status` as default metricset for mysql module. {pull} 6769[6769]
- Set `stubstatus` as default metricset for nginx module. {pull}6770[6770]
- Added support for haproxy 1.7 and 1.8. {pull}6793[6793]
- Add accumulated I/O stats to diskio in the line of `docker stats`. {pull}6701[6701]
- Ignore virtual filesystem types by default in system module. {pull}6819[6819]
- Release config reloading feature as GA. {pull}6891[6891]
- Kubernetes deployment: Add ServiceAccount config to system metricbeat. {pull}6824[6824]
- Kubernetes deployment: Add DNS Policy to system metricbeat. {pull}6656[6656]

*Packetbeat*

- Add support for condition on bool type {issue}5659[5659] {pull}5954[5954]
- Fix high memory usage on HTTP body if body is not published. {pull}6680[6680]
- Allow to capture the HTTP request or response bodies independently. {pull}6784[6784]
- HTTP publishes an Error event for unmatched requests or responses. {pull}6794[6794]

*Winlogbeat*

- Use bookmarks to persist the last published event. {pull}6150[6150]

[[release-notes-6.2.3]]
=== Beats version 6.2.3
https://github.com/elastic/beats/compare/v6.2.2...v6.2.3[View commits]

==== Breaking changes

*Affecting all Beats*

- Fix conditions checking on autodiscover Docker labels. {pull}6412[6412]

==== Bugfixes

*Affecting all Beats*

- Avoid panic errors when processing nil Pod events in add_kubernetes_metadata. {issue}6372[6372]
- Fix infinite failure on Kubernetes watch {pull}6504[6504]

*Metricbeat*

- Fix Kubernetes overview dashboard views for non default time ranges. {issue}6395{6395}


[[release-notes-6.2.2]]
=== Beats version 6.2.2
https://github.com/elastic/beats/compare/v6.2.1...v6.2.2[View commits]

==== Bugfixes

*Affecting all Beats*

- Add logging when monitoring cannot connect to Elasticsearch. {pull}6365[6365]
- Fix infinite loop when event unmarshal fails in Kubernetes pod watcher. {pull}6353[6353]

*Filebeat*

- Fix a conversion issue for time related fields in the Logstash module for the slowlog
  fileset. {issue}6317[6317]

[[release-notes-6.2.1]]
=== Beats version 6.2.1
https://github.com/elastic/beats/compare/v6.2.0...v6.2.1[View commits]

No changes in this release.

[[release-notes-6.2.0]]
=== Beats version 6.2.0
https://github.com/elastic/beats/compare/v6.1.3...v6.2.0[View commits]

==== Breaking changes

*Affecting all Beats*

- The log format may differ due to logging library changes. {pull}5901[5901]
- The default value for pipelining is reduced to 2 to avoid high memory in the Logstash beats input. {pull}6250[6250]

*Auditbeat*

- Split the audit.kernel and audit.file metricsets into their own modules
  named auditd and file_integrity, respectively. This change requires
  existing users to update their config. {issue}5422[5422]
- Renamed file_integrity module fields. {issue}5423[5423] {pull}5995[5995]
- Renamed auditd module fields. {issue}5423[5423] {pull}6080[6080]

*Metricbeat*

- Rename `golang.heap.system.optained` field to `golang.heap.system.obtained`. {issue}5703[5703]
- De dot keys in jolokia/jmx metricset to prevent collisions. {pull}5957[5957]

==== Bugfixes

*Auditbeat*

- Fixed an issue where the proctitle value was being truncated. {pull}6080[6080]
- Fixed an issue where values were incorrectly interpreted as hex data. {pull}6080[6080]
- Fixed parsing of the `key` value when multiple keys are present. {pull}6080[6080]
- Fix possible resource leak if file_integrity module is used with config
  reloading on Windows or Linux. {pull}6198[6198]

*Filebeat*

- Fix variable name for `convert_timezone` in the system module. {pull}5936[5936]

*Metricbeat*

- Fix error `datastore '*' not found` in Vsphere module. {issue}4879[4879]
- Fix error `NotAuthenticated` in Vsphere module. {issue}4673[4673]
- Fix mongodb session consistency mode to allow command execution on secondary nodes. {issue}4689[4689]
- Fix kubernetes `state_pod` `status.phase` so that the active phase is returned instead of `unknown`. {pull}5980[5980]
- Fix error collecting network_names in Vsphere module. {pull}5962[5962]
- Fix process cgroup memory metrics for memsw, kmem, and kmem_tcp. {issue}6033[6033]
- Fix kafka OffsetFetch request missing topic and partition parameters. {pull}5880[5880]

*Packetbeat*

- Fix mysql SQL parser to trim `\r` from Windows Server `SELECT\r\n\t1`. {pull}5572[5572]


==== Added

*Affecting all Beats*

- Adding a local keystore to allow user to obfuscate password {pull}5687[5687]
- Add autodiscover for kubernetes. {pull}6055[6055]
- Add Beats metrics reporting to Xpack. {issue}3422[3422]
- Update the command line library cobra and add support for zsh completion {pull}5761[5761]
- Update to Golang 1.9.2
- Moved `ip_port` indexer for `add_kubernetes_metadata` to all beats. {pull}5707[5707]
- `ip_port` indexer now index both IP and IP:port pairs. {pull}5721[5721]
- Add the ability to write structured logs. {pull}5901[5901]
- Use structured logging for the metrics that are periodically logged via the
  `logging.metrics` feature. {pull}5915[5915]
- Improve Elasticsearch output metrics to count number of dropped and duplicate (if event ID is given) events. {pull}5811[5811]
- Add the ability for the add_docker_metadata process to enrich based on process ID. {pull}6100[6100]
- The `add_docker_metadata` and `add_kubernetes_metadata` processors are now GA, instead of Beta. {pull}6105[6105]
- Update go-ucfg library to support top level key reference and cyclic key reference for the
  keystore {pull}6098[6098]

*Auditbeat*

- Auditbeat is marked as GA, no longer Beta. {issue}5432[5432]
- Add support for BLAKE2b hash algorithms to the file integrity module. {pull}5926[5926]
- Add support for recursive file watches. {pull}5575[5575] {pull}5833[5833]

*Filebeat*

- Add Osquery module. {pull}5971[5971]
- Add stream filtering when using `docker` prospector. {pull}6057[6057]

*Metricbeat*

- Add ceph osd_df to metricbeat {pull}5606[5606]
- Add field network_names of hosts and virtual machines. {issue}5646[5646]
- Add experimental system/raid metricset. {pull}5642[5642]
- Add a dashboard for the Nginx module. {pull}5991[5991]
- Add experimental mongodb/collstats metricset. {pull}5852[5852]
- Update the MySQL dashboard to use the Time Series Visual Builder. {pull}5996[5996]
- Add experimental uwsgi module. {pull}6006[6006]
- Docker and Kubernetes modules are now GA, instead of Beta. {pull}6105[6105]
- Support haproxy stats gathering using http (additionally to tcp socket). {pull}5819[5819]
- Support to optionally 'de dot' keys in http/json metricset to prevent collisions. {pull}5957[5957]

*Packetbeat*

- Configure good defaults for `add_kubernetes_metadata`. {pull}5707[5707]

[[release-notes-6.1.3]]
=== Beats version 6.1.3
https://github.com/elastic/beats/compare/v6.1.2...v6.1.3[View commits]

No changes in this release.

[[release-notes-6.1.2]]
=== Beats version 6.1.2
https://github.com/elastic/beats/compare/v6.1.1...v6.1.2[View commits]

==== Bugfixes

*Auditbeat*

- Add an error check to the file integrity scanner to prevent a panic when
  there is an error reading file info via lstat. {issue}6005[6005]

==== Added

*Filebeat*

- Switch to docker prospector in sample manifests for Kubernetes deployment {pull}5963[5963]

[[release-notes-6.1.1]]
=== Beats version 6.1.1
https://github.com/elastic/beats/compare/v6.1.0...v6.1.1[View commits]

No changes in this release.

[[release-notes-6.1.0]]
=== Beats version 6.1.0
https://github.com/elastic/beats/compare/v6.0.1...v6.1.0[View commits]

==== Breaking changes

*Auditbeat*

- Changed `audit.file.path` to be a multi-field so that path is searchable. {pull}5625[5625]

*Metricbeat*

- Rename `heap_init` field to `heap.init` in the Elasticsearch module. {pull}5320[5320]
- Rename `http.response.status_code` field to `http.response.code` in the HTTP module. {pull}5521[5521]

==== Bugfixes

*Affecting all Beats*

- Remove ID() from Runner interface {issue}5153[5153]
- Correctly send configured `Host` header to the remote server. {issue}4842[4842]
- Change add_kubernetes_metadata to attempt detection of namespace. {pull}5482[5482]
- Avoid double slash when join url and path {pull}5517[5517]
- Fix console color output for Windows. {issue}5611[5611]
- Fix logstash output debug message. {pull}5799{5799]
- Fix isolation of modules when merging local and global field settings. {issue}5795[5795]
- Report ephemeral ID and uptime in monitoring events on all platforms {pull}6501[6501]

*Filebeat*

- Add support for adding string tags {pull}5395[5395]
- Fix race condition when limiting the number of harvesters running in parallel {issue}5458[5458]
- Fix relative paths in the prospector definitions. {pull}5443[5443]
- Fix `recursive_globe.enabled` option. {pull}5443[5443]

*Metricbeat*

- Change field type of http header from nested to object {pull}5258[5258]
- Fix the fetching of process information when some data is missing under MacOS X. {issue}5337[5337]
- Change `MySQL active connections` visualization title to `MySQL total connections`. {issue}4812[4812]
- Fix `ProcState` on Linux and FreeBSD when process names contain parentheses. {pull}5775[5775]
- Fix incorrect `Mem.Used` calculation under linux. {pull}5775[5775]
- Fix `open_file_descriptor_count` and `max_file_descriptor_count` lost in zookeeper module {pull}5902[5902]
- Fix system process metricset for kernel processes. {issue}5700[5700]
- Change kubernetes.node.cpu.allocatable.cores to float. {pull}6130[6130]

*Packetbeat*

- Fix http status phrase parsing not allow spaces. {pull}5312[5312]
- Fix http parse to allow to parse get request with space in the URI. {pull}5495[5495]
- Fix mysql SQL parser to trim `\r` from Windows Server `SELECT\r\n\t1`. {pull}5572[5572]
- Fix corruption when parsing repeated headers in an HTTP request or response. {pull}6325[6325]
- Fix panic when parsing partial AMQP messages. {pull}6384[6384]
- Fix out of bounds access to slice in MongoDB parser. {pull}6256[6256]
- Fix sniffer hanging on exit under Linux. {pull}6535[6535]
- Fix bounds check error in http parser causing a panic. {pull}6750[6750]

*Winlogbeat*

- Fix the registry file. It was not correctly storing event log names, and
  upon restart it would begin reading at the start of each event log. {issue}5813[5813]
- Fix config validation to allow `event_logs.processors`. [pull]6217[6217]

==== Added

*Affecting all Beats*

- Support dashboard loading without Elasticsearch {pull}5653[5653]
- Changed the hashbang used in the beat helper script from `/bin/bash` to `/usr/bin/env bash`. {pull}5051[5051]
- Changed beat helper script to use `exec` when running the beat. {pull}5051[5051]
- Fix reloader error message to only print on actual error {pull}5066[5066]
- Add support for enabling TLS renegotiation. {issue}4386[4386]
- Add Azure VM support for add_cloud_metadata processor {pull}5355[5355]
- Add `output.file.permission` config option. {pull}4638[4638]
- Refactor add_kubernetes_metadata to support autodiscovery {pull}5434[5434]
- Improve custom flag handling and CLI flags usage message. {pull}5543[5543]
- Add number_of_routing_shards config set to 30 {pull}5570[5570]
- Set log level for kafka output. {pull}5397[5397]
- Move TCP UDP start up into `server.Start()` {pull}4903[4903]
- Update to Golang 1.9.2

*Auditbeat*

- Add support for SHA3 hash algorithms to the file integrity module. {issue}5345[5345]
- Add dashboards for Linux audit framework events (overview, executions, sockets). {pull}5516[5516]

*Filebeat*

- Add PostgreSQL module with slowlog support. {pull}4763[4763]
- Add Kafka log module. {pull}4885[4885]
- Add support for `/var/log/containers/` log path in `add_kubernetes_metadata` processor. {pull}4981[4981]
- Remove error log from runnerfactory as error is returned by API. {pull}5085[5085]
- Add experimental Docker `json-file` prospector . {pull}5402[5402]
- Add experimental Docker autodiscover functionality. {pull}5245[5245]
- Add option to convert the timestamps to UTC in the system module. {pull}5647[5647]
- Add Logstash module support for main log and the slow log, support the plain text or structured JSON format {pull}5481[5481]

*Metricbeat*

- Add graphite protocol metricbeat module. {pull}4734[4734]
- Add http server metricset to support push metrics via http. {pull}4770[4770]
- Make config object public for graphite and http server {pull}4820[4820]
- Add system uptime metricset. {issue}4848[4848]
- Add experimental `queue` metricset to RabbitMQ module. {pull}4788[4788]
- Add additional php-fpm pool status kpis for Metricbeat module {pull}5287[5287]
- Add etcd module. {issue}4970[4970]
- Add ip address of docker containers to event. {pull}5379[5379]
- Add ceph osd tree information to Metricbeat {pull}5498[5498]
- Add basic Logstash module. {pull}5540[5540]
- Add dashboard for Windows service metricset. {pull}5603[5603]
- Add experimental Docker autodiscover functionality. {pull}5245[5245]
- Add Windows service metricset in the windows module. {pull}5332[5332]
- Update gosigar to v0.6.0. {pull}5775[5775]

*Packetbeat*

- Add support for decoding the TLS envelopes. {pull}5476[5476]
- HTTP parses successfully on empty status phrase. {issue}6176[6176]
- HTTP parser supports broken status line. {pull}6631[6631]

[[release-notes-6.0.1]]
=== Beats version 6.0.1
https://github.com/elastic/beats/compare/v6.0.0...v6.0.1[View commits]

==== Bugfixes

*Affecting all Beats*

- Fix documentation links in README.md files. {pull}5710[5710]
- Fix `add_docker_metadata` dropping some containers. {pull}5788[5788]

*Heartbeat*

- Fix the "HTTP up status" visualization. {pull}5564[5564]

*Metricbeat*

- Fix map overwrite in docker diskio module. {issue}5582[5582]
- Fix connection leak in mongodb module. {issue}5688[5688]
- Fix the include top N processes feature for cases where there are fewer
  processes than N. {pull}5729[5729]


include::libbeat/docs/release-notes/6.0.0.asciidoc[]

[[release-notes-6.0.0-ga]]
=== Beats version 6.0.0-GA
https://github.com/elastic/beats/compare/v6.0.0-rc2...v6.0.0[View commits]

The list below covers the changes between 6.0.0-rc2 and 6.0.0 GA only.

==== Bugfixes

*Filebeat*

- Fix machine learning jobs setup for dynamic modules. {pull}5509[5509]

*Packetbeat*

- Fix missing length check in the PostgreSQL module. {pull}5457[5457]
- Fix panic in ACK handler if event is dropped on blocked queue {issue}5524[5524]

==== Added

*Filebeat*

- Add Kubernetes manifests to deploy Filebeat. {pull}5349[5349]
- Add container short ID matching to add_docker_metadata. {pull}6172[6172]

*Metricbeat*

- Add Kubernetes manifests to deploy Metricbeat. {pull}5349[5349]


[[release-notes-6.0.0-rc2]]
=== Beats version 6.0.0-rc2
https://github.com/elastic/beats/compare/v6.0.0-rc1...v6.0.0-rc2[View commits]

==== Breaking changes

*Packetbeat*

- Remove not-working `runoptions.uid` and `runoptions.gid` options in Packetbeat. {pull}5261[5261]

==== Bugfixes

*Affecting all Beats*

- Fix data race accessing watched containers. {issue}5147[5147]
- Do not require template if index change and template disabled {pull}5319[5319]
- Fix missing ACK in redis output. {issue}5404[5404]

*Filebeat*

- Fix default paths for redis 4.0.1 logs on macOS {pull}5173[5173]
- Fix Filebeat not starting if command line and modules configs are used together. {issue}5376[5376]
- Fix double `@timestamp` field when JSON decoding was used. {pull}5436[5436]

*Metricbeat*

- Use `beat.name` instead of `beat.hostname` in the Host Overview dashboard. {pull}5340[5340]
- Fix the loading of 5.x dashboards. {issue}5277[5277]

==== Added

*Metricbeat*

- Auto-select a hostname (based on the host on which the Beat is running) in the Host Overview dashboard. {pull}5340[5340]

==== Deprecated

*Filebeat*

- The `filebeat.config_dir` option is deprecated. Use `filebeat.config.prospector` options instead. {pull}5321[5321]

[[release-notes-6.0.0-rc1]]
=== Beats version 6.0.0-rc1
https://github.com/elastic/beats/compare/v6.0.0-beta2...v6.0.0-rc1[View commits]

==== Bugfixes

*Affecting all Beats*

- Fix the `/usr/bin/beatname` script to accept `-d "*"` as a parameter. {issue}5040[5040]
- Combine `fields.yml` properties when they are defined in different sources. {issue}5075[5075]
- Keep Docker & Kubernetes pod metadata after container dies while they are needed by processors. {pull}5084[5084]
- Fix `fields.yml` lookup when using `export template` with a custom `path.config` param. {issue}5089[5089]
- Remove runner creation from every reload check {pull}5141[5141]
- Fix add_kubernetes_metadata matcher registry lookup. {pull}5159[5159]

*Metricbeat*

- Fix a memory allocation issue where more memory was allocated than needed in the windows-perfmon metricset. {issue}5035[5035]
- Don't start metricbeat if external modules config is wrong and reload is disabled {pull}5053[5053]
- The MongoDB module now connects on each fetch, to avoid stopping the whole Metricbeat instance if MongoDB is not up when starting. {pull}5120[5120]
- Fix kubernetes events module to be able to index time fields properly. {issue}5093[5093]
- Fixed `cmd_set` and `cmd_get` being mixed in the Memcache module. {pull}5189[5189]


==== Added

*Affecting all Beats*

- Enable flush timeout by default. {pull}5150[5150]
- Add @metadata.version to events send to Logstash. {pull}5166[5166]

*Auditbeat*

- Changed the number of shards in the default configuration to 3. {issue}5095[5095]
- Add support for receiving audit events using a multicast socket. {issue}4850[4850]

*Filebeat*

- Changed the number of shards in the default configuration to 3. {issue}5095[5095]
- Don't start filebeat if external modules/prospectors config is wrong and reload is disabled {pull}5053[5053]
- Add `filebeat.registry_flush` setting, to delay the registry updates. {pull}5146[5146]

*Heartbeat*

- Changed the number of shards in the default configuration to 1. {issue}5095[5095]

*Packetbeat*

- Changed the number of shards in the default configuration to 3. {issue}5095[5095]

*Winlogbeat*

- Changed the number of shards in the default configuration to 3. {issue}5095[5095]

[[release-notes-6.0.0-beta2]]
=== Beats version 6.0.0-beta2
https://github.com/elastic/beats/compare/v6.0.0-beta1...v6.0.0-beta2[View commits]

==== Breaking changes

*Affecting all Beats*

- The log directory (`path.log`) for Windows services is now set to `C:\ProgramData\[beatname]\logs`. {issue}4764[4764]
- The _all field is disabled in Elasticsearch 6.0. This means that searching by individual
  words only work on text fields. {issue}4901[4901]
- Fail if removed setting output.X.flush_interval is explicitly configured.
- Rename the `/usr/bin/beatname.sh` script (e.g. `metricbeat.sh`) to `/usr/bin/beatname`. {pull}4933[4933]
- Beat does not start if elasticsearch index pattern was modified but not the template name and pattern. {issue}4769[4769]
- Fail if removed setting output.X.flush_interval is explicitly configured. {pull}4880[4880]

==== Bugfixes

*Affecting all Beats*

- Register kubernetes `field_format` matcher and remove logger in `Encode` API {pull}4888[4888]
- Fix go plugins not loaded when beat starts {pull}4799[4799]
- Add support for `initContainers` in `add_kubernetes_metadata` processor. {issue}4825[4825]
- Eliminate deprecated _default_ mapping in 6.x {pull}4864[4864]
- Fix pod name indexer to use both namespace, pod name to frame index key {pull}4775[4775]

*Filebeat*

- Fix issue where the `fileset.module` could have the wrong value. {issue}4761[4761]

*Heartbeat*

- Fix monitor.name being empty by default. {issue}4852[4852]
- Fix wrong event timestamps. {issue}4851[4851]

*Metricbeat*

- Added missing mongodb configuration file to the `modules.d` folder. {pull}4870[4870]
- Fix wrong MySQL CRUD queries timelion visualization {pull}4857[4857]
- Add new metrics to CPU metricset {pull}4969[4969]

*Packetbeat*

- Update flow timestamp on each packet being received. {issue}4895[4895]

==== Added

*Affecting all Beats*

- Add setting to enable/disable the slow start in logstash output. {pull}4972[4972]
- Update init scripts to use the `test config` subcommand instead of the deprecated `-configtest` flag. {issue}4600[4600]
- Get by default the credentials for connecting to Kibana from the Elasticsearch output configuration. {pull}4867[4867]
- Added `cloud.id` and `cloud.auth` settings, for simplifying using Beats with the Elastic Cloud. {issue}4959[4959]
- Add lz4 compression support to kafka output. {pull}4977[4977]
- Add newer kafka versions to kafka output. {pull}4977[4977]
- Configure the index name when loading the dashboards and the index pattern. {pull}4949[4949]

*Metricbeat*

- Add `filesystem.ignore_types` to system module for ignoring filesystem types. {issue}4685[4685]
- Add support to exclude labels from kubernetes pod metadata. {pull}4757[4757]

[[release-notes-6.0.0-beta1]]
=== Beats version 6.0.0-beta1
https://github.com/elastic/beats/compare/v6.0.0-alpha2...v6.0.0-beta1[View commits]

==== Breaking changes

*Affecting all Beats*

- Rename `kubernetes` processor to `add_kubernetes_metadata`. {pull}4473[4473]
- Rename `*.full.yml` config files to `*.reference.yml`. {pull}4563[4563]
- The `scripts/import_dashboards` is removed from packages. Use the `setup` command instead. {pull}4586[4586]
- Change format of the saved kibana dashboards to have a single JSON file for each dashboard {pull}4413[4413]
- Rename `configtest` command to `test config`. {pull}4590[4590]
- Remove setting `queue_size` and `bulk_queue_size`. {pull}4650[4650]
- Remove setting `dashboard.snapshot` and `dashboard.snapshot_url`. They are no longer needed because the
  dashboards are included in the packages by default. {pull}4675[4675]
- Beats can no longer be launched from Windows Explorer (GUI), command line is required. {pull}4420[4420]

*Auditbeat*

- Changed file metricset config to make `file.paths` a list instead of a dictionary. {pull}4796[4796]

*Heartbeat*

- Renamed the heartbeat RPM/DEB name to `heartbeat-elastic`. {pull}4601[4601]

*Metricbeat*

- Change all `system.cpu.*.pct` metrics to be scaled by the number of CPU cores.
  This will make the CPU usage percentages from the system cpu metricset consistent
  with the system process metricset. The documentation for these metrics already
  stated that on multi-core systems the percentages could be greater than 100%. {pull}4544[4544]
- Remove filters setting from metricbeat modules. {pull}4699[4699]
- Added `type` field to filesystem metrics. {pull}4717[4717]

*Packetbeat*

- Remove the already unsupported `pf_ring` sniffer option. {pull}4608[4608]

==== Bugfixes

*Affecting all Beats*

- Don't stop with error loading the ES template if the ES output is not enabled. {pull}4436[4436]
- Fix race condition in internal logging rotator. {pull}4519[4519]
- Normalize all times to UTC to ensure proper index naming. {issue}4569[4569]
- Fix issue with loading dashboards to ES 6.0 when .kibana index did not already exist. {issue}4659[4659]

*Auditbeat*

- Fix `file.max_file_size` config option for the audit file metricset. {pull}4796[4796]

*Filebeat*

- Fix issue where the `fileset.module` could have the wrong value. {issue}4761[4761]

*Metricbeat*

- Fix issue affecting Windows services timing out at startup. {pull}4491[4491]
- Fix incorrect docker.diskio.total metric calculation. {pull}4507[4507]
- Vsphere module: used memory field corrected. {issue}4461[4461]

*Packetbeat*

- Enabled /proc/net/tcp6 scanning and fixed ip v6 parsing. {pull}4442[4442]

*Winlogbeat*

- Removed validation of top-level config keys. This behavior was inconsistent with other Beats
  and caused maintainability issues. {pull}4657[4657]

==== Added

*Affecting all Beats*

- New cli subcommands interface. {pull}4420[4420]
- Allow source path matching in `add_docker_metadata` processor. {pull}4495[4495]
- Add support for analyzers and multifields in fields.yml. {pull}4574[4574]
- Add support for JSON logging. {pull}4523[4523]
- Add `test output` command, to test Elasticsearch and Logstash output settings. {pull}4590[4590]
- Introduce configurable event queue settings: queue.mem.events, queue.mem.flush.min_events and queue.mem.flush.timeout. {pull}4650[4650]
- Enable pipelining in Logstash output by default. {pull}4650[4650]
- Added 'result' field to Elasticsearch QueryResult struct for compatibility with 6.x Index and Delete API responses. {issue]4661[4661]
- The sample dashboards are now included in the Beats packages. {pull}4675[4675]
- Add `pattern` option to be used in the fields.yml to specify the pattern for a number field. {pull}4731[4731]

*Auditbeat*

- Added `file.hash_types` config option for controlling the hash types. {pull}4796[4796]
- Added the ability to specify byte unit suffixes to `file.max_file_size`. {pull}4796[4796]

*Filebeat*

- Add experimental Redis module. {pull}4441[4441]
- Nginx module: use the first not-private IP address as the remote_ip. {pull}4417[4417]
- Load Ingest Node pipelines when the Elasticsearch connection is established, instead of only once at startup. {pull}4479[4479]
- Add support for loading Xpack Machine Learning configurations from the modules, and added sample configurations for the Nginx module. {pull}4506[4506] {pull}4609[4609]

- Add udp prospector type. {pull}4452[4452]
- Enabled Cgo which means libc is dynamically compiled. {pull}4546[4546]
- Add Beta module config reloading mechanism {pull}4566[4566]
- Remove spooler and publisher components and settings. {pull}4644[4644]

*Heartbeat*

- Enabled Cgo which means libc is dynamically compiled. {pull}4546[4546]

*Metricbeat*

- Add random startup delay to each metricset to avoid the thundering herd problem. {issue}4010[4010]
- Add the ability to configure audit rules to the kernel module. {pull}4482[4482]
- Add the ability to configure kernel's audit failure mode. {pull}4516[4516]
- Add experimental Aerospike module. {pull}4560[4560]
- Vsphere module: collect custom fields from virtual machines. {issue}4464[4464]
- Add `test modules` command, to test modules expected output. {pull}4656[4656]
- Add `processors` setting to metricbeat modules. {pull}4699[4699]
- Support `npipe` protocol (Windows) in Docker module. {pull}4751[4751]

*Winlogbeat*

- Add the ability to use LevelRaw if Level isn't populated in the event XML. {pull}4257[4257]

*Auditbeat*

- Add file integrity metricset to the audit module. {pull}4486[4486]

[[release-notes-6.0.0-alpha2]]
=== Beats version 6.0.0-alpha2
https://github.com/elastic/beats/compare/v6.0.0-alpha1...v6.0.0-alpha2[View commits]

==== Breaking changes

*Filebeat*

- Rename `input_type` field to `prospector.type` {pull}4294[4294]
- The `@metadata.type` field, added by the Logstash output, is now hardcoded to `doc` and will be removed in future versions. {pull}4331[4331].

==== Bugfixes

*Affecting all Beats*

- Fix importing the dashboards when the limit for max open files is too low. {issue}4244[4244]
- Fix configuration documentation for kubernetes processor {pull}4313[4313]
- Fix misspelling in `add_locale` configuration option for abbreviation.

*Filebeat*

- Fix race condition on harvester stopping with reloading enabled. {issue}3779[3779]
- Fix recursive glob config parsing and resolution across restarts. {pull}4269[4269]
- Allow string characters in user agent patch version (NGINX and Apache) {pull}4415[4415]
- Fix grok pattern in filebeat module system/auth without hostname. {pull}4224[4224]

*Metricbeat*

- Set correct format for percent fields in memory module. {pull}4619[4619]
- Fix a debug statement that said a module wrapper had stopped when it hadn't. {pull}4264[4264]
- Use MemAvailable value from /proc/meminfo on Linux 3.14. {pull}4316[4316]
- Fix panic when events were dropped by filters. {issue}4327[4327]
- Add filtering to system filesystem metricset to remove relative mountpoints like those
  from Linux network namespaces. {pull}4370[4370]
- Remove unnecessary print statement in schema apis. {pull}4355[4355]
- Fix type of field `haproxy.stat.check.health.last`. {issue}4407[4407]

*Packetbeat*
- Enable memcache filtering only if a port is specified in the config file. {issue}4335[4335]
- Enable memcache filtering only if a port is specified in the config file. {issue}4335[4335]

==== Added

*Affecting all Beats*

- Upgraded to Golang 1.8.3. {pull}4401[4401]
- Added the possibility to set Elasticsearch mapping template settings from the Beat configuration file. {pull}4284[4284] {pull}4317[4317]
- Add a variable to the SysV init scripts to make it easier to change the user. {pull}4340[4340]
- Add the option to write the generated Elasticsearch mapping template into a file. {pull}4323[4323]
- Add `instance_name` in GCE add_cloud_metadata processor. {pull}4414[4414]
- Add `add_docker_metadata` processor. {pull}4352[4352]
- Add `logging.files` `permissions` option. {pull}4295[4295]

*Filebeat*
- Added ability to sort harvested files. {pull}4374[4374]
- Add experimental Redis slow log prospector type. {pull}4180[4180]

*Metricbeat*

- Add macOS implementation of the system diskio metricset. {issue}4144[4144]
- Add process_summary metricset that records high level metrics about processes. {pull}4231[4231]
- Add `kube-state-metrics` based metrics to `kubernetes` module {pull}4253[4253]
- Add debug logging to Jolokia JMX metricset. {pull}4341[4341]
- Add events metricset for kubernetes metricbeat module {pull}4315[4315]
- Change Metricbeat default configuration file to be better optimized for most users. {pull}4329[4329]
- Add experimental RabbitMQ module. {pull}4394[4394]
- Add Kibana dashboard for the Kubernetes modules. {pull}4138[4138]

*Packetbeat*

*Winlogbeat*

==== Deprecated

*Affecting all Beats*

- The `@metadata.type` field, added by the Logstash output, is deprecated, hardcoded to `doc` and will be removed in future versions. {pull}4331[4331].

*Filebeat*

- Deprecate `input_type` prospector config. Use `type` config option instead. {pull}4294[4294]

==== Known Issue

- If the Elasticsearch output is not enabled, but `setup.template` options are
  present (like it's the case in the default Metricbeat configuration), the
  Beat stops with an error: "Template loading requested but the Elasticsearch
  output is not configured/enabled". To avoid this error, disable the template
  loading explicitly `setup.template.enabled: false`.

[[release-notes-6.0.0-alpha1]]
=== Beats version 6.0.0-alpha1
https://github.com/elastic/beats/compare/v5.4.0...v6.0.0-alpha1[View commits]

==== Breaking changes

*Affecting all Beats*

- Introduce beat version in the Elasticsearch index and mapping template {pull}3527[3527]
- Usage of field `_type` is now ignored and hardcoded to `doc`. {pull}3757[3757]
- Change vendor manager from glide to govendor. {pull}3851[3851]
- Rename `error` field to `error.message`. {pull}3987[3987]
- Change `dashboards.*` config options to `setup.dashboards.*`. {pull}3921[3921]
- Change `outputs.elasticsearch.template.* to `setup.template.*` {pull}4080[4080]

*Filebeat*

- Remove code to convert states from 1.x. {pull}3767[3767]
- Remove deprecated config options `force_close_files` and `close_older`. {pull}3768[3768]
- Change `clean_removed` behaviour to also remove states for files which cannot be found anymore under the same name. {pull}3827[3827]
- Remove `document_type` config option. Use `fields` instead. {pull}4204[4204]
- Move `json_error` under `error.message` and `error.key`. {pull}4167[4167]

*Packetbeat*

- Remove deprecated `geoip`. {pull}3766[3766]
- Replace `waitstop` command line argument by `shutdown_timeout` in configuration file. {pull}3588[3588]

*Winlogbeat*

- Remove metrics endpoint. Replaced by http endpoint in libbeat (see #3717). {pull}3901[3901]

==== Bugfixes

*Affecting all Beats*

- Add `_id`, `_type`, `_index` and `_score` fields in the generated index pattern. {pull}3282[3282]

*Filebeat*

- Fix the Mysql slowlog parsing of IP addresses. {pull}4183[4183]
- Fix issue that new prospector was not reloaded on conflict {pull}4128[4128]

*Heartbeat*

- Use IP type of elasticsearch for ip field. {pull}3926[3926]

*Metricbeat*

- Support `common.Time` in `mapstriface.toTime()` {pull}3812[3812]
- Fix MongoDB `dbstats` fields mapping. {pull}4025[4025]
- Fixing prometheus collector to aggregate metrics based on metric family. {pull}4075[4075]
- Fixing multiEventFetch error reporting when no events are returned {pull}4153[4153]

==== Added

*Affecting all Beats*

- Initialize a beats UUID from file on startup. {pull}3615[3615]
- Add new `add_locale` processor to export the local timezone with an event. {pull}3902[3902]
- Add http endpoint. {pull}3717[3717]
- Updated to Go 1.8.1. {pull}4033[4033]
- Add kubernetes processor {pull}3888[3888]
- Add support for `include_labels` and `include_annotations` in kubernetes processor {pull}4043[4043]
- Support new `index_patterns` field when loading templates for Elasticsearch >= 6.0 {pull}4056[4056]
- Adding goimports support to make check and fmt {pull}4114[4114]
- Make kubernetes indexers/matchers pluggable {pull}4151[4151]
- Abstracting pod interface in kubernetes plugin to enable easier vendoring {pull}4152[4152]

*Filebeat*

- Restructure `input.Event` to be inline with `outputs.Data` {pull}3823[3823]
- Add base for supporting prospector level processors {pull}3853[3853]
- Add `filebeat.config.path` as replacement for `config_dir`. {pull}4051[4051]
- Add a `recursive_glob.enabled` setting to expand `**` in patterns. {pull}3980[3980]
- Add Icinga module. {pull}3904[3904]
- Add ability to parse nginx logs exposing the X-Forwarded-For header instead of the remote address.

*Heartbeat*

- Event format and field naming changes in Heartbeat and sample Dashboard. {pull}4091[4091]

*Metricbeat*

- Add experimental metricset `perfmon` to Windows module. {pull}3758[3758]
- Add memcached module with stats metricset. {pull}3693[3693]
- Add the `process.cmdline.cache.enabled` config option to the System Process Metricset. {pull}3891[3891]
- Add new MetricSet interfaces for developers (`Closer`, `ReportingFetcher`, and `PushMetricSet`). {pull}3908[3908]
- Add kubelet module {pull}3916[3916]
- Add dropwizard module {pull}4022[4022]
- Adding query APIs for metricsets and modules from metricbeat registry {pull}4102[4102]
- Fixing nil pointer on prometheus collector when http response is nil {pull}4119[4119]
- Add http module with json metricset. {pull}4092[4092]
- Add the option to the system module to include only the first top N processes by CPU and memory. {pull}4127[4127].
- Add experimental Vsphere module. {pull}4028[4028]
- Add experimental Elasticsearch module. {pull}3903[3903]
- Add experimental Kibana module. {pull}3895[3895]
- Move elasticsearch metricset node_stats under node.stats namespace. {pull}4142[4142]
- Make IP port indexer constructor public {pull}4434[4434]

*Packetbeat*

- Add `fields` and `fields_under_root` to Packetbeat protocols configurations. {pull}3518[3518]
- Add list style Packetbeat protocols configurations. This change supports specifying multiple configurations of the same protocol analyzer. {pull}3518[3518]

*Winlogbeat*

==== Deprecated

*Affecting all Beats*

- Usage of field `_type` is deprecated. It should not be used in queries or dashboards. {pull}3409[3409]

*Packetbeat*

- Deprecate dictionary style protocols configuration. {pull}3518[3518]

*Winlogbeat*

==== Known Issue

*Filebeat*

- Prospector reloading only works properly with new files. {pull}3546[3546]

[[release-notes-5.6.2]]
=== Beats version 5.6.2
https://github.com/elastic/beats/compare/v5.6.1...v5.6.2[View commits]

No changes in this release.

[[release-notes-5.6.1]]
=== Beats version 5.6.1
https://github.com/elastic/beats/compare/v5.6.0...v5.6.1[View commits]

No changes in this release.

[[release-notes-5.6.0]]
=== Beats version 5.6.0
https://github.com/elastic/beats/compare/v5.5.3...v5.6.0[View commits]

==== Breaking changes

*Affecting all Beats*

- The _all.norms setting in the Elasticsearch template is no longer disabled.
  This increases the storage size with one byte per document, but allows for a
  better upgrade experience to 6.0. {issue}4901[4901]


==== Bugfixes

*Filebeat*

- Fix issue where the `fileset.module` could have the wrong value. {issue}4761[4761]

*Packetbeat*

- Update flow timestamp on each packet being received. {issue}4895[4895]

*Metricbeat*

- Fix a debug statement that said a module wrapper had stopped when it hadn't. {pull}4264[4264]
- Use MemAvailable value from /proc/meminfo on Linux 3.14. {pull}4316[4316]
- Fix panic when events were dropped by filters. {issue}4327[4327]

==== Added

*Affecting all Beats*

- Add option to the import_dashboards script to load the dashboards via Kibana API. {pull}4682[4682]

*Filebeat*

- Add support for loading Xpack Machine Learning configurations from the modules, and added sample configurations for the Nginx module. {pull}4506[4506] {pull}4609[4609]
-  Add ability to parse nginx logs exposing the X-Forwarded-For header instead of the remote address. {pull}4351[4351]

*Metricbeat*

- Add `filesystem.ignore_types` to system module for ignoring filesystem types. {issue}4685[4685]

==== Deprecated

*Affecting all Beats*

- Loading more than one output is deprecated and will be removed in 6.0. {pull}4907[4907]

[[release-notes-5.5.3]]
=== Beats version 5.5.3
https://github.com/elastic/beats/compare/v5.5.2...v5.5.3[View commits]

No changes in this release.

[[release-notes-5.5.2]]
=== Beats version 5.5.2
https://github.com/elastic/beats/compare/v5.5.1...v5.5.2[View commits]

No changes in this release.
[[release-notes-5.5.1]]
=== Beats version 5.5.1
https://github.com/elastic/beats/compare/v5.5.0...v5.5.1[View commits]

==== Bugfixes

*Affecting all Beats*

- Normalize all times to UTC to ensure proper index naming. {issue}4569[4569]

[[release-notes-5.5.0]]
=== Beats version 5.5.0
https://github.com/elastic/beats/compare/v5.4.2...v5.5.0[View commits]

==== Breaking changes

*Affecting all Beats*

- Usage of field `_type` is now ignored and hardcoded to `doc`. {pull}3757[3757]

*Metricbeat*
- Change all `system.cpu.*.pct` metrics to be scaled by the number of CPU cores.
  This will make the CPU usage percentages from the system cpu metricset consistent
  with the system process metricset. The documentation for these metrics already
  stated that on multi-core systems the percentages could be greater than 100%. {pull}4544[4544]

==== Bugfixes

*Affecting all Beats*

- Fix console output. {pull}4045[4045]

*Filebeat*

- Allow string characters in user agent patch version (NGINX and Apache) {pull}4415[4415]

*Metricbeat*

- Fix type of field `haproxy.stat.check.health.last`. {issue}4407[4407]

*Packetbeat*

- Fix `packetbeat.interface` options that contain underscores (e.g. `with_vlans` or `bpf_filter`). {pull}4378[4378]
- Enabled /proc/net/tcp6 scanning and fixed ip v6 parsing. {pull}4442[4442]

==== Deprecated

*Filebeat*

- Deprecate `document_type` prospector config option as _type is removed in elasticsearch 6.0. Use fields instead. {pull}4225[4225]

*Winlogbeat*

- Deprecated metrics endpoint. It is superseded by a libbeat feature that can serve metrics on an HTTP endpoint. {pull}4145[4145]

[[release-notes-5.4.2]]
=== Beats version 5.4.2
https://github.com/elastic/beats/compare/v5.4.1...v5.4.2[View commits]

==== Bugfixes

*Affecting all Beats*

- Removed empty sections from the template files, causing indexing errors for array objects. {pull}4488[4488]

*Metricbeat*

- Fix issue affecting Windows services timing out at startup. {pull}4491[4491]
- Add filtering to system filesystem metricset to remove relative mountpoints like those
  from Linux network namespaces. {pull}4370[4370]

*Packetbeat*

- Clean configured geoip.paths before attempting to open the database. {pull}4306[4306]

[[release-notes-5.4.1]]
=== Beats version 5.4.1
https://github.com/elastic/beats/compare/v5.4.0...v5.4.1[View commits]

==== Bugfixes

*Affecting all Beats*

- Fix importing the dashboards when the limit for max open files is too low. {issue}4244[4244]
- Fix console output. {pull}4045[4045]

*Filebeat*

- Fix issue that new prospector was not reloaded on conflict. {pull}4128[4128]
- Fix grok pattern in filebeat module system/auth without hostname. {pull}4224[4224]
- Fix the Mysql slowlog parsing of IP addresses. {pull}4183[4183]

==== Added

*Affecting all Beats*

- Binaries upgraded to Go 1.7.6 which contains security fixes. {pull}4400[4400]

*Winlogbeat*

- Add the ability to use LevelRaw if Level isn't populated in the event XML. {pull}4257[4257]

[[release-notes-5.4.0]]
=== Beats version 5.4.0
https://github.com/elastic/beats/compare/v5.3.2...v5.4.0[View commits]

==== Bugfixes

*Affecting all Beats*

- Improve error message when downloading the dashboards fails. {pull}3805[3805]
- Fix potential Elasticsearch output URL parsing error if protocol scheme is missing. {pull}3671[3671]
- Downgrade Elasticsearch per batch item failure log to debug level. {issue}3953[3953]
- Make `@timestamp` accessible from format strings. {pull}3721[3721]

*Filebeat*

- Allow log lines without a program name in the Syslog fileset. {pull}3944[3944]
- Don't stop Filebeat when modules are used with the Logstash output. {pull}3929[3929]

*Metricbeat*

- Fixing panic on the Prometheus collector when label has a comma. {pull}3947[3947]
- Make system process metricset honor the `cpu_ticks` config option. {issue}3590[3590]

*Winlogbeat*

- Fix null terminators include in raw XML string when include_xml is enabled. {pull}3943[3943]

==== Added

*Affecting all Beats*

- Update index mappings to support future Elasticsearch 6.X. {pull}3778[3778]

*Filebeat*

- Add auditd module for reading audit logs on Linux. {pull}3750[3750] {pull}3941[3941]
- Add fileset for the Linux authorization logs. {pull}3669[3669]

*Heartbeat*

- Add default ports in HTTP monitor. {pull}3924[3924]

*Metricbeat*

- Add beta Jolokia module. {pull}3844[3844]
- Add dashboard for the MySQL module. {pull}3716[3716]
- Module configuration reloading is now beta instead of experimental. {pull}3841[3841]
- Marked http fields from the HAProxy module optional to improve compatibility with 1.5. {pull}3788[3788]
- Add support for custom HTTP headers and TLS for the Metricbeat modules. {pull}3945[3945]

*Packetbeat*

- Add DNS dashboard for an overview the DNS traffic. {pull}3883[3883]
- Add DNS Tunneling dashboard to highlight domains with large numbers of subdomains or high data volume. {pull}3884[3884]

[[release-notes-5.3.2]]
=== Beats version 5.3.2
https://github.com/elastic/beats/compare/v5.3.1...v5.3.2[View commits]

==== Bugfixes

*Filebeat*

- Properly shut down crawler in case one prospector is misconfigured. {pull}4037[4037]
- Fix panic in JSON decoding code if the input line is "null". {pull}4042[4042]


[[release-notes-5.3.1]]
=== Beats version 5.3.1
https://github.com/elastic/beats/compare/v5.3.0...v5.3.1[View commits]

==== Bugfixes

*Affecting all Beats*

- Fix panic when testing regex-AST to match against date patterns. {issue}3889[3889]
- Fix panic due to race condition in kafka output. {pull}4098[4098]

*Filebeat*

- Fix modules default file permissions. {pull}3879[3879]
- Allow `-` in Apache access log byte count. {pull}3863[3863]

*Metricbeat*

- Avoid errors when some Apache status fields are missing. {issue}3074[3074]


[[release-notes-5.3.0]]
=== Beats version 5.3.0
https://github.com/elastic/beats/compare/v5.2.2...v5.3.0[View commits]

==== Breaking changes

*Affecting all Beats*

- Configuration files must be owned by the user running the Beat or by root, and they must not be writable by others. {pull}3544[3544] {pull}3689[3689]
- Change Beat generator. Use `$GOPATH/src/github.com/elastic/beats/script/generate.py` to generate a beat. {pull}3452[3452]

*Filebeat*

- Always use absolute path for event and registry. This can lead to issues when relative paths were used before. {pull}3328[3328]

*Metricbeat*

- Linux cgroup metrics are now enabled by default for the system process metricset. The configuration option for the feature was renamed from `cgroups` to `process.cgroups.enabled`. {pull}3519[3519]
- Change field names `couchbase.node.couch.*.actual_disk_size.*` to `couchbase.node.couch.*.disk_size.*` {pull}3545[3545]

==== Bugfixes

*Affecting all Beats*

- Add `_id`, `_type`, `_index` and `_score` fields in the generated index pattern. {pull}3282[3282]

*Filebeat*
- Always use absolute path for event and registry. {pull}3328[3328]
- Raise an exception in case there is a syntax error in one of the configuration files available under
  filebeat.config_dir. {pull}3573[3573]
- Fix empty registry file on machine crash. {issue}3537[3537]

*Metricbeat*

- Add error handling to system process metricset for when Linux cgroups are missing from the kernel. {pull}3692[3692]
- Add labels to the Docker healthcheck metricset output. {pull}3707[3707]

*Winlogbeat*

- Fix handling of empty strings in event_data. {pull}3705[3705]

==== Added

*Affecting all Beats*

- Files created by Beats (logs, registry, file output) will have 0600 permissions. {pull}3387[3387].
- RPM/deb packages will now install the config file with 0600 permissions. {pull}3382[3382]
- Add the option to pass custom HTTP headers to the Elasticsearch output. {pull}3400[3400]
- Unify `regexp` and `contains` conditionals, for both to support array of strings and convert numbers to strings if required. {pull}3469[3469]
- Add the option to load the sample dashboards during the Beat startup phase. {pull}3506[3506]
- Disabled date detection in Elasticsearch index templates. Date fields must be explicitly defined in index templates. {pull}3528[3528]
- Using environment variables in the configuration file is now GA, instead of experimental. {pull}3525[3525]

*Filebeat*

- Add Filebeat modules for system, apache2, mysql, and nginx. {issue}3159[3159]
- Add the `pipeline` config option at the prospector level, for configuring the Ingest Node pipeline ID. {pull}3433[3433]
- Update regular expressions used for matching file names or lines (multiline, include/exclude functionality) to new matchers improving performance of simple string matches. {pull}3469[3469]
- The `symlinks` and `harvester_limit` settings are now GA, instead of experimental. {pull}3525[3525]
- close_timeout is also applied when the output is blocking. {pull}3511[3511]
- Improve handling of different path variants on Windows. {pull}3781[3781]
- Add multiline.flush_pattern option, for specifying the 'end' of a multiline pattern {pull}4019[4019]

*Heartbeat*

- Add `tags`, `fields` and `fields_under_root` in monitors configuration. {pull}3623[3623]

*Metricbeat*

- Add experimental dbstats metricset to MongoDB module. {pull}3228[3228]
- Use persistent, direct connections to the configured nodes for MongoDB module. {pull}3228[3228]
- Add dynamic configuration reloading for modules. {pull}3281[3281]
- Add docker health metricset {pull}3357[3357]
- Add docker image metricset {pull}3467[3467]
- System module uses new matchers for white-listing processes. {pull}3469[3469]
- Add Beta CEPH module with health metricset. {pull}3311[3311]
- Add Beta php_fpm module with pool metricset. {pull}3415[3415]
- The Docker, Kafka, and Prometheus modules are now Beta, instead of experimental. {pull}3525[3525]
- The HAProxy module is now GA, instead of experimental. {pull}3525[3525]
- Add the ability to collect the environment variables from system processes. {pull}3337[3337]

==== Deprecated

*Affecting all Beats*

- Usage of field `_type` is deprecated. It should not be used in queries or dashboards. {pull}3409[3409]

*Filebeat*

- The experimental `publish_async` option is now deprecated and is planned to be removed in 6.0. {pull}3525[3525]


[[release-notes-5.2.2]]
=== Beats version 5.2.2
https://github.com/elastic/beats/compare/v5.2.1...v5.2.2[View commits]

*Metricbeat*

- Fix bug docker module hanging when docker container killed. {issue}3610[3610]
- Set timeout to period instead of 1s by default as documented. {pull}3612[3612]

[[release-notes-5.2.1]]
=== Beats version 5.2.1
https://github.com/elastic/beats/compare/v5.2.0...v5.2.1[View commits]

==== Bugfixes

*Metricbeat*

- Fix go routine leak in docker module. {pull}3492[3492]

*Packetbeat*

- Fix error in the NFS sample dashboard. {pull}3548[3548]

*Winlogbeat*

- Fix error in the Winlogbeat sample dashboard. {pull}3548[3548]

[[release-notes-5.2.0]]
=== Beats version 5.2.0
https://github.com/elastic/beats/compare/v5.1.2...v5.2.0[View commits]

==== Bugfixes

*Affecting all Beats*

- Fix overwriting explicit empty config sections. {issue}2918[2918]

*Filebeat*

- Fix alignment issue were Filebeat compiled with Go 1.7.4 was crashing on 32 bits system. {issue}3273[3273]

*Metricbeat*

- Fix service times-out at startup. {pull}3056[3056]
- Kafka module case sensitive host name matching. {pull}3193[3193]
- Fix interface conversion panic in couchbase module {pull}3272[3272]

*Packetbeat*

- Fix issue where some Cassandra visualizations were showing data from all protocols. {issue}3314[3314]

==== Added

*Affecting all Beats*

- Add support for passing list and dictionary settings via -E flag.
- Support for parsing list and dictionary setting from environment variables.
- Added new flags to import_dashboards (-cacert, -cert, -key, -insecure). {pull}3139[3139] {pull}3163[3163]
- The limit for the number of fields is increased via the mapping template. {pull}3275[3275]
- Updated to Go 1.7.4. {pull}3277[3277]
- Added a NOTICE file containing the notices and licenses of the dependencies. {pull}3334[3334].

*Heartbeat*

- First release, containing monitors for ICMP, TCP, and HTTP.

*Filebeat*

- Add enabled config option to prospectors. {pull}3157[3157]
- Add target option for decoded_json_field. {pull}3169[3169]

*Metricbeat*

- Kafka module broker matching enhancements. {pull}3129[3129]
- Add a couchbase module with metricsets for node, cluster and bucket. {pull}3081[3081]
- Export number of cores for CPU module. {pull}3192[3192]
- Experimental Prometheus module. {pull}3202[3202]
- Add system socket module that reports all TCP sockets. {pull}3246[3246]
- Kafka consumer groups metricset. {pull}3240[3240]
- Add jolokia module with dynamic jmx metricset. {pull}3570[3570]

*Winlogbeat*

- Reduced amount of memory allocated while reading event log records. {pull}3113[3113] {pull}3118[3118]

[[release-notes-5.1.2]]
=== Beats version 5.1.2
https://github.com/elastic/beats/compare/v5.1.1...v5.1.2[View commits]

==== Bugfixes

*Filebeat*

- Fix registry migration issue from old states where files were only harvested after second restart. {pull}3322[3322]

*Packetbeat*

- Fix error on importing dashboards due to colons in the Cassandra dashboard. {issue}3140[3140]
- Fix error on importing dashboards due to the wrong type for the geo_point fields. {pull}3147[3147]

*Winlogbeat*

- Fix for "The array bounds are invalid" error when reading large events. {issue}3076[3076]

[[release-notes-5.1.1]]
=== Beats version 5.1.1
https://github.com/elastic/beats/compare/v5.0.2...v5.1.1[View commits]

==== Breaking changes

*Metricbeat*

- Change data structure of experimental haproxy module. {pull}3003[3003]

*Filebeat*

- If a file is falling under `ignore_older` during startup, offset is now set to end of file instead of 0.
  With the previous logic the whole file was sent in case a line was added and it was inconsistent with
  files which were harvested previously. {pull}2907[2907]
- `tail_files` is now only applied on the first scan and not for all new files. {pull}2932[2932]

==== Bugfixes

*Affecting all Beats*

- Fix empty benign errors logged by processor actions. {pull}3046[3046]

*Metricbeat*

- Calculate the fsstat values per mounting point, and not filesystem. {pull}2777[2777]

==== Added

*Affecting all Beats*

- Add add_cloud_metadata processor for collecting cloud provider metadata. {pull}2728[2728]
- Added decode_json_fields processor for decoding fields containing JSON strings. {pull}2605[2605]
- Add Tencent Cloud provider for add_cloud_metadata processor. {pull}4023[4023]
- Add Alibaba Cloud provider for add_cloud_metadata processor. {pull}4111[4111]

*Metricbeat*

- Add experimental Docker module. Provided by Ingensi and @douaejeouit based on dockbeat.
- Add a sample Redis Kibana dashboard. {pull}2916[2916]
- Add support for MongoDB 3.4 and WiredTiger metrics. {pull}2999[2999]
- Add experimental kafka module with partition metricset. {pull}2969[2969]
- Add raw config option for mysql/status metricset. {pull}3001[3001]
- Add command fields for mysql/status metricset. {pull}3251[3251]

*Filebeat*

- Add command line option `-once` to run Filebeat only once and then close. {pull}2456[2456]
- Only load matching states into prospector to improve state handling {pull}2840[2840]
- Reset all states ttl on startup to make sure it is overwritten by new config {pull}2840[2840]
- Persist all states for files which fall under `ignore_older` to have consistent behaviour {pull}2859[2859]
- Improve shutdown behaviour with large number of files. {pull}3035[3035]

*Winlogbeat*

- Add `event_logs.batch_read_size` configuration option. {pull}2641[2641]

[[release-notes-5.1.0]]
=== Beats version 5.1.0 (skipped)

Version 5.1.0 doesn't exist because, for a short period of time, the Elastic
Yum and Apt repositories included unreleased binaries labeled 5.1.0. To avoid
confusion and upgrade issues for the people that have installed these without
realizing, we decided to skip the 5.1.0 version and release 5.1.1 instead.

[[release-notes-5.0.2]]
=== Beats version 5.0.2
https://github.com/elastic/beats/compare/v5.0.1...v5.0.2[View commits]

==== Bugfixes

*Metricbeat*

- Fix the `password` option in the MongoDB module. {pull}2995[2995]


[[release-notes-5.0.1]]
=== Beats version 5.0.1
https://github.com/elastic/beats/compare/v5.0.0...v5.0.1[View commits]

==== Bugfixes

*Metricbeat*

- Fix `system.process.start_time` on Windows. {pull}2848[2848]
- Fix `system.process.ppid` on Windows. {issue}2860[2860]
- Fix system process metricset for Windows XP and 2003. `cmdline` will be unavailable. {issue}1704[1704]
- Fix access denied issues in system process metricset by enabling SeDebugPrivilege on Windows. {issue}1897[1897]
- Fix system diskio metricset for Windows XP and 2003. {issue}2885[2885]

*Packetbeat*

- Fix 'index out of bounds' bug in Packetbeat DNS protocol plugin. {issue}2872[2872]

*Filebeat*

- Fix registry cleanup issue when files falling under ignore_older after restart. {issue}2818[2818]


==== Added

*Metricbeat*

- Add username and password config options to the PostgreSQL module. {pull}2889[2890]
- Add username and password config options to the MongoDB module. {pull}2889[2889]
- Add system core metricset for Windows. {pull}2883[2883]

*Packetbeat*

- Define `client_geoip.location` as geo_point in the mappings to be used by the GeoIP processor in the Ingest Node pipeline.
  {pull}2795[2795]

*Filebeat*

- Stop Filebeat on registrar loading error. {pull}2868[2868]


include::libbeat/docs/release-notes/5.0.0.asciidoc[]

[[release-notes-5.0.0-ga]]
=== Beats version 5.0.0-GA
https://github.com/elastic/beats/compare/v5.0.0-rc1...v5.0.0[View commits]

The list below covers the changes between 5.0.0-rc1 and 5.0.0 GA only.

==== Bugfixes

*Affecting all Beats*

- Fix kafka output re-trying batches with too large events. {issue}2735[2735]
- Fix kafka output protocol error if `version: 0.10` is configured. {issue}2651[2651]
- Fix kafka output connection closed by broker on SASL/PLAIN. {issue}2717[2717]

*Metricbeat*

- Fix high CPU usage on macOS when encountering processes with long command lines. {issue}2747[2747]
- Fix high value of `system.memory.actual.free` and `system.memory.actual.used`. {issue}2653[2653]
- Change several `OpenProcess` calls on Windows to request the lowest possible access privilege.  {issue}1897[1897]
- Fix system.memory.actual.free high value on Windows. {issue}2653[2653]

*Filebeat*

- Fix issue when clean_removed and clean_inactive were used together that states were not directly removed from the registry.
- Fix issue where upgrading a 1.x registry file resulted in duplicate state entries. {pull}2792[2792]

==== Added

*Affecting all Beats*

- Add beat.version fields to all events.

[[release-notes-5.0.0-rc1]]
=== Beats version 5.0.0-rc1
https://github.com/elastic/beats/compare/v5.0.0-beta1...v5.0.0-rc1[View commits]

==== Breaking changes

*Affecting all Beats*

- A dynamic mapping rule is added to the default Elasticsearch template to treat strings as keywords by default. {pull}2688[2688]

==== Bugfixes

*Affecting all Beats*

- Make sure Beats sent always float values when they are defined as float by sending 5.00000 instead of 5. {pull}2627[2627]
- Fix ignoring all fields from drop_fields in case the first field is unknown. {pull}2685[2685]
- Fix dynamic configuration int/uint to float type conversion. {pull}2698[2698]
- Fix primitive types conversion if values are read from environment variables. {pull}2698[2698]

*Metricbeat*

- Fix default configuration file on Windows to not enabled the `load` metricset. {pull}2632[2632]

*Packetbeat*

- Fix the `bpf_filter` setting. {issue}2660[2660]

*Filebeat*

- Fix input buffer on encoding problem. {pull}2416[2416]

==== Deprecated

*Affecting all Beats*

- Setting `port` has been deprecated in Redis and Logstash outputs. {pull}2620[2620]


[[release-notes-5.0.0-beta1]]
=== Beats version 5.0.0-beta1
https://github.com/elastic/beats/compare/v5.0.0-alpha5...v5.0.0-beta1[View commits]

==== Breaking changes

*Affecting all Beats*

- Change Elasticsearch output index configuration to be based on format strings. If index has been configured, no date will be appended anymore to the index name. {pull}2119[2119]
- Replace `output.kafka.use_type` by `output.kafka.topic` accepting a format string. {pull}2188[2188]
- If the path specified by the `-c` flag is not absolute and `-path.config` is not specified, it
  is considered relative to the current working directory. {pull}2245[2245]
- rename `tls` configurations section to `ssl`. {pull}2330[2330]
- rename `certificate_key` configuration to `key`. {pull}2330[2330]
- replace `tls.insecure` with `ssl.verification_mode` setting. {pull}2330[2330]
- replace `tls.min/max_version` with `ssl.supported_protocols` setting requiring full protocol name. {pull}2330[2330]

*Metricbeat*

- Change field type system.process.cpu.start_time from keyword to date. {issue}1565[1565]
- redis/info metricset fields were renamed up according to the naming conventions.

*Packetbeat*

- Group HTTP fields under `http.request` and `http.response` {pull}2167[2167]
- Export `http.request.body` and `http.response.body` when configured under `include_body_for` {pull}2167[2167]
- Move `ignore_outgoing` config to `packetbeat.ignore_outgoing` {pull}2393[2393]

*Filebeat*

- Set close_inactive default to 5 minutes (was 1 hour before)
- Set clean_removed and close_removed to true by default

==== Bugfixes

*Affecting all Beats*

- Fix logstash output handles error twice when asynchronous sending fails. {pull}2441[2441]
- Fix Elasticsearch structured error response parsing error. {issue}2229[2229]
- Fixed the run script to allow the overriding of the configuration file. {issue}2171[2171]
- Fix logstash output crash if no hosts are configured. {issue}2325[2325]
- Fix array value support in -E CLI flag. {pull}2521[2521]
- Fix merging array values if -c CLI flag is used multiple times. {pull}2521[2521]
- Fix beats failing to start due to invalid duplicate key error in configuration file. {pull}2521[2521]
- Fix panic on non writable logging directory. {pull}2571[2571]

*Metricbeat*

- Fix module filters to work properly with drop_event filter. {issue}2249[2249]

*Packetbeat*

- Fix mapping for some Packetbeat flow metrics that were not marked as being longs. {issue}2177[2177]
- Fix handling of messages larger than the maximum message size (10MB). {pull}2470[2470]

*Filebeat*

- Fix processor failure in Filebeat when using regex, contain, or equals with the message field. {issue}2178[2178]
- Fix async publisher sending empty events {pull}2455[2455]
- Fix potential issue with multiple harvester per file on large file numbers or slow output {pull}2541[2541]

*Winlogbeat*

- Fix corrupt registry file that occurs on power loss by disabling file write caching. {issue}2313[2313]

==== Added

*Affecting all Beats*

- Add script to generate the Kibana index-pattern from fields.yml. {pull}2122[2122]
- Enhance Redis output key selection based on format string. {pull}2169[2169]
- Configurable Redis `keys` using filters and format strings. {pull}2169[2169]
- Add format string support to `output.kafka.topic`. {pull}2188[2188]
- Add `output.kafka.topics` for more advanced kafka topic selection per event. {pull}2188[2188]
- Add support for Kafka 0.10. {pull}2190[2190]
- Add SASL/PLAIN authentication support to kafka output. {pull}2190[2190]
- Make Kafka metadata update configurable. {pull}2190[2190]
- Add Kafka version setting (optional) enabling kafka broker version support. {pull}2190[2190]
- Add Kafka message timestamp if at least version 0.10 is configured. {pull}2190[2190]
- Add configurable Kafka event key setting. {pull}2284[2284]
- Add settings for configuring the kafka partitioning strategy. {pull}2284[2284]
- Add partitioner settings `reachable_only` to ignore partitions not reachable by network. {pull}2284[2284]
- Enhance contains condition to work on fields that are arrays of strings. {issue}2237[2237]
- Lookup the configuration file relative to the `-path.config` CLI flag. {pull}2245[2245]
- Re-write import_dashboards.sh in Golang. {pull}2155[2155]
- Update to Go 1.7. {pull}2306[2306]
- Log total non-zero internal metrics on shutdown. {pull}2349[2349]
- Add support for encrypted private key files by introducing `ssl.key_passphrase` setting. {pull}2330[2330]
- Add experimental symlink support with `symlinks` config {pull}2478[2478]
- Improve validation of registry file on startup.

*Metricbeat*

- Use the new scaled_float Elasticsearch type for the percentage values. {pull}2156[2156]
- Add experimental cgroup metrics to the system/process MetricSet. {pull}2184[2184]
- Added a PostgreSQL module. {pull}2253[2253]
- Improve mapping by converting half_float to scaled_float and integers to long. {pull}2430[2430]
- Add experimental haproxy module. {pull}2384[2384]
- Add Kibana dashboard for cgroups data {pull}2555[2555]

*Packetbeat*

- Add Cassandra protocol analyzer to Packetbeat. {pull}1959[1959]
- Match connections with IPv6 addresses to processes {pull}2254[2254]
- Add IP address to -devices command output {pull}2327[2327]
- Add configuration option for the maximum message size. Used to be hard-coded to 10 MB. {pull}2470[2470]

*Filebeat*

- Introduce close_timeout harvester options {issue}1926[1926]
- Strip BOM from first message in case of BOM files {issue}2351[2351]
- Add harvester_limit option {pull}2417[2417]

==== Deprecated

*Affecting all Beats*

- Topology map is deprecated. This applies to the settings: refresh_topology_freq, topology_expire, save_topology, host_topology, password_topology, db_topology.


[[release-notes-5.0.0-alpha5]]
=== Beats version 5.0.0-alpha5
https://github.com/elastic/beats/compare/v5.0.0-alpha4...v5.0.0-alpha5[View commits]

==== Breaking changes

*Affecting all Beats*

- Rename the `filters` section to `processors`. {pull}1944[1944]
- Introduce the condition with `when` in the processor configuration. {pull}1949[1949]
- The Elasticsearch template is now loaded by default. {pull}1993[1993]
- The Redis output `index` setting is renamed to `key`. `index` still works but it's deprecated. {pull}2077[2077]
- The undocumented file output `index` setting was removed. Use `filename` instead. {pull}2077[2077]

*Metricbeat*

- Create a separate metricSet for load under the system module and remove load information from CPU stats. {pull}2101[2101]
- Add `system.load.norm.1`, `system.load.norm.5` and `system.load.norm.15`. {pull}2101[2101]
- Add threads fields to mysql module. {pull}2484[2484]

*Packetbeat*

- Set `enabled` ` in `packetbeat.protocols.icmp` configuration to `true` by default. {pull}1988[1988]

==== Bugfixes

*Affecting all Beats*

- Fix sync publisher `PublishEvents` return value if client is closed concurrently. {pull}2046[2046]

*Metricbeat*

- Do not send zero values when no value was present in the source. {issue}1972[1972]

*Filebeat*

- Fix potential data loss between Filebeat restarts, reporting unpublished lines as published. {issue}2041[2041]
- Fix open file handler issue. {issue}2028[2028] {pull}2020[2020]
- Fix filtering of JSON events when using integers in conditions. {issue}2038[2038]

*Winlogbeat*

- Fix potential data loss between Winlogbeat restarts, reporting unpublished lines as published. {issue}2041[2041]

==== Added

*Affecting all Beats*

- Periodically log internal metrics. {pull}1955[1955]
- Add enabled setting to all output modules. {pull}1987[1987]
- Command line flag `-c` can be used multiple times. {pull}1985[1985]
- Add OR/AND/NOT to the condition associated with the processors. {pull}1983[1983]
- Add `-E` CLI flag for overwriting single config options via command line. {pull}1986[1986]
- Choose the mapping template file based on the Elasticsearch version. {pull}1993[1993]
- Check stdout being available when console output is configured. {issue}2035[2035]

*Metricbeat*

- Add pgid field to process information. {pull} 2021[2021]

*Packetbeat*

- Add enabled setting to Packetbeat protocols. {pull}1988[1988]
- Add enabled setting to Packetbeat network flows configuration. {pull}1988[1988]

*Filebeat*

- Introduce `close_removed` and `close_renamed` harvester options. {issue}1600[1600]
- Introduce `close_eof` harvester option. {issue}1600[1600]
- Add `clean_removed` and `clean_inactive` config option. {issue}1600[1600]

==== Deprecated

*Filebeat*

- Deprecate `close_older` option and replace it with `close_inactive`. {issue}2051[2051]
- Deprecate `force_close_files` option and replace it with `close_removed` and `close_renamed`. {issue}1600[1600]

[[release-notes-5.0.0-alpha4]]
=== Beats version 5.0.0-alpha4
https://github.com/elastic/beats/compare/v5.0.0-alpha3...v5.0.0-alpha4[View commits]

==== Breaking changes

*Affecting all Beats*

- The topology_expire option of the Elasticsearch output was removed. {pull}1907[1907]

*Filebeat*

- Stop following symlink. Symlinks are now ignored: {pull}1686[1686]

==== Bugfixes

*Affecting all Beats*

- Reset backoff factor on partial ACK. {issue}1803[1803]
- Fix beats load balancer deadlock if max_retries: -1 or publish_async is enabled in filebeat. {issue}1829[1829]
- Fix logstash output with pipelining mode enabled not reconnecting. {issue}1876[1876]
- Empty configuration sections become merge-able with variables containing full path. {pull}1900[1900]
- Fix error message about required fields missing not printing the missing field name. {pull}1900[1900]

*Metricbeat*

- Fix the CPU values returned for each core. {issue}1863[1863]

*Packetbeat*

- Add missing nil-check to memcached GapInStream handler. {issue}1162[1162]
- Fix NFSv4 Operation returning the first found first-class operation available in compound requests. {pull}1821[1821]
- Fix TCP overlapping segments not being handled correctly. {pull}1898[1898]

*Winlogbeat*

- Fix issue with rendering forwarded event log records. {pull}1891[1891]

==== Added

*Affecting all Beats*

- Improve error message if compiling regular expression from config files fails. {pull}1900[1900]
- Compression support in the Elasticsearch output. {pull}1835[1835]

*Metricbeat*

- Add MongoDB module. {pull}1837[1837]


[[release-notes-5.0.0-alpha3]]
=== Beats version 5.0.0-alpha3
https://github.com/elastic/beats/compare/v5.0.0-alpha2...v5.0.0-alpha3[View commits]

==== Breaking changes

*Affecting all Beats*

- All configuration settings under `shipper:` are moved to be top level configuration settings. I.e.
  `shipper.name:` becomes `name:` in the configuration file. {pull}1570[1570]

*Topbeat*

- Topbeat is replaced by Metricbeat.

*Filebeat*

- The state for files which fall under ignore_older is not stored anymore. This has the consequence, that if a file which fell under ignore_older is updated, the whole file will be crawled.

==== Bugfixes

*Winlogbeat*

- Adding missing argument to the "Stop processing" log message. {pull}1590[1590]

==== Added

*Affecting all Beats*

- Add conditions to generic filtering. {pull}1623[1623]

*Metricbeat*

- First public release, containing the following modules: apache, mysql, nginx, redis, system, and zookeeper.

*Filebeat*

- The registry format was changed to an array instead of dict. The migration to the new format will happen automatically at the first startup. {pull}1703[1703]

==== Deprecated

*Affecting all Beats*

- The support for doing GeoIP lookups is deprecated and will be removed in version 6.0. {pull}1601[1601]


[[release-notes-5.0.0-alpha2]]
=== Beats version 5.0.0-alpha2
https://github.com/elastic/beats/compare/v5.0.0-alpha1...v5.0.0-alpha2[View commits]

==== Breaking changes

*Affecting all Beats*

- On DEB/RPM installations, the binary files are now found under `/usr/share/{{beat_name}}/bin`, not in `/usr/bin`. {pull}1385[1385]
- The logs are written by default to self rotating files, instead of syslog. {pull}1371[1371]
- Remove deprecated `host` option from elasticsearch, logstash and redis outputs. {pull}1474[1474]

*Packetbeat*

- Configuration of redis topology support changed. {pull}1353[1353]
- Move all Packetbeat configuration options under the packetbeat namespace {issue}1417[1417]

*Filebeat*

- Default location for the registry file was changed to be `data/registry` from the binary directory,
  rather than `.filebeat` in the current working directory. This affects installations for zip/tar.gz/source,
  the location for DEB and RPM packages stays the same. {pull}1373[1373]

==== Bugfixes

*Affecting all Beats*

- Drain response buffers when pipelining is used by Redis output. {pull}1353[1353]
- Unterminated environment variable expressions in config files will now cause an error {pull}1389[1389]
- Fix issue with the automatic template loading when Elasticsearch is not available on Beat start. {issue}1321[1321]
- Fix bug affecting -cpuprofile, -memprofile, and -httpprof CLI flags {pull}1415[1415]
- Fix race when multiple outputs access the same event with logstash output manipulating event {issue}1410[1410] {pull}1428[1428]
- Seed random number generator using crypto.rand package. {pull}1503{1503]
- Fix beats hanging in -configtest {issue}1213[1213]
- Fix kafka log message output {pull}1516[1516]

*Filebeat*

- Improvements in registrar dealing with file rotation. {pull}1281[1281]
- Fix issue with JSON decoding where `@timestamp` or `type` keys with the wrong type could cause Filebeat
  to crash. {issue}1378[1378]
- Fix issue with JSON decoding where values having `null` as values could crash Filebeat. {issue}1466[1466]
- Multiline reader normalizing newline to use `\n`. {pull}1552[1552]

*Winlogbeat*

- Fix panic when reading messages larger than 32K characters on Windows XP and 2003. {pull}1498[1498]
- Fix panic that occurs when reading a large events on Windows Vista and newer. {pull}1499[1499]

==== Added

*Affecting all Beats*

- Add support for TLS to Redis output. {pull}1353[1353]
- Add SOCKS5 proxy support to Redis output. {pull}1353[1353]
- Failover and load balancing support in redis output. {pull}1353[1353]
- Multiple-worker per host support for redis output. {pull}1353[1353]
- Added ability to escape `${x}` in config files to avoid environment variable expansion {pull}1389[1389]
- Configuration options and CLI flags for setting the home, data and config paths. {pull}1373[1373]
- Configuration options and CLI flags for setting the default logs path. {pull}1437[1437]
- Update to Go 1.6.2 {pull}1447[1447]
- Add Elasticsearch template files compatible with Elasticsearch 2.x. {pull}1501[1501]
- Add scripts for managing the dashboards of a single Beat {pull}1359[1359]

*Packetbeat*

- Fix compile issues for OpenBSD. {pull}1347[1347]

*Topbeat*

- Updated elastic/gosigar version so Topbeat can compile on OpenBSD. {pull}1403[1403]


[[release-notes-5.0.0-alpha1]]
=== Beats version 5.0.0-alpha1
https://github.com/elastic/beats/compare/v1.2.0...v5.0.0-alpha1[View commits]

==== Breaking changes

*libbeat*

- Run function to start a Beat now returns an error instead of directly exiting. {pull}771[771]
- The method signature of HandleFlags() was changed to allow returning an error {pull}1249[1249]
- Require braces for environment variable expansion in config files {pull}1304[1304]

*Packetbeat*

- Rename output fields in the dns package. Former flag `recursion_allowed` becomes `recursion_available`. {pull}803[803]
  Former SOA field `ttl` becomes `minimum`. {pull}803[803]
- The fully qualified domain names which are part of output fields values of the dns package now terminate with a dot. {pull}803[803]
- Remove the count field from the exported event {pull}1210[1210]

*Topbeat*

- Rename `proc.cpu.user_p` with `proc.cpu.total_p` as it includes CPU time spent in kernel space {pull}631[631]
- Remove `count` field from the exported fields {pull}1207[1207]
- Rename `input` top level config option to `topbeat`

*Filebeat*

- Scalar values in used in the `fields` configuration setting are no longer automatically converted to strings. {pull}1092[1092]
- Count field was removed from event as not used in filebeat {issue}778[778]

*Winlogbeat*

- The `message_inserts` field was replaced with the `event_data` field {issue}1053[1053]
- The `category` field was renamed to `task` to better align with the Windows Event Log API naming {issue}1053[1053]
- Remove the count field from the exported event {pull}1218[1218]


==== Bugfixes

*Affecting all Beats*

- Logstash output will not retry events that are not JSON-encodable {pull}927[927]

*Packetbeat*

- Create a proper BPF filter when ICMP is the only enabled protocol {issue}757[757]
- Check column length in pgsql parser. {issue}565[565]
- Harden pgsql parser. {issue}565[565]

*Topbeat*

- Fix issue with `cpu.system_p` being greater than 1 on Windows {pull}1128[1128]

*Filebeat*

- Stop filebeat if started without any prospectors defined or empty prospectors {pull}644[644] {pull}647[647]
- Improve shutdown of crawler and prospector to wait for clean completion {pull}720[720]
- Omit `fields` from Filebeat events when null {issue}899[899]

*Winlogbeat*

==== Added

*Affecting all Beats*

- Update builds to Golang version 1.6
- Add option to Elasticsearch output to pass http parameters in index operations {issue}805[805]
- Improve Logstash and Elasticsearch backoff behavior. {pull}927[927]
- Add experimental Kafka output. {pull}942[942]
- Add config file option to configure GOMAXPROCS. {pull}969[969]
- Improve shutdown handling in libbeat. {pull}1075[1075]
- Add `fields` and `fields_under_root` options under the `shipper` configuration {pull}1092[1092]
- Add the ability to use a SOCKS5 proxy with the Logstash output {issue}823[823]
- The `-configtest` flag will now print "Config OK" to stdout on success {pull}1249[1249]

*Packetbeat*

- Change the DNS library used throughout the dns package to github.com/miekg/dns. {pull}803[803]
- Add support for NFS v3 and v4. {pull}1231[1231]
- Add support for EDNS and DNSSEC. {pull}1292[1292]

*Topbeat*

- Add `username` to processes {pull}845[845]

*Filebeat*

- Add the ability to set a list of tags for each prospector {pull}1092[1092]
- Add JSON decoding support {pull}1143[1143]


*Winlogbeat*

- Add caching of event metadata handles and the system render context for the wineventlog API {pull}888[888]
- Improve config validation by checking for unknown top-level YAML keys. {pull}1100[1100]
- Add the ability to set tags, fields, and fields_under_root as options for each event log {pull}1092[1092]
- Add additional data to the events published by Winlogbeat. The new fields are `activity_id`,
`event_data`, `keywords`, `opcode`, `process_id`, `provider_guid`, `related_activity_id`,
`task`, `thread_id`, `user_data`, and `version`. {issue}1053[1053]
- Add `event_id`, `level`, and `provider` configuration options for filtering events {pull}1218[1218]
- Add `include_xml` configuration option for including the raw XML with the event {pull}1218[1218]

==== Known issues
* All Beats can hang or panic on shutdown if the next server in the pipeline (e.g. Elasticsearch or Logstash) is
  not reachable. {issue}1319[1319]
* When running the Beats as a service on Windows, you need to manually load the Elasticsearch mapping
  template. {issue}1315[1315]
* The ES template automatic load doesn't work if Elasticsearch is not available when the Beat is starting. {issue}1321[1321]

[[release-notes-1.3.1]]
=== Beats version 1.3.1
https://github.com/elastic/beats/compare/v1.3.0...v1.3.1[View commits]

==== Bugfixes

*Filebeat*

- Fix a concurrent bug on filebeat startup with a large number of prospectors defined. {pull}2509[2509]

*Packetbeat*

- Fix description for the -I CLI flag. {pull}2480[2480]

*Winlogbeat*

- Fix corrupt registry file that occurs on power loss by disabling file write caching. {issue}2313[2313]

[[release-notes-1.3.0]]
=== Beats version 1.3.0
https://github.com/elastic/beats/compare/v1.2.3...v1.3.0[View commits]

==== Deprecated

*Filebeat*

- Undocumented support for following symlinks is deprecated. Filebeat will not follow symlinks in version 5.0. {pull}1767[1767]

==== Bugfixes

*Affecting all Beats*

- Fix beats load balancer deadlock if `max_retries: -1` or `publish_async` is enabled in filebeat. {issue}1829[1829]
- Fix output modes backoff counter reset. {issue}1803[1803] {pull}1814[1814] {pull}1818[1818]
- Set logstash output default bulk_max_size to 2048. {issue}1662[1662]
- Seed random number generator using crypto.rand package. {pull}1503[1503]
- Check stdout being available when console output is configured. {issue}2063[2063]

*Packetbeat*

- Add missing nil-check to memcached GapInStream handler. {issue}1162[1162]
- Fix NFSv4 Operation returning the first found first-class operation available in compound requests. {pull}1821[1821]
- Fix TCP overlapping segments not being handled correctly. {pull}1917[1917]

==== Added

*Affecting all Beats*

- Updated to Go 1.7


[[release-notes-1.2.3]]
=== Beats version 1.2.3
https://github.com/elastic/beats/compare/v1.2.2...v1.2.3[View commits]

==== Bugfixes

*Topbeat*

- Fix high CPU usage when using filtering under Windows. {pull}1598[1598]

*Filebeat*

- Fix rotation issue with ignore_older. {issue}1528[1528]

*Winlogbeat*

- Fix panic when reading messages larger than 32K characters on Windows XP and 2003. {pull}1498[1498]

==== Added

*Filebeat*

- Prevent file opening for files which reached ignore_older. {pull}1649[1649]


[[release-notes-1.2.2]]
=== Beats version 1.2.2
https://github.com/elastic/beats/compare/v1.2.0...v1.2.2[View commits]

==== Bugfixes

*Affecting all Beats*

- Fix race when multiple outputs access the same event with Logstash output manipulating event. {issue}1410[1410]
- Fix go-daemon (supervisor used in init scripts) hanging when executed over SSH. {issue}1394[1394]

*Filebeat*

- Improvements in registrar dealing with file rotation. {issue}1281[1281]


[[release-notes-1.2.1]]
=== Beats version 1.2.1
https://github.com/elastic/beats/compare/v1.2.0...v1.2.1[View commits]

==== Breaking changes

*Affecting all Beats*

- Require braces for environment variable expansion in config files {pull}1304[1304]
- Removed deprecation warning for the Redis output. {pull}1282[1282]

*Topbeat*

- Fixed name of the setting `stats.proc` to `stats.process` in the default configuration file. {pull}1343[1343]
- Fix issue with cpu.system_p being greater than 1 on Windows {pull}1128[1128]

==== Added

*Topbeat*

- Add username to processes {pull}845[845]


[[release-notes-1.2.0]]
=== Beats version 1.2.0
https://github.com/elastic/beats/compare/v1.1.2...v1.2.0[View commits]

==== Breaking changes

*Filebeat*

- Default config for ignore_older is now infinite instead of 24h, means ignore_older is disabled by default. Use close_older to only close file handlers.

==== Bugfixes

*Packetbeat*

- Split real_ip_header value when it contains multiple IPs {pull}1241[1241]

*Winlogbeat*

- Fix invalid `event_id` on Windows XP and Windows 2003 {pull}1227[1227]

==== Added

*Affecting all Beats*

- Add ability to override configuration settings using environment variables {issue}114[114]
- Libbeat now always exits through a single exit method for proper cleanup and control {pull}736[736]
- Add ability to create Elasticsearch mapping on startup {pull}639[639]

*Topbeat*

- Add the command line used to start processes {issue}533[533]

*Filebeat*

- Add close_older configuration option to complete ignore_older https://github.com/elastic/filebeat/issues/181[181]

[[release-notes-1.1.2]]
=== Beats version 1.1.2
https://github.com/elastic/beats/compare/v1.1.1...v1.1.2[View commits]

==== Bugfixes

*Filebeat*

- Fix registrar bug for rotated files {pull}1010[1010]


[[release-notes-1.1.1]]
=== Beats version 1.1.1
https://github.com/elastic/beats/compare/v1.1.0...v1.1.1[View commits]

==== Bugfixes

*Affecting all Beats*

- Fix logstash output loop hanging in infinite loop on too many output errors. {pull}944[944]
- Fix critical bug in filebeat and winlogbeat potentially dropping events. {pull}953[953]

[[release-notes-1.1.0]]
=== Beats version 1.1.0
https://github.com/elastic/beats/compare/v1.0.1...v1.1.0[View commits]

==== Bugfixes

*Affecting all Beats*

- Fix logging issue with file based output where newlines could be misplaced
  during concurrent logging {pull}650[650]
- Reduce memory usage by separate queue sizes for single events and bulk events. {pull}649[649] {issue}516[516]
- Set default default bulk_max_size value to 2048 {pull}628[628]

*Packetbeat*

- Fix setting direction to out and use its value to decide when dropping events if ignore_outgoing is enabled {pull}557[557]
- Fix logging issue with file-based output where newlines could be misplaced
  during concurrent logging {pull}650[650]
- Reduce memory usage by having separate queue sizes for single events and bulk events. {pull}649[649] {issue}516[516]
- Set default bulk_max_size value to 2048 {pull}628[628]
- Fix logstash window size of 1 not increasing. {pull}598[598]

*Packetbeat*

- Fix the condition that determines whether the direction of the transaction is set to "outgoing". Packetbeat uses the
  direction field to determine which transactions to drop when dropping outgoing transactions. {pull}557[557]
- Allow PF_RING sniffer type to be configured using pf_ring or pfring {pull}671[671]

*Filebeat*

- Set spool_size default value to 2048 {pull}628[628]

==== Added

*Affecting all Beats*

- Add include_fields and drop_fields as part of generic filtering {pull}1120[1120]
- Make logstash output compression level configurable. {pull}630[630]
- Some publisher options refactoring in libbeat {pull}684[684]
- Move event preprocessor applying GeoIP to packetbeat {pull}772[772]

*Packetbeat*

- Add support for capturing DNS over TCP network traffic. {pull}486[486] {pull}554[554]

*Topbeat*

- Group all CPU usage per core statistics and export them optionally if cpu_per_core is configured {pull}496[496]

*Filebeat*

- Add multiline support for combining multiple related lines into one event. {issue}461[461]
- Add `exclude_lines` and `include_lines` options for regexp based line filtering. {pull}430[430]
- Add `exclude_files` configuration option. {pull}563[563]
- Add experimental option to enable filebeat publisher pipeline to operate asynchronously {pull}782[782]

*Winlogbeat*

- First public release of Winlogbeat

[[release-notes-1.0.1]]
=== Beats version 1.0.1
https://github.com/elastic/beats/compare/v1.0.0...v1.0.1[Check 1.0.1 diff]

==== Bugfixes

*Filebeat*

- Fix force_close_files in case renamed file appeared very fast. https://github.com/elastic/filebeat/pull/302[302]

*Packetbeat*

- Improve MongoDB message correlation. {issue}377[377]
- Improve redis parser performance. {issue}442[422]
- Fix panic on nil in redis protocol parser. {issue}384[384]
- Fix errors redis parser when messages are split in multiple TCP segments. {issue}402[402]
- Fix errors in redis parser when length prefixed strings contain sequences of CRLF. {issue}#402[402]
- Fix errors in redis parser when dealing with nested arrays. {issue}402[402]

[[release-notes-1.0.0]]
=== Beats version 1.0.0
https://github.com/elastic/beats/compare/1.0.0-rc2...1.0.0[Check 1.0.0 diff]

==== Breaking changes

*Topbeat*

- Change proc type to process #138


==== Bugfixes

*Affecting all Beats*

- Fix random panic on shutdown by calling shutdown handler only once. elastic/filebeat#204
- Fix credentials are not send when pinging an elasticsearch host. elastic/filebeat#287

*Filebeat*

- Fix problem that harvesters stopped reading after some time and filebeat stopped processing events #257
- Fix line truncating by internal buffers being reused by accident #258
- Set default ignore_older to 24 hours #282




[[release-notes-1.0.0-rc2]]
=== Beats version 1.0.0-rc2
https://github.com/elastic/beats/compare/1.0.0-rc1...1.0.0-rc2[Check 1.0.0-rc2
diff]

==== Breaking changes

*Affecting all Beats*

- The `shipper` output field is renamed to `beat.name`. #285
- Use of `enabled` as a configuration option for outputs (elasticsearch,
  logstash, etc.) has been removed. #264
- Use of `disabled` as a configuration option for tls has been removed. #264
- The `-test` command line flag was renamed to `-configtest`. #264
- Disable geoip by default. To enable it uncomment in config file. #305


*Filebeat*

- Removed utf-16be-bom encoding support. Support will be added with fix for #205
- Rename force_close_windows_files to force_close_files and make it available for all platforms.


==== Bugfixes

*Affecting all Beats*

- Disable logging to stderr after configuration phase. #276
- Set the default file logging path when not set in config. #275
- Fix bug silently dropping records based on current window size. elastic/filebeat#226
- Fix direction field in published events. #300
- Fix elasticsearch structured errors breaking error handling. #309

*Packetbeat*

- Packetbeat will now exit if a configuration error is detected. #357
- Fixed an issue handling DNS requests containing no questions. #369

*Topbeat*

- Fix leak of Windows handles. #98
- Fix memory leak of process information. #104

*Filebeat*

- Filebeat will now exit if a configuration error is detected. #198
- Fix to enable prospector to harvest existing files that are modified. #199
- Improve line reading and encoding to better keep track of file offsets based
  on encoding. #224
- Set input_type by default to "log"


==== Added

*Affecting all Beats*

- Added `beat.hostname` to contain the hostname where the Beat is running on as
  returned by the operating system. #285
- Added timestamp for file logging. #291

*Filebeat*

- Handling end of line under windows was improved #233



[[release-notes-1.0.0-rc1]]
=== Beats version 1.0.0-rc1
https://github.com/elastic/beats/compare/1.0.0-beta4...1.0.0-rc1[Check
1.0.0-rc1 diff]

==== Breaking changes

*Affecting all Beats*

- Rename timestamp field with @timestamp. #237

*Packetbeat*

- Rename timestamp field with @timestamp. #343

*Topbeat*

- Rename timestamp field with @timestamp for a better integration with
Logstash. #80

*Filebeat*

- Rename the timestamp field with @timestamp #168
- Rename tail_on_rotate prospector config to tail_files
- Removal of line field in event. Line number was not correct and does not add value. #217


==== Bugfixes

*Affecting all Beats*

- Use stderr for console log output. #219
- Handle empty event array in publisher. #207
- Respect '*' debug selector in IsDebug. #226 (elastic/packetbeat#339)
- Limit number of workers for Elasticsearch output. elastic/packetbeat#226
- On Windows, remove service related error message when running in the console. #242
- Fix waitRetry no configured in single output mode configuration. elastic/filebeat#144
- Use http as the default scheme in the elasticsearch hosts #253
- Respect max bulk size if bulk publisher (collector) is disabled or sync flag is set.
- Always evaluate status code from Elasticsearch responses when indexing events. #192
- Use bulk_max_size configuration option instead of bulk_size. #256
- Fix max_retries=0 (no retries) configuration option. #266
- Filename used for file based logging now defaults to beat name. #267

*Packetbeat*

- Close file descriptors used to monitor processes. #337
- Remove old RPM spec file. It moved to elastic/beats-packer. #334

*Topbeat*

- Don't wait for one period until shutdown #75

*Filebeat*

- Omit 'fields' from event JSON when null. #126
- Make offset and line value of type long in elasticsearch template to prevent overflow. #140
- Fix locking files for writing behaviour. #156
- Introduce 'document_type' config option per prospector to define document type
  for event stored in elasticsearch. #133
- Add 'input_type' field to published events reporting the prospector type being used. #133
- Fix high CPU usage when not connected to Elasticsearch or Logstash. #144
- Fix issue that files were not crawled anymore when encoding was set to something other then plain. #182


==== Added

*Affecting all Beats*

- Add Console output plugin. #218
- Add timestamp to log messages #245
- Send @metadata.beat to Logstash instead of @metadata.index to prevent
  possible name clashes and give user full control over index name used for
  Elasticsearch
- Add logging messages for bulk publishing in case of error #229
- Add option to configure number of parallel workers publishing to Elasticsearch
  or Logstash.
- Set default bulk size for Elasticsearch output to 50.
- Set default http timeout for Elasticsearch to 90s.
- Improve publish retry if sync flag is set by retrying only up to max bulk size
  events instead of all events to be published.

*Filebeat*

- Introduction of backoff, backoff_factor, max_backoff, partial_line_waiting, force_close_windows_files
  config variables to make crawling more configurable.
- All Godeps dependencies were updated to master on 2015-10-21 [#122]
- Set default value for ignore_older config to 10 minutes. #164
- Added the fields_under_root setting to optionally store the custom fields top
level in the output dictionary. #188
- Add more encodings by using x/text/encodings/htmlindex package to select
  encoding by name.




[[release-notes-1.0.0-beta4]]
=== Beats version 1.0.0-beta4
https://github.com/elastic/beats/compare/1.0.0-beta3...1.0.0-beta4[Check
1.0.0-beta4 diff]


==== Breaking changes

*Affecting all Beats*

- Update tls config options naming from dash to underline #162
- Feature/output modes: Introduction of PublishEvent(s) to be used by beats #118 #115

*Packetbeat*

- Renamed http module config file option 'strip_authorization' to 'redact_authorization'
- Save_topology is set to false by default
- Rename elasticsearch index to [packetbeat-]YYYY.MM.DD

*Topbeat*

- Percentage fields (e.g user_p) are exported as a float between 0 and 1 #34


==== Bugfixes

*Affecting all Beats*

- Determine Elasticsearch index for an event based on UTC time #81
- Fixing ES output's defaultDeadTimeout so that it is 60 seconds #103
- ES outputer: fix timestamp conversion #91
- Fix TLS insecure config option #239
- ES outputer: check bulk API per item status code for retransmit on failure.

*Packetbeat*

- Support for lower-case header names when redacting http authorization headers
- Redact proxy-authorization if redact-authorization is set
- Fix some multithreading issues #203
- Fix negative response time #216
- Fix memcache TCP connection being nil after dropping stream data. #299
- Add missing DNS protocol configuration to documentation #269

*Topbeat*

- Don't divide the reported memory by an extra 1024 #60


==== Added

*Affecting all Beats*

- Add logstash output plugin #151
- Integration tests for Beat -> Logstash -> Elasticsearch added #195 #188 #168 #137 #128 #112
- Large updates and improvements to the documentation
- Add direction field to publisher output to indicate inbound/outbound transactions #150
- Add tls configuration support to elasticsearch and logstash outputers #139
- All external dependencies were updated to the latest version. Update to Golang 1.5.1 #162
- Guarantee ES index is based in UTC time zone #164
- Cache: optional per element timeout #144
- Make it possible to set hosts in different ways. #135
- Expose more TLS config options #124
- Use the Beat name in the default configuration file path #99

*Packetbeat*

- add [.editorconfig file](http://editorconfig.org/)
- add (experimental/unsupported?) saltstack files
- Sample config file cleanup
- Moved common documentation to [libbeat repository](https://github.com/elastic/libbeat)
- Update build to go 1.5.1
- Adding device descriptions to the -device output.
- Generate coverage for system tests
- Move go-daemon dependency to beats-packer
- Rename integration tests to system tests
- Made the `-devices` option more user friendly in case `sudo` is not used.
  Issue #296.
- Publish expired DNS transactions #301
- Update protocol guide to libbeat changes
- Add protocol registration to new protocol guide
- Make transaction timeouts configurable #300
- Add direction field to the exported fields #317

*Topbeat*

- Document fields in a standardized format (etc/fields.yml) #34
- Updated to use new libbeat Publisher #37 #41
- Update to go 1.5.1 #43
- Updated configuration files with comments for all options #65
- Documentation improvements


==== Deprecated

*Affecting all Beats*

- Redis output was deprecated #169 #145
- Host and port configuration options are deprecated. They are replaced by the hosts
 configuration option. #141<|MERGE_RESOLUTION|>--- conflicted
+++ resolved
@@ -106,11 +106,8 @@
 *Affecting all Beats*
 
 - Dissect syntax change, use * instead of ? when working with field reference. {issue}8054[8054]
-<<<<<<< HEAD
 - On systems with systemd the Beats log is now written to journald by default rather than file, this behaviour can be reverted by overriding BEAT_LOG_OPTS with an empty value. {pull}8942[8942].
-=======
 - Removed dashboards and index patterns generation for Kibana 5. {pull}8927[8927]
->>>>>>> a07884ec
 
 *Auditbeat*
 
