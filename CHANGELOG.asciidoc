--- conflicted
+++ resolved
@@ -132,10 +132,7 @@
 - Do not report Metricbeat container host as hostname in Kubernetes deployment. {issue}7199[7199]
 - Ensure metadata updates don't replace existing pod metrics. {pull}7573[7573]
 - Fix kubernetes pct fields reporting. {pull}7677[7677]
-<<<<<<< HEAD
-=======
 - Add support for new `kube_node_status_condition` in Kubernetes `state_node`. {pull}7699[7699]
->>>>>>> 6a25c09e
 
 *Packetbeat*
 
@@ -322,11 +319,8 @@
 - Release raid and socket metricset from system module as GA. {pull}7658[7658]
 - Release elasticsearch module and all its metricsets as beta. {pull}7662[7662]
 - Release munin and traefik module as beta. {pull}7660[7660]
-<<<<<<< HEAD
-=======
 - Add envoyproxy module. {pull}7569[7569]
 - Release prometheus collector metricset as GA. {pull}7660[7660]
->>>>>>> 6a25c09e
 
 *Packetbeat*
 
