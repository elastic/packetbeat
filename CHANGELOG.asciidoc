// Use these for links to issue and pulls. Note issues and pulls redirect one to
// each other on Github, so don't worry too much on using the right prefix.
:issue: https://github.com/elastic/beats/issues/
:pull: https://github.com/elastic/beats/pull/

////////////////////////////////////////////////////////////
// Template, add newest changes here

=== Beats version HEAD
https://github.com/elastic/beats/compare/v6.4.0...master[Check the HEAD diff]

==== Breaking changes

*Affecting all Beats*

*Auditbeat*

- Use `initial_scan` action for new paths. {pull}7954[7954]

*Filebeat*

*Heartbeat*

*Metricbeat*

*Packetbeat*

*Winlogbeat*

==== Bugfixes

*Affecting all Beats*

- Fixed `add_host_metadata` not initializing correctly on Windows. {issue}7715[7715]
- Fixed `-d` CLI flag by trimming spaces from selectors. {pull}7864[7864]
- Fixed missing file unlock in spool file on Windows, so file can be reopened and locked. {pull}7859[7859]
- Fix spool file opening/creation failing due to file locking on Windows. {pull}7859[7859]
- Fix size of maximum mmaped read area in spool file on Windows. {pull}7859[7859]
- Fix potential data loss on OS X in spool file by using fcntl with F_FULLFSYNC. {pull}7859[7859]
- Improve fsync on linux, by assuming the kernel resets error flags of failed writes. {pull}7859[7859]
- Remove unix-like permission checks on Windows, so files can be opened. {issue}7849[7849]
- Deregister pipeline loader callback when inputsRunner is stopped. {pull}7893[7893]
- Replace index patterns in TSVB visualizations. {pull}7929[7929]
- Fixed Support `add_docker_metadata` in Windows by identifying systems' path separator. {issue}7797[7797]
- Add backoff support to x-pack monitoring outputs. {issue}7966[7966]
- Fix a race condition with the `add_host_metadata` and the event serialization. {pull}8223[8223]
- Enforce that data used by k8s or docker doesn't use any reference. {pull}8240[8240]

*Auditbeat*

- Fixed a crash in the file_integrity module under Linux. {issue}7753[7753]
- Fixed a data race in the file_integrity module. {issue}8009[8009]
- Fixed a deadlock in the file_integrity module. {pull}8027[8027]
- Fixed the RPM by designating the config file as configuration data in the RPM spec. {issue}8075[8075]
- Fixed a concurrent map write panic in the auditd module. {pull}8158[8158]

*Filebeat*

- Fixed a memory leak when harvesters are closed. {pull}7820[7820]
- Fix date format in Mongodb Ingest pipeline. {pull}7974[7974]
- Mark the TCP and UDP input as GA. {pull}8125[8125]
- Fixed a docker input error due to the offset update bug in partial log join.{pull}8177[8177]
- Update CRI format to support partial/full tags. {pull}8265[8265]
- Fix some errors happening when stopping syslog input. {pull}8347[8347]
- Fix RFC3339 timezone and nanoseconds parsing with the syslog input. {pull}8346[8346]

*Heartbeat*

- Added support for extra TLS/x509 metadata. {pull}7944[7944]

*Metricbeat*

- Fix golang.heap.gc.cpu_fraction type from long to float in Golang module. {pull}7789[7789]
- Fixed a panic when the kvm module cannot establish a connection to libvirtd. {issue}7792[7792].
- Recover metrics for old apache versions removed by mistake on #6450. {pull}7871[7871]
- Add missing namespace field in http server metricset {pull}7890[7890]
- Fixed the RPM by designating the modules.d config files as configuration data in the RPM spec. {issue}8075[8075]
- Fixed the location of the modules.d dir in Deb and RPM packages. {issue}8104[8104]
- Add docker diskio stats on Windows. {issue}6815[6815] {pull}8126[8126]
- Fix incorrect type conversion of average response time in Haproxy dashboards {pull}8404[8404]
- Fix dropwizard module parsing of metric names. {issue}8365[8365] {pull}6385[8385]

*Packetbeat*

- Fixed a seccomp related error where the `fcntl64` syscall was not permitted
  on 32-bit Linux and the sniffer failed to start. {issue}7839[7839]
- Added missing `cmdline` and `client_cmdline` fields to index template. {pull}8258[8258]
- Fixed the mysql missing transactions if monitoring a connection from the start. {pull}8173[8173]

*Winlogbeat*


==== Added

*Affecting all Beats*

- Add backoff on error support to redis output. {pull}7781[7781]
- Add field `host.os.kernel` to the add_host_metadata processor and to the
  internal monitoring data. {issue}7807[7807]
- Allow for cloud-id to specify a custom port. This makes cloud-id work in ECE contexts. {pull}7887[7887]
- Add support to grow or shrink an existing spool file between restarts. {pull}7859[7859]
- Add debug check to logp.Logger {pull}7965[7965]
- Make kubernetes autodiscover ignore events with empty container IDs {pull}7971[7971]
- Add DNS processor with support for performing reverse lookups on IP addresses. {issue}7770[7770]
- Implement CheckConfig in RunnerFactory to make autodiscover check configs {pull}7961[7961]
- Count HTTP 429 responses in the elasticsearch output {pull}8056[8056]
- Report configured queue type. {pull}8091[8091]
- Added the `add_process_metadata` processor to enrich events with process information. {pull}6789[6789]
- Report number of open file handles on Windows. {pull}8329[8329]
- Support for Kafka 2.0.0 in kafka output {pull}8399[8399]

*Auditbeat*

*Filebeat*

- Make inputsource generic taking bufio.SplitFunc as input {pull}7746[7746]
- Add custom unpack to log hints config to avoid env resolution {pull}7710[7710]
- Keep raw user agent information after parsing as user_agent_raw in Filebeat modules. {pull}7823[7832]
- Make docker input check if container strings are empty {pull}7960[7960]
- Add tag "truncated" to "log.flags" if incoming line is longer than configured limit. {pull}7991[7991]
- Add tag "multiline" to "log.flags" if event consists of multiple lines. {pull}7997[7997]
- Add haproxy module. {pull}8014[8014]
- Release `docker` input as GA. {pull}8328[8328]

*Heartbeat*

*Metricbeat*
- Add metrics about cache size to memcached module {pull}7740[7740]
- Add `replstatus` metricset to MongoDB module {pull}7604[7604]
- Move common kafka fields (broker, topic and partition.id) to the module level to facilitate events correlation {pull}7767[7767]
- Add `metircs` metricset to MongoDB module. {pull}7611[7611]
- Add fields for mermory fragmentation, memory allocator stats, copy on write, master-slave status, and active defragmentation to `info` metricset of Redis module. {pull}7695[7695]
- Add experimental socket summary metricset to system module {pull}6782[6782]
- Increase ignore_above for system.process.cmdline to 2048. {pull}8101[8100]
- Add support to renamed fields planned for redis 5.0. {pull}8167[8167]
- Allow TCP helper to support delimiters and graphite module to accept multiple metrics in a single payload. {pull}8278[8278]
- Added 'died' PID state to process_system metricset on system module{pull}8275[8275]
- Added `ccr` metricset to Elasticsearch module. {pull}8335[8335]
<<<<<<< HEAD
- Added support for query params in configuration {pull}8286[8286]
=======
- Support for Kafka 2.0.0 {pull}8399[8399]
>>>>>>> 99c4db21

*Packetbeat*

- Added DHCP protocol support. {pull}7647[7647]
- Add support to decode HTTP bodies compressed with `gzip` and `deflate`. {pull}7915[7915]
- Added support to calculate certificates' fingerprints (MD5, SHA-1, SHA-256). {issue}8180[8180]

*Winlogbeat*

*Heartbeat*

- Add automatic config file reloading. {pull}8023[8023]

==== Deprecated

*Affecting all Beats*

*Filebeat*

*Heartbeat*
- watch.poll_file is now deprecated and superceded by automatic config file reloading.

*Metricbeat*
- Redis `info` `replication.master_offset` has been deprecated in favor of `replication.master.offset`.{pull}7695[7695]
- Redis `info` clients fields `longest_output_list` and `biggest_input_buf` have been renamed to `max_output_buffer` and `max_input_buffer` based on the names they will have in Redis 5.0, both fields will coexist during a time with the same value {pull}8167[8167].

- Move common kafka fields (broker, topic and partition.id) to the module level {pull}7767[7767].

*Packetbeat*

*Winlogbeat*

==== Known Issue


////////////////////////////////////////////////////////////

[[release-notes-6.4.0]]
=== Beats version 6.4.0
https://github.com/elastic/beats/compare/v6.3.1...v6.4.0[View commits]

==== Known issue

Due to a packaging mistake, the `modules.d` configuration directory is
installed in the wrong path in the Metricbeat DEB and RPM packages.  This issue
results in an empty list when you run `metricbeat modules list` and failures
when you try to enable or disable modules. To work around this issue, run the
following command:

[source,sh]
-----------
sudo cp -r /usr/share/metricbeat/modules.d /etc/metricbeat/
-----------

This issue affects all new installations on DEB and RPM. Upgrades will run, but
use old configurations defined in the `modules.d` directory from the previous
installation.

The issue will be fixed in the 6.4.1 release.

==== Breaking changes

*Affecting all Beats*

- Set default kafka version to 1.0.0 in kafka output. Older versions are still supported by configuring the `version` setting. Minimally supported version is 0.11 (older versions might work, but are untested). {pull}7025[7025]

*Heartbeat*

- Rename http.response.status to http.response.status_code to align with ECS. {pull}7274[7274]
- Remove `type` field as not needed. {pull}7307[7307]

*Metricbeat*

- Fixed typo in values for `state_container` `status.phase`, from `terminate` to `terminated`. {pull}6916[6916]
- RabbitMQ management plugin path is now configured at the module level instead of having to do it in each of the metricsets. New `management_path_prefix` option should be used now {pull}7074[7074]
- RabbitMQ node metricset only collects metrics of the instance it connects to, `node.collect: cluster` can be used to collect all nodes as before. {issue}6556[6556] {pull}6971[6971]
- Change http/server metricset to put events by default under http.server and prefix config options with server.. {pull}7100[7100]
- Disable dedotting in docker module configuration. This will change the out-of-the-box behaviour, but not the one of already configured instances. {pull}7485[7485]
- Fix typo in etcd/self metricset fields from *.bandwithrate to *.bandwidthrate. {pull}7456[7456]
- Changed the definition of the `system.cpu.total.pct` and `system.cpu.total.norm.cou` fields to exclude the IOWait time. {pull}7691[7691]

==== Bugfixes

*Affecting all Beats*

- Error out on invalid Autodiscover template conditions settings. {pull}7200[7200]
- Allow to override the `ignore_above` option when defining new field with the type keyword. {pull}7238[7238]
- Fix a panic on the Dissect processor when we have data remaining after the last delimiter. {pull}7449[7449]
- When we fail to build a Kubernetes' indexer or matcher we produce a warning but we don't add them to the execution. {pull}7466[7466]
- Fix default value for logging.files.keepfiles. It was being set to 0 and now
  it's set to the documented value of 7. {issue}7494[7494]
- Retain compatibility with older Docker server versions. {issue}7542[7542]
- Fix errors unpacking configs modified via CLI by ignoring `-E key=value` pairs with missing value. {pull}7599[7599]

*Auditbeat*

- Allow `auditbeat setup` to run without requiring elevated privileges for the audit client. {issue}7111[7111]
- Fix goroutine leak that occurred when the auditd module was stopped. {pull}7163[7163]

*Filebeat*

- Fix a data race between stopping and starting of the harvesters. {issue}#6879[6879]
- Fix an issue when parsing ISO8601 dates with timezone definition {issue}7367[7367]
- Fix Grok pattern of MongoDB module. {pull}7568[7568]
- Fix registry duplicates and log resending on upgrade. {issue}7634[7634]

*Metricbeat*

- Fix Windows service metricset when using a 32-bit binary on a 64-bit OS. {pull}7294[7294]
- Do not report Metricbeat container host as hostname in Kubernetes deployment. {issue}7199[7199]
- Ensure metadata updates don't replace existing pod metrics. {pull}7573[7573]
- Fix kubernetes pct fields reporting. {pull}7677[7677]
- Add support for new `kube_node_status_condition` in Kubernetes `state_node`. {pull}7699[7699]

==== Added

*Affecting all Beats*

- Add dissect processor. {pull}6925[6925]
- Add IP-addresses and MAC-addresses to add_host_metadata. {pull}6878[6878]
- Added a seccomp (secure computing) filter on Linux that whitelists the
  necessary system calls used by each Beat. {issue}5213[5213]
- Ship fields.yml as part of the binary {pull}4834[4834]
- Added options to dev-tools/cmd/dashboards/export_dashboard.go: -indexPattern to include index-pattern in output, -quiet to be quiet. {pull}7101[7101]
- Add Indexer indexing by pod uid. Enable pod uid metadata gathering in add_kubernetes_metadata. Extended Matcher log_path matching to support volume mounts {pull}7072[7072]
- Add default_fields to Elasticsearch template when connecting to Elasticsearch >= 7.0. {pull}7015[7015]
- Add support for loading a template.json file directly instead of using fields.yml. {pull}7039[7039]
- Add support for keyword multifields in field.yml. {pull}7131[7131]
- Add experimental Jolokia Discovery autodiscover provider. {pull}7141[7141]
- Add owner object info to Kubernetes metadata. {pull}7231[7231]
- Add Beat export dashboard command. {pull}7239[7239]
- Add support for docker autodiscover to monitor containers on host network {pull}6708[6708]
- Add ability to define input configuration as stringified JSON for autodiscover. {pull}7372[7372]
- Add processor definition support for hints builder {pull}7386[7386]
- Add support to disable html escaping in outputs. {pull}7445[7445]
- Refactor error handing in schema.Apply(). {pull}7335[7335]
- Add additional types to Kubernetes metadata {pull}7457[7457]
- Add module state reporting for Beats Monitoring. {pull}7075[7075]
- Release the `rename` processor as GA. {pull}7656[7656]
- Add support for Openstack Nova in `add_cloud_metadata` processor. {pull}7663[7663]

*Auditbeat*

- Added XXH64 hash option for file integrity checks. {pull}7311[7311]
- Added the `show auditd-rules` and `show auditd-status` commands to show kernel rules and status. {pull}7114[7114]
- Add Kubernetes specs for auditbeat file integrity monitoring {pull}7642[7642]

*Filebeat*

- Add Kibana module with log fileset. {pull}7052[7052]
- Support MySQL 5.7.19 by mysql/slowlog {pull}6969[6969]
- Correctly join partial log lines when using `docker` input. {pull}6967[6967]
- Add support for TLS with client authentication to the TCP input {pull}7056[7056]
- Converted part of pipeline from treafik/access metricSet to dissect to improve efficiency. {pull}7209[7209]
- Add GC fileset to the Elasticsearch module. {pull}7305[7305]
- Add Audit log fileset to the Elasticsearch module. {pull}7365[7365]
- Add Slow log fileset to the Elasticsearch module. {pull}7473[7473]
- Add deprecation fileset to the Elasticsearch module. {pull}7474[7474]
- Add `convert_timezone` option to Kafka module to convert dates to UTC. {issue}7546[7546] {pull}7578[7578]
- Add patterns for kafka 1.1 logs. {pull}7608[7608]
- Move debug messages in tcp input source {pull}7712[7712]

*Metricbeat*

- Add experimental Elasticsearch index metricset. {pull}6881[6881]
- Add dashboards and visualizations for haproxy metrics. {pull}6934[6934]
- Add Jolokia agent in proxy mode. {pull}6475[6475]
- Add message rates to the RabbitMQ queue metricset {issue}6442[6442] {pull}6606[6606]
- Add exchanges metricset to the RabbitMQ module {issue}6442[6442] {pull}6607[6607]
- Add Elasticsearch index_summary metricset. {pull}6918[6918]
- Add shard metricset to Elasticsearch module. {pull}7006[7006]
- Add apiserver metricset to Kubernetes module. {pull}7059[7059]
- Add maxmemory to redis info metricset. {pull}7127[7127]
- Set guest as default user in RabbitMQ module. {pull}7107[7107]
- Add postgresql statement metricset. {issue}7048[7048] {pull}7060[7060]
- Update `state_container` metricset to support latest `kube-state-metrics` version. {pull}7216[7216]
- Add TLS support to MongoDB module. {pull}7401[7401]
- Added Traefik module with health metricset. {pull}7413[7413]
- Add Elasticsearch ml_job metricsets. {pull}7196[7196]
- Add support for bearer token files to HTTP helper. {pull}7527[7527]
- Add Elasticsearch index recovery metricset. {pull}7225[7225]
- Add `locks`, `global_locks`, `oplatencies` and `process` fields to `status` metricset of MongoDB module. {pull}7613[7613]
- Run Kafka integration tests on version 1.1.0 {pull}7616[7616]
- Release raid and socket metricset from system module as GA. {pull}7658[7658]
- Release elasticsearch module and all its metricsets as beta. {pull}7662[7662]
- Release munin and traefik module as beta. {pull}7660[7660]
- Add envoyproxy module. {pull}7569[7569]
- Release prometheus collector metricset as GA. {pull}7660[7660]
- Add Elasticsearch `cluster_stats` metricset. {pull}7638[7638]
- Added `basepath` setting for HTTP-based metricsets {pull}7700[7700]

*Packetbeat*

- The process monitor now reports the command-line for all processes, under Linux and Windows. {pull}7135[7135]
- Updated the TLS protocol parser with new cipher suites added to TLS 1.3. {issue}7455[7455]
- Flows are enriched with process information using the process monitor. {pull}7507[7507]
- Added UDP support to process monitor. {pull}7571[7571]

==== Deprecated

*Metricbeat*

- Kubernetes `state_container` `cpu.limit.nanocores` and `cpu.request.nanocores` have been
deprecated in favor of `cpu.*.cores`. {pull}6916[6916]

[[release-notes-6.3.1]]
=== Beats version 6.3.1
https://github.com/elastic/beats/compare/v6.3.0...v6.3.1[View commits]

==== Bugfixes

*Affecting all Beats*

- Allow index-pattern only setup when setup.dashboards.only_index=true. {pull}7285[7285]
- Preserve the event when source matching fails in `add_docker_metadata`. {pull}7133[7133]
- Negotiate Docker API version from our client instead of using a hardcoded one. {pull}7165[7165]
- Fix duplicating dynamic_fields in template when overwriting the template. {pull}7352[7352]

*Auditbeat*

- Fixed parsing of AppArmor audit messages. {pull}6978[6978]

*Filebeat*

- Comply with PostgreSQL database name format {pull}7198[7198]
- Optimize PostgreSQL ingest pipeline to use anchored regexp and merge multiple regexp into a single expression. {pull}7269[7269]
- Keep different registry entry per container stream to avoid wrong offsets. {issue}7281[7281]
- Fix offset field pointing at end of a line. {issue}6514[6514]
- Commit registry writes to stable storage to avoid corrupt registry files. {issue}6792[6792]

*Metricbeat*

- Fix field mapping for the system process CPU ticks fields. {pull}7230[7230]
- Ensure canonical naming for JMX beans is disabled in Jolokia module. {pull}7047[7047]
- Fix Jolokia attribute mapping when using wildcards and MBean names with multiple properties. {pull}7321[7321]

*Packetbeat*

- Fix an out of bounds access in HTTP parser caused by malformed request. {pull}6997[6997]
- Fix missing type for `http.response.body` field. {pull}7169[7169]

==== Added

*Auditbeat*

- Added caching of UID and GID values to auditd module. {pull}6978[6978]
- Updated syscall tables for Linux 4.16. {pull}6978[6978]
- Added better error messages for when the auditd module fails due to the
  Linux kernel not supporting auditing (CONFIG_AUDIT=n). {pull}7012[7012]

*Metricbeat*

- Collect accumulated docker network metrics and mark old ones as deprecated. {pull}7253[7253]



[[release-notes-6.3.0]]
=== Beats version 6.3.0
https://github.com/elastic/beats/compare/v6.2.3...v6.3.0[View commits]

==== Breaking changes

*Affecting all Beats*

- De dot keys of labels and annotations in kubernetes meta processors to prevent collisions. {pull}6203[6203]
- Rename `beat.cpu.*.time metrics` to `beat.cpu.*.time.ms`. {pull}6449[6449]
- Add `host.name` field to all events, to avoid mapping conflicts. This could be breaking Logstash configs if you rely on the `host` field being a string. {pull}7051[7051]

*Filebeat*

- Add validation for Stdin, when Filebeat is configured with Stdin and any other inputs, Filebeat
  will now refuse to start. {pull}6463[6463]
- Mark `system.syslog.message` and `system.auth.message` as `text` instead of `keyword`. {pull}6589[6589]

*Metricbeat*

- De dot keys in kubernetes/event metricset to prevent collisions. {pull}6203[6203]
- Add config option for windows/perfmon metricset to ignore non existent counters. {pull}6432[6432]
- Refactor docker CPU calculations to be more consistent with `docker stats`. {pull}6608[6608]
- Update logstash.node_stats metricset to write data under `logstash.node.stats.*`. {pull}6714[6714]

==== Bugfixes

*Affecting all Beats*

- Fix panic when Events containing a float32 value are normalized. {pull}6129[6129]
- Fix `setup.dashboards.always_kibana` when using Kibana 5.6. {issue}6090[6090]
- Fix for Kafka logger. {pull}6430[6430]
- Remove double slashes in Windows service script. {pull}6491[6491]
- Ensure Kubernetes labels/annotations don't break mapping {pull}6490[6490]
- Ensure that the dashboard zip files can't contain files outside of the kibana directory. {pull}6921[6921]
- Fix map overwrite panics by cloning shared structs before doing the update. {pull}6947[6947]
- Fix delays on autodiscovery events handling caused by blocking runner stops. {pull}7170[7170]
- Do not emit Kubernetes autodiscover events for Pods without IP address. {pull}7235[7235]
- Fix self metrics when containerized {pull}6641[6641]

*Auditbeat*

- Add hex decoding for the name field in audit path records. {pull}6687[6687]
- Fixed a deadlock in the file_integrity module under Windows. {issue}6864[6864]
- Fixed parsing of AppArmor audit messages. {pull}6978[6978]
- Allow `auditbeat setup` to run without requiring elevated privileges for the audit client. {issue}7111[7111]
- Fix goroutine leak that occurred when the auditd module was stopped. {pull}7163[7163]

*Filebeat*

- Fix panic when log prospector configuration fails to load. {issue}6800[6800]
- Fix memory leak in log prospector when files cannot be read. {issue}6797[6797]
- Add raw JSON to message field when JSON parsing fails. {issue}6516[6516]
- Commit registry writes to stable storage to avoid corrupt registry files. {pull}6877[6877]
- Fix a parsing issue in the syslog input for RFC3339 timestamp and time with nanoseconds. {pull}7046[7046]
- Fix an issue with an overflowing wait group when using the TCP input. {issue}7202[7202]

*Heartbeat*

- Fix race due to updates of shared a map, that was not supposed to be shared between multiple go-routines. {issue}6616[6616]

*Metricbeat*

- Fix the default configuration for Logstash to include the default port. {pull}6279[6279]
- Fix dealing with new process status codes in Linux kernel 4.14+. {pull}6306[6306]
- Add filtering option by exact device names in system.diskio. `diskio.include_devices`. {pull}6085[6085]
- Add connections metricset to RabbitMQ module {pull}6548[6548]
- Fix panic in http dependent modules when invalid config was used. {pull}6205[6205]
- Fix system.filesystem.used.pct value to match what df reports. {issue}5494[5494]
- Fix namespace disambiguation in Kubernetes state_* metricsets. {issue}6281[6281]
- Fix Windows perfmon metricset so that it sends metrics when an error occurs. {pull}6542[6542]
- Fix Kubernetes calculated fields store. {pull}6564{6564}
- Exclude bind mounts in fsstat and filesystem metricsets. {pull}6819[6819]
- Don't stop Metricbeat if aerospike server is down. {pull}6874[6874]
- disk reads and write count metrics in RabbitMQ queue metricset made optional. {issue}6876[6876]
- Add mapping for docker metrics per cpu. {pull}6843[6843]

*Winlogbeat*

- Fixed a crash under Windows 2003 and XP when an event had less insert strings than required by its format string. {pull}6247[6247]

==== Added

*Affecting all Beats*

- Update Golang 1.9.4 {pull}6326[6326]
- Add the ability to log to the Windows Event Log. {pull}5913[5913]
- The node name can be discovered automatically by machine-id matching when beat deployed outside Kubernetes cluster. {pull}6146[6146]
- Panics will be written to the logger before exiting. {pull}6199[6199]
- Add builder support for autodiscover and annotations builder {pull}6408[6408]
- Add plugin support for autodiscover builders, providers {pull}6457[6457]
- Preserve runtime from container statuses in Kubernetes autodiscover {pull}6456[6456]
- Experimental feature setup.template.append_fields added. {pull}6024[6024]
- Add appender support to autodiscover {pull}6469[6469]
- Add add_host_metadata processor {pull}5968[5968]
- Retry configuration to load dashboards if Kibana is not reachable when the beat starts. {pull}6560[6560]
- Add `has_fields` conditional to filter events based on the existence of all the given fields. {issue}6285[6285] {pull}6653[6653]
- Add support for spooling to disk to the beats event publishing pipeline. {pull}6581[6581]
- Added logging of system info at Beat startup. {issue}5946[5946]
- Do not log errors if X-Pack Monitoring is enabled but Elastisearch X-Pack is not. {pull}6627[6627]
- Add rename processor. {pull}6292[6292]
- Allow override of dynamic template `match_mapping_type` for fields with object_type. {pull}6691[6691]

*Filebeat*

- Add IIS module to parse access log and error log. {pull}6127[6127]
- Renaming of the prospector type to the input type and all prospectors are now moved to the input
  folder, to maintain backward compatibility type aliasing was used to map the old type to the new
  one. This change also affect YAML configuration. {pull}6078[6078]
- Addition of the TCP input {pull}6700[6700]
- Add option to convert the timestamps to UTC in the system module. {pull}5647[5647]
- Add Logstash module support for main log and the slow log, support the plain text or structured JSON format {pull}5481[5481]
- Add stream filtering when using `docker` prospector. {pull}6057[6057]
- Add support for CRI logs format. {issue}5630[5630]
- Add json.ignore_decoding_error config to not log json decoding erors. {issue}6547[6547]
- Make registry file permission configurable. {pull}6455[6455]
- Add MongoDB module. {pull}6283[6238]
- Add Ingest pipeline loading to setup. {pull}6814[6814]
- Add support of log_format combined to NGINX access logs. {pull}6858[6858]
- Release config reloading feature as GA.
- Add support human friendly size for the UDP input. {pull}6886[6886]
- Add Syslog input to ingest RFC3164 Events via TCP and UDP {pull}6842[6842]
- Remove the undefined `username` option from the Redis input and clarify the documentation. {pull}6662[6662]

*Heartbeat*

- Made the URL field of Heartbeat aggregateable. {pull}6263[6263]
- Use `match.Matcher` for checking Heartbeat response bodies with regular expressions. {pull}6539[6539]

*Metricbeat*

- Support apache status pages for versions older than 2.4.16. {pull}6450[6450]
- Add support for huge pages on Linux. {pull}6436[6436]
- Support to optionally 'de dot' keys in http/json metricset to prevent collisions. {pull}5970[5970]
- Add graphite protocol metricbeat module. {pull}4734[4734]
- Add http server metricset to support push metrics via http. {pull}4770[4770]
- Make config object public for graphite and http server {pull}4820[4820]
- Add system uptime metricset. {issue}4848[4848]
- Add experimental `queue` metricset to RabbitMQ module. {pull}4788[4788]
- Add additional php-fpm pool status kpis for Metricbeat module {pull}5287[5287]
- Add etcd module. {issue}4970[4970]
- Add ip address of docker containers to event. {pull}5379[5379]
- Add ceph osd tree information to metricbeat {pull}5498[5498]
- Add ceph osd_df to metricbeat {pull}5606[5606]
- Add basic Logstash module. {pull}5540[5540]
- Add dashboard for Windows service metricset. {pull}5603[5603]
- Add pct calculated fields for Pod and container CPU and memory usages. {pull}6158[6158]
- Add statefulset support to Kubernetes module. {pull}6236[6236]
- Refactor prometheus endpoint parsing to look similar to upstream prometheus {pull}6332[6332]
- Making the http/json metricset GA. {pull}6471[6471]
- Add support for array in http/json metricset. {pull}6480[6480]
- Making the jolokia/jmx module GA. {pull}6143[6143]
- Making the MongoDB module GA. {pull}6554[6554]
- Allow to disable labels `dedot` in Docker module, in favor of a safe way to keep dots. {pull}6490[6490]
- Add experimental module to collect metrics from munin nodes. {pull}6517[6517]
- Add support for wildcards and explicit metrics grouping in jolokia/jmx. {pull}6462[6462]
- Set `collector` as default metricset in Prometheus module. {pull}6636[6636] {pull}6747[6747]
- Set `mntr` as default metricset in Zookeeper module. {pull}6674[6674]
- Set default metricsets in vSphere module. {pull}6676[6676]
- Set `status` as default metricset in Apache module. {pull}6673[6673]
- Set `namespace` as default metricset in Aerospike module. {pull}6669[6669]
- Set `service` as default metricset in Windows module. {pull}6675[6675]
- Set all metricsets as default metricsets in uwsgi module. {pull}6688[6688]
- Allow autodiscover to monitor unexposed ports {pull}6727[6727]
- Mark kubernetes.event metricset as beta. {pull}6715[6715]
- Set all metricsets as default metricsets in couchbase module. {pull}6683[6683]
- Mark uwsgi module and metricset as beta. {pull}6717[6717]
- Mark Golang module and metricsets as beta. {pull}6711[6711]
- Mark system.raid metricset as beta. {pull}6710[6710]
- Mark http.server metricset as beta. {pull}6712[6712]
- Mark metricbeat logstash module and metricsets as beta. {pull}6713[6713]
- Set all metricsets as default metricsets in Ceph module. {pull}6676[6676]
- Set `container`, `cpu`, `diskio`, `healthcheck`, `info`, `memory` and `network` in docker module as default. {pull}6718[6718]
- Set `cpu`, `load`, `memory`, `network`, `process` and `process_summary` as default metricsets in system module. {pull}6689[6689]
- Set `collector` as default metricset in Dropwizard module. {pull}6669[6669]
- Set `info` and `keyspace` as default metricsets in redis module. {pull}6742[6742]
- Set `connection` as default metricset in rabbitmq module. {pull}6743[6743]
- Set all metricsets as default metricsets in Elasticsearch module. {pull}6755[6755]
- Set all metricsets as default metricsets in Etcd module. {pull}6756[6756]
- Set server metricsets as default in Graphite module. {pull}6757[6757]
- Set all metricsets as default metricsets in HAProxy module. {pull}6758[6758]
- Set all metricsets as default metricsets in Kafka module. {pull}6759[6759]
- Set all metricsets as default metricsets in postgresql module. {pull}6761[6761]
- Set status metricsets as default in Kibana module. {pull}6762[6762]
- Set all metricsets as default metricsets in Logstash module. {pull}6763[6763]
- Set `container`, `node`, `pod`, `system`, `volume` as default in Kubernetes module. {pull} 6764[6764]
- Set `stats` as default in memcached module. {pull}6765[6765]
- Set all metricsets as default metricsets in Mongodb module. {pull}6766[6766]
- Set `pool` as default metricset for php_fpm module. {pull}6768[6768]
- Set `status` as default metricset for mysql module. {pull} 6769[6769]
- Set `stubstatus` as default metricset for nginx module. {pull}6770[6770]
- Added support for haproxy 1.7 and 1.8. {pull}6793[6793]
- Add accumulated I/O stats to diskio in the line of `docker stats`. {pull}6701[6701]
- Ignore virtual filesystem types by default in system module. {pull}6819[6819]
- Release config reloading feature as GA. {pull}6891[6891]
- Kubernetes deployment: Add ServiceAccount config to system metricbeat. {pull}6824[6824]
- Kubernetes deployment: Add DNS Policy to system metricbeat. {pull}6656[6656]

*Packetbeat*

- Add support for condition on bool type {issue}5659[5659] {pull}5954[5954]
- Fix high memory usage on HTTP body if body is not published. {pull}6680[6680]
- Allow to capture the HTTP request or response bodies independently. {pull}6784[6784]
- HTTP publishes an Error event for unmatched requests or responses. {pull}6794[6794]

*Winlogbeat*

- Use bookmarks to persist the last published event. {pull}6150[6150]

[[release-notes-6.2.3]]
=== Beats version 6.2.3
https://github.com/elastic/beats/compare/v6.2.2...v6.2.3[View commits]

==== Breaking changes

*Affecting all Beats*

- Fix conditions checking on autodiscover Docker labels. {pull}6412[6412]

==== Bugfixes

*Affecting all Beats*

- Avoid panic errors when processing nil Pod events in add_kubernetes_metadata. {issue}6372[6372]
- Fix infinite failure on Kubernetes watch {pull}6504[6504]

*Metricbeat*

- Fix Kubernetes overview dashboard views for non default time ranges. {issue}6395{6395}


[[release-notes-6.2.2]]
=== Beats version 6.2.2
https://github.com/elastic/beats/compare/v6.2.1...v6.2.2[View commits]

==== Bugfixes

*Affecting all Beats*

- Add logging when monitoring cannot connect to Elasticsearch. {pull}6365[6365]
- Fix infinite loop when event unmarshal fails in Kubernetes pod watcher. {pull}6353[6353]

*Filebeat*

- Fix a conversion issue for time related fields in the Logstash module for the slowlog
  fileset. {issue}6317[6317]

[[release-notes-6.2.1]]
=== Beats version 6.2.1
https://github.com/elastic/beats/compare/v6.2.0...v6.2.1[View commits]

No changes in this release.

[[release-notes-6.2.0]]
=== Beats version 6.2.0
https://github.com/elastic/beats/compare/v6.1.3...v6.2.0[View commits]

==== Breaking changes

*Affecting all Beats*

- The log format may differ due to logging library changes. {pull}5901[5901]
- The default value for pipelining is reduced to 2 to avoid high memory in the Logstash beats input. {pull}6250[6250]

*Auditbeat*

- Split the audit.kernel and audit.file metricsets into their own modules
  named auditd and file_integrity, respectively. This change requires
  existing users to update their config. {issue}5422[5422]
- Renamed file_integrity module fields. {issue}5423[5423] {pull}5995[5995]
- Renamed auditd module fields. {issue}5423[5423] {pull}6080[6080]

*Metricbeat*

- Rename `golang.heap.system.optained` field to `golang.heap.system.obtained`. {issue}5703[5703]
- De dot keys in jolokia/jmx metricset to prevent collisions. {pull}5957[5957]

==== Bugfixes

*Auditbeat*

- Fixed an issue where the proctitle value was being truncated. {pull}6080[6080]
- Fixed an issue where values were incorrectly interpreted as hex data. {pull}6080[6080]
- Fixed parsing of the `key` value when multiple keys are present. {pull}6080[6080]
- Fix possible resource leak if file_integrity module is used with config
  reloading on Windows or Linux. {pull}6198[6198]

*Filebeat*

- Fix variable name for `convert_timezone` in the system module. {pull}5936[5936]

*Metricbeat*

- Fix error `datastore '*' not found` in Vsphere module. {issue}4879[4879]
- Fix error `NotAuthenticated` in Vsphere module. {issue}4673[4673]
- Fix mongodb session consistency mode to allow command execution on secondary nodes. {issue}4689[4689]
- Fix kubernetes `state_pod` `status.phase` so that the active phase is returned instead of `unknown`. {pull}5980[5980]
- Fix error collecting network_names in Vsphere module. {pull}5962[5962]
- Fix process cgroup memory metrics for memsw, kmem, and kmem_tcp. {issue}6033[6033]
- Fix kafka OffsetFetch request missing topic and partition parameters. {pull}5880[5880]

*Packetbeat*

- Fix mysql SQL parser to trim `\r` from Windows Server `SELECT\r\n\t1`. {pull}5572[5572]


==== Added

*Affecting all Beats*

- Adding a local keystore to allow user to obfuscate password {pull}5687[5687]
- Add autodiscover for kubernetes. {pull}6055[6055]
- Add Beats metrics reporting to Xpack. {issue}3422[3422]
- Update the command line library cobra and add support for zsh completion {pull}5761[5761]
- Update to Golang 1.9.2
- Moved `ip_port` indexer for `add_kubernetes_metadata` to all beats. {pull}5707[5707]
- `ip_port` indexer now index both IP and IP:port pairs. {pull}5721[5721]
- Add the ability to write structured logs. {pull}5901[5901]
- Use structured logging for the metrics that are periodically logged via the
  `logging.metrics` feature. {pull}5915[5915]
- Improve Elasticsearch output metrics to count number of dropped and duplicate (if event ID is given) events. {pull}5811[5811]
- Add the ability for the add_docker_metadata process to enrich based on process ID. {pull}6100[6100]
- The `add_docker_metadata` and `add_kubernetes_metadata` processors are now GA, instead of Beta. {pull}6105[6105]
- Update go-ucfg library to support top level key reference and cyclic key reference for the
  keystore {pull}6098[6098]

*Auditbeat*

- Auditbeat is marked as GA, no longer Beta. {issue}5432[5432]
- Add support for BLAKE2b hash algorithms to the file integrity module. {pull}5926[5926]
- Add support for recursive file watches. {pull}5575[5575] {pull}5833[5833]

*Filebeat*

- Add Osquery module. {pull}5971[5971]
- Add stream filtering when using `docker` prospector. {pull}6057[6057]

*Metricbeat*

- Add ceph osd_df to metricbeat {pull}5606[5606]
- Add field network_names of hosts and virtual machines. {issue}5646[5646]
- Add experimental system/raid metricset. {pull}5642[5642]
- Add a dashboard for the Nginx module. {pull}5991[5991]
- Add experimental mongodb/collstats metricset. {pull}5852[5852]
- Update the MySQL dashboard to use the Time Series Visual Builder. {pull}5996[5996]
- Add experimental uwsgi module. {pull}6006[6006]
- Docker and Kubernetes modules are now GA, instead of Beta. {pull}6105[6105]
- Support haproxy stats gathering using http (additionally to tcp socket). {pull}5819[5819]
- Support to optionally 'de dot' keys in http/json metricset to prevent collisions. {pull}5957[5957]

*Packetbeat*

- Configure good defaults for `add_kubernetes_metadata`. {pull}5707[5707]

[[release-notes-6.1.3]]
=== Beats version 6.1.3
https://github.com/elastic/beats/compare/v6.1.2...v6.1.3[View commits]

No changes in this release.

[[release-notes-6.1.2]]
=== Beats version 6.1.2
https://github.com/elastic/beats/compare/v6.1.1...v6.1.2[View commits]

==== Bugfixes

*Auditbeat*

- Add an error check to the file integrity scanner to prevent a panic when
  there is an error reading file info via lstat. {issue}6005[6005]

==== Added

*Filebeat*

- Switch to docker prospector in sample manifests for Kubernetes deployment {pull}5963[5963]

[[release-notes-6.1.1]]
=== Beats version 6.1.1
https://github.com/elastic/beats/compare/v6.1.0...v6.1.1[View commits]

No changes in this release.

[[release-notes-6.1.0]]
=== Beats version 6.1.0
https://github.com/elastic/beats/compare/v6.0.1...v6.1.0[View commits]

==== Breaking changes

*Auditbeat*

- Changed `audit.file.path` to be a multi-field so that path is searchable. {pull}5625[5625]

*Metricbeat*

- Rename `heap_init` field to `heap.init` in the Elasticsearch module. {pull}5320[5320]
- Rename `http.response.status_code` field to `http.response.code` in the HTTP module. {pull}5521[5521]

==== Bugfixes

*Affecting all Beats*

- Remove ID() from Runner interface {issue}5153[5153]
- Correctly send configured `Host` header to the remote server. {issue}4842[4842]
- Change add_kubernetes_metadata to attempt detection of namespace. {pull}5482[5482]
- Avoid double slash when join url and path {pull}5517[5517]
- Fix console color output for Windows. {issue}5611[5611]
- Fix logstash output debug message. {pull}5799{5799]
- Fix isolation of modules when merging local and global field settings. {issue}5795[5795]
- Report ephemeral ID and uptime in monitoring events on all platforms {pull}6501[6501]

*Filebeat*

- Add support for adding string tags {pull}5395[5395]
- Fix race condition when limiting the number of harvesters running in parallel {issue}5458[5458]
- Fix relative paths in the prospector definitions. {pull}5443[5443]
- Fix `recursive_globe.enabled` option. {pull}5443[5443]

*Metricbeat*

- Change field type of http header from nested to object {pull}5258[5258]
- Fix the fetching of process information when some data is missing under MacOS X. {issue}5337[5337]
- Change `MySQL active connections` visualization title to `MySQL total connections`. {issue}4812[4812]
- Fix `ProcState` on Linux and FreeBSD when process names contain parentheses. {pull}5775[5775]
- Fix incorrect `Mem.Used` calculation under linux. {pull}5775[5775]
- Fix `open_file_descriptor_count` and `max_file_descriptor_count` lost in zookeeper module {pull}5902[5902]
- Fix system process metricset for kernel processes. {issue}5700[5700]
- Change kubernetes.node.cpu.allocatable.cores to float. {pull}6130[6130]

*Packetbeat*

- Fix http status phrase parsing not allow spaces. {pull}5312[5312]
- Fix http parse to allow to parse get request with space in the URI. {pull}5495[5495]
- Fix mysql SQL parser to trim `\r` from Windows Server `SELECT\r\n\t1`. {pull}5572[5572]
- Fix corruption when parsing repeated headers in an HTTP request or response. {pull}6325[6325]
- Fix panic when parsing partial AMQP messages. {pull}6384[6384]
- Fix out of bounds access to slice in MongoDB parser. {pull}6256[6256]
- Fix sniffer hanging on exit under Linux. {pull}6535[6535]
- Fix bounds check error in http parser causing a panic. {pull}6750[6750]

*Winlogbeat*

- Fix the registry file. It was not correctly storing event log names, and
  upon restart it would begin reading at the start of each event log. {issue}5813[5813]
- Fix config validation to allow `event_logs.processors`. [pull]6217[6217]

==== Added

*Affecting all Beats*

- Support dashboard loading without Elasticsearch {pull}5653[5653]
- Changed the hashbang used in the beat helper script from `/bin/bash` to `/usr/bin/env bash`. {pull}5051[5051]
- Changed beat helper script to use `exec` when running the beat. {pull}5051[5051]
- Fix reloader error message to only print on actual error {pull}5066[5066]
- Add support for enabling TLS renegotiation. {issue}4386[4386]
- Add Azure VM support for add_cloud_metadata processor {pull}5355[5355]
- Add `output.file.permission` config option. {pull}4638[4638]
- Refactor add_kubernetes_metadata to support autodiscovery {pull}5434[5434]
- Improve custom flag handling and CLI flags usage message. {pull}5543[5543]
- Add number_of_routing_shards config set to 30 {pull}5570[5570]
- Set log level for kafka output. {pull}5397[5397]
- Move TCP UDP start up into `server.Start()` {pull}4903[4903]
- Update to Golang 1.9.2

*Auditbeat*

- Add support for SHA3 hash algorithms to the file integrity module. {issue}5345[5345]
- Add dashboards for Linux audit framework events (overview, executions, sockets). {pull}5516[5516]

*Filebeat*

- Add PostgreSQL module with slowlog support. {pull}4763[4763]
- Add Kafka log module. {pull}4885[4885]
- Add support for `/var/log/containers/` log path in `add_kubernetes_metadata` processor. {pull}4981[4981]
- Remove error log from runnerfactory as error is returned by API. {pull}5085[5085]
- Add experimental Docker `json-file` prospector . {pull}5402[5402]
- Add experimental Docker autodiscover functionality. {pull}5245[5245]
- Add option to convert the timestamps to UTC in the system module. {pull}5647[5647]
- Add Logstash module support for main log and the slow log, support the plain text or structured JSON format {pull}5481[5481]

*Metricbeat*

- Add graphite protocol metricbeat module. {pull}4734[4734]
- Add http server metricset to support push metrics via http. {pull}4770[4770]
- Make config object public for graphite and http server {pull}4820[4820]
- Add system uptime metricset. {issue}4848[4848]
- Add experimental `queue` metricset to RabbitMQ module. {pull}4788[4788]
- Add additional php-fpm pool status kpis for Metricbeat module {pull}5287[5287]
- Add etcd module. {issue}4970[4970]
- Add ip address of docker containers to event. {pull}5379[5379]
- Add ceph osd tree information to Metricbeat {pull}5498[5498]
- Add basic Logstash module. {pull}5540[5540]
- Add dashboard for Windows service metricset. {pull}5603[5603]
- Add experimental Docker autodiscover functionality. {pull}5245[5245]
- Add Windows service metricset in the windows module. {pull}5332[5332]
- Update gosigar to v0.6.0. {pull}5775[5775]

*Packetbeat*

- Add support for decoding the TLS envelopes. {pull}5476[5476]
- HTTP parses successfully on empty status phrase. {issue}6176[6176]
- HTTP parser supports broken status line. {pull}6631[6631]

[[release-notes-6.0.1]]
=== Beats version 6.0.1
https://github.com/elastic/beats/compare/v6.0.0...v6.0.1[View commits]

==== Bugfixes

*Affecting all Beats*

- Fix documentation links in README.md files. {pull}5710[5710]
- Fix `add_docker_metadata` dropping some containers. {pull}5788[5788]

*Heartbeat*

- Fix the "HTTP up status" visualization. {pull}5564[5564]

*Metricbeat*

- Fix map overwrite in docker diskio module. {issue}5582[5582]
- Fix connection leak in mongodb module. {issue}5688[5688]
- Fix the include top N processes feature for cases where there are fewer
  processes than N. {pull}5729[5729]


include::libbeat/docs/release-notes/6.0.0.asciidoc[]

[[release-notes-6.0.0-ga]]
=== Beats version 6.0.0-GA
https://github.com/elastic/beats/compare/v6.0.0-rc2...v6.0.0[View commits]

The list below covers the changes between 6.0.0-rc2 and 6.0.0 GA only.

==== Bugfixes

*Filebeat*

- Fix machine learning jobs setup for dynamic modules. {pull}5509[5509]

*Packetbeat*

- Fix missing length check in the PostgreSQL module. {pull}5457[5457]
- Fix panic in ACK handler if event is dropped on blocked queue {issue}5524[5524]

==== Added

*Filebeat*

- Add Kubernetes manifests to deploy Filebeat. {pull}5349[5349]
- Add container short ID matching to add_docker_metadata. {pull}6172[6172]

*Metricbeat*

- Add Kubernetes manifests to deploy Metricbeat. {pull}5349[5349]


[[release-notes-6.0.0-rc2]]
=== Beats version 6.0.0-rc2
https://github.com/elastic/beats/compare/v6.0.0-rc1...v6.0.0-rc2[View commits]

==== Breaking changes

*Packetbeat*

- Remove not-working `runoptions.uid` and `runoptions.gid` options in Packetbeat. {pull}5261[5261]

==== Bugfixes

*Affecting all Beats*

- Fix data race accessing watched containers. {issue}5147[5147]
- Do not require template if index change and template disabled {pull}5319[5319]
- Fix missing ACK in redis output. {issue}5404[5404]

*Filebeat*

- Fix default paths for redis 4.0.1 logs on macOS {pull}5173[5173]
- Fix Filebeat not starting if command line and modules configs are used together. {issue}5376[5376]
- Fix double `@timestamp` field when JSON decoding was used. {pull}5436[5436]

*Metricbeat*

- Use `beat.name` instead of `beat.hostname` in the Host Overview dashboard. {pull}5340[5340]
- Fix the loading of 5.x dashboards. {issue}5277[5277]

==== Added

*Metricbeat*

- Auto-select a hostname (based on the host on which the Beat is running) in the Host Overview dashboard. {pull}5340[5340]

==== Deprecated

*Filebeat*

- The `filebeat.config_dir` option is deprecated. Use `filebeat.config.prospector` options instead. {pull}5321[5321]

[[release-notes-6.0.0-rc1]]
=== Beats version 6.0.0-rc1
https://github.com/elastic/beats/compare/v6.0.0-beta2...v6.0.0-rc1[View commits]

==== Bugfixes

*Affecting all Beats*

- Fix the `/usr/bin/beatname` script to accept `-d "*"` as a parameter. {issue}5040[5040]
- Combine `fields.yml` properties when they are defined in different sources. {issue}5075[5075]
- Keep Docker & Kubernetes pod metadata after container dies while they are needed by processors. {pull}5084[5084]
- Fix `fields.yml` lookup when using `export template` with a custom `path.config` param. {issue}5089[5089]
- Remove runner creation from every reload check {pull}5141[5141]
- Fix add_kubernetes_metadata matcher registry lookup. {pull}5159[5159]

*Metricbeat*

- Fix a memory allocation issue where more memory was allocated than needed in the windows-perfmon metricset. {issue}5035[5035]
- Don't start metricbeat if external modules config is wrong and reload is disabled {pull}5053[5053]
- The MongoDB module now connects on each fetch, to avoid stopping the whole Metricbeat instance if MongoDB is not up when starting. {pull}5120[5120]
- Fix kubernetes events module to be able to index time fields properly. {issue}5093[5093]
- Fixed `cmd_set` and `cmd_get` being mixed in the Memcache module. {pull}5189[5189]


==== Added

*Affecting all Beats*

- Enable flush timeout by default. {pull}5150[5150]
- Add @metadata.version to events send to Logstash. {pull}5166[5166]

*Auditbeat*

- Changed the number of shards in the default configuration to 3. {issue}5095[5095]
- Add support for receiving audit events using a multicast socket. {issue}4850[4850]

*Filebeat*

- Changed the number of shards in the default configuration to 3. {issue}5095[5095]
- Don't start filebeat if external modules/prospectors config is wrong and reload is disabled {pull}5053[5053]
- Add `filebeat.registry_flush` setting, to delay the registry updates. {pull}5146[5146]

*Heartbeat*

- Changed the number of shards in the default configuration to 1. {issue}5095[5095]

*Packetbeat*

- Changed the number of shards in the default configuration to 3. {issue}5095[5095]

*Winlogbeat*

- Changed the number of shards in the default configuration to 3. {issue}5095[5095]

[[release-notes-6.0.0-beta2]]
=== Beats version 6.0.0-beta2
https://github.com/elastic/beats/compare/v6.0.0-beta1...v6.0.0-beta2[View commits]

==== Breaking changes

*Affecting all Beats*

- The log directory (`path.log`) for Windows services is now set to `C:\ProgramData\[beatname]\logs`. {issue}4764[4764]
- The _all field is disabled in Elasticsearch 6.0. This means that searching by individual
  words only work on text fields. {issue}4901[4901]
- Fail if removed setting output.X.flush_interval is explicitly configured.
- Rename the `/usr/bin/beatname.sh` script (e.g. `metricbeat.sh`) to `/usr/bin/beatname`. {pull}4933[4933]
- Beat does not start if elasticsearch index pattern was modified but not the template name and pattern. {issue}4769[4769]
- Fail if removed setting output.X.flush_interval is explicitly configured. {pull}4880[4880]

==== Bugfixes

*Affecting all Beats*

- Register kubernetes `field_format` matcher and remove logger in `Encode` API {pull}4888[4888]
- Fix go plugins not loaded when beat starts {pull}4799[4799]
- Add support for `initContainers` in `add_kubernetes_metadata` processor. {issue}4825[4825]
- Eliminate deprecated _default_ mapping in 6.x {pull}4864[4864]
- Fix pod name indexer to use both namespace, pod name to frame index key {pull}4775[4775]

*Filebeat*

- Fix issue where the `fileset.module` could have the wrong value. {issue}4761[4761]

*Heartbeat*

- Fix monitor.name being empty by default. {issue}4852[4852]
- Fix wrong event timestamps. {issue}4851[4851]

*Metricbeat*

- Added missing mongodb configuration file to the `modules.d` folder. {pull}4870[4870]
- Fix wrong MySQL CRUD queries timelion visualization {pull}4857[4857]
- Add new metrics to CPU metricset {pull}4969[4969]

*Packetbeat*

- Update flow timestamp on each packet being received. {issue}4895[4895]

==== Added

*Affecting all Beats*

- Add setting to enable/disable the slow start in logstash output. {pull}4972[4972]
- Update init scripts to use the `test config` subcommand instead of the deprecated `-configtest` flag. {issue}4600[4600]
- Get by default the credentials for connecting to Kibana from the Elasticsearch output configuration. {pull}4867[4867]
- Added `cloud.id` and `cloud.auth` settings, for simplifying using Beats with the Elastic Cloud. {issue}4959[4959]
- Add lz4 compression support to kafka output. {pull}4977[4977]
- Add newer kafka versions to kafka output. {pull}4977[4977]
- Configure the index name when loading the dashboards and the index pattern. {pull}4949[4949]

*Metricbeat*

- Add `filesystem.ignore_types` to system module for ignoring filesystem types. {issue}4685[4685]
- Add support to exclude labels from kubernetes pod metadata. {pull}4757[4757]

[[release-notes-6.0.0-beta1]]
=== Beats version 6.0.0-beta1
https://github.com/elastic/beats/compare/v6.0.0-alpha2...v6.0.0-beta1[View commits]

==== Breaking changes

*Affecting all Beats*

- Rename `kubernetes` processor to `add_kubernetes_metadata`. {pull}4473[4473]
- Rename `*.full.yml` config files to `*.reference.yml`. {pull}4563[4563]
- The `scripts/import_dashboards` is removed from packages. Use the `setup` command instead. {pull}4586[4586]
- Change format of the saved kibana dashboards to have a single JSON file for each dashboard {pull}4413[4413]
- Rename `configtest` command to `test config`. {pull}4590[4590]
- Remove setting `queue_size` and `bulk_queue_size`. {pull}4650[4650]
- Remove setting `dashboard.snapshot` and `dashboard.snapshot_url`. They are no longer needed because the
  dashboards are included in the packages by default. {pull}4675[4675]
- Beats can no longer be launched from Windows Explorer (GUI), command line is required. {pull}4420[4420]

*Auditbeat*

- Changed file metricset config to make `file.paths` a list instead of a dictionary. {pull}4796[4796]

*Heartbeat*

- Renamed the heartbeat RPM/DEB name to `heartbeat-elastic`. {pull}4601[4601]

*Metricbeat*

- Change all `system.cpu.*.pct` metrics to be scaled by the number of CPU cores.
  This will make the CPU usage percentages from the system cpu metricset consistent
  with the system process metricset. The documentation for these metrics already
  stated that on multi-core systems the percentages could be greater than 100%. {pull}4544[4544]
- Remove filters setting from metricbeat modules. {pull}4699[4699]
- Added `type` field to filesystem metrics. {pull}4717[4717]

*Packetbeat*

- Remove the already unsupported `pf_ring` sniffer option. {pull}4608[4608]

==== Bugfixes

*Affecting all Beats*

- Don't stop with error loading the ES template if the ES output is not enabled. {pull}4436[4436]
- Fix race condition in internal logging rotator. {pull}4519[4519]
- Normalize all times to UTC to ensure proper index naming. {issue}4569[4569]
- Fix issue with loading dashboards to ES 6.0 when .kibana index did not already exist. {issue}4659[4659]

*Auditbeat*

- Fix `file.max_file_size` config option for the audit file metricset. {pull}4796[4796]

*Filebeat*

- Fix issue where the `fileset.module` could have the wrong value. {issue}4761[4761]

*Metricbeat*

- Fix issue affecting Windows services timing out at startup. {pull}4491[4491]
- Fix incorrect docker.diskio.total metric calculation. {pull}4507[4507]
- Vsphere module: used memory field corrected. {issue}4461[4461]

*Packetbeat*

- Enabled /proc/net/tcp6 scanning and fixed ip v6 parsing. {pull}4442[4442]

*Winlogbeat*

- Removed validation of top-level config keys. This behavior was inconsistent with other Beats
  and caused maintainability issues. {pull}4657[4657]

==== Added

*Affecting all Beats*

- New cli subcommands interface. {pull}4420[4420]
- Allow source path matching in `add_docker_metadata` processor. {pull}4495[4495]
- Add support for analyzers and multifields in fields.yml. {pull}4574[4574]
- Add support for JSON logging. {pull}4523[4523]
- Add `test output` command, to test Elasticsearch and Logstash output settings. {pull}4590[4590]
- Introduce configurable event queue settings: queue.mem.events, queue.mem.flush.min_events and queue.mem.flush.timeout. {pull}4650[4650]
- Enable pipelining in Logstash output by default. {pull}4650[4650]
- Added 'result' field to Elasticsearch QueryResult struct for compatibility with 6.x Index and Delete API responses. {issue]4661[4661]
- The sample dashboards are now included in the Beats packages. {pull}4675[4675]
- Add `pattern` option to be used in the fields.yml to specify the pattern for a number field. {pull}4731[4731]

*Auditbeat*

- Added `file.hash_types` config option for controlling the hash types. {pull}4796[4796]
- Added the ability to specify byte unit suffixes to `file.max_file_size`. {pull}4796[4796]

*Filebeat*

- Add experimental Redis module. {pull}4441[4441]
- Nginx module: use the first not-private IP address as the remote_ip. {pull}4417[4417]
- Load Ingest Node pipelines when the Elasticsearch connection is established, instead of only once at startup. {pull}4479[4479]
- Add support for loading Xpack Machine Learning configurations from the modules, and added sample configurations for the Nginx module. {pull}4506[4506] {pull}4609[4609]

- Add udp prospector type. {pull}4452[4452]
- Enabled Cgo which means libc is dynamically compiled. {pull}4546[4546]
- Add Beta module config reloading mechanism {pull}4566[4566]
- Remove spooler and publisher components and settings. {pull}4644[4644]

*Heartbeat*

- Enabled Cgo which means libc is dynamically compiled. {pull}4546[4546]

*Metricbeat*

- Add random startup delay to each metricset to avoid the thundering herd problem. {issue}4010[4010]
- Add the ability to configure audit rules to the kernel module. {pull}4482[4482]
- Add the ability to configure kernel's audit failure mode. {pull}4516[4516]
- Add experimental Aerospike module. {pull}4560[4560]
- Vsphere module: collect custom fields from virtual machines. {issue}4464[4464]
- Add `test modules` command, to test modules expected output. {pull}4656[4656]
- Add `processors` setting to metricbeat modules. {pull}4699[4699]
- Support `npipe` protocol (Windows) in Docker module. {pull}4751[4751]

*Winlogbeat*

- Add the ability to use LevelRaw if Level isn't populated in the event XML. {pull}4257[4257]

*Auditbeat*

- Add file integrity metricset to the audit module. {pull}4486[4486]

[[release-notes-6.0.0-alpha2]]
=== Beats version 6.0.0-alpha2
https://github.com/elastic/beats/compare/v6.0.0-alpha1...v6.0.0-alpha2[View commits]

==== Breaking changes

*Filebeat*

- Rename `input_type` field to `prospector.type` {pull}4294[4294]
- The `@metadata.type` field, added by the Logstash output, is now hardcoded to `doc` and will be removed in future versions. {pull}4331[4331].

==== Bugfixes

*Affecting all Beats*

- Fix importing the dashboards when the limit for max open files is too low. {issue}4244[4244]
- Fix configuration documentation for kubernetes processor {pull}4313[4313]
- Fix misspelling in `add_locale` configuration option for abbreviation.

*Filebeat*

- Fix race condition on harvester stopping with reloading enabled. {issue}3779[3779]
- Fix recursive glob config parsing and resolution across restarts. {pull}4269[4269]
- Allow string characters in user agent patch version (NGINX and Apache) {pull}4415[4415]
- Fix grok pattern in filebeat module system/auth without hostname. {pull}4224[4224]

*Metricbeat*

- Set correct format for percent fields in memory module. {pull}4619[4619]
- Fix a debug statement that said a module wrapper had stopped when it hadn't. {pull}4264[4264]
- Use MemAvailable value from /proc/meminfo on Linux 3.14. {pull}4316[4316]
- Fix panic when events were dropped by filters. {issue}4327[4327]
- Add filtering to system filesystem metricset to remove relative mountpoints like those
  from Linux network namespaces. {pull}4370[4370]
- Remove unnecessary print statement in schema apis. {pull}4355[4355]
- Fix type of field `haproxy.stat.check.health.last`. {issue}4407[4407]

*Packetbeat*
- Enable memcache filtering only if a port is specified in the config file. {issue}4335[4335]
- Enable memcache filtering only if a port is specified in the config file. {issue}4335[4335]

==== Added

*Affecting all Beats*

- Upgraded to Golang 1.8.3. {pull}4401[4401]
- Added the possibility to set Elasticsearch mapping template settings from the Beat configuration file. {pull}4284[4284] {pull}4317[4317]
- Add a variable to the SysV init scripts to make it easier to change the user. {pull}4340[4340]
- Add the option to write the generated Elasticsearch mapping template into a file. {pull}4323[4323]
- Add `instance_name` in GCE add_cloud_metadata processor. {pull}4414[4414]
- Add `add_docker_metadata` processor. {pull}4352[4352]
- Add `logging.files` `permissions` option. {pull}4295[4295]

*Filebeat*
- Added ability to sort harvested files. {pull}4374[4374]
- Add experimental Redis slow log prospector type. {pull}4180[4180]

*Metricbeat*

- Add macOS implementation of the system diskio metricset. {issue}4144[4144]
- Add process_summary metricset that records high level metrics about processes. {pull}4231[4231]
- Add `kube-state-metrics` based metrics to `kubernetes` module {pull}4253[4253]
- Add debug logging to Jolokia JMX metricset. {pull}4341[4341]
- Add events metricset for kubernetes metricbeat module {pull}4315[4315]
- Change Metricbeat default configuration file to be better optimized for most users. {pull}4329[4329]
- Add experimental RabbitMQ module. {pull}4394[4394]
- Add Kibana dashboard for the Kubernetes modules. {pull}4138[4138]

*Packetbeat*

*Winlogbeat*

==== Deprecated

*Affecting all Beats*

- The `@metadata.type` field, added by the Logstash output, is deprecated, hardcoded to `doc` and will be removed in future versions. {pull}4331[4331].

*Filebeat*

- Deprecate `input_type` prospector config. Use `type` config option instead. {pull}4294[4294]

==== Known Issue

- If the Elasticsearch output is not enabled, but `setup.template` options are
  present (like it's the case in the default Metricbeat configuration), the
  Beat stops with an error: "Template loading requested but the Elasticsearch
  output is not configured/enabled". To avoid this error, disable the template
  loading explicitly `setup.template.enabled: false`.

[[release-notes-6.0.0-alpha1]]
=== Beats version 6.0.0-alpha1
https://github.com/elastic/beats/compare/v5.4.0...v6.0.0-alpha1[View commits]

==== Breaking changes

*Affecting all Beats*

- Introduce beat version in the Elasticsearch index and mapping template {pull}3527[3527]
- Usage of field `_type` is now ignored and hardcoded to `doc`. {pull}3757[3757]
- Change vendor manager from glide to govendor. {pull}3851[3851]
- Rename `error` field to `error.message`. {pull}3987[3987]
- Change `dashboards.*` config options to `setup.dashboards.*`. {pull}3921[3921]
- Change `outputs.elasticsearch.template.* to `setup.template.*` {pull}4080[4080]

*Filebeat*

- Remove code to convert states from 1.x. {pull}3767[3767]
- Remove deprecated config options `force_close_files` and `close_older`. {pull}3768[3768]
- Change `clean_removed` behaviour to also remove states for files which cannot be found anymore under the same name. {pull}3827[3827]
- Remove `document_type` config option. Use `fields` instead. {pull}4204[4204]
- Move `json_error` under `error.message` and `error.key`. {pull}4167[4167]

*Packetbeat*

- Remove deprecated `geoip`. {pull}3766[3766]
- Replace `waitstop` command line argument by `shutdown_timeout` in configuration file. {pull}3588[3588]

*Winlogbeat*

- Remove metrics endpoint. Replaced by http endpoint in libbeat (see #3717). {pull}3901[3901]

==== Bugfixes

*Affecting all Beats*

- Add `_id`, `_type`, `_index` and `_score` fields in the generated index pattern. {pull}3282[3282]

*Filebeat*

- Fix the Mysql slowlog parsing of IP addresses. {pull}4183[4183]
- Fix issue that new prospector was not reloaded on conflict {pull}4128[4128]

*Heartbeat*

- Use IP type of elasticsearch for ip field. {pull}3926[3926]

*Metricbeat*

- Support `common.Time` in `mapstriface.toTime()` {pull}3812[3812]
- Fix MongoDB `dbstats` fields mapping. {pull}4025[4025]
- Fixing prometheus collector to aggregate metrics based on metric family. {pull}4075[4075]
- Fixing multiEventFetch error reporting when no events are returned {pull}4153[4153]

==== Added

*Affecting all Beats*

- Initialize a beats UUID from file on startup. {pull}3615[3615]
- Add new `add_locale` processor to export the local timezone with an event. {pull}3902[3902]
- Add http endpoint. {pull}3717[3717]
- Updated to Go 1.8.1. {pull}4033[4033]
- Add kubernetes processor {pull}3888[3888]
- Add support for `include_labels` and `include_annotations` in kubernetes processor {pull}4043[4043]
- Support new `index_patterns` field when loading templates for Elasticsearch >= 6.0 {pull}4056[4056]
- Adding goimports support to make check and fmt {pull}4114[4114]
- Make kubernetes indexers/matchers pluggable {pull}4151[4151]
- Abstracting pod interface in kubernetes plugin to enable easier vendoring {pull}4152[4152]

*Filebeat*

- Restructure `input.Event` to be inline with `outputs.Data` {pull}3823[3823]
- Add base for supporting prospector level processors {pull}3853[3853]
- Add `filebeat.config.path` as replacement for `config_dir`. {pull}4051[4051]
- Add a `recursive_glob.enabled` setting to expand `**` in patterns. {pull}3980[3980]
- Add Icinga module. {pull}3904[3904]
- Add ability to parse nginx logs exposing the X-Forwarded-For header instead of the remote address.

*Heartbeat*

- Event format and field naming changes in Heartbeat and sample Dashboard. {pull}4091[4091]

*Metricbeat*

- Add experimental metricset `perfmon` to Windows module. {pull}3758[3758]
- Add memcached module with stats metricset. {pull}3693[3693]
- Add the `process.cmdline.cache.enabled` config option to the System Process Metricset. {pull}3891[3891]
- Add new MetricSet interfaces for developers (`Closer`, `ReportingFetcher`, and `PushMetricSet`). {pull}3908[3908]
- Add kubelet module {pull}3916[3916]
- Add dropwizard module {pull}4022[4022]
- Adding query APIs for metricsets and modules from metricbeat registry {pull}4102[4102]
- Fixing nil pointer on prometheus collector when http response is nil {pull}4119[4119]
- Add http module with json metricset. {pull}4092[4092]
- Add the option to the system module to include only the first top N processes by CPU and memory. {pull}4127[4127].
- Add experimental Vsphere module. {pull}4028[4028]
- Add experimental Elasticsearch module. {pull}3903[3903]
- Add experimental Kibana module. {pull}3895[3895]
- Move elasticsearch metricset node_stats under node.stats namespace. {pull}4142[4142]
- Make IP port indexer constructor public {pull}4434[4434]

*Packetbeat*

- Add `fields` and `fields_under_root` to Packetbeat protocols configurations. {pull}3518[3518]
- Add list style Packetbeat protocols configurations. This change supports specifying multiple configurations of the same protocol analyzer. {pull}3518[3518]

*Winlogbeat*

==== Deprecated

*Affecting all Beats*

- Usage of field `_type` is deprecated. It should not be used in queries or dashboards. {pull}3409[3409]

*Packetbeat*

- Deprecate dictionary style protocols configuration. {pull}3518[3518]

*Winlogbeat*

==== Known Issue

*Filebeat*

- Prospector reloading only works properly with new files. {pull}3546[3546]

[[release-notes-5.6.2]]
=== Beats version 5.6.2
https://github.com/elastic/beats/compare/v5.6.1...v5.6.2[View commits]

No changes in this release.

[[release-notes-5.6.1]]
=== Beats version 5.6.1
https://github.com/elastic/beats/compare/v5.6.0...v5.6.1[View commits]

No changes in this release.

[[release-notes-5.6.0]]
=== Beats version 5.6.0
https://github.com/elastic/beats/compare/v5.5.3...v5.6.0[View commits]

==== Breaking changes

*Affecting all Beats*

- The _all.norms setting in the Elasticsearch template is no longer disabled.
  This increases the storage size with one byte per document, but allows for a
  better upgrade experience to 6.0. {issue}4901[4901]


==== Bugfixes

*Filebeat*

- Fix issue where the `fileset.module` could have the wrong value. {issue}4761[4761]

*Packetbeat*

- Update flow timestamp on each packet being received. {issue}4895[4895]

*Metricbeat*

- Fix a debug statement that said a module wrapper had stopped when it hadn't. {pull}4264[4264]
- Use MemAvailable value from /proc/meminfo on Linux 3.14. {pull}4316[4316]
- Fix panic when events were dropped by filters. {issue}4327[4327]

==== Added

*Affecting all Beats*

- Add option to the import_dashboards script to load the dashboards via Kibana API. {pull}4682[4682]

*Filebeat*

- Add support for loading Xpack Machine Learning configurations from the modules, and added sample configurations for the Nginx module. {pull}4506[4506] {pull}4609[4609]
-  Add ability to parse nginx logs exposing the X-Forwarded-For header instead of the remote address. {pull}4351[4351]

*Metricbeat*

- Add `filesystem.ignore_types` to system module for ignoring filesystem types. {issue}4685[4685]

==== Deprecated

*Affecting all Beats*

- Loading more than one output is deprecated and will be removed in 6.0. {pull}4907[4907]

[[release-notes-5.5.3]]
=== Beats version 5.5.3
https://github.com/elastic/beats/compare/v5.5.2...v5.5.3[View commits]

No changes in this release.

[[release-notes-5.5.2]]
=== Beats version 5.5.2
https://github.com/elastic/beats/compare/v5.5.1...v5.5.2[View commits]

No changes in this release.
[[release-notes-5.5.1]]
=== Beats version 5.5.1
https://github.com/elastic/beats/compare/v5.5.0...v5.5.1[View commits]

==== Bugfixes

*Affecting all Beats*

- Normalize all times to UTC to ensure proper index naming. {issue}4569[4569]

[[release-notes-5.5.0]]
=== Beats version 5.5.0
https://github.com/elastic/beats/compare/v5.4.2...v5.5.0[View commits]

==== Breaking changes

*Affecting all Beats*

- Usage of field `_type` is now ignored and hardcoded to `doc`. {pull}3757[3757]

*Metricbeat*
- Change all `system.cpu.*.pct` metrics to be scaled by the number of CPU cores.
  This will make the CPU usage percentages from the system cpu metricset consistent
  with the system process metricset. The documentation for these metrics already
  stated that on multi-core systems the percentages could be greater than 100%. {pull}4544[4544]

==== Bugfixes

*Affecting all Beats*

- Fix console output. {pull}4045[4045]

*Filebeat*

- Allow string characters in user agent patch version (NGINX and Apache) {pull}4415[4415]

*Metricbeat*

- Fix type of field `haproxy.stat.check.health.last`. {issue}4407[4407]

*Packetbeat*

- Fix `packetbeat.interface` options that contain underscores (e.g. `with_vlans` or `bpf_filter`). {pull}4378[4378]
- Enabled /proc/net/tcp6 scanning and fixed ip v6 parsing. {pull}4442[4442]

==== Deprecated

*Filebeat*

- Deprecate `document_type` prospector config option as _type is removed in elasticsearch 6.0. Use fields instead. {pull}4225[4225]

*Winlogbeat*

- Deprecated metrics endpoint. It is superseded by a libbeat feature that can serve metrics on an HTTP endpoint. {pull}4145[4145]

[[release-notes-5.4.2]]
=== Beats version 5.4.2
https://github.com/elastic/beats/compare/v5.4.1...v5.4.2[View commits]

==== Bugfixes

*Affecting all Beats*

- Removed empty sections from the template files, causing indexing errors for array objects. {pull}4488[4488]

*Metricbeat*

- Fix issue affecting Windows services timing out at startup. {pull}4491[4491]
- Add filtering to system filesystem metricset to remove relative mountpoints like those
  from Linux network namespaces. {pull}4370[4370]

*Packetbeat*

- Clean configured geoip.paths before attempting to open the database. {pull}4306[4306]

[[release-notes-5.4.1]]
=== Beats version 5.4.1
https://github.com/elastic/beats/compare/v5.4.0...v5.4.1[View commits]

==== Bugfixes

*Affecting all Beats*

- Fix importing the dashboards when the limit for max open files is too low. {issue}4244[4244]
- Fix console output. {pull}4045[4045]

*Filebeat*

- Fix issue that new prospector was not reloaded on conflict. {pull}4128[4128]
- Fix grok pattern in filebeat module system/auth without hostname. {pull}4224[4224]
- Fix the Mysql slowlog parsing of IP addresses. {pull}4183[4183]

==== Added

*Affecting all Beats*

- Binaries upgraded to Go 1.7.6 which contains security fixes. {pull}4400[4400]

*Winlogbeat*

- Add the ability to use LevelRaw if Level isn't populated in the event XML. {pull}4257[4257]

[[release-notes-5.4.0]]
=== Beats version 5.4.0
https://github.com/elastic/beats/compare/v5.3.2...v5.4.0[View commits]

==== Bugfixes

*Affecting all Beats*

- Improve error message when downloading the dashboards fails. {pull}3805[3805]
- Fix potential Elasticsearch output URL parsing error if protocol scheme is missing. {pull}3671[3671]
- Downgrade Elasticsearch per batch item failure log to debug level. {issue}3953[3953]
- Make `@timestamp` accessible from format strings. {pull}3721[3721]

*Filebeat*

- Allow log lines without a program name in the Syslog fileset. {pull}3944[3944]
- Don't stop Filebeat when modules are used with the Logstash output. {pull}3929[3929]

*Metricbeat*

- Fixing panic on the Prometheus collector when label has a comma. {pull}3947[3947]
- Make system process metricset honor the `cpu_ticks` config option. {issue}3590[3590]

*Winlogbeat*

- Fix null terminators include in raw XML string when include_xml is enabled. {pull}3943[3943]

==== Added

*Affecting all Beats*

- Update index mappings to support future Elasticsearch 6.X. {pull}3778[3778]

*Filebeat*

- Add auditd module for reading audit logs on Linux. {pull}3750[3750] {pull}3941[3941]
- Add fileset for the Linux authorization logs. {pull}3669[3669]

*Heartbeat*

- Add default ports in HTTP monitor. {pull}3924[3924]

*Metricbeat*

- Add beta Jolokia module. {pull}3844[3844]
- Add dashboard for the MySQL module. {pull}3716[3716]
- Module configuration reloading is now beta instead of experimental. {pull}3841[3841]
- Marked http fields from the HAProxy module optional to improve compatibility with 1.5. {pull}3788[3788]
- Add support for custom HTTP headers and TLS for the Metricbeat modules. {pull}3945[3945]

*Packetbeat*

- Add DNS dashboard for an overview the DNS traffic. {pull}3883[3883]
- Add DNS Tunneling dashboard to highlight domains with large numbers of subdomains or high data volume. {pull}3884[3884]

[[release-notes-5.3.2]]
=== Beats version 5.3.2
https://github.com/elastic/beats/compare/v5.3.1...v5.3.2[View commits]

==== Bugfixes

*Filebeat*

- Properly shut down crawler in case one prospector is misconfigured. {pull}4037[4037]
- Fix panic in JSON decoding code if the input line is "null". {pull}4042[4042]


[[release-notes-5.3.1]]
=== Beats version 5.3.1
https://github.com/elastic/beats/compare/v5.3.0...v5.3.1[View commits]

==== Bugfixes

*Affecting all Beats*

- Fix panic when testing regex-AST to match against date patterns. {issue}3889[3889]
- Fix panic due to race condition in kafka output. {pull}4098[4098]

*Filebeat*

- Fix modules default file permissions. {pull}3879[3879]
- Allow `-` in Apache access log byte count. {pull}3863[3863]

*Metricbeat*

- Avoid errors when some Apache status fields are missing. {issue}3074[3074]


[[release-notes-5.3.0]]
=== Beats version 5.3.0
https://github.com/elastic/beats/compare/v5.2.2...v5.3.0[View commits]

==== Breaking changes

*Affecting all Beats*

- Configuration files must be owned by the user running the Beat or by root, and they must not be writable by others. {pull}3544[3544] {pull}3689[3689]
- Change Beat generator. Use `$GOPATH/src/github.com/elastic/beats/script/generate.py` to generate a beat. {pull}3452[3452]

*Filebeat*

- Always use absolute path for event and registry. This can lead to issues when relative paths were used before. {pull}3328[3328]

*Metricbeat*

- Linux cgroup metrics are now enabled by default for the system process metricset. The configuration option for the feature was renamed from `cgroups` to `process.cgroups.enabled`. {pull}3519[3519]
- Change field names `couchbase.node.couch.*.actual_disk_size.*` to `couchbase.node.couch.*.disk_size.*` {pull}3545[3545]

==== Bugfixes

*Affecting all Beats*

- Add `_id`, `_type`, `_index` and `_score` fields in the generated index pattern. {pull}3282[3282]

*Filebeat*
- Always use absolute path for event and registry. {pull}3328[3328]
- Raise an exception in case there is a syntax error in one of the configuration files available under
  filebeat.config_dir. {pull}3573[3573]
- Fix empty registry file on machine crash. {issue}3537[3537]

*Metricbeat*

- Add error handling to system process metricset for when Linux cgroups are missing from the kernel. {pull}3692[3692]
- Add labels to the Docker healthcheck metricset output. {pull}3707[3707]

*Winlogbeat*

- Fix handling of empty strings in event_data. {pull}3705[3705]

==== Added

*Affecting all Beats*

- Files created by Beats (logs, registry, file output) will have 0600 permissions. {pull}3387[3387].
- RPM/deb packages will now install the config file with 0600 permissions. {pull}3382[3382]
- Add the option to pass custom HTTP headers to the Elasticsearch output. {pull}3400[3400]
- Unify `regexp` and `contains` conditionals, for both to support array of strings and convert numbers to strings if required. {pull}3469[3469]
- Add the option to load the sample dashboards during the Beat startup phase. {pull}3506[3506]
- Disabled date detection in Elasticsearch index templates. Date fields must be explicitly defined in index templates. {pull}3528[3528]
- Using environment variables in the configuration file is now GA, instead of experimental. {pull}3525[3525]

*Filebeat*

- Add Filebeat modules for system, apache2, mysql, and nginx. {issue}3159[3159]
- Add the `pipeline` config option at the prospector level, for configuring the Ingest Node pipeline ID. {pull}3433[3433]
- Update regular expressions used for matching file names or lines (multiline, include/exclude functionality) to new matchers improving performance of simple string matches. {pull}3469[3469]
- The `symlinks` and `harvester_limit` settings are now GA, instead of experimental. {pull}3525[3525]
- close_timeout is also applied when the output is blocking. {pull}3511[3511]
- Improve handling of different path variants on Windows. {pull}3781[3781]
- Add multiline.flush_pattern option, for specifying the 'end' of a multiline pattern {pull}4019[4019]

*Heartbeat*

- Add `tags`, `fields` and `fields_under_root` in monitors configuration. {pull}3623[3623]

*Metricbeat*

- Add experimental dbstats metricset to MongoDB module. {pull}3228[3228]
- Use persistent, direct connections to the configured nodes for MongoDB module. {pull}3228[3228]
- Add dynamic configuration reloading for modules. {pull}3281[3281]
- Add docker health metricset {pull}3357[3357]
- Add docker image metricset {pull}3467[3467]
- System module uses new matchers for white-listing processes. {pull}3469[3469]
- Add Beta CEPH module with health metricset. {pull}3311[3311]
- Add Beta php_fpm module with pool metricset. {pull}3415[3415]
- The Docker, Kafka, and Prometheus modules are now Beta, instead of experimental. {pull}3525[3525]
- The HAProxy module is now GA, instead of experimental. {pull}3525[3525]
- Add the ability to collect the environment variables from system processes. {pull}3337[3337]

==== Deprecated

*Affecting all Beats*

- Usage of field `_type` is deprecated. It should not be used in queries or dashboards. {pull}3409[3409]

*Filebeat*

- The experimental `publish_async` option is now deprecated and is planned to be removed in 6.0. {pull}3525[3525]


[[release-notes-5.2.2]]
=== Beats version 5.2.2
https://github.com/elastic/beats/compare/v5.2.1...v5.2.2[View commits]

*Metricbeat*

- Fix bug docker module hanging when docker container killed. {issue}3610[3610]
- Set timeout to period instead of 1s by default as documented. {pull}3612[3612]

[[release-notes-5.2.1]]
=== Beats version 5.2.1
https://github.com/elastic/beats/compare/v5.2.0...v5.2.1[View commits]

==== Bugfixes

*Metricbeat*

- Fix go routine leak in docker module. {pull}3492[3492]

*Packetbeat*

- Fix error in the NFS sample dashboard. {pull}3548[3548]

*Winlogbeat*

- Fix error in the Winlogbeat sample dashboard. {pull}3548[3548]

[[release-notes-5.2.0]]
=== Beats version 5.2.0
https://github.com/elastic/beats/compare/v5.1.2...v5.2.0[View commits]

==== Bugfixes

*Affecting all Beats*

- Fix overwriting explicit empty config sections. {issue}2918[2918]

*Filebeat*

- Fix alignment issue were Filebeat compiled with Go 1.7.4 was crashing on 32 bits system. {issue}3273[3273]

*Metricbeat*

- Fix service times-out at startup. {pull}3056[3056]
- Kafka module case sensitive host name matching. {pull}3193[3193]
- Fix interface conversion panic in couchbase module {pull}3272[3272]

*Packetbeat*

- Fix issue where some Cassandra visualizations were showing data from all protocols. {issue}3314[3314]

==== Added

*Affecting all Beats*

- Add support for passing list and dictionary settings via -E flag.
- Support for parsing list and dictionary setting from environment variables.
- Added new flags to import_dashboards (-cacert, -cert, -key, -insecure). {pull}3139[3139] {pull}3163[3163]
- The limit for the number of fields is increased via the mapping template. {pull}3275[3275]
- Updated to Go 1.7.4. {pull}3277[3277]
- Added a NOTICE file containing the notices and licenses of the dependencies. {pull}3334[3334].

*Heartbeat*

- First release, containing monitors for ICMP, TCP, and HTTP.

*Filebeat*

- Add enabled config option to prospectors. {pull}3157[3157]
- Add target option for decoded_json_field. {pull}3169[3169]

*Metricbeat*

- Kafka module broker matching enhancements. {pull}3129[3129]
- Add a couchbase module with metricsets for node, cluster and bucket. {pull}3081[3081]
- Export number of cores for CPU module. {pull}3192[3192]
- Experimental Prometheus module. {pull}3202[3202]
- Add system socket module that reports all TCP sockets. {pull}3246[3246]
- Kafka consumer groups metricset. {pull}3240[3240]
- Add jolokia module with dynamic jmx metricset. {pull}3570[3570]

*Winlogbeat*

- Reduced amount of memory allocated while reading event log records. {pull}3113[3113] {pull}3118[3118]

[[release-notes-5.1.2]]
=== Beats version 5.1.2
https://github.com/elastic/beats/compare/v5.1.1...v5.1.2[View commits]

==== Bugfixes

*Filebeat*

- Fix registry migration issue from old states where files were only harvested after second restart. {pull}3322[3322]

*Packetbeat*

- Fix error on importing dashboards due to colons in the Cassandra dashboard. {issue}3140[3140]
- Fix error on importing dashboards due to the wrong type for the geo_point fields. {pull}3147[3147]

*Winlogbeat*

- Fix for "The array bounds are invalid" error when reading large events. {issue}3076[3076]

[[release-notes-5.1.1]]
=== Beats version 5.1.1
https://github.com/elastic/beats/compare/v5.0.2...v5.1.1[View commits]

==== Breaking changes

*Metricbeat*

- Change data structure of experimental haproxy module. {pull}3003[3003]

*Filebeat*

- If a file is falling under `ignore_older` during startup, offset is now set to end of file instead of 0.
  With the previous logic the whole file was sent in case a line was added and it was inconsistent with
  files which were harvested previously. {pull}2907[2907]
- `tail_files` is now only applied on the first scan and not for all new files. {pull}2932[2932]

==== Bugfixes

*Affecting all Beats*

- Fix empty benign errors logged by processor actions. {pull}3046[3046]

*Metricbeat*

- Calculate the fsstat values per mounting point, and not filesystem. {pull}2777[2777]

==== Added

*Affecting all Beats*

- Add add_cloud_metadata processor for collecting cloud provider metadata. {pull}2728[2728]
- Added decode_json_fields processor for decoding fields containing JSON strings. {pull}2605[2605]
- Add Tencent Cloud provider for add_cloud_metadata processor. {pull}4023[4023]
- Add Alibaba Cloud provider for add_cloud_metadata processor. {pull}4111[4111]

*Metricbeat*

- Add experimental Docker module. Provided by Ingensi and @douaejeouit based on dockbeat.
- Add a sample Redis Kibana dashboard. {pull}2916[2916]
- Add support for MongoDB 3.4 and WiredTiger metrics. {pull}2999[2999]
- Add experimental kafka module with partition metricset. {pull}2969[2969]
- Add raw config option for mysql/status metricset. {pull}3001[3001]
- Add command fields for mysql/status metricset. {pull}3251[3251]

*Filebeat*

- Add command line option `-once` to run Filebeat only once and then close. {pull}2456[2456]
- Only load matching states into prospector to improve state handling {pull}2840[2840]
- Reset all states ttl on startup to make sure it is overwritten by new config {pull}2840[2840]
- Persist all states for files which fall under `ignore_older` to have consistent behaviour {pull}2859[2859]
- Improve shutdown behaviour with large number of files. {pull}3035[3035]

*Winlogbeat*

- Add `event_logs.batch_read_size` configuration option. {pull}2641[2641]

[[release-notes-5.1.0]]
=== Beats version 5.1.0 (skipped)

Version 5.1.0 doesn't exist because, for a short period of time, the Elastic
Yum and Apt repositories included unreleased binaries labeled 5.1.0. To avoid
confusion and upgrade issues for the people that have installed these without
realizing, we decided to skip the 5.1.0 version and release 5.1.1 instead.

[[release-notes-5.0.2]]
=== Beats version 5.0.2
https://github.com/elastic/beats/compare/v5.0.1...v5.0.2[View commits]

==== Bugfixes

*Metricbeat*

- Fix the `password` option in the MongoDB module. {pull}2995[2995]


[[release-notes-5.0.1]]
=== Beats version 5.0.1
https://github.com/elastic/beats/compare/v5.0.0...v5.0.1[View commits]

==== Bugfixes

*Metricbeat*

- Fix `system.process.start_time` on Windows. {pull}2848[2848]
- Fix `system.process.ppid` on Windows. {issue}2860[2860]
- Fix system process metricset for Windows XP and 2003. `cmdline` will be unavailable. {issue}1704[1704]
- Fix access denied issues in system process metricset by enabling SeDebugPrivilege on Windows. {issue}1897[1897]
- Fix system diskio metricset for Windows XP and 2003. {issue}2885[2885]

*Packetbeat*

- Fix 'index out of bounds' bug in Packetbeat DNS protocol plugin. {issue}2872[2872]

*Filebeat*

- Fix registry cleanup issue when files falling under ignore_older after restart. {issue}2818[2818]


==== Added

*Metricbeat*

- Add username and password config options to the PostgreSQL module. {pull}2889[2890]
- Add username and password config options to the MongoDB module. {pull}2889[2889]
- Add system core metricset for Windows. {pull}2883[2883]

*Packetbeat*

- Define `client_geoip.location` as geo_point in the mappings to be used by the GeoIP processor in the Ingest Node pipeline.
  {pull}2795[2795]

*Filebeat*

- Stop Filebeat on registrar loading error. {pull}2868[2868]


include::libbeat/docs/release-notes/5.0.0.asciidoc[]

[[release-notes-5.0.0-ga]]
=== Beats version 5.0.0-GA
https://github.com/elastic/beats/compare/v5.0.0-rc1...v5.0.0[View commits]

The list below covers the changes between 5.0.0-rc1 and 5.0.0 GA only.

==== Bugfixes

*Affecting all Beats*

- Fix kafka output re-trying batches with too large events. {issue}2735[2735]
- Fix kafka output protocol error if `version: 0.10` is configured. {issue}2651[2651]
- Fix kafka output connection closed by broker on SASL/PLAIN. {issue}2717[2717]

*Metricbeat*

- Fix high CPU usage on macOS when encountering processes with long command lines. {issue}2747[2747]
- Fix high value of `system.memory.actual.free` and `system.memory.actual.used`. {issue}2653[2653]
- Change several `OpenProcess` calls on Windows to request the lowest possible access privilege.  {issue}1897[1897]
- Fix system.memory.actual.free high value on Windows. {issue}2653[2653]

*Filebeat*

- Fix issue when clean_removed and clean_inactive were used together that states were not directly removed from the registry.
- Fix issue where upgrading a 1.x registry file resulted in duplicate state entries. {pull}2792[2792]

==== Added

*Affecting all Beats*

- Add beat.version fields to all events.

[[release-notes-5.0.0-rc1]]
=== Beats version 5.0.0-rc1
https://github.com/elastic/beats/compare/v5.0.0-beta1...v5.0.0-rc1[View commits]

==== Breaking changes

*Affecting all Beats*

- A dynamic mapping rule is added to the default Elasticsearch template to treat strings as keywords by default. {pull}2688[2688]

==== Bugfixes

*Affecting all Beats*

- Make sure Beats sent always float values when they are defined as float by sending 5.00000 instead of 5. {pull}2627[2627]
- Fix ignoring all fields from drop_fields in case the first field is unknown. {pull}2685[2685]
- Fix dynamic configuration int/uint to float type conversion. {pull}2698[2698]
- Fix primitive types conversion if values are read from environment variables. {pull}2698[2698]

*Metricbeat*

- Fix default configuration file on Windows to not enabled the `load` metricset. {pull}2632[2632]

*Packetbeat*

- Fix the `bpf_filter` setting. {issue}2660[2660]

*Filebeat*

- Fix input buffer on encoding problem. {pull}2416[2416]

==== Deprecated

*Affecting all Beats*

- Setting `port` has been deprecated in Redis and Logstash outputs. {pull}2620[2620]


[[release-notes-5.0.0-beta1]]
=== Beats version 5.0.0-beta1
https://github.com/elastic/beats/compare/v5.0.0-alpha5...v5.0.0-beta1[View commits]

==== Breaking changes

*Affecting all Beats*

- Change Elasticsearch output index configuration to be based on format strings. If index has been configured, no date will be appended anymore to the index name. {pull}2119[2119]
- Replace `output.kafka.use_type` by `output.kafka.topic` accepting a format string. {pull}2188[2188]
- If the path specified by the `-c` flag is not absolute and `-path.config` is not specified, it
  is considered relative to the current working directory. {pull}2245[2245]
- rename `tls` configurations section to `ssl`. {pull}2330[2330]
- rename `certificate_key` configuration to `key`. {pull}2330[2330]
- replace `tls.insecure` with `ssl.verification_mode` setting. {pull}2330[2330]
- replace `tls.min/max_version` with `ssl.supported_protocols` setting requiring full protocol name. {pull}2330[2330]

*Metricbeat*

- Change field type system.process.cpu.start_time from keyword to date. {issue}1565[1565]
- redis/info metricset fields were renamed up according to the naming conventions.

*Packetbeat*

- Group HTTP fields under `http.request` and `http.response` {pull}2167[2167]
- Export `http.request.body` and `http.response.body` when configured under `include_body_for` {pull}2167[2167]
- Move `ignore_outgoing` config to `packetbeat.ignore_outgoing` {pull}2393[2393]

*Filebeat*

- Set close_inactive default to 5 minutes (was 1 hour before)
- Set clean_removed and close_removed to true by default

==== Bugfixes

*Affecting all Beats*

- Fix logstash output handles error twice when asynchronous sending fails. {pull}2441[2441]
- Fix Elasticsearch structured error response parsing error. {issue}2229[2229]
- Fixed the run script to allow the overriding of the configuration file. {issue}2171[2171]
- Fix logstash output crash if no hosts are configured. {issue}2325[2325]
- Fix array value support in -E CLI flag. {pull}2521[2521]
- Fix merging array values if -c CLI flag is used multiple times. {pull}2521[2521]
- Fix beats failing to start due to invalid duplicate key error in configuration file. {pull}2521[2521]
- Fix panic on non writable logging directory. {pull}2571[2571]

*Metricbeat*

- Fix module filters to work properly with drop_event filter. {issue}2249[2249]

*Packetbeat*

- Fix mapping for some Packetbeat flow metrics that were not marked as being longs. {issue}2177[2177]
- Fix handling of messages larger than the maximum message size (10MB). {pull}2470[2470]

*Filebeat*

- Fix processor failure in Filebeat when using regex, contain, or equals with the message field. {issue}2178[2178]
- Fix async publisher sending empty events {pull}2455[2455]
- Fix potential issue with multiple harvester per file on large file numbers or slow output {pull}2541[2541]

*Winlogbeat*

- Fix corrupt registry file that occurs on power loss by disabling file write caching. {issue}2313[2313]

==== Added

*Affecting all Beats*

- Add script to generate the Kibana index-pattern from fields.yml. {pull}2122[2122]
- Enhance Redis output key selection based on format string. {pull}2169[2169]
- Configurable Redis `keys` using filters and format strings. {pull}2169[2169]
- Add format string support to `output.kafka.topic`. {pull}2188[2188]
- Add `output.kafka.topics` for more advanced kafka topic selection per event. {pull}2188[2188]
- Add support for Kafka 0.10. {pull}2190[2190]
- Add SASL/PLAIN authentication support to kafka output. {pull}2190[2190]
- Make Kafka metadata update configurable. {pull}2190[2190]
- Add Kafka version setting (optional) enabling kafka broker version support. {pull}2190[2190]
- Add Kafka message timestamp if at least version 0.10 is configured. {pull}2190[2190]
- Add configurable Kafka event key setting. {pull}2284[2284]
- Add settings for configuring the kafka partitioning strategy. {pull}2284[2284]
- Add partitioner settings `reachable_only` to ignore partitions not reachable by network. {pull}2284[2284]
- Enhance contains condition to work on fields that are arrays of strings. {issue}2237[2237]
- Lookup the configuration file relative to the `-path.config` CLI flag. {pull}2245[2245]
- Re-write import_dashboards.sh in Golang. {pull}2155[2155]
- Update to Go 1.7. {pull}2306[2306]
- Log total non-zero internal metrics on shutdown. {pull}2349[2349]
- Add support for encrypted private key files by introducing `ssl.key_passphrase` setting. {pull}2330[2330]
- Add experimental symlink support with `symlinks` config {pull}2478[2478]
- Improve validation of registry file on startup.

*Metricbeat*

- Use the new scaled_float Elasticsearch type for the percentage values. {pull}2156[2156]
- Add experimental cgroup metrics to the system/process MetricSet. {pull}2184[2184]
- Added a PostgreSQL module. {pull}2253[2253]
- Improve mapping by converting half_float to scaled_float and integers to long. {pull}2430[2430]
- Add experimental haproxy module. {pull}2384[2384]
- Add Kibana dashboard for cgroups data {pull}2555[2555]

*Packetbeat*

- Add Cassandra protocol analyzer to Packetbeat. {pull}1959[1959]
- Match connections with IPv6 addresses to processes {pull}2254[2254]
- Add IP address to -devices command output {pull}2327[2327]
- Add configuration option for the maximum message size. Used to be hard-coded to 10 MB. {pull}2470[2470]

*Filebeat*

- Introduce close_timeout harvester options {issue}1926[1926]
- Strip BOM from first message in case of BOM files {issue}2351[2351]
- Add harvester_limit option {pull}2417[2417]

==== Deprecated

*Affecting all Beats*

- Topology map is deprecated. This applies to the settings: refresh_topology_freq, topology_expire, save_topology, host_topology, password_topology, db_topology.


[[release-notes-5.0.0-alpha5]]
=== Beats version 5.0.0-alpha5
https://github.com/elastic/beats/compare/v5.0.0-alpha4...v5.0.0-alpha5[View commits]

==== Breaking changes

*Affecting all Beats*

- Rename the `filters` section to `processors`. {pull}1944[1944]
- Introduce the condition with `when` in the processor configuration. {pull}1949[1949]
- The Elasticsearch template is now loaded by default. {pull}1993[1993]
- The Redis output `index` setting is renamed to `key`. `index` still works but it's deprecated. {pull}2077[2077]
- The undocumented file output `index` setting was removed. Use `filename` instead. {pull}2077[2077]

*Metricbeat*

- Create a separate metricSet for load under the system module and remove load information from CPU stats. {pull}2101[2101]
- Add `system.load.norm.1`, `system.load.norm.5` and `system.load.norm.15`. {pull}2101[2101]
- Add threads fields to mysql module. {pull}2484[2484]

*Packetbeat*

- Set `enabled` ` in `packetbeat.protocols.icmp` configuration to `true` by default. {pull}1988[1988]

==== Bugfixes

*Affecting all Beats*

- Fix sync publisher `PublishEvents` return value if client is closed concurrently. {pull}2046[2046]

*Metricbeat*

- Do not send zero values when no value was present in the source. {issue}1972[1972]

*Filebeat*

- Fix potential data loss between Filebeat restarts, reporting unpublished lines as published. {issue}2041[2041]
- Fix open file handler issue. {issue}2028[2028] {pull}2020[2020]
- Fix filtering of JSON events when using integers in conditions. {issue}2038[2038]

*Winlogbeat*

- Fix potential data loss between Winlogbeat restarts, reporting unpublished lines as published. {issue}2041[2041]

==== Added

*Affecting all Beats*

- Periodically log internal metrics. {pull}1955[1955]
- Add enabled setting to all output modules. {pull}1987[1987]
- Command line flag `-c` can be used multiple times. {pull}1985[1985]
- Add OR/AND/NOT to the condition associated with the processors. {pull}1983[1983]
- Add `-E` CLI flag for overwriting single config options via command line. {pull}1986[1986]
- Choose the mapping template file based on the Elasticsearch version. {pull}1993[1993]
- Check stdout being available when console output is configured. {issue}2035[2035]

*Metricbeat*

- Add pgid field to process information. {pull} 2021[2021]

*Packetbeat*

- Add enabled setting to Packetbeat protocols. {pull}1988[1988]
- Add enabled setting to Packetbeat network flows configuration. {pull}1988[1988]

*Filebeat*

- Introduce `close_removed` and `close_renamed` harvester options. {issue}1600[1600]
- Introduce `close_eof` harvester option. {issue}1600[1600]
- Add `clean_removed` and `clean_inactive` config option. {issue}1600[1600]

==== Deprecated

*Filebeat*

- Deprecate `close_older` option and replace it with `close_inactive`. {issue}2051[2051]
- Deprecate `force_close_files` option and replace it with `close_removed` and `close_renamed`. {issue}1600[1600]

[[release-notes-5.0.0-alpha4]]
=== Beats version 5.0.0-alpha4
https://github.com/elastic/beats/compare/v5.0.0-alpha3...v5.0.0-alpha4[View commits]

==== Breaking changes

*Affecting all Beats*

- The topology_expire option of the Elasticsearch output was removed. {pull}1907[1907]

*Filebeat*

- Stop following symlink. Symlinks are now ignored: {pull}1686[1686]

==== Bugfixes

*Affecting all Beats*

- Reset backoff factor on partial ACK. {issue}1803[1803]
- Fix beats load balancer deadlock if max_retries: -1 or publish_async is enabled in filebeat. {issue}1829[1829]
- Fix logstash output with pipelining mode enabled not reconnecting. {issue}1876[1876]
- Empty configuration sections become merge-able with variables containing full path. {pull}1900[1900]
- Fix error message about required fields missing not printing the missing field name. {pull}1900[1900]

*Metricbeat*

- Fix the CPU values returned for each core. {issue}1863[1863]

*Packetbeat*

- Add missing nil-check to memcached GapInStream handler. {issue}1162[1162]
- Fix NFSv4 Operation returning the first found first-class operation available in compound requests. {pull}1821[1821]
- Fix TCP overlapping segments not being handled correctly. {pull}1898[1898]

*Winlogbeat*

- Fix issue with rendering forwarded event log records. {pull}1891[1891]

==== Added

*Affecting all Beats*

- Improve error message if compiling regular expression from config files fails. {pull}1900[1900]
- Compression support in the Elasticsearch output. {pull}1835[1835]

*Metricbeat*

- Add MongoDB module. {pull}1837[1837]


[[release-notes-5.0.0-alpha3]]
=== Beats version 5.0.0-alpha3
https://github.com/elastic/beats/compare/v5.0.0-alpha2...v5.0.0-alpha3[View commits]

==== Breaking changes

*Affecting all Beats*

- All configuration settings under `shipper:` are moved to be top level configuration settings. I.e.
  `shipper.name:` becomes `name:` in the configuration file. {pull}1570[1570]

*Topbeat*

- Topbeat is replaced by Metricbeat.

*Filebeat*

- The state for files which fall under ignore_older is not stored anymore. This has the consequence, that if a file which fell under ignore_older is updated, the whole file will be crawled.

==== Bugfixes

*Winlogbeat*

- Adding missing argument to the "Stop processing" log message. {pull}1590[1590]

==== Added

*Affecting all Beats*

- Add conditions to generic filtering. {pull}1623[1623]

*Metricbeat*

- First public release, containing the following modules: apache, mysql, nginx, redis, system, and zookeeper.

*Filebeat*

- The registry format was changed to an array instead of dict. The migration to the new format will happen automatically at the first startup. {pull}1703[1703]

==== Deprecated

*Affecting all Beats*

- The support for doing GeoIP lookups is deprecated and will be removed in version 6.0. {pull}1601[1601]


[[release-notes-5.0.0-alpha2]]
=== Beats version 5.0.0-alpha2
https://github.com/elastic/beats/compare/v5.0.0-alpha1...v5.0.0-alpha2[View commits]

==== Breaking changes

*Affecting all Beats*

- On DEB/RPM installations, the binary files are now found under `/usr/share/{{beat_name}}/bin`, not in `/usr/bin`. {pull}1385[1385]
- The logs are written by default to self rotating files, instead of syslog. {pull}1371[1371]
- Remove deprecated `host` option from elasticsearch, logstash and redis outputs. {pull}1474[1474]

*Packetbeat*

- Configuration of redis topology support changed. {pull}1353[1353]
- Move all Packetbeat configuration options under the packetbeat namespace {issue}1417[1417]

*Filebeat*

- Default location for the registry file was changed to be `data/registry` from the binary directory,
  rather than `.filebeat` in the current working directory. This affects installations for zip/tar.gz/source,
  the location for DEB and RPM packages stays the same. {pull}1373[1373]

==== Bugfixes

*Affecting all Beats*

- Drain response buffers when pipelining is used by Redis output. {pull}1353[1353]
- Unterminated environment variable expressions in config files will now cause an error {pull}1389[1389]
- Fix issue with the automatic template loading when Elasticsearch is not available on Beat start. {issue}1321[1321]
- Fix bug affecting -cpuprofile, -memprofile, and -httpprof CLI flags {pull}1415[1415]
- Fix race when multiple outputs access the same event with logstash output manipulating event {issue}1410[1410] {pull}1428[1428]
- Seed random number generator using crypto.rand package. {pull}1503{1503]
- Fix beats hanging in -configtest {issue}1213[1213]
- Fix kafka log message output {pull}1516[1516]

*Filebeat*

- Improvements in registrar dealing with file rotation. {pull}1281[1281]
- Fix issue with JSON decoding where `@timestamp` or `type` keys with the wrong type could cause Filebeat
  to crash. {issue}1378[1378]
- Fix issue with JSON decoding where values having `null` as values could crash Filebeat. {issue}1466[1466]
- Multiline reader normalizing newline to use `\n`. {pull}1552[1552]

*Winlogbeat*

- Fix panic when reading messages larger than 32K characters on Windows XP and 2003. {pull}1498[1498]
- Fix panic that occurs when reading a large events on Windows Vista and newer. {pull}1499[1499]

==== Added

*Affecting all Beats*

- Add support for TLS to Redis output. {pull}1353[1353]
- Add SOCKS5 proxy support to Redis output. {pull}1353[1353]
- Failover and load balancing support in redis output. {pull}1353[1353]
- Multiple-worker per host support for redis output. {pull}1353[1353]
- Added ability to escape `${x}` in config files to avoid environment variable expansion {pull}1389[1389]
- Configuration options and CLI flags for setting the home, data and config paths. {pull}1373[1373]
- Configuration options and CLI flags for setting the default logs path. {pull}1437[1437]
- Update to Go 1.6.2 {pull}1447[1447]
- Add Elasticsearch template files compatible with Elasticsearch 2.x. {pull}1501[1501]
- Add scripts for managing the dashboards of a single Beat {pull}1359[1359]

*Packetbeat*

- Fix compile issues for OpenBSD. {pull}1347[1347]

*Topbeat*

- Updated elastic/gosigar version so Topbeat can compile on OpenBSD. {pull}1403[1403]


[[release-notes-5.0.0-alpha1]]
=== Beats version 5.0.0-alpha1
https://github.com/elastic/beats/compare/v1.2.0...v5.0.0-alpha1[View commits]

==== Breaking changes

*libbeat*

- Run function to start a Beat now returns an error instead of directly exiting. {pull}771[771]
- The method signature of HandleFlags() was changed to allow returning an error {pull}1249[1249]
- Require braces for environment variable expansion in config files {pull}1304[1304]

*Packetbeat*

- Rename output fields in the dns package. Former flag `recursion_allowed` becomes `recursion_available`. {pull}803[803]
  Former SOA field `ttl` becomes `minimum`. {pull}803[803]
- The fully qualified domain names which are part of output fields values of the dns package now terminate with a dot. {pull}803[803]
- Remove the count field from the exported event {pull}1210[1210]

*Topbeat*

- Rename `proc.cpu.user_p` with `proc.cpu.total_p` as it includes CPU time spent in kernel space {pull}631[631]
- Remove `count` field from the exported fields {pull}1207[1207]
- Rename `input` top level config option to `topbeat`

*Filebeat*

- Scalar values in used in the `fields` configuration setting are no longer automatically converted to strings. {pull}1092[1092]
- Count field was removed from event as not used in filebeat {issue}778[778]

*Winlogbeat*

- The `message_inserts` field was replaced with the `event_data` field {issue}1053[1053]
- The `category` field was renamed to `task` to better align with the Windows Event Log API naming {issue}1053[1053]
- Remove the count field from the exported event {pull}1218[1218]


==== Bugfixes

*Affecting all Beats*

- Logstash output will not retry events that are not JSON-encodable {pull}927[927]

*Packetbeat*

- Create a proper BPF filter when ICMP is the only enabled protocol {issue}757[757]
- Check column length in pgsql parser. {issue}565[565]
- Harden pgsql parser. {issue}565[565]

*Topbeat*

- Fix issue with `cpu.system_p` being greater than 1 on Windows {pull}1128[1128]

*Filebeat*

- Stop filebeat if started without any prospectors defined or empty prospectors {pull}644[644] {pull}647[647]
- Improve shutdown of crawler and prospector to wait for clean completion {pull}720[720]
- Omit `fields` from Filebeat events when null {issue}899[899]

*Winlogbeat*

==== Added

*Affecting all Beats*

- Update builds to Golang version 1.6
- Add option to Elasticsearch output to pass http parameters in index operations {issue}805[805]
- Improve Logstash and Elasticsearch backoff behavior. {pull}927[927]
- Add experimental Kafka output. {pull}942[942]
- Add config file option to configure GOMAXPROCS. {pull}969[969]
- Improve shutdown handling in libbeat. {pull}1075[1075]
- Add `fields` and `fields_under_root` options under the `shipper` configuration {pull}1092[1092]
- Add the ability to use a SOCKS5 proxy with the Logstash output {issue}823[823]
- The `-configtest` flag will now print "Config OK" to stdout on success {pull}1249[1249]

*Packetbeat*

- Change the DNS library used throughout the dns package to github.com/miekg/dns. {pull}803[803]
- Add support for NFS v3 and v4. {pull}1231[1231]
- Add support for EDNS and DNSSEC. {pull}1292[1292]

*Topbeat*

- Add `username` to processes {pull}845[845]

*Filebeat*

- Add the ability to set a list of tags for each prospector {pull}1092[1092]
- Add JSON decoding support {pull}1143[1143]


*Winlogbeat*

- Add caching of event metadata handles and the system render context for the wineventlog API {pull}888[888]
- Improve config validation by checking for unknown top-level YAML keys. {pull}1100[1100]
- Add the ability to set tags, fields, and fields_under_root as options for each event log {pull}1092[1092]
- Add additional data to the events published by Winlogbeat. The new fields are `activity_id`,
`event_data`, `keywords`, `opcode`, `process_id`, `provider_guid`, `related_activity_id`,
`task`, `thread_id`, `user_data`, and `version`. {issue}1053[1053]
- Add `event_id`, `level`, and `provider` configuration options for filtering events {pull}1218[1218]
- Add `include_xml` configuration option for including the raw XML with the event {pull}1218[1218]

==== Known issues
* All Beats can hang or panic on shutdown if the next server in the pipeline (e.g. Elasticsearch or Logstash) is
  not reachable. {issue}1319[1319]
* When running the Beats as a service on Windows, you need to manually load the Elasticsearch mapping
  template. {issue}1315[1315]
* The ES template automatic load doesn't work if Elasticsearch is not available when the Beat is starting. {issue}1321[1321]

[[release-notes-1.3.1]]
=== Beats version 1.3.1
https://github.com/elastic/beats/compare/v1.3.0...v1.3.1[View commits]

==== Bugfixes

*Filebeat*

- Fix a concurrent bug on filebeat startup with a large number of prospectors defined. {pull}2509[2509]

*Packetbeat*

- Fix description for the -I CLI flag. {pull}2480[2480]

*Winlogbeat*

- Fix corrupt registry file that occurs on power loss by disabling file write caching. {issue}2313[2313]

[[release-notes-1.3.0]]
=== Beats version 1.3.0
https://github.com/elastic/beats/compare/v1.2.3...v1.3.0[View commits]

==== Deprecated

*Filebeat*

- Undocumented support for following symlinks is deprecated. Filebeat will not follow symlinks in version 5.0. {pull}1767[1767]

==== Bugfixes

*Affecting all Beats*

- Fix beats load balancer deadlock if `max_retries: -1` or `publish_async` is enabled in filebeat. {issue}1829[1829]
- Fix output modes backoff counter reset. {issue}1803[1803] {pull}1814[1814] {pull}1818[1818]
- Set logstash output default bulk_max_size to 2048. {issue}1662[1662]
- Seed random number generator using crypto.rand package. {pull}1503[1503]
- Check stdout being available when console output is configured. {issue}2063[2063]

*Packetbeat*

- Add missing nil-check to memcached GapInStream handler. {issue}1162[1162]
- Fix NFSv4 Operation returning the first found first-class operation available in compound requests. {pull}1821[1821]
- Fix TCP overlapping segments not being handled correctly. {pull}1917[1917]

==== Added

*Affecting all Beats*

- Updated to Go 1.7


[[release-notes-1.2.3]]
=== Beats version 1.2.3
https://github.com/elastic/beats/compare/v1.2.2...v1.2.3[View commits]

==== Bugfixes

*Topbeat*

- Fix high CPU usage when using filtering under Windows. {pull}1598[1598]

*Filebeat*

- Fix rotation issue with ignore_older. {issue}1528[1528]

*Winlogbeat*

- Fix panic when reading messages larger than 32K characters on Windows XP and 2003. {pull}1498[1498]

==== Added

*Filebeat*

- Prevent file opening for files which reached ignore_older. {pull}1649[1649]


[[release-notes-1.2.2]]
=== Beats version 1.2.2
https://github.com/elastic/beats/compare/v1.2.0...v1.2.2[View commits]

==== Bugfixes

*Affecting all Beats*

- Fix race when multiple outputs access the same event with Logstash output manipulating event. {issue}1410[1410]
- Fix go-daemon (supervisor used in init scripts) hanging when executed over SSH. {issue}1394[1394]

*Filebeat*

- Improvements in registrar dealing with file rotation. {issue}1281[1281]


[[release-notes-1.2.1]]
=== Beats version 1.2.1
https://github.com/elastic/beats/compare/v1.2.0...v1.2.1[View commits]

==== Breaking changes

*Affecting all Beats*

- Require braces for environment variable expansion in config files {pull}1304[1304]
- Removed deprecation warning for the Redis output. {pull}1282[1282]

*Topbeat*

- Fixed name of the setting `stats.proc` to `stats.process` in the default configuration file. {pull}1343[1343]
- Fix issue with cpu.system_p being greater than 1 on Windows {pull}1128[1128]

==== Added

*Topbeat*

- Add username to processes {pull}845[845]


[[release-notes-1.2.0]]
=== Beats version 1.2.0
https://github.com/elastic/beats/compare/v1.1.2...v1.2.0[View commits]

==== Breaking changes

*Filebeat*

- Default config for ignore_older is now infinite instead of 24h, means ignore_older is disabled by default. Use close_older to only close file handlers.

==== Bugfixes

*Packetbeat*

- Split real_ip_header value when it contains multiple IPs {pull}1241[1241]

*Winlogbeat*

- Fix invalid `event_id` on Windows XP and Windows 2003 {pull}1227[1227]

==== Added

*Affecting all Beats*

- Add ability to override configuration settings using environment variables {issue}114[114]
- Libbeat now always exits through a single exit method for proper cleanup and control {pull}736[736]
- Add ability to create Elasticsearch mapping on startup {pull}639[639]

*Topbeat*

- Add the command line used to start processes {issue}533[533]

*Filebeat*

- Add close_older configuration option to complete ignore_older https://github.com/elastic/filebeat/issues/181[181]

[[release-notes-1.1.2]]
=== Beats version 1.1.2
https://github.com/elastic/beats/compare/v1.1.1...v1.1.2[View commits]

==== Bugfixes

*Filebeat*

- Fix registrar bug for rotated files {pull}1010[1010]


[[release-notes-1.1.1]]
=== Beats version 1.1.1
https://github.com/elastic/beats/compare/v1.1.0...v1.1.1[View commits]

==== Bugfixes

*Affecting all Beats*

- Fix logstash output loop hanging in infinite loop on too many output errors. {pull}944[944]
- Fix critical bug in filebeat and winlogbeat potentially dropping events. {pull}953[953]

[[release-notes-1.1.0]]
=== Beats version 1.1.0
https://github.com/elastic/beats/compare/v1.0.1...v1.1.0[View commits]

==== Bugfixes

*Affecting all Beats*

- Fix logging issue with file based output where newlines could be misplaced
  during concurrent logging {pull}650[650]
- Reduce memory usage by separate queue sizes for single events and bulk events. {pull}649[649] {issue}516[516]
- Set default default bulk_max_size value to 2048 {pull}628[628]

*Packetbeat*

- Fix setting direction to out and use its value to decide when dropping events if ignore_outgoing is enabled {pull}557[557]
- Fix logging issue with file-based output where newlines could be misplaced
  during concurrent logging {pull}650[650]
- Reduce memory usage by having separate queue sizes for single events and bulk events. {pull}649[649] {issue}516[516]
- Set default bulk_max_size value to 2048 {pull}628[628]
- Fix logstash window size of 1 not increasing. {pull}598[598]

*Packetbeat*

- Fix the condition that determines whether the direction of the transaction is set to "outgoing". Packetbeat uses the
  direction field to determine which transactions to drop when dropping outgoing transactions. {pull}557[557]
- Allow PF_RING sniffer type to be configured using pf_ring or pfring {pull}671[671]

*Filebeat*

- Set spool_size default value to 2048 {pull}628[628]

==== Added

*Affecting all Beats*

- Add include_fields and drop_fields as part of generic filtering {pull}1120[1120]
- Make logstash output compression level configurable. {pull}630[630]
- Some publisher options refactoring in libbeat {pull}684[684]
- Move event preprocessor applying GeoIP to packetbeat {pull}772[772]

*Packetbeat*

- Add support for capturing DNS over TCP network traffic. {pull}486[486] {pull}554[554]

*Topbeat*

- Group all CPU usage per core statistics and export them optionally if cpu_per_core is configured {pull}496[496]

*Filebeat*

- Add multiline support for combining multiple related lines into one event. {issue}461[461]
- Add `exclude_lines` and `include_lines` options for regexp based line filtering. {pull}430[430]
- Add `exclude_files` configuration option. {pull}563[563]
- Add experimental option to enable filebeat publisher pipeline to operate asynchronously {pull}782[782]

*Winlogbeat*

- First public release of Winlogbeat

[[release-notes-1.0.1]]
=== Beats version 1.0.1
https://github.com/elastic/beats/compare/v1.0.0...v1.0.1[Check 1.0.1 diff]

==== Bugfixes

*Filebeat*

- Fix force_close_files in case renamed file appeared very fast. https://github.com/elastic/filebeat/pull/302[302]

*Packetbeat*

- Improve MongoDB message correlation. {issue}377[377]
- Improve redis parser performance. {issue}442[422]
- Fix panic on nil in redis protocol parser. {issue}384[384]
- Fix errors redis parser when messages are split in multiple TCP segments. {issue}402[402]
- Fix errors in redis parser when length prefixed strings contain sequences of CRLF. {issue}#402[402]
- Fix errors in redis parser when dealing with nested arrays. {issue}402[402]

[[release-notes-1.0.0]]
=== Beats version 1.0.0
https://github.com/elastic/beats/compare/1.0.0-rc2...1.0.0[Check 1.0.0 diff]

==== Breaking changes

*Topbeat*

- Change proc type to process #138


==== Bugfixes

*Affecting all Beats*

- Fix random panic on shutdown by calling shutdown handler only once. elastic/filebeat#204
- Fix credentials are not send when pinging an elasticsearch host. elastic/filebeat#287

*Filebeat*

- Fix problem that harvesters stopped reading after some time and filebeat stopped processing events #257
- Fix line truncating by internal buffers being reused by accident #258
- Set default ignore_older to 24 hours #282




[[release-notes-1.0.0-rc2]]
=== Beats version 1.0.0-rc2
https://github.com/elastic/beats/compare/1.0.0-rc1...1.0.0-rc2[Check 1.0.0-rc2
diff]

==== Breaking changes

*Affecting all Beats*

- The `shipper` output field is renamed to `beat.name`. #285
- Use of `enabled` as a configuration option for outputs (elasticsearch,
  logstash, etc.) has been removed. #264
- Use of `disabled` as a configuration option for tls has been removed. #264
- The `-test` command line flag was renamed to `-configtest`. #264
- Disable geoip by default. To enable it uncomment in config file. #305


*Filebeat*

- Removed utf-16be-bom encoding support. Support will be added with fix for #205
- Rename force_close_windows_files to force_close_files and make it available for all platforms.


==== Bugfixes

*Affecting all Beats*

- Disable logging to stderr after configuration phase. #276
- Set the default file logging path when not set in config. #275
- Fix bug silently dropping records based on current window size. elastic/filebeat#226
- Fix direction field in published events. #300
- Fix elasticsearch structured errors breaking error handling. #309

*Packetbeat*

- Packetbeat will now exit if a configuration error is detected. #357
- Fixed an issue handling DNS requests containing no questions. #369

*Topbeat*

- Fix leak of Windows handles. #98
- Fix memory leak of process information. #104

*Filebeat*

- Filebeat will now exit if a configuration error is detected. #198
- Fix to enable prospector to harvest existing files that are modified. #199
- Improve line reading and encoding to better keep track of file offsets based
  on encoding. #224
- Set input_type by default to "log"


==== Added

*Affecting all Beats*

- Added `beat.hostname` to contain the hostname where the Beat is running on as
  returned by the operating system. #285
- Added timestamp for file logging. #291

*Filebeat*

- Handling end of line under windows was improved #233



[[release-notes-1.0.0-rc1]]
=== Beats version 1.0.0-rc1
https://github.com/elastic/beats/compare/1.0.0-beta4...1.0.0-rc1[Check
1.0.0-rc1 diff]

==== Breaking changes

*Affecting all Beats*

- Rename timestamp field with @timestamp. #237

*Packetbeat*

- Rename timestamp field with @timestamp. #343

*Topbeat*

- Rename timestamp field with @timestamp for a better integration with
Logstash. #80

*Filebeat*

- Rename the timestamp field with @timestamp #168
- Rename tail_on_rotate prospector config to tail_files
- Removal of line field in event. Line number was not correct and does not add value. #217


==== Bugfixes

*Affecting all Beats*

- Use stderr for console log output. #219
- Handle empty event array in publisher. #207
- Respect '*' debug selector in IsDebug. #226 (elastic/packetbeat#339)
- Limit number of workers for Elasticsearch output. elastic/packetbeat#226
- On Windows, remove service related error message when running in the console. #242
- Fix waitRetry no configured in single output mode configuration. elastic/filebeat#144
- Use http as the default scheme in the elasticsearch hosts #253
- Respect max bulk size if bulk publisher (collector) is disabled or sync flag is set.
- Always evaluate status code from Elasticsearch responses when indexing events. #192
- Use bulk_max_size configuration option instead of bulk_size. #256
- Fix max_retries=0 (no retries) configuration option. #266
- Filename used for file based logging now defaults to beat name. #267

*Packetbeat*

- Close file descriptors used to monitor processes. #337
- Remove old RPM spec file. It moved to elastic/beats-packer. #334

*Topbeat*

- Don't wait for one period until shutdown #75

*Filebeat*

- Omit 'fields' from event JSON when null. #126
- Make offset and line value of type long in elasticsearch template to prevent overflow. #140
- Fix locking files for writing behaviour. #156
- Introduce 'document_type' config option per prospector to define document type
  for event stored in elasticsearch. #133
- Add 'input_type' field to published events reporting the prospector type being used. #133
- Fix high CPU usage when not connected to Elasticsearch or Logstash. #144
- Fix issue that files were not crawled anymore when encoding was set to something other then plain. #182


==== Added

*Affecting all Beats*

- Add Console output plugin. #218
- Add timestamp to log messages #245
- Send @metadata.beat to Logstash instead of @metadata.index to prevent
  possible name clashes and give user full control over index name used for
  Elasticsearch
- Add logging messages for bulk publishing in case of error #229
- Add option to configure number of parallel workers publishing to Elasticsearch
  or Logstash.
- Set default bulk size for Elasticsearch output to 50.
- Set default http timeout for Elasticsearch to 90s.
- Improve publish retry if sync flag is set by retrying only up to max bulk size
  events instead of all events to be published.

*Filebeat*

- Introduction of backoff, backoff_factor, max_backoff, partial_line_waiting, force_close_windows_files
  config variables to make crawling more configurable.
- All Godeps dependencies were updated to master on 2015-10-21 [#122]
- Set default value for ignore_older config to 10 minutes. #164
- Added the fields_under_root setting to optionally store the custom fields top
level in the output dictionary. #188
- Add more encodings by using x/text/encodings/htmlindex package to select
  encoding by name.




[[release-notes-1.0.0-beta4]]
=== Beats version 1.0.0-beta4
https://github.com/elastic/beats/compare/1.0.0-beta3...1.0.0-beta4[Check
1.0.0-beta4 diff]


==== Breaking changes

*Affecting all Beats*

- Update tls config options naming from dash to underline #162
- Feature/output modes: Introduction of PublishEvent(s) to be used by beats #118 #115

*Packetbeat*

- Renamed http module config file option 'strip_authorization' to 'redact_authorization'
- Save_topology is set to false by default
- Rename elasticsearch index to [packetbeat-]YYYY.MM.DD

*Topbeat*

- Percentage fields (e.g user_p) are exported as a float between 0 and 1 #34


==== Bugfixes

*Affecting all Beats*

- Determine Elasticsearch index for an event based on UTC time #81
- Fixing ES output's defaultDeadTimeout so that it is 60 seconds #103
- ES outputer: fix timestamp conversion #91
- Fix TLS insecure config option #239
- ES outputer: check bulk API per item status code for retransmit on failure.

*Packetbeat*

- Support for lower-case header names when redacting http authorization headers
- Redact proxy-authorization if redact-authorization is set
- Fix some multithreading issues #203
- Fix negative response time #216
- Fix memcache TCP connection being nil after dropping stream data. #299
- Add missing DNS protocol configuration to documentation #269

*Topbeat*

- Don't divide the reported memory by an extra 1024 #60


==== Added

*Affecting all Beats*

- Add logstash output plugin #151
- Integration tests for Beat -> Logstash -> Elasticsearch added #195 #188 #168 #137 #128 #112
- Large updates and improvements to the documentation
- Add direction field to publisher output to indicate inbound/outbound transactions #150
- Add tls configuration support to elasticsearch and logstash outputers #139
- All external dependencies were updated to the latest version. Update to Golang 1.5.1 #162
- Guarantee ES index is based in UTC time zone #164
- Cache: optional per element timeout #144
- Make it possible to set hosts in different ways. #135
- Expose more TLS config options #124
- Use the Beat name in the default configuration file path #99

*Packetbeat*

- add [.editorconfig file](http://editorconfig.org/)
- add (experimental/unsupported?) saltstack files
- Sample config file cleanup
- Moved common documentation to [libbeat repository](https://github.com/elastic/libbeat)
- Update build to go 1.5.1
- Adding device descriptions to the -device output.
- Generate coverage for system tests
- Move go-daemon dependency to beats-packer
- Rename integration tests to system tests
- Made the `-devices` option more user friendly in case `sudo` is not used.
  Issue #296.
- Publish expired DNS transactions #301
- Update protocol guide to libbeat changes
- Add protocol registration to new protocol guide
- Make transaction timeouts configurable #300
- Add direction field to the exported fields #317

*Topbeat*

- Document fields in a standardized format (etc/fields.yml) #34
- Updated to use new libbeat Publisher #37 #41
- Update to go 1.5.1 #43
- Updated configuration files with comments for all options #65
- Documentation improvements


==== Deprecated

*Affecting all Beats*

- Redis output was deprecated #169 #145
- Host and port configuration options are deprecated. They are replaced by the hosts
 configuration option. #141<|MERGE_RESOLUTION|>--- conflicted
+++ resolved
@@ -136,11 +136,8 @@
 - Allow TCP helper to support delimiters and graphite module to accept multiple metrics in a single payload. {pull}8278[8278]
 - Added 'died' PID state to process_system metricset on system module{pull}8275[8275]
 - Added `ccr` metricset to Elasticsearch module. {pull}8335[8335]
-<<<<<<< HEAD
 - Added support for query params in configuration {pull}8286[8286]
-=======
 - Support for Kafka 2.0.0 {pull}8399[8399]
->>>>>>> 99c4db21
 
 *Packetbeat*
 
