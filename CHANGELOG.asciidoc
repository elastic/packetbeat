// Use these for links to issue and pulls. Note issues and pulls redirect one to
// each other on Github, so don't worry too much on using the right prefix.
:issue: https://github.com/elastic/beats/issues/
:pull: https://github.com/elastic/beats/pull/

////////////////////////////////////////////////////////////
// Template, add newest changes here

=== Beats version HEAD
https://github.com/elastic/beats/compare/v6.5.2...6.5[Check the HEAD diff]

==== Breaking changes

*Affecting all Beats*

*Auditbeat*

*Filebeat*

*Heartbeat*

*Journalbeat*

*Metricbeat*

*Packetbeat*

*Winlogbeat*

*Functionbeat*

==== Bugfixes

*Affecting all Beats*

<<<<<<< HEAD
- Propagate Sync error when running SafeFileRotate. {pull}9069[9069]
- Log events at the debug level when dropped by encoding problems. {pull}9251[9251]

=======
>>>>>>> 1447a599
*Auditbeat*

*Filebeat*
- Correctly parse `December` or `Dec` in the Syslog input. {pull}9349[9349]

- Don't generate incomplete configurations when logs collection is disabled by hints. {pull}9305[9305]
- Stop runners disabled by hints after previously being started. {pull}9305[9305]
- Fix installation of haproxy dashboard. {issue}9307[9307] {pull}9313[9313]

*Heartbeat*

*Journalbeat*

*Metricbeat*

*Packetbeat*

*Winlogbeat*

*Functionbeat*

==== Added

*Affecting all Beats*

*Auditbeat*

*Filebeat*

*Heartbeat*

*Journalbeat*

*Metricbeat*

*Packetbeat*

*Winlogbeat*

*Heartbeat*

*Functionbeat*

==== Deprecated

*Affecting all Beats*

*Filebeat*

*Heartbeat*

*Journalbeat*

*Packetbeat*

*Winlogbeat*

*Functionbeat*

==== Known Issue


////////////////////////////////////////////////////////////

[[release-notes-6.5.2]]
=== Beats version 6.5.2
https://github.com/elastic/beats/compare/v6.5.1...v6.5.2[View commits]

==== Bugfixes

*Affecting all Beats*

- Propagate Sync error when running SafeFileRotate. {pull}9069[9069]

*Metricbeat*

- Fix panic on docker healthcheck collection on dockers without healthchecks. {pull}9171[9171]
- Fix issue preventing diskio metrics collection for idle disks. {issue}9124[9124] {pull}9125[9125]

[[release-notes-6.5.1]]
=== Beats version 6.5.1
https://github.com/elastic/beats/compare/v6.5.0...v6.5.1[View commits]

==== Bugfixes

*Affecting all Beats*
- Fix windows binaries not having an enroll command. {issue}9096[9096] {pull}8836[8836]

*Journalbeat*
- Fix journalbeat sometimes hanging if output is unavailable. {pull}9106[9106]

*Metricbeat*
- Fix race condition when enriching events with kubernetes metadata. {issue}9055[9055] {issue}9067[9067]

==== Added

*Journalbeat*
- Add minimal kibana dashboard. {pull}9106[9106]

[[release-notes-6.5.0]]
=== Beats version 6.5.0
https://github.com/elastic/beats/compare/v6.4.0...v6.5.0[View commits]

==== Bugfixes

*Affecting all Beats*

- Fixed `add_host_metadata` not initializing correctly on Windows. {issue}7715[7715]
- Fixed missing file unlock in spool file on Windows, so file can be reopened and locked. {pull}7859[7859]
- Fix spool file opening/creation failing due to file locking on Windows. {pull}7859[7859]
- Fix size of maximum mmaped read area in spool file on Windows. {pull}7859[7859]
- Fix potential data loss on OS X in spool file by using fcntl with F_FULLFSYNC. {pull}7859[7859]
- Improve fsync on linux, by assuming the kernel resets error flags of failed writes. {pull}7859[7859]
- Remove unix-like permission checks on Windows, so files can be opened. {issue}7849[7849]
- Replace index patterns in TSVB visualizations. {pull}7929[7929]
- Deregister pipeline loader callback when inputsRunner is stopped. {pull}[7893][7893]
- Add backoff support to x-pack monitoring outputs. {issue}7966[7966]
- Removed execute permissions systemd unit file. {pull}7873[7873]
- Fix a race condition with the `add_host_metadata` and the event serialization. {pull}8223[8223] {pull}8653[8653]
- Enforce that data used by k8s or docker doesn't use any reference. {pull}8240[8240]
- Switch to different UUID lib due to to non-random generated UUIDs. {pull}8485[8485]
- Fix race condition when publishing monitoring data. {pull}8646[8646]
- Fix bug in loading dashboards from zip file. {issue}8051[8051]
- Fix in-cluster kubernetes configuration on IPv6. {pull}8754[8754]
- The export config subcommand should not display real value for field reference. {pull}8769[8769]
- The setup command will not fail if no dashboard is available to import. {pull}8977[8977]
- Fix central management configurations reload when a configuration is removed in Kibana. {issue}9010[9010]

*Auditbeat*

- Fixed a crash in the file_integrity module under Linux. {issue}7753[7753]
- Fixed the RPM by designating the config file as configuration data in the RPM spec. {issue}8075[8075]
- Fixed a concurrent map write panic in the auditd module. {pull}8158[8158]
- Fixed a data race in the file_integrity module. {issue}8009[8009]
- Fixed a deadlock in the file_integrity module. {pull}8027[8027]

*Filebeat*

- Fix date format in Mongodb Ingest pipeline. {pull}7974[7974]
- Fixed a docker input error due to the offset update bug in partial log join.{pull}8177[8177]
- Update CRI format to support partial/full tags. {pull}8265[8265]
- Fix some errors happening when stopping syslog input. {pull}8347[8347]
- Fix RFC3339 timezone and nanoseconds parsing with the syslog input. {pull}8346[8346]
- Mark the TCP and UDP input as GA. {pull}8125[8125]
- Support multiline logs in logstash/log fileset of Filebeat. {pull}8562[8562]

*Heartbeat*

- Fixed bug where HTTP responses with larger bodies would incorrectly report connection errors. {pull}8660[8660]

*Metricbeat*

- Fix golang.heap.gc.cpu_fraction type from long to float in Golang module. {pull}7789[7789]
- Fixed the RPM by designating the modules.d config files as configuration data in the RPM spec. {issue}8075[8075]
- Fixed the location of the modules.d dir in Deb and RPM packages. {issue}8104[8104]
- Add docker diskio stats on Windows. {issue}6815[6815] {pull}8126[8126]
- Fix incorrect type conversion of average response time in Haproxy dashboards {pull}8404[8404]
- Added io disk read and write times to system module {issue}8473[8473] {pull}8508[8508]
- Avoid mapping issues in kubernetes module. {pull}8487[8487]
- Recover metrics for old apache versions removed by mistake on #6450. {pull}7871[7871]
- Fix dropwizard module parsing of metric names. {issue}8365[8365] {pull}6385[8385]
- Fix issue that would prevent kafka module to find a proper broker when port is not set {pull}8613[8613]
- Fix range colors in multiple visualizations. {issue}8633[8633] {pull}8634[8634]
- Fix incorrect header parsing on http metricbeat module {issue}8564[8564] {pull}8585[8585]
- Fixed a panic when the kvm module cannot establish a connection to libvirtd. {issue}7792[7792].
- Add missing namespace field in http server metricset {pull}7890[7890]

*Packetbeat*

- Fixed a seccomp related error where the `fcntl64` syscall was not permitted
  on 32-bit Linux and the sniffer failed to start. {issue}7839[7839]
- Added missing `cmdline` and `client_cmdline` fields to index template. {pull}8258[8258]

==== Added

*Affecting all Beats*

- Added time-based log rotation. {pull}8349[8349]
- Add backoff on error support to redis output. {pull}7781[7781]
- Allow for cloud-id to specify a custom port. This makes cloud-id work in ECE contexts. {pull}7887[7887]
- Add support to grow or shrink an existing spool file between restarts. {pull}7859[7859]
- Make kubernetes autodiscover ignore events with empty container IDs {pull}7971[7971]
- Implement CheckConfig in RunnerFactory to make autodiscover check configs {pull}7961[7961]
- Add DNS processor with support for performing reverse lookups on IP addresses. {issue}7770[7770]
- Support for Kafka 2.0.0 in kafka output {pull}8399[8399]
- Add setting `setup.kibana.space.id` to support Kibana Spaces {pull}7942[7942]
- Better tracking of number of open file descriptors. {pull}7986[7986]
- Report number of open file handles on Windows. {pull}8329[8329]
- Added the `add_process_metadata` processor to enrich events with process information. {pull}6789[6789]
- Add Beats Central Management {pull}8559[8559]
- Report configured queue type. {pull}8091[8091]
- Enable `host` and `cloud` metadata processors by default. {pull}8596[8596]

*Filebeat*

- Add tag "truncated" to "log.flags" if incoming line is longer than configured limit. {pull}7991[7991]
- Add haproxy module. {pull}8014[8014]
- Add tag "multiline" to "log.flags" if event consists of multiple lines. {pull}7997[7997]
- Release `docker` input as GA. {pull}8328[8328]
- Keep unparsed user agent information in user_agent.original. {pull}7823[7832]
- Added default and TCP parsing formats to HAproxy module {issue}8311[8311] {pull}8637[8637]
- Add Suricata IDS/IDP/NSM module. {issue}8153[8153] {pull}8693[8693]
- Support for Kafka 2.0.0 {pull}8853[8853]

*Heartbeat*

- Heartbeat is marked as GA.
- Add automatic config file reloading. {pull}8023[8023]
- Added autodiscovery support {pull}8415[8415]
- Added support for extra TLS/x509 metadata. {pull}7944[7944]
- Added stats and state metrics for number of monitors and endpoints started. {pull}8621[8621]

*Journalbeat*

- Add journalbeat. {pull}8703[8703]

*Metricbeat*

- Add `replstatus` metricset to MongoDB module {pull}7604[7604]
- Add experimental socket summary metricset to system module {pull}6782[6782]
- Move common kafka fields (broker, topic and partition.id) to the module level to facilitate events correlation {pull}7767[7767]
- Add fields for memory fragmentation, memory allocator stats, copy on write, master-slave status, and active defragmentation to `info` metricset of Redis module. {pull}7695[7695]
- Increase ignore_above for system.process.cmdline to 2048. {pull}8101[8100]
- Add support to renamed fields planned for redis 5.0. {pull}8167[8167]
- Allow TCP helper to support delimiters and graphite module to accept multiple metrics in a single payload. {pull}8278[8278]
- Added 'died' PID state to process_system metricset on system module {pull}8275[8275]
- Add `metrics` metricset to MongoDB module. {pull}7611[7611]
- Added `ccr` metricset to Elasticsearch module. {pull}8335[8335]
- Support for Kafka 2.0.0 {pull}8399[8399]
- Added support for query params in configuration {issue}8286[8286] {pull}8292[8292]
- Add container image for docker metricsets. {issue}8214[8214] {pull}8438[8438]
- Precalculate composed id fields for kafka dashboards. {pull}8504[8504]
- Add support for `full` status page output for php-fpm module as a separate metricset called `process`. {pull}8394[8394]
- Add Kafka dashboard. {pull}8457[8457]
- Release Kafka module as GA. {pull}8854[8854]

*Packetbeat*

- Added DHCP protocol support. {pull}7647[7647]

*Functionbeat*

- Initial version of Functionbeat. {pull}8678[8678]

==== Deprecated

*Heartbeat*

- watch.poll_file is now deprecated and superceded by automatic config file reloading.

*Metricbeat*

- Redis `info` `replication.master_offset` has been deprecated in favor of `replication.master.offset`.{pull}7695[7695]
- Redis `info` clients fields `longest_output_list` and `biggest_input_buf` have been renamed to `max_output_buffer` and `max_input_buffer` based on the names they will have in Redis 5.0, both fields will coexist during a time with the same value {pull}8167[8167].
- Move common kafka fields (broker, topic and partition.id) to the module level {pull}7767[7767].



[[release-notes-6.4.3]]
=== Beats version 6.4.3
https://github.com/elastic/beats/compare/v6.4.2...v6.4.3[View commits]

==== Bugfixes

*Affecting all Beats*

- Fix a race condition with the `add_host_metadata` and the event serialization. {pull}8223[8223] {pull}8653[8653]
- Fix race condition when publishing monitoring data. {pull}8646[8646]
- Fix bug in loading dashboards from zip file. {issue}8051[8051]
- The export config subcommand should not display real value for field reference. {pull}8769[8769]

*Filebeat*

- Fix typo in Filebeat IIS Kibana visualization. {pull}8604[8604]

*Metricbeat*

- Recover metrics for old Apache versions removed by mistake on #6450. {pull}7871[7871]
- Avoid mapping issues in Kubernetes module. {pull}8487[8487]
- Fixed a panic when the KVM module cannot establish a connection to libvirtd. {issue}7792[7792]


[[release-notes-6.4.2]]
=== Beats version 6.4.2
https://github.com/elastic/beats/compare/v6.4.1...v6.4.2[View commits]

==== Bugfixes

*Filebeat*

- Fix some errors happening when stopping syslog input. {pull}8347[8347]
- Fix RFC3339 timezone and nanoseconds parsing with the syslog input. {pull}8346[8346]

*Metricbeat*

- Fix incorrect type conversion of average response time in Haproxy dashboards {pull}8404[8404]
- Fix dropwizard module parsing of metric names. {issue}8365[8365] {pull}6385[8385]

[[release-notes-6.4.1]]
=== Beats version 6.4.1
https://github.com/elastic/beats/compare/v6.4.0...v6.4.1[View commits]

==== Bugfixes

*Affecting all Beats*

- Add backoff support to x-pack monitoring outputs. {issue}7966[7966]
- Removed execute permissions systemd unit file. {pull}7873[7873]
- Fix a race condition with the `add_host_metadata` and the event serialization. {pull}8223[8223]
- Enforce that data used by k8s or docker doesn't use any reference. {pull}8240[8240]
- Implement CheckConfig in RunnerFactory to make autodiscover check configs {pull}7961[7961]
- Make kubernetes autodiscover ignore events with empty container IDs {pull}7971[7971]

*Auditbeat*

- Fixed a concurrent map write panic in the auditd module. {pull}8158[8158]
- Fixed the RPM by designating the config file as configuration data in the RPM spec. {issue}8075[8075]

*Filebeat*

- Fixed a docker input error due to the offset update bug in partial log join.{pull}8177[8177]
- Update CRI format to support partial/full tags. {pull}8265[8265]

*Metricbeat*

- Fixed the location of the modules.d dir in Deb and RPM packages. {issue}8104[8104]
- Fixed the RPM by designating the modules.d config files as configuration data in the RPM spec. {issue}8075[8075]
- Fix golang.heap.gc.cpu_fraction type from long to float in Golang module. {pull}7789[7789]

*Packetbeat*

- Added missing `cmdline` and `client_cmdline` fields to index template. {pull}8258[8258]

[[release-notes-6.4.0]]
=== Beats version 6.4.0
https://github.com/elastic/beats/compare/v6.3.1...v6.4.0[View commits]

==== Known issue

Due to a packaging mistake, the `modules.d` configuration directory is
installed in the wrong path in the Metricbeat DEB and RPM packages.  This issue
results in an empty list when you run `metricbeat modules list` and failures
when you try to enable or disable modules. To work around this issue, run the
following command:

[source,sh]
-----------
sudo cp -r /usr/share/metricbeat/modules.d /etc/metricbeat/
-----------

This issue affects all new installations on DEB and RPM. Upgrades will run, but
use old configurations defined in the `modules.d` directory from the previous
installation.

The issue will be fixed in the 6.4.1 release.

==== Breaking changes

*Affecting all Beats*

- Set default kafka version to 1.0.0 in kafka output. Older versions are still supported by configuring the `version` setting. Minimally supported version is 0.11 (older versions might work, but are untested). {pull}7025[7025]

*Heartbeat*

- Rename http.response.status to http.response.status_code to align with ECS. {pull}7274[7274]
- Remove `type` field as not needed. {pull}7307[7307]

*Metricbeat*

- Fixed typo in values for `state_container` `status.phase`, from `terminate` to `terminated`. {pull}6916[6916]
- RabbitMQ management plugin path is now configured at the module level instead of having to do it in each of the metricsets. New `management_path_prefix` option should be used now {pull}7074[7074]
- RabbitMQ node metricset only collects metrics of the instance it connects to, `node.collect: cluster` can be used to collect all nodes as before. {issue}6556[6556] {pull}6971[6971]
- Change http/server metricset to put events by default under http.server and prefix config options with server.. {pull}7100[7100]
- Disable dedotting in docker module configuration. This will change the out-of-the-box behaviour, but not the one of already configured instances. {pull}7485[7485]
- Fix typo in etcd/self metricset fields from *.bandwithrate to *.bandwidthrate. {pull}7456[7456]
- Changed the definition of the `system.cpu.total.pct` and `system.cpu.total.norm.cou` fields to exclude the IOWait time. {pull}7691[7691]

==== Bugfixes

*Affecting all Beats*

- Error out on invalid Autodiscover template conditions settings. {pull}7200[7200]
- Allow to override the `ignore_above` option when defining new field with the type keyword. {pull}7238[7238]
- Fix a panic on the Dissect processor when we have data remaining after the last delimiter. {pull}7449[7449]
- When we fail to build a Kubernetes' indexer or matcher we produce a warning but we don't add them to the execution. {pull}7466[7466]
- Fix default value for logging.files.keepfiles. It was being set to 0 and now
  it's set to the documented value of 7. {issue}7494[7494]
- Retain compatibility with older Docker server versions. {issue}7542[7542]
- Fix errors unpacking configs modified via CLI by ignoring `-E key=value` pairs with missing value. {pull}7599[7599]

*Auditbeat*

- Allow `auditbeat setup` to run without requiring elevated privileges for the audit client. {issue}7111[7111]
- Fix goroutine leak that occurred when the auditd module was stopped. {pull}7163[7163]

*Filebeat*

- Fix a data race between stopping and starting of the harvesters. {issue}#6879[6879]
- Fix an issue when parsing ISO8601 dates with timezone definition {issue}7367[7367]
- Fix Grok pattern of MongoDB module. {pull}7568[7568]
- Fix registry duplicates and log resending on upgrade. {issue}7634[7634]

*Metricbeat*

- Fix Windows service metricset when using a 32-bit binary on a 64-bit OS. {pull}7294[7294]
- Do not report Metricbeat container host as hostname in Kubernetes deployment. {issue}7199[7199]
- Ensure metadata updates don't replace existing pod metrics. {pull}7573[7573]
- Fix kubernetes pct fields reporting. {pull}7677[7677]
- Add support for new `kube_node_status_condition` in Kubernetes `state_node`. {pull}7699[7699]

==== Added

*Affecting all Beats*

- Add dissect processor. {pull}6925[6925]
- Add IP-addresses and MAC-addresses to add_host_metadata. {pull}6878[6878]
- Added a seccomp (secure computing) filter on Linux that whitelists the
  necessary system calls used by each Beat. {issue}5213[5213]
- Ship fields.yml as part of the binary {pull}4834[4834]
- Added options to dev-tools/cmd/dashboards/export_dashboard.go: -indexPattern to include index-pattern in output, -quiet to be quiet. {pull}7101[7101]
- Add Indexer indexing by pod uid. Enable pod uid metadata gathering in add_kubernetes_metadata. Extended Matcher log_path matching to support volume mounts {pull}7072[7072]
- Add default_fields to Elasticsearch template when connecting to Elasticsearch >= 7.0. {pull}7015[7015]
- Add support for loading a template.json file directly instead of using fields.yml. {pull}7039[7039]
- Add support for keyword multifields in field.yml. {pull}7131[7131]
- Add experimental Jolokia Discovery autodiscover provider. {pull}7141[7141]
- Add owner object info to Kubernetes metadata. {pull}7231[7231]
- Add Beat export dashboard command. {pull}7239[7239]
- Add support for docker autodiscover to monitor containers on host network {pull}6708[6708]
- Add ability to define input configuration as stringified JSON for autodiscover. {pull}7372[7372]
- Add processor definition support for hints builder {pull}7386[7386]
- Add support to disable html escaping in outputs. {pull}7445[7445]
- Refactor error handing in schema.Apply(). {pull}7335[7335]
- Add additional types to Kubernetes metadata {pull}7457[7457]
- Add module state reporting for Beats Monitoring. {pull}7075[7075]
- Release the `rename` processor as GA. {pull}7656[7656]
- Add support for Openstack Nova in `add_cloud_metadata` processor. {pull}7663[7663]

*Auditbeat*

- Added XXH64 hash option for file integrity checks. {pull}7311[7311]
- Added the `show auditd-rules` and `show auditd-status` commands to show kernel rules and status. {pull}7114[7114]
- Add Kubernetes specs for auditbeat file integrity monitoring {pull}7642[7642]

*Filebeat*

- Add Kibana module with log fileset. {pull}7052[7052]
- Support MySQL 5.7.19 by mysql/slowlog {pull}6969[6969]
- Correctly join partial log lines when using `docker` input. {pull}6967[6967]
- Add support for TLS with client authentication to the TCP input {pull}7056[7056]
- Converted part of pipeline from treafik/access metricSet to dissect to improve efficiency. {pull}7209[7209]
- Add GC fileset to the Elasticsearch module. {pull}7305[7305]
- Add Audit log fileset to the Elasticsearch module. {pull}7365[7365]
- Add Slow log fileset to the Elasticsearch module. {pull}7473[7473]
- Add deprecation fileset to the Elasticsearch module. {pull}7474[7474]
- Add `convert_timezone` option to Kafka module to convert dates to UTC. {issue}7546[7546] {pull}7578[7578]
- Add patterns for kafka 1.1 logs. {pull}7608[7608]
- Move debug messages in tcp input source {pull}7712[7712]

*Metricbeat*

- Add experimental Elasticsearch index metricset. {pull}6881[6881]
- Add dashboards and visualizations for haproxy metrics. {pull}6934[6934]
- Add Jolokia agent in proxy mode. {pull}6475[6475]
- Add message rates to the RabbitMQ queue metricset {issue}6442[6442] {pull}6606[6606]
- Add exchanges metricset to the RabbitMQ module {issue}6442[6442] {pull}6607[6607]
- Add Elasticsearch index_summary metricset. {pull}6918[6918]
- Add shard metricset to Elasticsearch module. {pull}7006[7006]
- Add apiserver metricset to Kubernetes module. {pull}7059[7059]
- Add maxmemory to redis info metricset. {pull}7127[7127]
- Set guest as default user in RabbitMQ module. {pull}7107[7107]
- Add postgresql statement metricset. {issue}7048[7048] {pull}7060[7060]
- Update `state_container` metricset to support latest `kube-state-metrics` version. {pull}7216[7216]
- Add TLS support to MongoDB module. {pull}7401[7401]
- Added Traefik module with health metricset. {pull}7413[7413]
- Add Elasticsearch ml_job metricsets. {pull}7196[7196]
- Add support for bearer token files to HTTP helper. {pull}7527[7527]
- Add Elasticsearch index recovery metricset. {pull}7225[7225]
- Add `locks`, `global_locks`, `oplatencies` and `process` fields to `status` metricset of MongoDB module. {pull}7613[7613]
- Run Kafka integration tests on version 1.1.0 {pull}7616[7616]
- Release raid and socket metricset from system module as GA. {pull}7658[7658]
- Release elasticsearch module and all its metricsets as beta. {pull}7662[7662]
- Release munin and traefik module as beta. {pull}7660[7660]
- Add envoyproxy module. {pull}7569[7569]
- Release prometheus collector metricset as GA. {pull}7660[7660]
- Add Elasticsearch `cluster_stats` metricset. {pull}7638[7638]
- Added `basepath` setting for HTTP-based metricsets {pull}7700[7700]

*Packetbeat*

- The process monitor now reports the command-line for all processes, under Linux and Windows. {pull}7135[7135]
- Updated the TLS protocol parser with new cipher suites added to TLS 1.3. {issue}7455[7455]
- Flows are enriched with process information using the process monitor. {pull}7507[7507]
- Added UDP support to process monitor. {pull}7571[7571]

==== Deprecated

*Metricbeat*

- Kubernetes `state_container` `cpu.limit.nanocores` and `cpu.request.nanocores` have been
deprecated in favor of `cpu.*.cores`. {pull}6916[6916]

[[release-notes-6.3.1]]
=== Beats version 6.3.1
https://github.com/elastic/beats/compare/v6.3.0...v6.3.1[View commits]

==== Bugfixes

*Affecting all Beats*

- Allow index-pattern only setup when setup.dashboards.only_index=true. {pull}7285[7285]
- Preserve the event when source matching fails in `add_docker_metadata`. {pull}7133[7133]
- Negotiate Docker API version from our client instead of using a hardcoded one. {pull}7165[7165]
- Fix duplicating dynamic_fields in template when overwriting the template. {pull}7352[7352]

*Auditbeat*

- Fixed parsing of AppArmor audit messages. {pull}6978[6978]

*Filebeat*

- Comply with PostgreSQL database name format {pull}7198[7198]
- Optimize PostgreSQL ingest pipeline to use anchored regexp and merge multiple regexp into a single expression. {pull}7269[7269]
- Keep different registry entry per container stream to avoid wrong offsets. {issue}7281[7281]
- Fix offset field pointing at end of a line. {issue}6514[6514]
- Commit registry writes to stable storage to avoid corrupt registry files. {issue}6792[6792]

*Metricbeat*

- Fix field mapping for the system process CPU ticks fields. {pull}7230[7230]
- Ensure canonical naming for JMX beans is disabled in Jolokia module. {pull}7047[7047]
- Fix Jolokia attribute mapping when using wildcards and MBean names with multiple properties. {pull}7321[7321]

*Packetbeat*

- Fix an out of bounds access in HTTP parser caused by malformed request. {pull}6997[6997]
- Fix missing type for `http.response.body` field. {pull}7169[7169]

==== Added

*Auditbeat*

- Added caching of UID and GID values to auditd module. {pull}6978[6978]
- Updated syscall tables for Linux 4.16. {pull}6978[6978]
- Added better error messages for when the auditd module fails due to the
  Linux kernel not supporting auditing (CONFIG_AUDIT=n). {pull}7012[7012]

*Metricbeat*

- Collect accumulated docker network metrics and mark old ones as deprecated. {pull}7253[7253]



[[release-notes-6.3.0]]
=== Beats version 6.3.0
https://github.com/elastic/beats/compare/v6.2.3...v6.3.0[View commits]

==== Breaking changes

*Affecting all Beats*

- De dot keys of labels and annotations in kubernetes meta processors to prevent collisions. {pull}6203[6203]
- Rename `beat.cpu.*.time metrics` to `beat.cpu.*.time.ms`. {pull}6449[6449]
- Add `host.name` field to all events, to avoid mapping conflicts. This could be breaking Logstash configs if you rely on the `host` field being a string. {pull}7051[7051]

*Filebeat*

- Add validation for Stdin, when Filebeat is configured with Stdin and any other inputs, Filebeat
  will now refuse to start. {pull}6463[6463]
- Mark `system.syslog.message` and `system.auth.message` as `text` instead of `keyword`. {pull}6589[6589]

*Metricbeat*

- De dot keys in kubernetes/event metricset to prevent collisions. {pull}6203[6203]
- Add config option for windows/perfmon metricset to ignore non existent counters. {pull}6432[6432]
- Refactor docker CPU calculations to be more consistent with `docker stats`. {pull}6608[6608]
- Update logstash.node_stats metricset to write data under `logstash.node.stats.*`. {pull}6714[6714]

==== Bugfixes

*Affecting all Beats*

- Fix panic when Events containing a float32 value are normalized. {pull}6129[6129]
- Fix `setup.dashboards.always_kibana` when using Kibana 5.6. {issue}6090[6090]
- Fix for Kafka logger. {pull}6430[6430]
- Remove double slashes in Windows service script. {pull}6491[6491]
- Ensure Kubernetes labels/annotations don't break mapping {pull}6490[6490]
- Ensure that the dashboard zip files can't contain files outside of the kibana directory. {pull}6921[6921]
- Fix map overwrite panics by cloning shared structs before doing the update. {pull}6947[6947]
- Fix delays on autodiscovery events handling caused by blocking runner stops. {pull}7170[7170]
- Do not emit Kubernetes autodiscover events for Pods without IP address. {pull}7235[7235]
- Fix self metrics when containerized {pull}6641[6641]

*Auditbeat*

- Add hex decoding for the name field in audit path records. {pull}6687[6687]
- Fixed a deadlock in the file_integrity module under Windows. {issue}6864[6864]

*Filebeat*

- Fix panic when log prospector configuration fails to load. {issue}6800[6800]
- Fix memory leak in log prospector when files cannot be read. {issue}6797[6797]
- Add raw JSON to message field when JSON parsing fails. {issue}6516[6516]
- Commit registry writes to stable storage to avoid corrupt registry files. {pull}6877[6877]
- Fix a parsing issue in the syslog input for RFC3339 timestamp and time with nanoseconds. {pull}7046[7046]
- Fix an issue with an overflowing wait group when using the TCP input. {issue}7202[7202]

*Heartbeat*

- Fix race due to updates of shared a map, that was not supposed to be shared between multiple go-routines. {issue}6616[6616]

*Metricbeat*

- Fix the default configuration for Logstash to include the default port. {pull}6279[6279]
- Fix dealing with new process status codes in Linux kernel 4.14+. {pull}6306[6306]
- Add filtering option by exact device names in system.diskio. `diskio.include_devices`. {pull}6085[6085]
- Add connections metricset to RabbitMQ module {pull}6548[6548]
- Fix panic in http dependent modules when invalid config was used. {pull}6205[6205]
- Fix system.filesystem.used.pct value to match what df reports. {issue}5494[5494]
- Fix namespace disambiguation in Kubernetes state_* metricsets. {issue}6281[6281]
- Fix Windows perfmon metricset so that it sends metrics when an error occurs. {pull}6542[6542]
- Fix Kubernetes calculated fields store. {pull}6564{6564}
- Exclude bind mounts in fsstat and filesystem metricsets. {pull}6819[6819]
- Don't stop Metricbeat if aerospike server is down. {pull}6874[6874]
- disk reads and write count metrics in RabbitMQ queue metricset made optional. {issue}6876[6876]
- Add mapping for docker metrics per cpu. {pull}6843[6843]

*Winlogbeat*

- Fixed a crash under Windows 2003 and XP when an event had less insert strings than required by its format string. {pull}6247[6247]

==== Added

*Affecting all Beats*

- Update Golang 1.9.4 {pull}6326[6326]
- Add the ability to log to the Windows Event Log. {pull}5913[5913]
- The node name can be discovered automatically by machine-id matching when beat deployed outside Kubernetes cluster. {pull}6146[6146]
- Panics will be written to the logger before exiting. {pull}6199[6199]
- Add builder support for autodiscover and annotations builder {pull}6408[6408]
- Add plugin support for autodiscover builders, providers {pull}6457[6457]
- Preserve runtime from container statuses in Kubernetes autodiscover {pull}6456[6456]
- Experimental feature setup.template.append_fields added. {pull}6024[6024]
- Add appender support to autodiscover {pull}6469[6469]
- Add add_host_metadata processor {pull}5968[5968]
- Retry configuration to load dashboards if Kibana is not reachable when the beat starts. {pull}6560[6560]
- Add `has_fields` conditional to filter events based on the existence of all the given fields. {issue}6285[6285] {pull}6653[6653]
- Add support for spooling to disk to the beats event publishing pipeline. {pull}6581[6581]
- Added logging of system info at Beat startup. {issue}5946[5946]
- Do not log errors if X-Pack Monitoring is enabled but Elastisearch X-Pack is not. {pull}6627[6627]
- Add rename processor. {pull}6292[6292]
- Allow override of dynamic template `match_mapping_type` for fields with object_type. {pull}6691[6691]

*Filebeat*

- Add IIS module to parse access log and error log. {pull}6127[6127]
- Renaming of the prospector type to the input type and all prospectors are now moved to the input
  folder, to maintain backward compatibility type aliasing was used to map the old type to the new
  one. This change also affect YAML configuration. {pull}6078[6078]
- Addition of the TCP input {pull}6700[6700]
- Add option to convert the timestamps to UTC in the system module. {pull}5647[5647]
- Add Logstash module support for main log and the slow log, support the plain text or structured JSON format {pull}5481[5481]
- Add stream filtering when using `docker` prospector. {pull}6057[6057]
- Add support for CRI logs format. {issue}5630[5630]
- Add json.ignore_decoding_error config to not log json decoding erors. {issue}6547[6547]
- Make registry file permission configurable. {pull}6455[6455]
- Add MongoDB module. {pull}6283[6238]
- Add Ingest pipeline loading to setup. {pull}6814[6814]
- Add support of log_format combined to NGINX access logs. {pull}6858[6858]
- Release config reloading feature as GA.
- Add support human friendly size for the UDP input. {pull}6886[6886]
- Add Syslog input to ingest RFC3164 Events via TCP and UDP {pull}6842[6842]
- Remove the undefined `username` option from the Redis input and clarify the documentation. {pull}6662[6662]

*Heartbeat*

- Made the URL field of Heartbeat aggregateable. {pull}6263[6263]
- Use `match.Matcher` for checking Heartbeat response bodies with regular expressions. {pull}6539[6539]

*Metricbeat*

- Support apache status pages for versions older than 2.4.16. {pull}6450[6450]
- Add support for huge pages on Linux. {pull}6436[6436]
- Support to optionally 'de dot' keys in http/json metricset to prevent collisions. {pull}5970[5970]
- Add graphite protocol metricbeat module. {pull}4734[4734]
- Add http server metricset to support push metrics via http. {pull}4770[4770]
- Make config object public for graphite and http server {pull}4820[4820]
- Add system uptime metricset. {issue}4848[4848]
- Add experimental `queue` metricset to RabbitMQ module. {pull}4788[4788]
- Add additional php-fpm pool status kpis for Metricbeat module {pull}5287[5287]
- Add etcd module. {issue}4970[4970]
- Add ip address of docker containers to event. {pull}5379[5379]
- Add ceph osd tree information to metricbeat {pull}5498[5498]
- Add ceph osd_df to metricbeat {pull}5606[5606]
- Add basic Logstash module. {pull}5540[5540]
- Add dashboard for Windows service metricset. {pull}5603[5603]
- Add pct calculated fields for Pod and container CPU and memory usages. {pull}6158[6158]
- Add statefulset support to Kubernetes module. {pull}6236[6236]
- Refactor prometheus endpoint parsing to look similar to upstream prometheus {pull}6332[6332]
- Making the http/json metricset GA. {pull}6471[6471]
- Add support for array in http/json metricset. {pull}6480[6480]
- Making the jolokia/jmx module GA. {pull}6143[6143]
- Making the MongoDB module GA. {pull}6554[6554]
- Allow to disable labels `dedot` in Docker module, in favor of a safe way to keep dots. {pull}6490[6490]
- Add experimental module to collect metrics from munin nodes. {pull}6517[6517]
- Add support for wildcards and explicit metrics grouping in jolokia/jmx. {pull}6462[6462]
- Set `collector` as default metricset in Prometheus module. {pull}6636[6636] {pull}6747[6747]
- Set `mntr` as default metricset in Zookeeper module. {pull}6674[6674]
- Set default metricsets in vSphere module. {pull}6676[6676]
- Set `status` as default metricset in Apache module. {pull}6673[6673]
- Set `namespace` as default metricset in Aerospike module. {pull}6669[6669]
- Set `service` as default metricset in Windows module. {pull}6675[6675]
- Set all metricsets as default metricsets in uwsgi module. {pull}6688[6688]
- Allow autodiscover to monitor unexposed ports {pull}6727[6727]
- Mark kubernetes.event metricset as beta. {pull}6715[6715]
- Set all metricsets as default metricsets in couchbase module. {pull}6683[6683]
- Mark uwsgi module and metricset as beta. {pull}6717[6717]
- Mark Golang module and metricsets as beta. {pull}6711[6711]
- Mark system.raid metricset as beta. {pull}6710[6710]
- Mark http.server metricset as beta. {pull}6712[6712]
- Mark metricbeat logstash module and metricsets as beta. {pull}6713[6713]
- Set all metricsets as default metricsets in Ceph module. {pull}6676[6676]
- Set `container`, `cpu`, `diskio`, `healthcheck`, `info`, `memory` and `network` in docker module as default. {pull}6718[6718]
- Set `cpu`, `load`, `memory`, `network`, `process` and `process_summary` as default metricsets in system module. {pull}6689[6689]
- Set `collector` as default metricset in Dropwizard module. {pull}6669[6669]
- Set `info` and `keyspace` as default metricsets in redis module. {pull}6742[6742]
- Set `connection` as default metricset in rabbitmq module. {pull}6743[6743]
- Set all metricsets as default metricsets in Elasticsearch module. {pull}6755[6755]
- Set all metricsets as default metricsets in Etcd module. {pull}6756[6756]
- Set server metricsets as default in Graphite module. {pull}6757[6757]
- Set all metricsets as default metricsets in HAProxy module. {pull}6758[6758]
- Set all metricsets as default metricsets in Kafka module. {pull}6759[6759]
- Set all metricsets as default metricsets in postgresql module. {pull}6761[6761]
- Set status metricsets as default in Kibana module. {pull}6762[6762]
- Set all metricsets as default metricsets in Logstash module. {pull}6763[6763]
- Set `container`, `node`, `pod`, `system`, `volume` as default in Kubernetes module. {pull} 6764[6764]
- Set `stats` as default in memcached module. {pull}6765[6765]
- Set all metricsets as default metricsets in Mongodb module. {pull}6766[6766]
- Set `pool` as default metricset for php_fpm module. {pull}6768[6768]
- Set `status` as default metricset for mysql module. {pull} 6769[6769]
- Set `stubstatus` as default metricset for nginx module. {pull}6770[6770]
- Added support for haproxy 1.7 and 1.8. {pull}6793[6793]
- Add accumulated I/O stats to diskio in the line of `docker stats`. {pull}6701[6701]
- Ignore virtual filesystem types by default in system module. {pull}6819[6819]
- Release config reloading feature as GA. {pull}6891[6891]
- Kubernetes deployment: Add ServiceAccount config to system metricbeat. {pull}6824[6824]
- Kubernetes deployment: Add DNS Policy to system metricbeat. {pull}6656[6656]

*Packetbeat*

- Add support for condition on bool type {issue}5659[5659] {pull}5954[5954]
- Fix high memory usage on HTTP body if body is not published. {pull}6680[6680]
- Allow to capture the HTTP request or response bodies independently. {pull}6784[6784]
- HTTP publishes an Error event for unmatched requests or responses. {pull}6794[6794]

*Winlogbeat*

- Use bookmarks to persist the last published event. {pull}6150[6150]

[[release-notes-6.2.3]]
=== Beats version 6.2.3
https://github.com/elastic/beats/compare/v6.2.2...v6.2.3[View commits]

==== Breaking changes

*Affecting all Beats*

- Fix conditions checking on autodiscover Docker labels. {pull}6412[6412]

==== Bugfixes

*Affecting all Beats*

- Avoid panic errors when processing nil Pod events in add_kubernetes_metadata. {issue}6372[6372]
- Fix infinite failure on Kubernetes watch {pull}6504[6504]

*Metricbeat*

- Fix Kubernetes overview dashboard views for non default time ranges. {issue}6395{6395}


[[release-notes-6.2.2]]
=== Beats version 6.2.2
https://github.com/elastic/beats/compare/v6.2.1...v6.2.2[View commits]

==== Bugfixes

*Affecting all Beats*

- Add logging when monitoring cannot connect to Elasticsearch. {pull}6365[6365]
- Fix infinite loop when event unmarshal fails in Kubernetes pod watcher. {pull}6353[6353]

*Filebeat*

- Fix a conversion issue for time related fields in the Logstash module for the slowlog
  fileset. {issue}6317[6317]

[[release-notes-6.2.1]]
=== Beats version 6.2.1
https://github.com/elastic/beats/compare/v6.2.0...v6.2.1[View commits]

No changes in this release.

[[release-notes-6.2.0]]
=== Beats version 6.2.0
https://github.com/elastic/beats/compare/v6.1.3...v6.2.0[View commits]

==== Breaking changes

*Affecting all Beats*

- The log format may differ due to logging library changes. {pull}5901[5901]
- The default value for pipelining is reduced to 2 to avoid high memory in the Logstash beats input. {pull}6250[6250]

*Auditbeat*

- Split the audit.kernel and audit.file metricsets into their own modules
  named auditd and file_integrity, respectively. This change requires
  existing users to update their config. {issue}5422[5422]
- Renamed file_integrity module fields. {issue}5423[5423] {pull}5995[5995]
- Renamed auditd module fields. {issue}5423[5423] {pull}6080[6080]

*Metricbeat*

- Rename `golang.heap.system.optained` field to `golang.heap.system.obtained`. {issue}5703[5703]
- De dot keys in jolokia/jmx metricset to prevent collisions. {pull}5957[5957]

==== Bugfixes

*Auditbeat*

- Fixed an issue where the proctitle value was being truncated. {pull}6080[6080]
- Fixed an issue where values were incorrectly interpreted as hex data. {pull}6080[6080]
- Fixed parsing of the `key` value when multiple keys are present. {pull}6080[6080]
- Fix possible resource leak if file_integrity module is used with config
  reloading on Windows or Linux. {pull}6198[6198]

*Filebeat*

- Fix variable name for `convert_timezone` in the system module. {pull}5936[5936]

*Metricbeat*

- Fix error `datastore '*' not found` in Vsphere module. {issue}4879[4879]
- Fix error `NotAuthenticated` in Vsphere module. {issue}4673[4673]
- Fix mongodb session consistency mode to allow command execution on secondary nodes. {issue}4689[4689]
- Fix kubernetes `state_pod` `status.phase` so that the active phase is returned instead of `unknown`. {pull}5980[5980]
- Fix error collecting network_names in Vsphere module. {pull}5962[5962]
- Fix process cgroup memory metrics for memsw, kmem, and kmem_tcp. {issue}6033[6033]
- Fix kafka OffsetFetch request missing topic and partition parameters. {pull}5880[5880]

*Packetbeat*

- Fix mysql SQL parser to trim `\r` from Windows Server `SELECT\r\n\t1`. {pull}5572[5572]


==== Added

*Affecting all Beats*

- Adding a local keystore to allow user to obfuscate password {pull}5687[5687]
- Add autodiscover for kubernetes. {pull}6055[6055]
- Add Beats metrics reporting to Xpack. {issue}3422[3422]
- Update the command line library cobra and add support for zsh completion {pull}5761[5761]
- Update to Golang 1.9.2
- Moved `ip_port` indexer for `add_kubernetes_metadata` to all beats. {pull}5707[5707]
- `ip_port` indexer now index both IP and IP:port pairs. {pull}5721[5721]
- Add the ability to write structured logs. {pull}5901[5901]
- Use structured logging for the metrics that are periodically logged via the
  `logging.metrics` feature. {pull}5915[5915]
- Improve Elasticsearch output metrics to count number of dropped and duplicate (if event ID is given) events. {pull}5811[5811]
- Add the ability for the add_docker_metadata process to enrich based on process ID. {pull}6100[6100]
- The `add_docker_metadata` and `add_kubernetes_metadata` processors are now GA, instead of Beta. {pull}6105[6105]
- Update go-ucfg library to support top level key reference and cyclic key reference for the
  keystore {pull}6098[6098]

*Auditbeat*

- Auditbeat is marked as GA, no longer Beta. {issue}5432[5432]
- Add support for BLAKE2b hash algorithms to the file integrity module. {pull}5926[5926]
- Add support for recursive file watches. {pull}5575[5575] {pull}5833[5833]

*Filebeat*

- Add Osquery module. {pull}5971[5971]
- Add stream filtering when using `docker` prospector. {pull}6057[6057]

*Metricbeat*

- Add ceph osd_df to metricbeat {pull}5606[5606]
- Add field network_names of hosts and virtual machines. {issue}5646[5646]
- Add experimental system/raid metricset. {pull}5642[5642]
- Add a dashboard for the Nginx module. {pull}5991[5991]
- Add experimental mongodb/collstats metricset. {pull}5852[5852]
- Update the MySQL dashboard to use the Time Series Visual Builder. {pull}5996[5996]
- Add experimental uwsgi module. {pull}6006[6006]
- Docker and Kubernetes modules are now GA, instead of Beta. {pull}6105[6105]
- Support haproxy stats gathering using http (additionally to tcp socket). {pull}5819[5819]
- Support to optionally 'de dot' keys in http/json metricset to prevent collisions. {pull}5957[5957]

*Packetbeat*

- Configure good defaults for `add_kubernetes_metadata`. {pull}5707[5707]

[[release-notes-6.1.3]]
=== Beats version 6.1.3
https://github.com/elastic/beats/compare/v6.1.2...v6.1.3[View commits]

No changes in this release.

[[release-notes-6.1.2]]
=== Beats version 6.1.2
https://github.com/elastic/beats/compare/v6.1.1...v6.1.2[View commits]

==== Bugfixes

*Auditbeat*

- Add an error check to the file integrity scanner to prevent a panic when
  there is an error reading file info via lstat. {issue}6005[6005]

==== Added

*Filebeat*

- Switch to docker prospector in sample manifests for Kubernetes deployment {pull}5963[5963]

[[release-notes-6.1.1]]
=== Beats version 6.1.1
https://github.com/elastic/beats/compare/v6.1.0...v6.1.1[View commits]

No changes in this release.

[[release-notes-6.1.0]]
=== Beats version 6.1.0
https://github.com/elastic/beats/compare/v6.0.1...v6.1.0[View commits]

==== Breaking changes

*Auditbeat*

- Changed `audit.file.path` to be a multi-field so that path is searchable. {pull}5625[5625]

*Metricbeat*

- Rename `heap_init` field to `heap.init` in the Elasticsearch module. {pull}5320[5320]
- Rename `http.response.status_code` field to `http.response.code` in the HTTP module. {pull}5521[5521]

==== Bugfixes

*Affecting all Beats*

- Remove ID() from Runner interface {issue}5153[5153]
- Correctly send configured `Host` header to the remote server. {issue}4842[4842]
- Change add_kubernetes_metadata to attempt detection of namespace. {pull}5482[5482]
- Avoid double slash when join url and path {pull}5517[5517]
- Fix console color output for Windows. {issue}5611[5611]
- Fix logstash output debug message. {pull}5799{5799]
- Fix isolation of modules when merging local and global field settings. {issue}5795[5795]
- Report ephemeral ID and uptime in monitoring events on all platforms {pull}6501[6501]

*Filebeat*

- Add support for adding string tags {pull}5395[5395]
- Fix race condition when limiting the number of harvesters running in parallel {issue}5458[5458]
- Fix relative paths in the prospector definitions. {pull}5443[5443]
- Fix `recursive_globe.enabled` option. {pull}5443[5443]

*Metricbeat*

- Change field type of http header from nested to object {pull}5258[5258]
- Fix the fetching of process information when some data is missing under MacOS X. {issue}5337[5337]
- Change `MySQL active connections` visualization title to `MySQL total connections`. {issue}4812[4812]
- Fix `ProcState` on Linux and FreeBSD when process names contain parentheses. {pull}5775[5775]
- Fix incorrect `Mem.Used` calculation under linux. {pull}5775[5775]
- Fix `open_file_descriptor_count` and `max_file_descriptor_count` lost in zookeeper module {pull}5902[5902]
- Fix system process metricset for kernel processes. {issue}5700[5700]
- Change kubernetes.node.cpu.allocatable.cores to float. {pull}6130[6130]

*Packetbeat*

- Fix http status phrase parsing not allow spaces. {pull}5312[5312]
- Fix http parse to allow to parse get request with space in the URI. {pull}5495[5495]
- Fix mysql SQL parser to trim `\r` from Windows Server `SELECT\r\n\t1`. {pull}5572[5572]
- Fix corruption when parsing repeated headers in an HTTP request or response. {pull}6325[6325]
- Fix panic when parsing partial AMQP messages. {pull}6384[6384]
- Fix out of bounds access to slice in MongoDB parser. {pull}6256[6256]
- Fix sniffer hanging on exit under Linux. {pull}6535[6535]
- Fix bounds check error in http parser causing a panic. {pull}6750[6750]

*Winlogbeat*

- Fix the registry file. It was not correctly storing event log names, and
  upon restart it would begin reading at the start of each event log. {issue}5813[5813]
- Fix config validation to allow `event_logs.processors`. [pull]6217[6217]

==== Added

*Affecting all Beats*

- Support dashboard loading without Elasticsearch {pull}5653[5653]
- Changed the hashbang used in the beat helper script from `/bin/bash` to `/usr/bin/env bash`. {pull}5051[5051]
- Changed beat helper script to use `exec` when running the beat. {pull}5051[5051]
- Fix reloader error message to only print on actual error {pull}5066[5066]
- Add support for enabling TLS renegotiation. {issue}4386[4386]
- Add Azure VM support for add_cloud_metadata processor {pull}5355[5355]
- Add `output.file.permission` config option. {pull}4638[4638]
- Refactor add_kubernetes_metadata to support autodiscovery {pull}5434[5434]
- Improve custom flag handling and CLI flags usage message. {pull}5543[5543]
- Add number_of_routing_shards config set to 30 {pull}5570[5570]
- Set log level for kafka output. {pull}5397[5397]
- Move TCP UDP start up into `server.Start()` {pull}4903[4903]
- Update to Golang 1.9.2

*Auditbeat*

- Add support for SHA3 hash algorithms to the file integrity module. {issue}5345[5345]
- Add dashboards for Linux audit framework events (overview, executions, sockets). {pull}5516[5516]

*Filebeat*

- Add PostgreSQL module with slowlog support. {pull}4763[4763]
- Add Kafka log module. {pull}4885[4885]
- Add support for `/var/log/containers/` log path in `add_kubernetes_metadata` processor. {pull}4981[4981]
- Remove error log from runnerfactory as error is returned by API. {pull}5085[5085]
- Add experimental Docker `json-file` prospector . {pull}5402[5402]
- Add experimental Docker autodiscover functionality. {pull}5245[5245]
- Add option to convert the timestamps to UTC in the system module. {pull}5647[5647]
- Add Logstash module support for main log and the slow log, support the plain text or structured JSON format {pull}5481[5481]

*Metricbeat*

- Add graphite protocol metricbeat module. {pull}4734[4734]
- Add http server metricset to support push metrics via http. {pull}4770[4770]
- Make config object public for graphite and http server {pull}4820[4820]
- Add system uptime metricset. {issue}4848[4848]
- Add experimental `queue` metricset to RabbitMQ module. {pull}4788[4788]
- Add additional php-fpm pool status kpis for Metricbeat module {pull}5287[5287]
- Add etcd module. {issue}4970[4970]
- Add ip address of docker containers to event. {pull}5379[5379]
- Add ceph osd tree information to Metricbeat {pull}5498[5498]
- Add basic Logstash module. {pull}5540[5540]
- Add dashboard for Windows service metricset. {pull}5603[5603]
- Add experimental Docker autodiscover functionality. {pull}5245[5245]
- Add Windows service metricset in the windows module. {pull}5332[5332]
- Update gosigar to v0.6.0. {pull}5775[5775]

*Packetbeat*

- Add support for decoding the TLS envelopes. {pull}5476[5476]
- HTTP parses successfully on empty status phrase. {issue}6176[6176]
- HTTP parser supports broken status line. {pull}6631[6631]

[[release-notes-6.0.1]]
=== Beats version 6.0.1
https://github.com/elastic/beats/compare/v6.0.0...v6.0.1[View commits]

==== Bugfixes

*Affecting all Beats*

- Fix documentation links in README.md files. {pull}5710[5710]
- Fix `add_docker_metadata` dropping some containers. {pull}5788[5788]

*Heartbeat*

- Fix the "HTTP up status" visualization. {pull}5564[5564]

*Metricbeat*

- Fix map overwrite in docker diskio module. {issue}5582[5582]
- Fix connection leak in mongodb module. {issue}5688[5688]
- Fix the include top N processes feature for cases where there are fewer
  processes than N. {pull}5729[5729]


include::libbeat/docs/release-notes/6.0.0.asciidoc[]

[[release-notes-6.0.0-ga]]
=== Beats version 6.0.0-GA
https://github.com/elastic/beats/compare/v6.0.0-rc2...v6.0.0[View commits]

The list below covers the changes between 6.0.0-rc2 and 6.0.0 GA only.

==== Bugfixes

*Filebeat*

- Fix machine learning jobs setup for dynamic modules. {pull}5509[5509]

*Packetbeat*

- Fix missing length check in the PostgreSQL module. {pull}5457[5457]
- Fix panic in ACK handler if event is dropped on blocked queue {issue}5524[5524]

==== Added

*Filebeat*

- Add Kubernetes manifests to deploy Filebeat. {pull}5349[5349]
- Add container short ID matching to add_docker_metadata. {pull}6172[6172]

*Metricbeat*

- Add Kubernetes manifests to deploy Metricbeat. {pull}5349[5349]


[[release-notes-6.0.0-rc2]]
=== Beats version 6.0.0-rc2
https://github.com/elastic/beats/compare/v6.0.0-rc1...v6.0.0-rc2[View commits]

==== Breaking changes

*Packetbeat*

- Remove not-working `runoptions.uid` and `runoptions.gid` options in Packetbeat. {pull}5261[5261]

==== Bugfixes

*Affecting all Beats*

- Fix data race accessing watched containers. {issue}5147[5147]
- Do not require template if index change and template disabled {pull}5319[5319]
- Fix missing ACK in redis output. {issue}5404[5404]

*Filebeat*

- Fix default paths for redis 4.0.1 logs on macOS {pull}5173[5173]
- Fix Filebeat not starting if command line and modules configs are used together. {issue}5376[5376]
- Fix double `@timestamp` field when JSON decoding was used. {pull}5436[5436]

*Metricbeat*

- Use `beat.name` instead of `beat.hostname` in the Host Overview dashboard. {pull}5340[5340]
- Fix the loading of 5.x dashboards. {issue}5277[5277]

==== Added

*Metricbeat*

- Auto-select a hostname (based on the host on which the Beat is running) in the Host Overview dashboard. {pull}5340[5340]

==== Deprecated

*Filebeat*

- The `filebeat.config_dir` option is deprecated. Use `filebeat.config.prospector` options instead. {pull}5321[5321]

[[release-notes-6.0.0-rc1]]
=== Beats version 6.0.0-rc1
https://github.com/elastic/beats/compare/v6.0.0-beta2...v6.0.0-rc1[View commits]

==== Bugfixes

*Affecting all Beats*

- Fix the `/usr/bin/beatname` script to accept `-d "*"` as a parameter. {issue}5040[5040]
- Combine `fields.yml` properties when they are defined in different sources. {issue}5075[5075]
- Keep Docker & Kubernetes pod metadata after container dies while they are needed by processors. {pull}5084[5084]
- Fix `fields.yml` lookup when using `export template` with a custom `path.config` param. {issue}5089[5089]
- Remove runner creation from every reload check {pull}5141[5141]
- Fix add_kubernetes_metadata matcher registry lookup. {pull}5159[5159]

*Metricbeat*

- Fix a memory allocation issue where more memory was allocated than needed in the windows-perfmon metricset. {issue}5035[5035]
- Don't start metricbeat if external modules config is wrong and reload is disabled {pull}5053[5053]
- The MongoDB module now connects on each fetch, to avoid stopping the whole Metricbeat instance if MongoDB is not up when starting. {pull}5120[5120]
- Fix kubernetes events module to be able to index time fields properly. {issue}5093[5093]
- Fixed `cmd_set` and `cmd_get` being mixed in the Memcache module. {pull}5189[5189]


==== Added

*Affecting all Beats*

- Enable flush timeout by default. {pull}5150[5150]
- Add @metadata.version to events send to Logstash. {pull}5166[5166]

*Auditbeat*

- Changed the number of shards in the default configuration to 3. {issue}5095[5095]
- Add support for receiving audit events using a multicast socket. {issue}4850[4850]

*Filebeat*

- Changed the number of shards in the default configuration to 3. {issue}5095[5095]
- Don't start filebeat if external modules/prospectors config is wrong and reload is disabled {pull}5053[5053]
- Add `filebeat.registry_flush` setting, to delay the registry updates. {pull}5146[5146]

*Heartbeat*

- Changed the number of shards in the default configuration to 1. {issue}5095[5095]

*Packetbeat*

- Changed the number of shards in the default configuration to 3. {issue}5095[5095]

*Winlogbeat*

- Changed the number of shards in the default configuration to 3. {issue}5095[5095]

[[release-notes-6.0.0-beta2]]
=== Beats version 6.0.0-beta2
https://github.com/elastic/beats/compare/v6.0.0-beta1...v6.0.0-beta2[View commits]

==== Breaking changes

*Affecting all Beats*

- The log directory (`path.log`) for Windows services is now set to `C:\ProgramData\[beatname]\logs`. {issue}4764[4764]
- The _all field is disabled in Elasticsearch 6.0. This means that searching by individual
  words only work on text fields. {issue}4901[4901]
- Fail if removed setting output.X.flush_interval is explicitly configured.
- Rename the `/usr/bin/beatname.sh` script (e.g. `metricbeat.sh`) to `/usr/bin/beatname`. {pull}4933[4933]
- Beat does not start if elasticsearch index pattern was modified but not the template name and pattern. {issue}4769[4769]
- Fail if removed setting output.X.flush_interval is explicitly configured. {pull}4880[4880]

==== Bugfixes

*Affecting all Beats*

- Register kubernetes `field_format` matcher and remove logger in `Encode` API {pull}4888[4888]
- Fix go plugins not loaded when beat starts {pull}4799[4799]
- Add support for `initContainers` in `add_kubernetes_metadata` processor. {issue}4825[4825]
- Eliminate deprecated _default_ mapping in 6.x {pull}4864[4864]
- Fix pod name indexer to use both namespace, pod name to frame index key {pull}4775[4775]

*Filebeat*

- Fix issue where the `fileset.module` could have the wrong value. {issue}4761[4761]

*Heartbeat*

- Fix monitor.name being empty by default. {issue}4852[4852]
- Fix wrong event timestamps. {issue}4851[4851]

*Metricbeat*

- Added missing mongodb configuration file to the `modules.d` folder. {pull}4870[4870]
- Fix wrong MySQL CRUD queries timelion visualization {pull}4857[4857]
- Add new metrics to CPU metricset {pull}4969[4969]

*Packetbeat*

- Update flow timestamp on each packet being received. {issue}4895[4895]

==== Added

*Affecting all Beats*

- Add setting to enable/disable the slow start in logstash output. {pull}4972[4972]
- Update init scripts to use the `test config` subcommand instead of the deprecated `-configtest` flag. {issue}4600[4600]
- Get by default the credentials for connecting to Kibana from the Elasticsearch output configuration. {pull}4867[4867]
- Added `cloud.id` and `cloud.auth` settings, for simplifying using Beats with the Elastic Cloud. {issue}4959[4959]
- Add lz4 compression support to kafka output. {pull}4977[4977]
- Add newer kafka versions to kafka output. {pull}4977[4977]
- Configure the index name when loading the dashboards and the index pattern. {pull}4949[4949]

*Metricbeat*

- Add `filesystem.ignore_types` to system module for ignoring filesystem types. {issue}4685[4685]
- Add support to exclude labels from kubernetes pod metadata. {pull}4757[4757]

[[release-notes-6.0.0-beta1]]
=== Beats version 6.0.0-beta1
https://github.com/elastic/beats/compare/v6.0.0-alpha2...v6.0.0-beta1[View commits]

==== Breaking changes

*Affecting all Beats*

- Rename `kubernetes` processor to `add_kubernetes_metadata`. {pull}4473[4473]
- Rename `*.full.yml` config files to `*.reference.yml`. {pull}4563[4563]
- The `scripts/import_dashboards` is removed from packages. Use the `setup` command instead. {pull}4586[4586]
- Change format of the saved kibana dashboards to have a single JSON file for each dashboard {pull}4413[4413]
- Rename `configtest` command to `test config`. {pull}4590[4590]
- Remove setting `queue_size` and `bulk_queue_size`. {pull}4650[4650]
- Remove setting `dashboard.snapshot` and `dashboard.snapshot_url`. They are no longer needed because the
  dashboards are included in the packages by default. {pull}4675[4675]
- Beats can no longer be launched from Windows Explorer (GUI), command line is required. {pull}4420[4420]

*Auditbeat*

- Changed file metricset config to make `file.paths` a list instead of a dictionary. {pull}4796[4796]

*Heartbeat*

- Renamed the heartbeat RPM/DEB name to `heartbeat-elastic`. {pull}4601[4601]

*Metricbeat*

- Change all `system.cpu.*.pct` metrics to be scaled by the number of CPU cores.
  This will make the CPU usage percentages from the system cpu metricset consistent
  with the system process metricset. The documentation for these metrics already
  stated that on multi-core systems the percentages could be greater than 100%. {pull}4544[4544]
- Remove filters setting from metricbeat modules. {pull}4699[4699]
- Added `type` field to filesystem metrics. {pull}4717[4717]

*Packetbeat*

- Remove the already unsupported `pf_ring` sniffer option. {pull}4608[4608]

==== Bugfixes

*Affecting all Beats*

- Don't stop with error loading the ES template if the ES output is not enabled. {pull}4436[4436]
- Fix race condition in internal logging rotator. {pull}4519[4519]
- Normalize all times to UTC to ensure proper index naming. {issue}4569[4569]
- Fix issue with loading dashboards to ES 6.0 when .kibana index did not already exist. {issue}4659[4659]

*Auditbeat*

- Fix `file.max_file_size` config option for the audit file metricset. {pull}4796[4796]

*Filebeat*

- Fix issue where the `fileset.module` could have the wrong value. {issue}4761[4761]

*Metricbeat*

- Fix issue affecting Windows services timing out at startup. {pull}4491[4491]
- Fix incorrect docker.diskio.total metric calculation. {pull}4507[4507]
- Vsphere module: used memory field corrected. {issue}4461[4461]

*Packetbeat*

- Enabled /proc/net/tcp6 scanning and fixed ip v6 parsing. {pull}4442[4442]

*Winlogbeat*

- Removed validation of top-level config keys. This behavior was inconsistent with other Beats
  and caused maintainability issues. {pull}4657[4657]

==== Added

*Affecting all Beats*

- New cli subcommands interface. {pull}4420[4420]
- Allow source path matching in `add_docker_metadata` processor. {pull}4495[4495]
- Add support for analyzers and multifields in fields.yml. {pull}4574[4574]
- Add support for JSON logging. {pull}4523[4523]
- Add `test output` command, to test Elasticsearch and Logstash output settings. {pull}4590[4590]
- Introduce configurable event queue settings: queue.mem.events, queue.mem.flush.min_events and queue.mem.flush.timeout. {pull}4650[4650]
- Enable pipelining in Logstash output by default. {pull}4650[4650]
- Added 'result' field to Elasticsearch QueryResult struct for compatibility with 6.x Index and Delete API responses. {issue]4661[4661]
- The sample dashboards are now included in the Beats packages. {pull}4675[4675]
- Add `pattern` option to be used in the fields.yml to specify the pattern for a number field. {pull}4731[4731]

*Auditbeat*

- Added `file.hash_types` config option for controlling the hash types. {pull}4796[4796]
- Added the ability to specify byte unit suffixes to `file.max_file_size`. {pull}4796[4796]

*Filebeat*

- Add experimental Redis module. {pull}4441[4441]
- Nginx module: use the first not-private IP address as the remote_ip. {pull}4417[4417]
- Load Ingest Node pipelines when the Elasticsearch connection is established, instead of only once at startup. {pull}4479[4479]
- Add support for loading Xpack Machine Learning configurations from the modules, and added sample configurations for the Nginx module. {pull}4506[4506] {pull}4609[4609]

- Add udp prospector type. {pull}4452[4452]
- Enabled Cgo which means libc is dynamically compiled. {pull}4546[4546]
- Add Beta module config reloading mechanism {pull}4566[4566]
- Remove spooler and publisher components and settings. {pull}4644[4644]

*Heartbeat*

- Enabled Cgo which means libc is dynamically compiled. {pull}4546[4546]

*Metricbeat*

- Add random startup delay to each metricset to avoid the thundering herd problem. {issue}4010[4010]
- Add the ability to configure audit rules to the kernel module. {pull}4482[4482]
- Add the ability to configure kernel's audit failure mode. {pull}4516[4516]
- Add experimental Aerospike module. {pull}4560[4560]
- Vsphere module: collect custom fields from virtual machines. {issue}4464[4464]
- Add `test modules` command, to test modules expected output. {pull}4656[4656]
- Add `processors` setting to metricbeat modules. {pull}4699[4699]
- Support `npipe` protocol (Windows) in Docker module. {pull}4751[4751]

*Winlogbeat*

- Add the ability to use LevelRaw if Level isn't populated in the event XML. {pull}4257[4257]

*Auditbeat*

- Add file integrity metricset to the audit module. {pull}4486[4486]

[[release-notes-6.0.0-alpha2]]
=== Beats version 6.0.0-alpha2
https://github.com/elastic/beats/compare/v6.0.0-alpha1...v6.0.0-alpha2[View commits]

==== Breaking changes

*Filebeat*

- Rename `input_type` field to `prospector.type` {pull}4294[4294]
- The `@metadata.type` field, added by the Logstash output, is now hardcoded to `doc` and will be removed in future versions. {pull}4331[4331].

==== Bugfixes

*Affecting all Beats*

- Fix importing the dashboards when the limit for max open files is too low. {issue}4244[4244]
- Fix configuration documentation for kubernetes processor {pull}4313[4313]
- Fix misspelling in `add_locale` configuration option for abbreviation.

*Filebeat*

- Fix race condition on harvester stopping with reloading enabled. {issue}3779[3779]
- Fix recursive glob config parsing and resolution across restarts. {pull}4269[4269]
- Allow string characters in user agent patch version (NGINX and Apache) {pull}4415[4415]
- Fix grok pattern in filebeat module system/auth without hostname. {pull}4224[4224]

*Metricbeat*

- Set correct format for percent fields in memory module. {pull}4619[4619]
- Fix a debug statement that said a module wrapper had stopped when it hadn't. {pull}4264[4264]
- Use MemAvailable value from /proc/meminfo on Linux 3.14. {pull}4316[4316]
- Fix panic when events were dropped by filters. {issue}4327[4327]
- Add filtering to system filesystem metricset to remove relative mountpoints like those
  from Linux network namespaces. {pull}4370[4370]
- Remove unnecessary print statement in schema apis. {pull}4355[4355]
- Fix type of field `haproxy.stat.check.health.last`. {issue}4407[4407]

*Packetbeat*
- Enable memcache filtering only if a port is specified in the config file. {issue}4335[4335]
- Enable memcache filtering only if a port is specified in the config file. {issue}4335[4335]

==== Added

*Affecting all Beats*

- Upgraded to Golang 1.8.3. {pull}4401[4401]
- Added the possibility to set Elasticsearch mapping template settings from the Beat configuration file. {pull}4284[4284] {pull}4317[4317]
- Add a variable to the SysV init scripts to make it easier to change the user. {pull}4340[4340]
- Add the option to write the generated Elasticsearch mapping template into a file. {pull}4323[4323]
- Add `instance_name` in GCE add_cloud_metadata processor. {pull}4414[4414]
- Add `add_docker_metadata` processor. {pull}4352[4352]
- Add `logging.files` `permissions` option. {pull}4295[4295]

*Filebeat*
- Added ability to sort harvested files. {pull}4374[4374]
- Add experimental Redis slow log prospector type. {pull}4180[4180]

*Metricbeat*

- Add macOS implementation of the system diskio metricset. {issue}4144[4144]
- Add process_summary metricset that records high level metrics about processes. {pull}4231[4231]
- Add `kube-state-metrics` based metrics to `kubernetes` module {pull}4253[4253]
- Add debug logging to Jolokia JMX metricset. {pull}4341[4341]
- Add events metricset for kubernetes metricbeat module {pull}4315[4315]
- Change Metricbeat default configuration file to be better optimized for most users. {pull}4329[4329]
- Add experimental RabbitMQ module. {pull}4394[4394]
- Add Kibana dashboard for the Kubernetes modules. {pull}4138[4138]

*Packetbeat*

*Winlogbeat*

==== Deprecated

*Affecting all Beats*

- The `@metadata.type` field, added by the Logstash output, is deprecated, hardcoded to `doc` and will be removed in future versions. {pull}4331[4331].

*Filebeat*

- Deprecate `input_type` prospector config. Use `type` config option instead. {pull}4294[4294]

==== Known Issue

- If the Elasticsearch output is not enabled, but `setup.template` options are
  present (like it's the case in the default Metricbeat configuration), the
  Beat stops with an error: "Template loading requested but the Elasticsearch
  output is not configured/enabled". To avoid this error, disable the template
  loading explicitly `setup.template.enabled: false`.

[[release-notes-6.0.0-alpha1]]
=== Beats version 6.0.0-alpha1
https://github.com/elastic/beats/compare/v5.4.0...v6.0.0-alpha1[View commits]

==== Breaking changes

*Affecting all Beats*

- Introduce beat version in the Elasticsearch index and mapping template {pull}3527[3527]
- Usage of field `_type` is now ignored and hardcoded to `doc`. {pull}3757[3757]
- Change vendor manager from glide to govendor. {pull}3851[3851]
- Rename `error` field to `error.message`. {pull}3987[3987]
- Change `dashboards.*` config options to `setup.dashboards.*`. {pull}3921[3921]
- Change `outputs.elasticsearch.template.* to `setup.template.*` {pull}4080[4080]

*Filebeat*

- Remove code to convert states from 1.x. {pull}3767[3767]
- Remove deprecated config options `force_close_files` and `close_older`. {pull}3768[3768]
- Change `clean_removed` behaviour to also remove states for files which cannot be found anymore under the same name. {pull}3827[3827]
- Remove `document_type` config option. Use `fields` instead. {pull}4204[4204]
- Move `json_error` under `error.message` and `error.key`. {pull}4167[4167]

*Packetbeat*

- Remove deprecated `geoip`. {pull}3766[3766]
- Replace `waitstop` command line argument by `shutdown_timeout` in configuration file. {pull}3588[3588]

*Winlogbeat*

- Remove metrics endpoint. Replaced by http endpoint in libbeat (see #3717). {pull}3901[3901]

==== Bugfixes

*Affecting all Beats*

- Add `_id`, `_type`, `_index` and `_score` fields in the generated index pattern. {pull}3282[3282]

*Filebeat*

- Fix the Mysql slowlog parsing of IP addresses. {pull}4183[4183]
- Fix issue that new prospector was not reloaded on conflict {pull}4128[4128]

*Heartbeat*

- Use IP type of elasticsearch for ip field. {pull}3926[3926]

*Metricbeat*

- Support `common.Time` in `mapstriface.toTime()` {pull}3812[3812]
- Fix MongoDB `dbstats` fields mapping. {pull}4025[4025]
- Fixing prometheus collector to aggregate metrics based on metric family. {pull}4075[4075]
- Fixing multiEventFetch error reporting when no events are returned {pull}4153[4153]

==== Added

*Affecting all Beats*

- Initialize a beats UUID from file on startup. {pull}3615[3615]
- Add new `add_locale` processor to export the local timezone with an event. {pull}3902[3902]
- Add http endpoint. {pull}3717[3717]
- Updated to Go 1.8.1. {pull}4033[4033]
- Add kubernetes processor {pull}3888[3888]
- Add support for `include_labels` and `include_annotations` in kubernetes processor {pull}4043[4043]
- Support new `index_patterns` field when loading templates for Elasticsearch >= 6.0 {pull}4056[4056]
- Adding goimports support to make check and fmt {pull}4114[4114]
- Make kubernetes indexers/matchers pluggable {pull}4151[4151]
- Abstracting pod interface in kubernetes plugin to enable easier vendoring {pull}4152[4152]

*Filebeat*

- Restructure `input.Event` to be inline with `outputs.Data` {pull}3823[3823]
- Add base for supporting prospector level processors {pull}3853[3853]
- Add `filebeat.config.path` as replacement for `config_dir`. {pull}4051[4051]
- Add a `recursive_glob.enabled` setting to expand `**` in patterns. {pull}3980[3980]
- Add Icinga module. {pull}3904[3904]
- Add ability to parse nginx logs exposing the X-Forwarded-For header instead of the remote address.

*Heartbeat*

- Event format and field naming changes in Heartbeat and sample Dashboard. {pull}4091[4091]

*Metricbeat*

- Add experimental metricset `perfmon` to Windows module. {pull}3758[3758]
- Add memcached module with stats metricset. {pull}3693[3693]
- Add the `process.cmdline.cache.enabled` config option to the System Process Metricset. {pull}3891[3891]
- Add new MetricSet interfaces for developers (`Closer`, `ReportingFetcher`, and `PushMetricSet`). {pull}3908[3908]
- Add kubelet module {pull}3916[3916]
- Add dropwizard module {pull}4022[4022]
- Adding query APIs for metricsets and modules from metricbeat registry {pull}4102[4102]
- Fixing nil pointer on prometheus collector when http response is nil {pull}4119[4119]
- Add http module with json metricset. {pull}4092[4092]
- Add the option to the system module to include only the first top N processes by CPU and memory. {pull}4127[4127].
- Add experimental Vsphere module. {pull}4028[4028]
- Add experimental Elasticsearch module. {pull}3903[3903]
- Add experimental Kibana module. {pull}3895[3895]
- Move elasticsearch metricset node_stats under node.stats namespace. {pull}4142[4142]
- Make IP port indexer constructor public {pull}4434[4434]

*Packetbeat*

- Add `fields` and `fields_under_root` to Packetbeat protocols configurations. {pull}3518[3518]
- Add list style Packetbeat protocols configurations. This change supports specifying multiple configurations of the same protocol analyzer. {pull}3518[3518]

*Winlogbeat*

==== Deprecated

*Affecting all Beats*

- Usage of field `_type` is deprecated. It should not be used in queries or dashboards. {pull}3409[3409]

*Packetbeat*

- Deprecate dictionary style protocols configuration. {pull}3518[3518]

*Winlogbeat*

==== Known Issue

*Filebeat*

- Prospector reloading only works properly with new files. {pull}3546[3546]

[[release-notes-5.6.2]]
=== Beats version 5.6.2
https://github.com/elastic/beats/compare/v5.6.1...v5.6.2[View commits]

No changes in this release.

[[release-notes-5.6.1]]
=== Beats version 5.6.1
https://github.com/elastic/beats/compare/v5.6.0...v5.6.1[View commits]

No changes in this release.

[[release-notes-5.6.0]]
=== Beats version 5.6.0
https://github.com/elastic/beats/compare/v5.5.3...v5.6.0[View commits]

==== Breaking changes

*Affecting all Beats*

- The _all.norms setting in the Elasticsearch template is no longer disabled.
  This increases the storage size with one byte per document, but allows for a
  better upgrade experience to 6.0. {issue}4901[4901]


==== Bugfixes

*Filebeat*

- Fix issue where the `fileset.module` could have the wrong value. {issue}4761[4761]

*Packetbeat*

- Update flow timestamp on each packet being received. {issue}4895[4895]

*Metricbeat*

- Fix a debug statement that said a module wrapper had stopped when it hadn't. {pull}4264[4264]
- Use MemAvailable value from /proc/meminfo on Linux 3.14. {pull}4316[4316]
- Fix panic when events were dropped by filters. {issue}4327[4327]

==== Added

*Affecting all Beats*

- Add option to the import_dashboards script to load the dashboards via Kibana API. {pull}4682[4682]

*Filebeat*

- Add support for loading Xpack Machine Learning configurations from the modules, and added sample configurations for the Nginx module. {pull}4506[4506] {pull}4609[4609]
-  Add ability to parse nginx logs exposing the X-Forwarded-For header instead of the remote address. {pull}4351[4351]

*Metricbeat*

- Add `filesystem.ignore_types` to system module for ignoring filesystem types. {issue}4685[4685]

==== Deprecated

*Affecting all Beats*

- Loading more than one output is deprecated and will be removed in 6.0. {pull}4907[4907]

[[release-notes-5.5.3]]
=== Beats version 5.5.3
https://github.com/elastic/beats/compare/v5.5.2...v5.5.3[View commits]

No changes in this release.

[[release-notes-5.5.2]]
=== Beats version 5.5.2
https://github.com/elastic/beats/compare/v5.5.1...v5.5.2[View commits]

No changes in this release.
[[release-notes-5.5.1]]
=== Beats version 5.5.1
https://github.com/elastic/beats/compare/v5.5.0...v5.5.1[View commits]

==== Bugfixes

*Affecting all Beats*

- Normalize all times to UTC to ensure proper index naming. {issue}4569[4569]

[[release-notes-5.5.0]]
=== Beats version 5.5.0
https://github.com/elastic/beats/compare/v5.4.2...v5.5.0[View commits]

==== Breaking changes

*Affecting all Beats*

- Usage of field `_type` is now ignored and hardcoded to `doc`. {pull}3757[3757]

*Metricbeat*
- Change all `system.cpu.*.pct` metrics to be scaled by the number of CPU cores.
  This will make the CPU usage percentages from the system cpu metricset consistent
  with the system process metricset. The documentation for these metrics already
  stated that on multi-core systems the percentages could be greater than 100%. {pull}4544[4544]

==== Bugfixes

*Affecting all Beats*

- Fix console output. {pull}4045[4045]

*Filebeat*

- Allow string characters in user agent patch version (NGINX and Apache) {pull}4415[4415]

*Metricbeat*

- Fix type of field `haproxy.stat.check.health.last`. {issue}4407[4407]

*Packetbeat*

- Fix `packetbeat.interface` options that contain underscores (e.g. `with_vlans` or `bpf_filter`). {pull}4378[4378]
- Enabled /proc/net/tcp6 scanning and fixed ip v6 parsing. {pull}4442[4442]

==== Deprecated

*Filebeat*

- Deprecate `document_type` prospector config option as _type is removed in elasticsearch 6.0. Use fields instead. {pull}4225[4225]

*Winlogbeat*

- Deprecated metrics endpoint. It is superseded by a libbeat feature that can serve metrics on an HTTP endpoint. {pull}4145[4145]

[[release-notes-5.4.2]]
=== Beats version 5.4.2
https://github.com/elastic/beats/compare/v5.4.1...v5.4.2[View commits]

==== Bugfixes

*Affecting all Beats*

- Removed empty sections from the template files, causing indexing errors for array objects. {pull}4488[4488]

*Metricbeat*

- Fix issue affecting Windows services timing out at startup. {pull}4491[4491]
- Add filtering to system filesystem metricset to remove relative mountpoints like those
  from Linux network namespaces. {pull}4370[4370]

*Packetbeat*

- Clean configured geoip.paths before attempting to open the database. {pull}4306[4306]

[[release-notes-5.4.1]]
=== Beats version 5.4.1
https://github.com/elastic/beats/compare/v5.4.0...v5.4.1[View commits]

==== Bugfixes

*Affecting all Beats*

- Fix importing the dashboards when the limit for max open files is too low. {issue}4244[4244]
- Fix console output. {pull}4045[4045]

*Filebeat*

- Fix issue that new prospector was not reloaded on conflict. {pull}4128[4128]
- Fix grok pattern in filebeat module system/auth without hostname. {pull}4224[4224]
- Fix the Mysql slowlog parsing of IP addresses. {pull}4183[4183]

==== Added

*Affecting all Beats*

- Binaries upgraded to Go 1.7.6 which contains security fixes. {pull}4400[4400]

*Winlogbeat*

- Add the ability to use LevelRaw if Level isn't populated in the event XML. {pull}4257[4257]

[[release-notes-5.4.0]]
=== Beats version 5.4.0
https://github.com/elastic/beats/compare/v5.3.2...v5.4.0[View commits]

==== Bugfixes

*Affecting all Beats*

- Improve error message when downloading the dashboards fails. {pull}3805[3805]
- Fix potential Elasticsearch output URL parsing error if protocol scheme is missing. {pull}3671[3671]
- Downgrade Elasticsearch per batch item failure log to debug level. {issue}3953[3953]
- Make `@timestamp` accessible from format strings. {pull}3721[3721]

*Filebeat*

- Allow log lines without a program name in the Syslog fileset. {pull}3944[3944]
- Don't stop Filebeat when modules are used with the Logstash output. {pull}3929[3929]

*Metricbeat*

- Fixing panic on the Prometheus collector when label has a comma. {pull}3947[3947]
- Make system process metricset honor the `cpu_ticks` config option. {issue}3590[3590]

*Winlogbeat*

- Fix null terminators include in raw XML string when include_xml is enabled. {pull}3943[3943]

==== Added

*Affecting all Beats*

- Update index mappings to support future Elasticsearch 6.X. {pull}3778[3778]

*Filebeat*

- Add auditd module for reading audit logs on Linux. {pull}3750[3750] {pull}3941[3941]
- Add fileset for the Linux authorization logs. {pull}3669[3669]

*Heartbeat*

- Add default ports in HTTP monitor. {pull}3924[3924]

*Metricbeat*

- Add beta Jolokia module. {pull}3844[3844]
- Add dashboard for the MySQL module. {pull}3716[3716]
- Module configuration reloading is now beta instead of experimental. {pull}3841[3841]
- Marked http fields from the HAProxy module optional to improve compatibility with 1.5. {pull}3788[3788]
- Add support for custom HTTP headers and TLS for the Metricbeat modules. {pull}3945[3945]

*Packetbeat*

- Add DNS dashboard for an overview the DNS traffic. {pull}3883[3883]
- Add DNS Tunneling dashboard to highlight domains with large numbers of subdomains or high data volume. {pull}3884[3884]

[[release-notes-5.3.2]]
=== Beats version 5.3.2
https://github.com/elastic/beats/compare/v5.3.1...v5.3.2[View commits]

==== Bugfixes

*Filebeat*

- Properly shut down crawler in case one prospector is misconfigured. {pull}4037[4037]
- Fix panic in JSON decoding code if the input line is "null". {pull}4042[4042]


[[release-notes-5.3.1]]
=== Beats version 5.3.1
https://github.com/elastic/beats/compare/v5.3.0...v5.3.1[View commits]

==== Bugfixes

*Affecting all Beats*

- Fix panic when testing regex-AST to match against date patterns. {issue}3889[3889]
- Fix panic due to race condition in kafka output. {pull}4098[4098]

*Filebeat*

- Fix modules default file permissions. {pull}3879[3879]
- Allow `-` in Apache access log byte count. {pull}3863[3863]

*Metricbeat*

- Avoid errors when some Apache status fields are missing. {issue}3074[3074]


[[release-notes-5.3.0]]
=== Beats version 5.3.0
https://github.com/elastic/beats/compare/v5.2.2...v5.3.0[View commits]

==== Breaking changes

*Affecting all Beats*

- Configuration files must be owned by the user running the Beat or by root, and they must not be writable by others. {pull}3544[3544] {pull}3689[3689]
- Change Beat generator. Use `$GOPATH/src/github.com/elastic/beats/script/generate.py` to generate a beat. {pull}3452[3452]

*Filebeat*

- Always use absolute path for event and registry. This can lead to issues when relative paths were used before. {pull}3328[3328]

*Metricbeat*

- Linux cgroup metrics are now enabled by default for the system process metricset. The configuration option for the feature was renamed from `cgroups` to `process.cgroups.enabled`. {pull}3519[3519]
- Change field names `couchbase.node.couch.*.actual_disk_size.*` to `couchbase.node.couch.*.disk_size.*` {pull}3545[3545]

==== Bugfixes

*Affecting all Beats*

- Add `_id`, `_type`, `_index` and `_score` fields in the generated index pattern. {pull}3282[3282]

*Filebeat*
- Always use absolute path for event and registry. {pull}3328[3328]
- Raise an exception in case there is a syntax error in one of the configuration files available under
  filebeat.config_dir. {pull}3573[3573]
- Fix empty registry file on machine crash. {issue}3537[3537]

*Metricbeat*

- Add error handling to system process metricset for when Linux cgroups are missing from the kernel. {pull}3692[3692]
- Add labels to the Docker healthcheck metricset output. {pull}3707[3707]

*Winlogbeat*

- Fix handling of empty strings in event_data. {pull}3705[3705]

==== Added

*Affecting all Beats*

- Files created by Beats (logs, registry, file output) will have 0600 permissions. {pull}3387[3387].
- RPM/deb packages will now install the config file with 0600 permissions. {pull}3382[3382]
- Add the option to pass custom HTTP headers to the Elasticsearch output. {pull}3400[3400]
- Unify `regexp` and `contains` conditionals, for both to support array of strings and convert numbers to strings if required. {pull}3469[3469]
- Add the option to load the sample dashboards during the Beat startup phase. {pull}3506[3506]
- Disabled date detection in Elasticsearch index templates. Date fields must be explicitly defined in index templates. {pull}3528[3528]
- Using environment variables in the configuration file is now GA, instead of experimental. {pull}3525[3525]

*Filebeat*

- Add Filebeat modules for system, apache2, mysql, and nginx. {issue}3159[3159]
- Add the `pipeline` config option at the prospector level, for configuring the Ingest Node pipeline ID. {pull}3433[3433]
- Update regular expressions used for matching file names or lines (multiline, include/exclude functionality) to new matchers improving performance of simple string matches. {pull}3469[3469]
- The `symlinks` and `harvester_limit` settings are now GA, instead of experimental. {pull}3525[3525]
- close_timeout is also applied when the output is blocking. {pull}3511[3511]
- Improve handling of different path variants on Windows. {pull}3781[3781]
- Add multiline.flush_pattern option, for specifying the 'end' of a multiline pattern {pull}4019[4019]

*Heartbeat*

- Add `tags`, `fields` and `fields_under_root` in monitors configuration. {pull}3623[3623]

*Metricbeat*

- Add experimental dbstats metricset to MongoDB module. {pull}3228[3228]
- Use persistent, direct connections to the configured nodes for MongoDB module. {pull}3228[3228]
- Add dynamic configuration reloading for modules. {pull}3281[3281]
- Add docker health metricset {pull}3357[3357]
- Add docker image metricset {pull}3467[3467]
- System module uses new matchers for white-listing processes. {pull}3469[3469]
- Add Beta CEPH module with health metricset. {pull}3311[3311]
- Add Beta php_fpm module with pool metricset. {pull}3415[3415]
- The Docker, Kafka, and Prometheus modules are now Beta, instead of experimental. {pull}3525[3525]
- The HAProxy module is now GA, instead of experimental. {pull}3525[3525]
- Add the ability to collect the environment variables from system processes. {pull}3337[3337]

==== Deprecated

*Affecting all Beats*

- Usage of field `_type` is deprecated. It should not be used in queries or dashboards. {pull}3409[3409]

*Filebeat*

- The experimental `publish_async` option is now deprecated and is planned to be removed in 6.0. {pull}3525[3525]


[[release-notes-5.2.2]]
=== Beats version 5.2.2
https://github.com/elastic/beats/compare/v5.2.1...v5.2.2[View commits]

*Metricbeat*

- Fix bug docker module hanging when docker container killed. {issue}3610[3610]
- Set timeout to period instead of 1s by default as documented. {pull}3612[3612]

[[release-notes-5.2.1]]
=== Beats version 5.2.1
https://github.com/elastic/beats/compare/v5.2.0...v5.2.1[View commits]

==== Bugfixes

*Metricbeat*

- Fix go routine leak in docker module. {pull}3492[3492]

*Packetbeat*

- Fix error in the NFS sample dashboard. {pull}3548[3548]

*Winlogbeat*

- Fix error in the Winlogbeat sample dashboard. {pull}3548[3548]

[[release-notes-5.2.0]]
=== Beats version 5.2.0
https://github.com/elastic/beats/compare/v5.1.2...v5.2.0[View commits]

==== Bugfixes

*Affecting all Beats*

- Fix overwriting explicit empty config sections. {issue}2918[2918]

*Filebeat*

- Fix alignment issue were Filebeat compiled with Go 1.7.4 was crashing on 32 bits system. {issue}3273[3273]

*Metricbeat*

- Fix service times-out at startup. {pull}3056[3056]
- Kafka module case sensitive host name matching. {pull}3193[3193]
- Fix interface conversion panic in couchbase module {pull}3272[3272]

*Packetbeat*

- Fix issue where some Cassandra visualizations were showing data from all protocols. {issue}3314[3314]

==== Added

*Affecting all Beats*

- Add support for passing list and dictionary settings via -E flag.
- Support for parsing list and dictionary setting from environment variables.
- Added new flags to import_dashboards (-cacert, -cert, -key, -insecure). {pull}3139[3139] {pull}3163[3163]
- The limit for the number of fields is increased via the mapping template. {pull}3275[3275]
- Updated to Go 1.7.4. {pull}3277[3277]
- Added a NOTICE file containing the notices and licenses of the dependencies. {pull}3334[3334].

*Heartbeat*

- First release, containing monitors for ICMP, TCP, and HTTP.

*Filebeat*

- Add enabled config option to prospectors. {pull}3157[3157]
- Add target option for decoded_json_field. {pull}3169[3169]

*Metricbeat*

- Kafka module broker matching enhancements. {pull}3129[3129]
- Add a couchbase module with metricsets for node, cluster and bucket. {pull}3081[3081]
- Export number of cores for CPU module. {pull}3192[3192]
- Experimental Prometheus module. {pull}3202[3202]
- Add system socket module that reports all TCP sockets. {pull}3246[3246]
- Kafka consumer groups metricset. {pull}3240[3240]
- Add jolokia module with dynamic jmx metricset. {pull}3570[3570]

*Winlogbeat*

- Reduced amount of memory allocated while reading event log records. {pull}3113[3113] {pull}3118[3118]

[[release-notes-5.1.2]]
=== Beats version 5.1.2
https://github.com/elastic/beats/compare/v5.1.1...v5.1.2[View commits]

==== Bugfixes

*Filebeat*

- Fix registry migration issue from old states where files were only harvested after second restart. {pull}3322[3322]

*Packetbeat*

- Fix error on importing dashboards due to colons in the Cassandra dashboard. {issue}3140[3140]
- Fix error on importing dashboards due to the wrong type for the geo_point fields. {pull}3147[3147]

*Winlogbeat*

- Fix for "The array bounds are invalid" error when reading large events. {issue}3076[3076]

[[release-notes-5.1.1]]
=== Beats version 5.1.1
https://github.com/elastic/beats/compare/v5.0.2...v5.1.1[View commits]

==== Breaking changes

*Metricbeat*

- Change data structure of experimental haproxy module. {pull}3003[3003]

*Filebeat*

- If a file is falling under `ignore_older` during startup, offset is now set to end of file instead of 0.
  With the previous logic the whole file was sent in case a line was added and it was inconsistent with
  files which were harvested previously. {pull}2907[2907]
- `tail_files` is now only applied on the first scan and not for all new files. {pull}2932[2932]

==== Bugfixes

*Affecting all Beats*

- Fix empty benign errors logged by processor actions. {pull}3046[3046]

*Metricbeat*

- Calculate the fsstat values per mounting point, and not filesystem. {pull}2777[2777]

==== Added

*Affecting all Beats*

- Add add_cloud_metadata processor for collecting cloud provider metadata. {pull}2728[2728]
- Added decode_json_fields processor for decoding fields containing JSON strings. {pull}2605[2605]
- Add Tencent Cloud provider for add_cloud_metadata processor. {pull}4023[4023]
- Add Alibaba Cloud provider for add_cloud_metadata processor. {pull}4111[4111]

*Metricbeat*

- Add experimental Docker module. Provided by Ingensi and @douaejeouit based on dockbeat.
- Add a sample Redis Kibana dashboard. {pull}2916[2916]
- Add support for MongoDB 3.4 and WiredTiger metrics. {pull}2999[2999]
- Add experimental kafka module with partition metricset. {pull}2969[2969]
- Add raw config option for mysql/status metricset. {pull}3001[3001]
- Add command fields for mysql/status metricset. {pull}3251[3251]

*Filebeat*

- Add command line option `-once` to run Filebeat only once and then close. {pull}2456[2456]
- Only load matching states into prospector to improve state handling {pull}2840[2840]
- Reset all states ttl on startup to make sure it is overwritten by new config {pull}2840[2840]
- Persist all states for files which fall under `ignore_older` to have consistent behaviour {pull}2859[2859]
- Improve shutdown behaviour with large number of files. {pull}3035[3035]

*Winlogbeat*

- Add `event_logs.batch_read_size` configuration option. {pull}2641[2641]

[[release-notes-5.1.0]]
=== Beats version 5.1.0 (skipped)

Version 5.1.0 doesn't exist because, for a short period of time, the Elastic
Yum and Apt repositories included unreleased binaries labeled 5.1.0. To avoid
confusion and upgrade issues for the people that have installed these without
realizing, we decided to skip the 5.1.0 version and release 5.1.1 instead.

[[release-notes-5.0.2]]
=== Beats version 5.0.2
https://github.com/elastic/beats/compare/v5.0.1...v5.0.2[View commits]

==== Bugfixes

*Metricbeat*

- Fix the `password` option in the MongoDB module. {pull}2995[2995]


[[release-notes-5.0.1]]
=== Beats version 5.0.1
https://github.com/elastic/beats/compare/v5.0.0...v5.0.1[View commits]

==== Bugfixes

*Metricbeat*

- Fix `system.process.start_time` on Windows. {pull}2848[2848]
- Fix `system.process.ppid` on Windows. {issue}2860[2860]
- Fix system process metricset for Windows XP and 2003. `cmdline` will be unavailable. {issue}1704[1704]
- Fix access denied issues in system process metricset by enabling SeDebugPrivilege on Windows. {issue}1897[1897]
- Fix system diskio metricset for Windows XP and 2003. {issue}2885[2885]

*Packetbeat*

- Fix 'index out of bounds' bug in Packetbeat DNS protocol plugin. {issue}2872[2872]

*Filebeat*

- Fix registry cleanup issue when files falling under ignore_older after restart. {issue}2818[2818]


==== Added

*Metricbeat*

- Add username and password config options to the PostgreSQL module. {pull}2889[2890]
- Add username and password config options to the MongoDB module. {pull}2889[2889]
- Add system core metricset for Windows. {pull}2883[2883]

*Packetbeat*

- Define `client_geoip.location` as geo_point in the mappings to be used by the GeoIP processor in the Ingest Node pipeline.
  {pull}2795[2795]

*Filebeat*

- Stop Filebeat on registrar loading error. {pull}2868[2868]


include::libbeat/docs/release-notes/5.0.0.asciidoc[]

[[release-notes-5.0.0-ga]]
=== Beats version 5.0.0-GA
https://github.com/elastic/beats/compare/v5.0.0-rc1...v5.0.0[View commits]

The list below covers the changes between 5.0.0-rc1 and 5.0.0 GA only.

==== Bugfixes

*Affecting all Beats*

- Fix kafka output re-trying batches with too large events. {issue}2735[2735]
- Fix kafka output protocol error if `version: 0.10` is configured. {issue}2651[2651]
- Fix kafka output connection closed by broker on SASL/PLAIN. {issue}2717[2717]

*Metricbeat*

- Fix high CPU usage on macOS when encountering processes with long command lines. {issue}2747[2747]
- Fix high value of `system.memory.actual.free` and `system.memory.actual.used`. {issue}2653[2653]
- Change several `OpenProcess` calls on Windows to request the lowest possible access privilege.  {issue}1897[1897]
- Fix system.memory.actual.free high value on Windows. {issue}2653[2653]

*Filebeat*

- Fix issue when clean_removed and clean_inactive were used together that states were not directly removed from the registry.
- Fix issue where upgrading a 1.x registry file resulted in duplicate state entries. {pull}2792[2792]

==== Added

*Affecting all Beats*

- Add beat.version fields to all events.

[[release-notes-5.0.0-rc1]]
=== Beats version 5.0.0-rc1
https://github.com/elastic/beats/compare/v5.0.0-beta1...v5.0.0-rc1[View commits]

==== Breaking changes

*Affecting all Beats*

- A dynamic mapping rule is added to the default Elasticsearch template to treat strings as keywords by default. {pull}2688[2688]

==== Bugfixes

*Affecting all Beats*

- Make sure Beats sent always float values when they are defined as float by sending 5.00000 instead of 5. {pull}2627[2627]
- Fix ignoring all fields from drop_fields in case the first field is unknown. {pull}2685[2685]
- Fix dynamic configuration int/uint to float type conversion. {pull}2698[2698]
- Fix primitive types conversion if values are read from environment variables. {pull}2698[2698]

*Metricbeat*

- Fix default configuration file on Windows to not enabled the `load` metricset. {pull}2632[2632]

*Packetbeat*

- Fix the `bpf_filter` setting. {issue}2660[2660]

*Filebeat*

- Fix input buffer on encoding problem. {pull}2416[2416]

==== Deprecated

*Affecting all Beats*

- Setting `port` has been deprecated in Redis and Logstash outputs. {pull}2620[2620]


[[release-notes-5.0.0-beta1]]
=== Beats version 5.0.0-beta1
https://github.com/elastic/beats/compare/v5.0.0-alpha5...v5.0.0-beta1[View commits]

==== Breaking changes

*Affecting all Beats*

- Change Elasticsearch output index configuration to be based on format strings. If index has been configured, no date will be appended anymore to the index name. {pull}2119[2119]
- Replace `output.kafka.use_type` by `output.kafka.topic` accepting a format string. {pull}2188[2188]
- If the path specified by the `-c` flag is not absolute and `-path.config` is not specified, it
  is considered relative to the current working directory. {pull}2245[2245]
- rename `tls` configurations section to `ssl`. {pull}2330[2330]
- rename `certificate_key` configuration to `key`. {pull}2330[2330]
- replace `tls.insecure` with `ssl.verification_mode` setting. {pull}2330[2330]
- replace `tls.min/max_version` with `ssl.supported_protocols` setting requiring full protocol name. {pull}2330[2330]

*Metricbeat*

- Change field type system.process.cpu.start_time from keyword to date. {issue}1565[1565]
- redis/info metricset fields were renamed up according to the naming conventions.

*Packetbeat*

- Group HTTP fields under `http.request` and `http.response` {pull}2167[2167]
- Export `http.request.body` and `http.response.body` when configured under `include_body_for` {pull}2167[2167]
- Move `ignore_outgoing` config to `packetbeat.ignore_outgoing` {pull}2393[2393]

*Filebeat*

- Set close_inactive default to 5 minutes (was 1 hour before)
- Set clean_removed and close_removed to true by default

==== Bugfixes

*Affecting all Beats*

- Fix logstash output handles error twice when asynchronous sending fails. {pull}2441[2441]
- Fix Elasticsearch structured error response parsing error. {issue}2229[2229]
- Fixed the run script to allow the overriding of the configuration file. {issue}2171[2171]
- Fix logstash output crash if no hosts are configured. {issue}2325[2325]
- Fix array value support in -E CLI flag. {pull}2521[2521]
- Fix merging array values if -c CLI flag is used multiple times. {pull}2521[2521]
- Fix beats failing to start due to invalid duplicate key error in configuration file. {pull}2521[2521]
- Fix panic on non writable logging directory. {pull}2571[2571]

*Metricbeat*

- Fix module filters to work properly with drop_event filter. {issue}2249[2249]

*Packetbeat*

- Fix mapping for some Packetbeat flow metrics that were not marked as being longs. {issue}2177[2177]
- Fix handling of messages larger than the maximum message size (10MB). {pull}2470[2470]

*Filebeat*

- Fix processor failure in Filebeat when using regex, contain, or equals with the message field. {issue}2178[2178]
- Fix async publisher sending empty events {pull}2455[2455]
- Fix potential issue with multiple harvester per file on large file numbers or slow output {pull}2541[2541]

*Winlogbeat*

- Fix corrupt registry file that occurs on power loss by disabling file write caching. {issue}2313[2313]

==== Added

*Affecting all Beats*

- Add script to generate the Kibana index-pattern from fields.yml. {pull}2122[2122]
- Enhance Redis output key selection based on format string. {pull}2169[2169]
- Configurable Redis `keys` using filters and format strings. {pull}2169[2169]
- Add format string support to `output.kafka.topic`. {pull}2188[2188]
- Add `output.kafka.topics` for more advanced kafka topic selection per event. {pull}2188[2188]
- Add support for Kafka 0.10. {pull}2190[2190]
- Add SASL/PLAIN authentication support to kafka output. {pull}2190[2190]
- Make Kafka metadata update configurable. {pull}2190[2190]
- Add Kafka version setting (optional) enabling kafka broker version support. {pull}2190[2190]
- Add Kafka message timestamp if at least version 0.10 is configured. {pull}2190[2190]
- Add configurable Kafka event key setting. {pull}2284[2284]
- Add settings for configuring the kafka partitioning strategy. {pull}2284[2284]
- Add partitioner settings `reachable_only` to ignore partitions not reachable by network. {pull}2284[2284]
- Enhance contains condition to work on fields that are arrays of strings. {issue}2237[2237]
- Lookup the configuration file relative to the `-path.config` CLI flag. {pull}2245[2245]
- Re-write import_dashboards.sh in Golang. {pull}2155[2155]
- Update to Go 1.7. {pull}2306[2306]
- Log total non-zero internal metrics on shutdown. {pull}2349[2349]
- Add support for encrypted private key files by introducing `ssl.key_passphrase` setting. {pull}2330[2330]
- Add experimental symlink support with `symlinks` config {pull}2478[2478]
- Improve validation of registry file on startup.

*Metricbeat*

- Use the new scaled_float Elasticsearch type for the percentage values. {pull}2156[2156]
- Add experimental cgroup metrics to the system/process MetricSet. {pull}2184[2184]
- Added a PostgreSQL module. {pull}2253[2253]
- Improve mapping by converting half_float to scaled_float and integers to long. {pull}2430[2430]
- Add experimental haproxy module. {pull}2384[2384]
- Add Kibana dashboard for cgroups data {pull}2555[2555]

*Packetbeat*

- Add Cassandra protocol analyzer to Packetbeat. {pull}1959[1959]
- Match connections with IPv6 addresses to processes {pull}2254[2254]
- Add IP address to -devices command output {pull}2327[2327]
- Add configuration option for the maximum message size. Used to be hard-coded to 10 MB. {pull}2470[2470]

*Filebeat*

- Introduce close_timeout harvester options {issue}1926[1926]
- Strip BOM from first message in case of BOM files {issue}2351[2351]
- Add harvester_limit option {pull}2417[2417]

==== Deprecated

*Affecting all Beats*

- Topology map is deprecated. This applies to the settings: refresh_topology_freq, topology_expire, save_topology, host_topology, password_topology, db_topology.


[[release-notes-5.0.0-alpha5]]
=== Beats version 5.0.0-alpha5
https://github.com/elastic/beats/compare/v5.0.0-alpha4...v5.0.0-alpha5[View commits]

==== Breaking changes

*Affecting all Beats*

- Rename the `filters` section to `processors`. {pull}1944[1944]
- Introduce the condition with `when` in the processor configuration. {pull}1949[1949]
- The Elasticsearch template is now loaded by default. {pull}1993[1993]
- The Redis output `index` setting is renamed to `key`. `index` still works but it's deprecated. {pull}2077[2077]
- The undocumented file output `index` setting was removed. Use `filename` instead. {pull}2077[2077]

*Metricbeat*

- Create a separate metricSet for load under the system module and remove load information from CPU stats. {pull}2101[2101]
- Add `system.load.norm.1`, `system.load.norm.5` and `system.load.norm.15`. {pull}2101[2101]
- Add threads fields to mysql module. {pull}2484[2484]

*Packetbeat*

- Set `enabled` ` in `packetbeat.protocols.icmp` configuration to `true` by default. {pull}1988[1988]

==== Bugfixes

*Affecting all Beats*

- Fix sync publisher `PublishEvents` return value if client is closed concurrently. {pull}2046[2046]

*Metricbeat*

- Do not send zero values when no value was present in the source. {issue}1972[1972]

*Filebeat*

- Fix potential data loss between Filebeat restarts, reporting unpublished lines as published. {issue}2041[2041]
- Fix open file handler issue. {issue}2028[2028] {pull}2020[2020]
- Fix filtering of JSON events when using integers in conditions. {issue}2038[2038]

*Winlogbeat*

- Fix potential data loss between Winlogbeat restarts, reporting unpublished lines as published. {issue}2041[2041]

==== Added

*Affecting all Beats*

- Periodically log internal metrics. {pull}1955[1955]
- Add enabled setting to all output modules. {pull}1987[1987]
- Command line flag `-c` can be used multiple times. {pull}1985[1985]
- Add OR/AND/NOT to the condition associated with the processors. {pull}1983[1983]
- Add `-E` CLI flag for overwriting single config options via command line. {pull}1986[1986]
- Choose the mapping template file based on the Elasticsearch version. {pull}1993[1993]
- Check stdout being available when console output is configured. {issue}2035[2035]

*Metricbeat*

- Add pgid field to process information. {pull} 2021[2021]

*Packetbeat*

- Add enabled setting to Packetbeat protocols. {pull}1988[1988]
- Add enabled setting to Packetbeat network flows configuration. {pull}1988[1988]

*Filebeat*

- Introduce `close_removed` and `close_renamed` harvester options. {issue}1600[1600]
- Introduce `close_eof` harvester option. {issue}1600[1600]
- Add `clean_removed` and `clean_inactive` config option. {issue}1600[1600]

==== Deprecated

*Filebeat*

- Deprecate `close_older` option and replace it with `close_inactive`. {issue}2051[2051]
- Deprecate `force_close_files` option and replace it with `close_removed` and `close_renamed`. {issue}1600[1600]

[[release-notes-5.0.0-alpha4]]
=== Beats version 5.0.0-alpha4
https://github.com/elastic/beats/compare/v5.0.0-alpha3...v5.0.0-alpha4[View commits]

==== Breaking changes

*Affecting all Beats*

- The topology_expire option of the Elasticsearch output was removed. {pull}1907[1907]

*Filebeat*

- Stop following symlink. Symlinks are now ignored: {pull}1686[1686]

==== Bugfixes

*Affecting all Beats*

- Reset backoff factor on partial ACK. {issue}1803[1803]
- Fix beats load balancer deadlock if max_retries: -1 or publish_async is enabled in filebeat. {issue}1829[1829]
- Fix logstash output with pipelining mode enabled not reconnecting. {issue}1876[1876]
- Empty configuration sections become merge-able with variables containing full path. {pull}1900[1900]
- Fix error message about required fields missing not printing the missing field name. {pull}1900[1900]

*Metricbeat*

- Fix the CPU values returned for each core. {issue}1863[1863]

*Packetbeat*

- Add missing nil-check to memcached GapInStream handler. {issue}1162[1162]
- Fix NFSv4 Operation returning the first found first-class operation available in compound requests. {pull}1821[1821]
- Fix TCP overlapping segments not being handled correctly. {pull}1898[1898]

*Winlogbeat*

- Fix issue with rendering forwarded event log records. {pull}1891[1891]

==== Added

*Affecting all Beats*

- Improve error message if compiling regular expression from config files fails. {pull}1900[1900]
- Compression support in the Elasticsearch output. {pull}1835[1835]

*Metricbeat*

- Add MongoDB module. {pull}1837[1837]


[[release-notes-5.0.0-alpha3]]
=== Beats version 5.0.0-alpha3
https://github.com/elastic/beats/compare/v5.0.0-alpha2...v5.0.0-alpha3[View commits]

==== Breaking changes

*Affecting all Beats*

- All configuration settings under `shipper:` are moved to be top level configuration settings. I.e.
  `shipper.name:` becomes `name:` in the configuration file. {pull}1570[1570]

*Topbeat*

- Topbeat is replaced by Metricbeat.

*Filebeat*

- The state for files which fall under ignore_older is not stored anymore. This has the consequence, that if a file which fell under ignore_older is updated, the whole file will be crawled.

==== Bugfixes

*Winlogbeat*

- Adding missing argument to the "Stop processing" log message. {pull}1590[1590]

==== Added

*Affecting all Beats*

- Add conditions to generic filtering. {pull}1623[1623]

*Metricbeat*

- First public release, containing the following modules: apache, mysql, nginx, redis, system, and zookeeper.

*Filebeat*

- The registry format was changed to an array instead of dict. The migration to the new format will happen automatically at the first startup. {pull}1703[1703]

==== Deprecated

*Affecting all Beats*

- The support for doing GeoIP lookups is deprecated and will be removed in version 6.0. {pull}1601[1601]


[[release-notes-5.0.0-alpha2]]
=== Beats version 5.0.0-alpha2
https://github.com/elastic/beats/compare/v5.0.0-alpha1...v5.0.0-alpha2[View commits]

==== Breaking changes

*Affecting all Beats*

- On DEB/RPM installations, the binary files are now found under `/usr/share/{{beat_name}}/bin`, not in `/usr/bin`. {pull}1385[1385]
- The logs are written by default to self rotating files, instead of syslog. {pull}1371[1371]
- Remove deprecated `host` option from elasticsearch, logstash and redis outputs. {pull}1474[1474]

*Packetbeat*

- Configuration of redis topology support changed. {pull}1353[1353]
- Move all Packetbeat configuration options under the packetbeat namespace {issue}1417[1417]

*Filebeat*

- Default location for the registry file was changed to be `data/registry` from the binary directory,
  rather than `.filebeat` in the current working directory. This affects installations for zip/tar.gz/source,
  the location for DEB and RPM packages stays the same. {pull}1373[1373]

==== Bugfixes

*Affecting all Beats*

- Drain response buffers when pipelining is used by Redis output. {pull}1353[1353]
- Unterminated environment variable expressions in config files will now cause an error {pull}1389[1389]
- Fix issue with the automatic template loading when Elasticsearch is not available on Beat start. {issue}1321[1321]
- Fix bug affecting -cpuprofile, -memprofile, and -httpprof CLI flags {pull}1415[1415]
- Fix race when multiple outputs access the same event with logstash output manipulating event {issue}1410[1410] {pull}1428[1428]
- Seed random number generator using crypto.rand package. {pull}1503{1503]
- Fix beats hanging in -configtest {issue}1213[1213]
- Fix kafka log message output {pull}1516[1516]

*Filebeat*

- Improvements in registrar dealing with file rotation. {pull}1281[1281]
- Fix issue with JSON decoding where `@timestamp` or `type` keys with the wrong type could cause Filebeat
  to crash. {issue}1378[1378]
- Fix issue with JSON decoding where values having `null` as values could crash Filebeat. {issue}1466[1466]
- Multiline reader normalizing newline to use `\n`. {pull}1552[1552]

*Winlogbeat*

- Fix panic when reading messages larger than 32K characters on Windows XP and 2003. {pull}1498[1498]
- Fix panic that occurs when reading a large events on Windows Vista and newer. {pull}1499[1499]

==== Added

*Affecting all Beats*

- Add support for TLS to Redis output. {pull}1353[1353]
- Add SOCKS5 proxy support to Redis output. {pull}1353[1353]
- Failover and load balancing support in redis output. {pull}1353[1353]
- Multiple-worker per host support for redis output. {pull}1353[1353]
- Added ability to escape `${x}` in config files to avoid environment variable expansion {pull}1389[1389]
- Configuration options and CLI flags for setting the home, data and config paths. {pull}1373[1373]
- Configuration options and CLI flags for setting the default logs path. {pull}1437[1437]
- Update to Go 1.6.2 {pull}1447[1447]
- Add Elasticsearch template files compatible with Elasticsearch 2.x. {pull}1501[1501]
- Add scripts for managing the dashboards of a single Beat {pull}1359[1359]

*Packetbeat*

- Fix compile issues for OpenBSD. {pull}1347[1347]

*Topbeat*

- Updated elastic/gosigar version so Topbeat can compile on OpenBSD. {pull}1403[1403]


[[release-notes-5.0.0-alpha1]]
=== Beats version 5.0.0-alpha1
https://github.com/elastic/beats/compare/v1.2.0...v5.0.0-alpha1[View commits]

==== Breaking changes

*libbeat*

- Run function to start a Beat now returns an error instead of directly exiting. {pull}771[771]
- The method signature of HandleFlags() was changed to allow returning an error {pull}1249[1249]
- Require braces for environment variable expansion in config files {pull}1304[1304]

*Packetbeat*

- Rename output fields in the dns package. Former flag `recursion_allowed` becomes `recursion_available`. {pull}803[803]
  Former SOA field `ttl` becomes `minimum`. {pull}803[803]
- The fully qualified domain names which are part of output fields values of the dns package now terminate with a dot. {pull}803[803]
- Remove the count field from the exported event {pull}1210[1210]

*Topbeat*

- Rename `proc.cpu.user_p` with `proc.cpu.total_p` as it includes CPU time spent in kernel space {pull}631[631]
- Remove `count` field from the exported fields {pull}1207[1207]
- Rename `input` top level config option to `topbeat`

*Filebeat*

- Scalar values in used in the `fields` configuration setting are no longer automatically converted to strings. {pull}1092[1092]
- Count field was removed from event as not used in filebeat {issue}778[778]

*Winlogbeat*

- The `message_inserts` field was replaced with the `event_data` field {issue}1053[1053]
- The `category` field was renamed to `task` to better align with the Windows Event Log API naming {issue}1053[1053]
- Remove the count field from the exported event {pull}1218[1218]


==== Bugfixes

*Affecting all Beats*

- Logstash output will not retry events that are not JSON-encodable {pull}927[927]

*Packetbeat*

- Create a proper BPF filter when ICMP is the only enabled protocol {issue}757[757]
- Check column length in pgsql parser. {issue}565[565]
- Harden pgsql parser. {issue}565[565]

*Topbeat*

- Fix issue with `cpu.system_p` being greater than 1 on Windows {pull}1128[1128]

*Filebeat*

- Stop filebeat if started without any prospectors defined or empty prospectors {pull}644[644] {pull}647[647]
- Improve shutdown of crawler and prospector to wait for clean completion {pull}720[720]
- Omit `fields` from Filebeat events when null {issue}899[899]

*Winlogbeat*

==== Added

*Affecting all Beats*

- Update builds to Golang version 1.6
- Add option to Elasticsearch output to pass http parameters in index operations {issue}805[805]
- Improve Logstash and Elasticsearch backoff behavior. {pull}927[927]
- Add experimental Kafka output. {pull}942[942]
- Add config file option to configure GOMAXPROCS. {pull}969[969]
- Improve shutdown handling in libbeat. {pull}1075[1075]
- Add `fields` and `fields_under_root` options under the `shipper` configuration {pull}1092[1092]
- Add the ability to use a SOCKS5 proxy with the Logstash output {issue}823[823]
- The `-configtest` flag will now print "Config OK" to stdout on success {pull}1249[1249]

*Packetbeat*

- Change the DNS library used throughout the dns package to github.com/miekg/dns. {pull}803[803]
- Add support for NFS v3 and v4. {pull}1231[1231]
- Add support for EDNS and DNSSEC. {pull}1292[1292]

*Topbeat*

- Add `username` to processes {pull}845[845]

*Filebeat*

- Add the ability to set a list of tags for each prospector {pull}1092[1092]
- Add JSON decoding support {pull}1143[1143]


*Winlogbeat*

- Add caching of event metadata handles and the system render context for the wineventlog API {pull}888[888]
- Improve config validation by checking for unknown top-level YAML keys. {pull}1100[1100]
- Add the ability to set tags, fields, and fields_under_root as options for each event log {pull}1092[1092]
- Add additional data to the events published by Winlogbeat. The new fields are `activity_id`,
`event_data`, `keywords`, `opcode`, `process_id`, `provider_guid`, `related_activity_id`,
`task`, `thread_id`, `user_data`, and `version`. {issue}1053[1053]
- Add `event_id`, `level`, and `provider` configuration options for filtering events {pull}1218[1218]
- Add `include_xml` configuration option for including the raw XML with the event {pull}1218[1218]

==== Known issues
* All Beats can hang or panic on shutdown if the next server in the pipeline (e.g. Elasticsearch or Logstash) is
  not reachable. {issue}1319[1319]
* When running the Beats as a service on Windows, you need to manually load the Elasticsearch mapping
  template. {issue}1315[1315]
* The ES template automatic load doesn't work if Elasticsearch is not available when the Beat is starting. {issue}1321[1321]

[[release-notes-1.3.1]]
=== Beats version 1.3.1
https://github.com/elastic/beats/compare/v1.3.0...v1.3.1[View commits]

==== Bugfixes

*Filebeat*

- Fix a concurrent bug on filebeat startup with a large number of prospectors defined. {pull}2509[2509]

*Packetbeat*

- Fix description for the -I CLI flag. {pull}2480[2480]

*Winlogbeat*

- Fix corrupt registry file that occurs on power loss by disabling file write caching. {issue}2313[2313]

[[release-notes-1.3.0]]
=== Beats version 1.3.0
https://github.com/elastic/beats/compare/v1.2.3...v1.3.0[View commits]

==== Deprecated

*Filebeat*

- Undocumented support for following symlinks is deprecated. Filebeat will not follow symlinks in version 5.0. {pull}1767[1767]

==== Bugfixes

*Affecting all Beats*

- Fix beats load balancer deadlock if `max_retries: -1` or `publish_async` is enabled in filebeat. {issue}1829[1829]
- Fix output modes backoff counter reset. {issue}1803[1803] {pull}1814[1814] {pull}1818[1818]
- Set logstash output default bulk_max_size to 2048. {issue}1662[1662]
- Seed random number generator using crypto.rand package. {pull}1503[1503]
- Check stdout being available when console output is configured. {issue}2063[2063]

*Packetbeat*

- Add missing nil-check to memcached GapInStream handler. {issue}1162[1162]
- Fix NFSv4 Operation returning the first found first-class operation available in compound requests. {pull}1821[1821]
- Fix TCP overlapping segments not being handled correctly. {pull}1917[1917]

==== Added

*Affecting all Beats*

- Updated to Go 1.7


[[release-notes-1.2.3]]
=== Beats version 1.2.3
https://github.com/elastic/beats/compare/v1.2.2...v1.2.3[View commits]

==== Bugfixes

*Topbeat*

- Fix high CPU usage when using filtering under Windows. {pull}1598[1598]

*Filebeat*

- Fix rotation issue with ignore_older. {issue}1528[1528]

*Winlogbeat*

- Fix panic when reading messages larger than 32K characters on Windows XP and 2003. {pull}1498[1498]

==== Added

*Filebeat*

- Prevent file opening for files which reached ignore_older. {pull}1649[1649]


[[release-notes-1.2.2]]
=== Beats version 1.2.2
https://github.com/elastic/beats/compare/v1.2.0...v1.2.2[View commits]

==== Bugfixes

*Affecting all Beats*

- Fix race when multiple outputs access the same event with Logstash output manipulating event. {issue}1410[1410]
- Fix go-daemon (supervisor used in init scripts) hanging when executed over SSH. {issue}1394[1394]

*Filebeat*

- Improvements in registrar dealing with file rotation. {issue}1281[1281]


[[release-notes-1.2.1]]
=== Beats version 1.2.1
https://github.com/elastic/beats/compare/v1.2.0...v1.2.1[View commits]

==== Breaking changes

*Affecting all Beats*

- Require braces for environment variable expansion in config files {pull}1304[1304]
- Removed deprecation warning for the Redis output. {pull}1282[1282]

*Topbeat*

- Fixed name of the setting `stats.proc` to `stats.process` in the default configuration file. {pull}1343[1343]
- Fix issue with cpu.system_p being greater than 1 on Windows {pull}1128[1128]

==== Added

*Topbeat*

- Add username to processes {pull}845[845]


[[release-notes-1.2.0]]
=== Beats version 1.2.0
https://github.com/elastic/beats/compare/v1.1.2...v1.2.0[View commits]

==== Breaking changes

*Filebeat*

- Default config for ignore_older is now infinite instead of 24h, means ignore_older is disabled by default. Use close_older to only close file handlers.

==== Bugfixes

*Packetbeat*

- Split real_ip_header value when it contains multiple IPs {pull}1241[1241]

*Winlogbeat*

- Fix invalid `event_id` on Windows XP and Windows 2003 {pull}1227[1227]

==== Added

*Affecting all Beats*

- Add ability to override configuration settings using environment variables {issue}114[114]
- Libbeat now always exits through a single exit method for proper cleanup and control {pull}736[736]
- Add ability to create Elasticsearch mapping on startup {pull}639[639]

*Topbeat*

- Add the command line used to start processes {issue}533[533]

*Filebeat*

- Add close_older configuration option to complete ignore_older https://github.com/elastic/filebeat/issues/181[181]

[[release-notes-1.1.2]]
=== Beats version 1.1.2
https://github.com/elastic/beats/compare/v1.1.1...v1.1.2[View commits]

==== Bugfixes

*Filebeat*

- Fix registrar bug for rotated files {pull}1010[1010]


[[release-notes-1.1.1]]
=== Beats version 1.1.1
https://github.com/elastic/beats/compare/v1.1.0...v1.1.1[View commits]

==== Bugfixes

*Affecting all Beats*

- Fix logstash output loop hanging in infinite loop on too many output errors. {pull}944[944]
- Fix critical bug in filebeat and winlogbeat potentially dropping events. {pull}953[953]

[[release-notes-1.1.0]]
=== Beats version 1.1.0
https://github.com/elastic/beats/compare/v1.0.1...v1.1.0[View commits]

==== Bugfixes

*Affecting all Beats*

- Fix logging issue with file based output where newlines could be misplaced
  during concurrent logging {pull}650[650]
- Reduce memory usage by separate queue sizes for single events and bulk events. {pull}649[649] {issue}516[516]
- Set default default bulk_max_size value to 2048 {pull}628[628]

*Packetbeat*

- Fix setting direction to out and use its value to decide when dropping events if ignore_outgoing is enabled {pull}557[557]
- Fix logging issue with file-based output where newlines could be misplaced
  during concurrent logging {pull}650[650]
- Reduce memory usage by having separate queue sizes for single events and bulk events. {pull}649[649] {issue}516[516]
- Set default bulk_max_size value to 2048 {pull}628[628]
- Fix logstash window size of 1 not increasing. {pull}598[598]

*Packetbeat*

- Fix the condition that determines whether the direction of the transaction is set to "outgoing". Packetbeat uses the
  direction field to determine which transactions to drop when dropping outgoing transactions. {pull}557[557]
- Allow PF_RING sniffer type to be configured using pf_ring or pfring {pull}671[671]

*Filebeat*

- Set spool_size default value to 2048 {pull}628[628]

==== Added

*Affecting all Beats*

- Add include_fields and drop_fields as part of generic filtering {pull}1120[1120]
- Make logstash output compression level configurable. {pull}630[630]
- Some publisher options refactoring in libbeat {pull}684[684]
- Move event preprocessor applying GeoIP to packetbeat {pull}772[772]

*Packetbeat*

- Add support for capturing DNS over TCP network traffic. {pull}486[486] {pull}554[554]

*Topbeat*

- Group all CPU usage per core statistics and export them optionally if cpu_per_core is configured {pull}496[496]

*Filebeat*

- Add multiline support for combining multiple related lines into one event. {issue}461[461]
- Add `exclude_lines` and `include_lines` options for regexp based line filtering. {pull}430[430]
- Add `exclude_files` configuration option. {pull}563[563]
- Add experimental option to enable filebeat publisher pipeline to operate asynchronously {pull}782[782]

*Winlogbeat*

- First public release of Winlogbeat

[[release-notes-1.0.1]]
=== Beats version 1.0.1
https://github.com/elastic/beats/compare/v1.0.0...v1.0.1[Check 1.0.1 diff]

==== Bugfixes

*Filebeat*

- Fix force_close_files in case renamed file appeared very fast. https://github.com/elastic/filebeat/pull/302[302]

*Packetbeat*

- Improve MongoDB message correlation. {issue}377[377]
- Improve redis parser performance. {issue}442[422]
- Fix panic on nil in redis protocol parser. {issue}384[384]
- Fix errors redis parser when messages are split in multiple TCP segments. {issue}402[402]
- Fix errors in redis parser when length prefixed strings contain sequences of CRLF. {issue}#402[402]
- Fix errors in redis parser when dealing with nested arrays. {issue}402[402]

[[release-notes-1.0.0]]
=== Beats version 1.0.0
https://github.com/elastic/beats/compare/1.0.0-rc2...1.0.0[Check 1.0.0 diff]

==== Breaking changes

*Topbeat*

- Change proc type to process #138


==== Bugfixes

*Affecting all Beats*

- Fix random panic on shutdown by calling shutdown handler only once. elastic/filebeat#204
- Fix credentials are not send when pinging an elasticsearch host. elastic/filebeat#287

*Filebeat*

- Fix problem that harvesters stopped reading after some time and filebeat stopped processing events #257
- Fix line truncating by internal buffers being reused by accident #258
- Set default ignore_older to 24 hours #282




[[release-notes-1.0.0-rc2]]
=== Beats version 1.0.0-rc2
https://github.com/elastic/beats/compare/1.0.0-rc1...1.0.0-rc2[Check 1.0.0-rc2
diff]

==== Breaking changes

*Affecting all Beats*

- The `shipper` output field is renamed to `beat.name`. #285
- Use of `enabled` as a configuration option for outputs (elasticsearch,
  logstash, etc.) has been removed. #264
- Use of `disabled` as a configuration option for tls has been removed. #264
- The `-test` command line flag was renamed to `-configtest`. #264
- Disable geoip by default. To enable it uncomment in config file. #305


*Filebeat*

- Removed utf-16be-bom encoding support. Support will be added with fix for #205
- Rename force_close_windows_files to force_close_files and make it available for all platforms.


==== Bugfixes

*Affecting all Beats*

- Disable logging to stderr after configuration phase. #276
- Set the default file logging path when not set in config. #275
- Fix bug silently dropping records based on current window size. elastic/filebeat#226
- Fix direction field in published events. #300
- Fix elasticsearch structured errors breaking error handling. #309

*Packetbeat*

- Packetbeat will now exit if a configuration error is detected. #357
- Fixed an issue handling DNS requests containing no questions. #369

*Topbeat*

- Fix leak of Windows handles. #98
- Fix memory leak of process information. #104

*Filebeat*

- Filebeat will now exit if a configuration error is detected. #198
- Fix to enable prospector to harvest existing files that are modified. #199
- Improve line reading and encoding to better keep track of file offsets based
  on encoding. #224
- Set input_type by default to "log"


==== Added

*Affecting all Beats*

- Added `beat.hostname` to contain the hostname where the Beat is running on as
  returned by the operating system. #285
- Added timestamp for file logging. #291

*Filebeat*

- Handling end of line under windows was improved #233



[[release-notes-1.0.0-rc1]]
=== Beats version 1.0.0-rc1
https://github.com/elastic/beats/compare/1.0.0-beta4...1.0.0-rc1[Check
1.0.0-rc1 diff]

==== Breaking changes

*Affecting all Beats*

- Rename timestamp field with @timestamp. #237

*Packetbeat*

- Rename timestamp field with @timestamp. #343

*Topbeat*

- Rename timestamp field with @timestamp for a better integration with
Logstash. #80

*Filebeat*

- Rename the timestamp field with @timestamp #168
- Rename tail_on_rotate prospector config to tail_files
- Removal of line field in event. Line number was not correct and does not add value. #217


==== Bugfixes

*Affecting all Beats*

- Use stderr for console log output. #219
- Handle empty event array in publisher. #207
- Respect '*' debug selector in IsDebug. #226 (elastic/packetbeat#339)
- Limit number of workers for Elasticsearch output. elastic/packetbeat#226
- On Windows, remove service related error message when running in the console. #242
- Fix waitRetry no configured in single output mode configuration. elastic/filebeat#144
- Use http as the default scheme in the elasticsearch hosts #253
- Respect max bulk size if bulk publisher (collector) is disabled or sync flag is set.
- Always evaluate status code from Elasticsearch responses when indexing events. #192
- Use bulk_max_size configuration option instead of bulk_size. #256
- Fix max_retries=0 (no retries) configuration option. #266
- Filename used for file based logging now defaults to beat name. #267

*Packetbeat*

- Close file descriptors used to monitor processes. #337
- Remove old RPM spec file. It moved to elastic/beats-packer. #334

*Topbeat*

- Don't wait for one period until shutdown #75

*Filebeat*

- Omit 'fields' from event JSON when null. #126
- Make offset and line value of type long in elasticsearch template to prevent overflow. #140
- Fix locking files for writing behaviour. #156
- Introduce 'document_type' config option per prospector to define document type
  for event stored in elasticsearch. #133
- Add 'input_type' field to published events reporting the prospector type being used. #133
- Fix high CPU usage when not connected to Elasticsearch or Logstash. #144
- Fix issue that files were not crawled anymore when encoding was set to something other then plain. #182


==== Added

*Affecting all Beats*

- Add Console output plugin. #218
- Add timestamp to log messages #245
- Send @metadata.beat to Logstash instead of @metadata.index to prevent
  possible name clashes and give user full control over index name used for
  Elasticsearch
- Add logging messages for bulk publishing in case of error #229
- Add option to configure number of parallel workers publishing to Elasticsearch
  or Logstash.
- Set default bulk size for Elasticsearch output to 50.
- Set default http timeout for Elasticsearch to 90s.
- Improve publish retry if sync flag is set by retrying only up to max bulk size
  events instead of all events to be published.

*Filebeat*

- Introduction of backoff, backoff_factor, max_backoff, partial_line_waiting, force_close_windows_files
  config variables to make crawling more configurable.
- All Godeps dependencies were updated to master on 2015-10-21 [#122]
- Set default value for ignore_older config to 10 minutes. #164
- Added the fields_under_root setting to optionally store the custom fields top
level in the output dictionary. #188
- Add more encodings by using x/text/encodings/htmlindex package to select
  encoding by name.




[[release-notes-1.0.0-beta4]]
=== Beats version 1.0.0-beta4
https://github.com/elastic/beats/compare/1.0.0-beta3...1.0.0-beta4[Check
1.0.0-beta4 diff]


==== Breaking changes

*Affecting all Beats*

- Update tls config options naming from dash to underline #162
- Feature/output modes: Introduction of PublishEvent(s) to be used by beats #118 #115

*Packetbeat*

- Renamed http module config file option 'strip_authorization' to 'redact_authorization'
- Save_topology is set to false by default
- Rename elasticsearch index to [packetbeat-]YYYY.MM.DD

*Topbeat*

- Percentage fields (e.g user_p) are exported as a float between 0 and 1 #34


==== Bugfixes

*Affecting all Beats*

- Determine Elasticsearch index for an event based on UTC time #81
- Fixing ES output's defaultDeadTimeout so that it is 60 seconds #103
- ES outputer: fix timestamp conversion #91
- Fix TLS insecure config option #239
- ES outputer: check bulk API per item status code for retransmit on failure.

*Packetbeat*

- Support for lower-case header names when redacting http authorization headers
- Redact proxy-authorization if redact-authorization is set
- Fix some multithreading issues #203
- Fix negative response time #216
- Fix memcache TCP connection being nil after dropping stream data. #299
- Add missing DNS protocol configuration to documentation #269

*Topbeat*

- Don't divide the reported memory by an extra 1024 #60


==== Added

*Affecting all Beats*

- Add logstash output plugin #151
- Integration tests for Beat -> Logstash -> Elasticsearch added #195 #188 #168 #137 #128 #112
- Large updates and improvements to the documentation
- Add direction field to publisher output to indicate inbound/outbound transactions #150
- Add tls configuration support to elasticsearch and logstash outputers #139
- All external dependencies were updated to the latest version. Update to Golang 1.5.1 #162
- Guarantee ES index is based in UTC time zone #164
- Cache: optional per element timeout #144
- Make it possible to set hosts in different ways. #135
- Expose more TLS config options #124
- Use the Beat name in the default configuration file path #99

*Packetbeat*

- add [.editorconfig file](http://editorconfig.org/)
- add (experimental/unsupported?) saltstack files
- Sample config file cleanup
- Moved common documentation to [libbeat repository](https://github.com/elastic/libbeat)
- Update build to go 1.5.1
- Adding device descriptions to the -device output.
- Generate coverage for system tests
- Move go-daemon dependency to beats-packer
- Rename integration tests to system tests
- Made the `-devices` option more user friendly in case `sudo` is not used.
  Issue #296.
- Publish expired DNS transactions #301
- Update protocol guide to libbeat changes
- Add protocol registration to new protocol guide
- Make transaction timeouts configurable #300
- Add direction field to the exported fields #317

*Topbeat*

- Document fields in a standardized format (etc/fields.yml) #34
- Updated to use new libbeat Publisher #37 #41
- Update to go 1.5.1 #43
- Updated configuration files with comments for all options #65
- Documentation improvements


==== Deprecated

*Affecting all Beats*

- Redis output was deprecated #169 #145
- Host and port configuration options are deprecated. They are replaced by the hosts
 configuration option. #141<|MERGE_RESOLUTION|>--- conflicted
+++ resolved
@@ -33,12 +33,8 @@
 
 *Affecting all Beats*
 
-<<<<<<< HEAD
-- Propagate Sync error when running SafeFileRotate. {pull}9069[9069]
 - Log events at the debug level when dropped by encoding problems. {pull}9251[9251]
 
-=======
->>>>>>> 1447a599
 *Auditbeat*
 
 *Filebeat*
