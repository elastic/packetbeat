--- conflicted
+++ resolved
@@ -224,11 +224,8 @@
 - Docker and Kubernetes modules are now GA, instead of Beta. {pull}6105[6105]
 - Add pct calculated fields for Pod and container CPU and memory usages. {pull}6158[6158]
 - Add statefulset support to Kubernetes module. {pull}6236[6236]
-<<<<<<< HEAD
 - Refactor prometheus endpoint parsing to look similar to upstream prometheus {pull}6332[6332]
-=======
 - Update prometheus dependencies to latest {pull}6333[6333]
->>>>>>> de5be15b
 
 *Packetbeat*
 
