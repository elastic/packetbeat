--- conflicted
+++ resolved
@@ -116,11 +116,8 @@
 - Add experimental metricset `perfmon` to Windows module. {pull}3758[3758]
 - Add memcached module with stats metricset. {pull}3693[3693]
 - Add the `process.cmdline.cache.enabled` config option to the System Process Metricset. {pull}3891[3891]
-<<<<<<< HEAD
 - Adding support for custom http headers and TLS for metricbeat modules {pull}3945[3945]
-=======
 - Add new MetricSet interfaces for developers (`Closer`, `ReportingFetcher`, and `PushMetricSet`). {pull}3908[3908]
->>>>>>> f3079d95
 
 *Packetbeat*
 - Add `fields` and `fields_under_root` to packetbeat protocols configurations. {pull}3518[3518]
