--- conflicted
+++ resolved
@@ -29,11 +29,8 @@
 
 *Affecting all Beats*
 
-<<<<<<< HEAD
 - Preserve the event when source matching fails in `add_docker_metadata`. {pull}7133[7133]
-=======
 - Negotiate Docker API version from our client instead of using a hardcoded one. {pull}7165[7165]
->>>>>>> 385cbb71
 
 *Auditbeat*
 
