// Use these for links to issue and pulls. Note issues and pulls redirect one to
// each other on Github, so don't worry too much on using the right prefix.
:issue: https://github.com/elastic/beats/issues/
:pull: https://github.com/elastic/beats/pull/

////////////////////////////////////////////////////////////
// Template, add newest changes here

=== Beats version HEAD
https://github.com/elastic/beats/compare/v6.0.0-beta2...master[Check the HEAD diff]

==== Breaking changes

*Affecting all Beats*

- De dot keys of labels and annotations in kubernetes meta processors to prevent collisions. {pull}6203[6203]
- Rename beat.cpu.*.time metrics to beat.cpu.*.time.ms. {pull}6449[6449]
- Mark `system.syslog.message` and `system.auth.message` as `text` instead of `keyword`. {pull}6589[6589]
- Allow override of dynamic template `match_mapping_type` for fields with object_type. {pull}6691[6691]

*Auditbeat*

*Filebeat*

- Remove the undefined `username` option from the Redis input and clarify the documentation. {pull}6662[6662]
- Add validation for Stdin, when Filebeat is configured with Stdin and any other inputs, Filebeat
  will now refuses to start. {pull}6463[6463]

*Heartbeat*

- Made the URL field of heartbeat aggregatable. {pull}6263[6263]
- Use `match.Matcher` for checking heartbeat response bodies with regular expressions. {pull}6539[6539]

*Metricbeat*

- Kubernetes deployment: Add ServiceAccount config to system metricbeat. {pull}6824[6824]
- Kubernetes deployment: Add DNS Policy to system metricbeat. {pull}6656[6656]
- De dot keys in kubernetes/event metricset to prevent collisions. {pull}6203[6203]
- Add config option for windows/perfmon metricset to ignore non existent counters. {pull}6432[6432]
- Refactor docker CPU calculations to be more consistent with `docker stats`. {pull}6608[6608]
- Update logstash.node_stats metricset to write data under `logstash.node.stats.*`. {pull}6714[6714]

*Packetbeat*

*Winlogbeat*

==== Bugfixes

*Affecting all Beats*

- Fix panic when Events containing a float32 value are normalized. {pull}6129[6129]
- Fix `setup.dashboards.always_kibana` when using Kibana 5.6. {issue}6090[6090]
- Fix for kafka logger. {pull}6430[6430]
- Remove double slashes in Windows service script. {pull}6491[6491]
- Ensure Kubernetes labels/annotations don't break mapping {pull}6490[6490]

*Auditbeat*

- Add hex decoding for the name field in audit path records. {pull}6687[6687]

*Filebeat*

<<<<<<< HEAD
- Add support for adding string tags {pull}5395{5395}
- Fix race condition when limiting the number of harvesters running in parallel {issue}5458[5458]
- Fix relative paths in the prospector definitions. {pull}5443[5433]
- Fix `recursive_globe.enabled` option. {pull}5443[5443]
- Change pipeline delimiter to `{<` and `>}`. {pull}5702[5702]
- Fix variable name for `convert_timezone` in the system module. {pull}5936[5936]
- Fix a conversion issue for time related fields in the Logstash module for the slowlog
  fileset. {issue}6317[6317]
- Add raw JSON to message field when JSON parsing fails. {issue}6516[6516]
=======
- Fix panic when log prospector configuration fails to load. {issue}6800[6800]
- Fix memory leak in log prospector when files cannot be read. {issue}6797[6797]
>>>>>>> 018ae105

*Heartbeat*

*Metricbeat*

- Fix the default configuration for Logstash to include the default port. {pull}6279[6279]
- Fix dealing with new process status codes in Linux kernel 4.14+. {pull}6306[6306]
- Add filtering option by exact device names in system.diskio. `diskio.include_devices`. {pull}6085[6085]
- Add connections metricset to RabbitMQ module {pull}6548[6548]
- Fix panic in http dependent modules when invalid config was used. {pull}6205[6205]
- Fix system.filesystem.used.pct value to match what df reports. {issue}5494[5494]
- Fix namespace disambiguation in Kubernetes state_* metricsets. {issue}6281[6281]
- Fix Windows perfmon metricset so that it sends metrics when an error occurs. {pull}6542[6542]
- Fix Kubernetes calculated fields store. {pull}6564{6564}

*Packetbeat*

*Winlogbeat*

- Fixed a crash under Windows 2003 and XP when an event had less insert strings than required by its format string. {pull}6247[6247]

==== Added

*Affecting all Beats*

- Update Golang 1.9.4 {pull}6326[6326]
- Add the ability to log to the Windows Event Log. {pull}5913[5913]
- The node name can be discovered automatically by machine-id matching when beat deployed outside kubernetes cluster. {pull}6146[6146]
- Panics will be written to the logger before exiting. {pull}6199[6199]
- Add builder support for autodiscover and annotations builder {pull}6408[6408]
- Add plugin support for autodiscover builders, providers {pull}6457[6457]
- Preserve runtime from container statuses in Kubernetes autodiscover {pull}6456[6456]
- Experimental feature setup.template.append_fields added. {pull}6024[6024]
- Add appender support to autodiscover {pull}6469[6469]
- Add add_host_metadata processor {pull}5968[5968]
- Retry configuration to load dashboards if Kibana is not reachable when the beat starts. {pull}6560[6560]
- Add `has_fields` conditional to filter events based on the existence of all the given fields. {issue}6285[6285] {pull}6653[6653]
- Add support for spooling to disk to the beats event publishing pipeline. {pull}6581[6581]
- Added logging of system info at Beat startup. {issue}5946[5946]
- Do not log errors if X-Pack Monitoring is enabled but Elastisearch X-Pack is not. {pull}6627[6627]
- Add rename processor. {pull}6292[6292]

*Auditbeat*

*Filebeat*

- Add IIS module to parse access log and error log. {pull}6127[6127]
- Renaming of the prospector type to the input type and all prospectors are now moved to the input
  folder, to maintain backward compatibility type aliasing was used to map the old type to the new
  one. This change also affect YAML configuration. {pull}6078[6078]
- Addition of the TCP input {pull}6700[6700]
- Add option to convert the timestamps to UTC in the system module. {pull}5647[5647]
- Add Logstash module support for main log and the slow log, support the plain text or structured JSON format {pull}5481[5481]
- Add stream filtering when using `docker` prospector. {pull}6057[6057]
- Add support for CRI logs format. {issue}5630[5630]
- Add json.ignore_decoding_error config to not log json decoding erors. {issue}6547[6547]
- Make registry file permission configurable. {pull}6455[6455]
- Add MongoDB module. {pull}6283[6238]
- Add Ingest pipeline loading to setup. {pull}6814[6814]

*Heartbeat*

*Metricbeat*

- Support apache status pages for versions older than 2.4.16. {pull}6450[6450]
- Add support for huge pages on Linux. {pull}6436[6436]
- Support to optionally 'de dot' keys in http/json metricset to prevent collisions. {pull}5970[5970]
- Add graphite protocol metricbeat module. {pull}4734[4734]
- Add http server metricset to support push metrics via http. {pull}4770[4770]
- Make config object public for graphite and http server {pull}4820[4820]
- Add system uptime metricset. {issue}4848[4848]
- Add experimental `queue` metricset to RabbitMQ module. {pull}4788[4788]
- Add additional php-fpm pool status kpis for Metricbeat module {pull}5287[5287]
- Add etcd module. {issue}4970[4970]
- Add ip address of docker containers to event. {pull}5379[5379]
- Add ceph osd tree information to metricbeat {pull}5498[5498]
- Add ceph osd_df to metricbeat {pull}5606[5606]
- Add basic Logstash module. {pull}5540[5540]
- Add dashboard for Windows service metricset. {pull}5603[5603]
- Add pct calculated fields for Pod and container CPU and memory usages. {pull}6158[6158]
- Add statefulset support to Kubernetes module. {pull}6236[6236]
- Refactor prometheus endpoint parsing to look similar to upstream prometheus {pull}6332[6332]
- Making the http/json metricset GA. {pull}6471[6471]
- Add support for array in http/json metricset. {pull}6480[6480]
- Making the jolokia/jmx module GA. {pull}6143[6143]
- Making the MongoDB module GA. {pull}6554[6554]
- Allow to disable labels `dedot` in Docker module, in favor of a safe way to keep dots. {pull}6490[6490]
- Add experimental module to collect metrics from munin nodes. {pull}6517[6517]
- Add support for wildcards and explicit metrics grouping in jolokia/jmx. {pull}6462[6462]
- Set `collector` as default metricset in Prometheus module. {pull}6636[6636] {pull}6747[6747]
- Set `mntr` as default metricset in Zookeeper module. {pull}6674[6674]
- Set default metricsets in vSphere module. {pull}6676[6676]
- Set `status` as default metricset in Apache module. {pull}6673[6673]
- Set `namespace` as default metricset in Aerospike module. {pull}6669[6669]
- Set `service` as default metricset in Windows module. {pull}6675[6675]
- Set all metricsets as default metricsets in uwsgi module. {pull}6688[6688]
- Allow autodiscover to monitor unexposed ports {pull}6727[6727]
- Mark kubernetes.event metricset as beta. {pull}6715[6715]
- Set all metricsets as default metricsets in couchbase module. {pull}6683[6683]
- Mark uwsgi module and metricset as beta. {pull}6717[6717]
- Mark Golang module and metricsets as beta. {pull}6711[6711]
- Mark system.raid metricset as beta. {pull}6710[6710]
- Mark http.server metricset as beta. {pull}6712[6712]
- Mark metricbeat logstash module and metricsets as beta. {pull}6713[6713]
- Set all metricsets as default metricsets in Ceph module. {pull}6676[6676]
- Set `container`, `cpu`, `diskio`, `healthcheck`, `info`, `memory` and `network` in docker module as default. {pull}6718[6718]
- Set `cpu`, `load`, `memory`, `network`, `process` and `process_summary` as default metricsets in system module. {pull}6689[6689]
- Set `collector` as default metricset in Dropwizard module. {pull}6669[6669]
- Set `info` and `keyspace` as default metricsets in redis module. {pull}6742[6742]
- Set `connection` as default metricset in rabbitmq module. {pull}6743[6743]
- Set all metricsets as default metricsets in Elasticsearch module. {pull}6755[6755]
- Set all metricsets as default metricsets in Etcd module. {pull}6756[6756]
- Set server metricsets as default in Graphite module. {pull}6757[6757]
- Set all metricsets as default metricsets in HAProxy module. {pull}6758[6758]
- Set all metricsets as default metricsets in Kafka module. {pull}6759[6759]
- Set all metricsets as default metricsets in postgresql module. {pull}6761[6761]
- Set status metricsets as default in Kibana module. {pull}6762[6762]
- Set all metricsets as default metricsets in Logstash module. {pull}6763[6763]
- Set `container`, `node`, `pod`, `system`, `volume` as default in Kubernetes module. {pull} 6764[6764]
- Set `stats` as default in memcached module. {pull}6765[6765]
- Set all metricsets as default metricsets in Mongodb module. {pull}6766[6766]
- Set `pool` as default metricset for php_fpm module. {pull}6768[6768]
- Set `status` as default metricset for mysql module. {pull} 6769[6769]
- Set `stubstatus` as default metricset for nginx module. {pull}6770[6770]
- Added support for haproxy 1.7 and 1.8. {pull}6793[6793]
- Add accumulated I/O stats to diskio in the line of `docker stats`. {pull}6701[6701]

*Packetbeat*

- Add support for condition on bool type {issue}5659[5659] {pull}5954[5954]
- Fix high memory usage on HTTP body if body is not published. {pull}6680[6680]
- Allow to capture the HTTP request or response bodies independently. {pull}6784[6784]

*Winlogbeat*

- Use bookmarks to persist the last published event. {pull}6150[6150]

==== Deprecated

*Affecting all Beats*

*Filebeat*

*Heartbeat*

*Metricbeat*

*Packetbeat*

*Winlogbeat*

==== Known Issue


////////////////////////////////////////////////////////////

[[release-notes-6.2.3]]
=== Beats version 6.2.3
https://github.com/elastic/beats/compare/v6.2.2...v6.2.3[View commits]

==== Breaking changes

*Affecting all Beats*

- Fix conditions checking on autodiscover Docker labels. {pull}6412[6412]

==== Bugfixes

*Affecting all Beats*

- Avoid panic errors when processing nil Pod events in add_kubernetes_metadata. {issue}6372[6372]
- Fix infinite failure on Kubernetes watch {pull}6504[6504]

*Metricbeat*

- Fix Kubernetes overview dashboard views for non default time ranges. {issue}6395{6395}


[[release-notes-6.2.2]]
=== Beats version 6.2.2
https://github.com/elastic/beats/compare/v6.2.1...v6.2.2[View commits]

==== Bugfixes

*Affecting all Beats*

- Add logging when monitoring cannot connect to Elasticsearch. {pull}6365[6365]
- Fix infinite loop when event unmarshal fails in Kubernetes pod watcher. {pull}6353[6353]

*Filebeat*

- Fix a conversion issue for time related fields in the Logstash module for the slowlog
  fileset. {issue}6317[6317]

[[release-notes-6.2.1]]
=== Beats version 6.2.1
https://github.com/elastic/beats/compare/v6.2.0...v6.2.1[View commits]

No changes in this release.

[[release-notes-6.2.0]]
=== Beats version 6.2.0
https://github.com/elastic/beats/compare/v6.1.3...v6.2.0[View commits]

==== Breaking changes

*Affecting all Beats*

- The log format may differ due to logging library changes. {pull}5901[5901]
- The default value for pipelining is reduced to 2 to avoid high memory in the Logstash beats input. {pull}6250[6250]

*Auditbeat*

- Split the audit.kernel and audit.file metricsets into their own modules
  named auditd and file_integrity, respectively. This change requires
  existing users to update their config. {issue}5422[5422]
- Renamed file_integrity module fields. {issue}5423[5423] {pull}5995[5995]
- Renamed auditd module fields. {issue}5423[5423] {pull}6080[6080]

*Metricbeat*

- Rename `golang.heap.system.optained` field to `golang.heap.system.obtained`. {issue}5703[5703]
- De dot keys in jolokia/jmx metricset to prevent collisions. {pull}5957[5957]

==== Bugfixes

*Auditbeat*

- Fixed an issue where the proctitle value was being truncated. {pull}6080[6080]
- Fixed an issue where values were incorrectly interpretted as hex data. {pull}6080[6080]
- Fixed parsing of the `key` value when multiple keys are present. {pull}6080[6080]
- Fix possible resource leak if file_integrity module is used with config
  reloading on Windows or Linux. {pull}6198[6198]

*Filebeat*

- Fix variable name for `convert_timezone` in the system module. {pull}5936[5936]

*Metricbeat*

- Fix error `datastore '*' not found` in Vsphere module. {issue}4879[4879]
- Fix error `NotAuthenticated` in Vsphere module. {issue}4673[4673]
- Fix mongodb session consistency mode to allow command execution on secondary nodes. {issue}4689[4689]
- Fix kubernetes `state_pod` `status.phase` so that the active phase is returned instead of `unknown`. {pull}5980[5980]
- Fix error collecting network_names in Vsphere module. {pull}5962[5962]
- Fix process cgroup memory metrics for memsw, kmem, and kmem_tcp. {issue}6033[6033]
- Fix kafka OffsetFetch request missing topic and partition parameters. {pull}5880[5880]

*Packetbeat*

- Fix mysql SQL parser to trim `\r` from Windows Server `SELECT\r\n\t1`. {pull}5572[5572]


==== Added

*Affecting all Beats*

- Adding a local keystore to allow user to obfuscate password {pull}5687[5687]
- Add autodiscover for kubernetes. {pull}6055[6055]
- Add Beats metrics reporting to Xpack. {issue}3422[3422]
- Update the command line library cobra and add support for zsh completion {pull}5761[5761]
- Update to Golang 1.9.2
- Moved `ip_port` indexer for `add_kubernetes_metadata` to all beats. {pull}5707[5707]
- `ip_port` indexer now index both IP and IP:port pairs. {pull}5721[5721]
- Add the ability to write structured logs. {pull}5901[5901]
- Use structured logging for the metrics that are periodically logged via the
  `logging.metrics` feature. {pull}5915[5915]
- Improve Elasticsearch output metrics to count number of dropped and duplicate (if event ID is given) events. {pull}5811[5811]
- Add the abilility for the add_docker_metadata process to enrich based on process ID. {pull}6100[6100]
- The `add_docker_metadata` and `add_kubernetes_metadata` processors are now GA, instead of Beta. {pull}6105[6105]
- Update go-ucfg library to support top level key reference and cyclic key reference for the
  keystore {pull}6098[6098]

*Auditbeat*

- Auditbeat is marked as GA, no longer Beta. {issue}5432[5432]
- Add support for BLAKE2b hash algorithms to the file integrity module. {pull}5926[5926]
- Add support for recursive file watches. {pull}5575[5575] {pull}5833[5833]

*Filebeat*

- Add Osquery module. {pull}5971[5971]
- Add stream filtering when using `docker` prospector. {pull}6057[6057]

*Metricbeat*

- Add ceph osd_df to metricbeat {pull}5606[5606]
- Add field network_names of hosts and virtual machines. {issue}5646[5646]
- Add experimental system/raid metricset. {pull}5642[5642]
- Add a dashboard for the Nginx module. {pull}5991[5991]
- Add experimental mongodb/collstats metricset. {pull}5852[5852]
- Update the MySQL dashboard to use the Time Series Visual Builder. {pull}5996[5996]
- Add experimental uwsgi module. {pull}6006[6006]
- Docker and Kubernetes modules are now GA, instead of Beta. {pull}6105[6105]
- Support haproxy stats gathering using http (additionaly to tcp socket). {pull}5819[5819]
- Support to optionally 'de dot' keys in http/json metricset to prevent collisions. {pull}5957[5957]

*Packetbeat*

- Configure good defaults for `add_kubernetes_metadata`. {pull}5707[5707]

[[release-notes-6.1.3]]
=== Beats version 6.1.3
https://github.com/elastic/beats/compare/v6.1.2...v6.1.3[View commits]

No changes in this release.

[[release-notes-6.1.2]]
=== Beats version 6.1.2
https://github.com/elastic/beats/compare/v6.1.1...v6.1.2[View commits]

==== Bugfixes

*Auditbeat*

- Add an error check to the file integrity scanner to prevent a panic when
  there is an error reading file info via lstat. {issue}6005[6005]

==== Added

*Filebeat*

- Switch to docker prospector in sample manifests for Kubernetes deployment {pull}5963[5963]

[[release-notes-6.1.1]]
=== Beats version 6.1.1
https://github.com/elastic/beats/compare/v6.1.0...v6.1.1[View commits]

No changes in this release.

[[release-notes-6.1.0]]
=== Beats version 6.1.0
https://github.com/elastic/beats/compare/v6.0.1...v6.1.0[View commits]

==== Breaking changes

*Auditbeat*

- Changed `audit.file.path` to be a multi-field so that path is searchable. {pull}5625[5625]

*Metricbeat*

- Rename `heap_init` field to `heap.init` in the Elasticsearch module. {pull}5320[5320]
- Rename `http.response.status_code` field to `http.response.code` in the HTTP module. {pull}5521[5521]

==== Bugfixes

*Affecting all Beats*

- Remove ID() from Runner interface {issue}5153[5153]
- Correctly send configured `Host` header to the remote server. {issue}4842[4842]
- Change add_kubernetes_metadata to attempt detection of namespace. {pull}5482[5482]
- Avoid double slash when join url and path {pull}5517[5517]
- Fix console color output for Windows. {issue}5611[5611]
- Fix logstash output debug message. {pull}5799{5799]
- Fix isolation of modules when merging local and global field settings. {issue}5795[5795]
- Report ephemeral ID and uptime in monitoring events on all platforms {pull}6501[6501]

*Filebeat*

- Add support for adding string tags {pull}5395[5395]
- Fix race condition when limiting the number of harvesters running in parallel {issue}5458[5458]
- Fix relative paths in the prospector definitions. {pull}5443[5443]
- Fix `recursive_globe.enabled` option. {pull}5443[5443]

*Metricbeat*

- Change field type of http header from nested to object {pull}5258[5258]
- Fix the fetching of process information when some data is missing under MacOS X. {issue}5337[5337]
- Change `MySQL active connections` visualization title to `MySQL total connections`. {issue}4812[4812]
- Fix `ProcState` on Linux and FreeBSD when process names contain parentheses. {pull}5775[5775]
- Fix incorrect `Mem.Used` calculation under linux. {pull}5775[5775]
- Fix `open_file_descriptor_count` and `max_file_descriptor_count` lost in zookeeper module {pull}5902[5902]
- Fix system process metricset for kernel processes. {issue}5700[5700]
- Change kubernetes.node.cpu.allocatable.cores to float. {pull}6130[6130]

*Packetbeat*

- Fix http status phrase parsing not allow spaces. {pull}5312[5312]
- Fix http parse to allow to parse get request with space in the URI. {pull}5495[5495]
- Fix mysql SQL parser to trim `\r` from Windows Server `SELECT\r\n\t1`. {pull}5572[5572]
- Fix corruption when parsing repeated headers in an HTTP request or response. {pull}6325[6325]
- Fix panic when parsing partial AMQP messages. {pull}6384[6384]
- Fix out of bounds access to slice in MongoDB parser. {pull}6256[6256]
- Fix sniffer hanging on exit under Linux. {pull}6535[6535]
- Fix bounds check error in http parser causing a panic. {pull}6750[6750]

*Winlogbeat*

- Fix the registry file. It was not correctly storing event log names, and
  upon restart it would begin reading at the start of each event log. {issue}5813[5813]
- Fix config validation to allow `event_logs.processors`. [pull]6217[6217]

==== Added

*Affecting all Beats*

- Support dashboard loading without Elasticseach {pull}5653[5653]
- Changed the hashbang used in the beat helper script from `/bin/bash` to `/usr/bin/env bash`. {pull}5051[5051]
- Changed beat helper script to use `exec` when running the beat. {pull}5051[5051]
- Fix reloader error message to only print on actual error {pull}5066[5066]
- Add support for enabling TLS renegotiation. {issue}4386[4386]
- Add Azure VM support for add_cloud_metadata processor {pull}5355[5355]
- Add `output.file.permission` config option. {pull}4638[4638]
- Refactor add_kubernetes_metadata to support autodiscovery {pull}5434[5434]
- Improve custom flag handling and CLI flags usage message. {pull}5543[5543]
- Add number_of_routing_shards config set to 30 {pull}5570[5570]
- Set log level for kafka output. {pull}5397[5397]
- Move TCP UDP start up into `server.Start()` {pull}4903[4903]
- Update to Golang 1.9.2

*Auditbeat*

- Add support for SHA3 hash algorithms to the file integrity module. {issue}5345[5345]
- Add dashboards for Linux audit framework events (overview, executions, sockets). {pull}5516[5516]

*Filebeat*

- Add PostgreSQL module with slowlog support. {pull}4763[4763]
- Add Kafka log module. {pull}4885[4885]
- Add support for `/var/log/containers/` log path in `add_kubernetes_metadata` processor. {pull}4981[4981]
- Remove error log from runnerfactory as error is returned by API. {pull}5085[5085]
- Add experimental Docker `json-file` prospector . {pull}5402[5402]
- Add experimental Docker autodiscover functionality. {pull}5245[5245]
- Add option to convert the timestamps to UTC in the system module. {pull}5647[5647]
- Add Logstash module support for main log and the slow log, support the plain text or structured JSON format {pull}5481[5481]

*Metricbeat*

- Add graphite protocol metricbeat module. {pull}4734[4734]
- Add http server metricset to support push metrics via http. {pull}4770[4770]
- Make config object public for graphite and http server {pull}4820[4820]
- Add system uptime metricset. {issue}4848[4848]
- Add experimental `queue` metricset to RabbitMQ module. {pull}4788[4788]
- Add additional php-fpm pool status kpis for Metricbeat module {pull}5287[5287]
- Add etcd module. {issue}4970[4970]
- Add ip address of docker containers to event. {pull}5379[5379]
- Add ceph osd tree information to Metricbeat {pull}5498[5498]
- Add basic Logstash module. {pull}5540[5540]
- Add dashboard for Windows service metricset. {pull}5603[5603]
- Add experimental Docker autodiscover functionality. {pull}5245[5245]
- Add Windows service metricset in the windows module. {pull}5332[5332]
- Update gosigar to v0.6.0. {pull}5775[5775]

*Packetbeat*

- Add support for decoding the TLS envelopes. {pull}5476[5476]
- HTTP parses successfully on empty status phrase. {issue}6176[6176]
- HTTP parser supports broken status line. {pull}6631[6631]

[[release-notes-6.0.1]]
=== Beats version 6.0.1
https://github.com/elastic/beats/compare/v6.0.0...v6.0.1[View commits]

==== Bugfixes

*Affecting all Beats*

- Fix documentation links in README.md files. {pull}5710[5710]
- Fix `add_docker_metadata` dropping some containers. {pull}5788[5788]

*Heartbeat*

- Fix the "HTTP up status" visualization. {pull}5564[5564]

*Metricbeat*

- Fix map overwrite in docker diskio module. {issue}5582[5582]
- Fix connection leak in mongodb module. {issue}5688[5688]
- Fix the include top N processes feature for cases where there are fewer
  processes than N. {pull}5729[5729]


include::libbeat/docs/release-notes/6.0.0.asciidoc[]

[[release-notes-6.0.0-ga]]
=== Beats version 6.0.0-GA
https://github.com/elastic/beats/compare/v6.0.0-rc2...v6.0.0[View commits]

The list below covers the changes between 6.0.0-rc2 and 6.0.0 GA only.

==== Bugfixes

*Filebeat*

- Fix machine learning jobs setup for dynamic modules. {pull}5509[5509]

*Packetbeat*

- Fix missing length check in the PostgreSQL module. {pull}5457[5457]
- Fix panic in ACK handler if event is dropped on blocked queue {issue}5524[5524]

==== Added

*Filebeat*

- Add Kubernetes manifests to deploy Filebeat. {pull}5349[5349]
- Add container short ID matching to add_docker_metadata. {pull}6172[6172]

*Metricbeat*

- Add Kubernetes manifests to deploy Metricbeat. {pull}5349[5349]


[[release-notes-6.0.0-rc2]]
=== Beats version 6.0.0-rc2
https://github.com/elastic/beats/compare/v6.0.0-rc1...v6.0.0-rc2[View commits]

==== Breaking changes

*Packetbeat*

- Remove not-working `runoptions.uid` and `runoptions.gid` options in Packetbeat. {pull}5261[5261]

==== Bugfixes

*Affecting all Beats*

- Fix data race accessing watched containers. {issue}5147[5147]
- Do not require template if index change and template disabled {pull}5319[5319]
- Fix missing ACK in redis output. {issue}5404[5404]

*Filebeat*

- Fix default paths for redis 4.0.1 logs on macOS {pull}5173[5173]
- Fix Filebeat not starting if command line and modules configs are used together. {issue}5376[5376]
- Fix double `@timestamp` field when JSON decoding was used. {pull}5436[5436]

*Metricbeat*

- Use `beat.name` instead of `beat.hostname` in the Host Overview dashboard. {pull}5340[5340]
- Fix the loading of 5.x dashboards. {issue}5277[5277]

==== Added

*Metricbeat*

- Auto-select a hostname (based on the host on which the Beat is running) in the Host Overview dashboard. {pull}5340[5340]

==== Deprecated

*Filebeat*

- The `filebeat.config_dir` option is deprecated. Use `filebeat.config.prospector` options instead. {pull}5321[5321]

[[release-notes-6.0.0-rc1]]
=== Beats version 6.0.0-rc1
https://github.com/elastic/beats/compare/v6.0.0-beta2...v6.0.0-rc1[View commits]

==== Bugfixes

*Affecting all Beats*

- Fix the `/usr/bin/beatname` script to accept `-d "*"` as a parameter. {issue}5040[5040]
- Combine `fields.yml` properties when they are defined in different sources. {issue}5075[5075]
- Keep Docker & Kubernetes pod metadata after container dies while they are needed by processors. {pull}5084[5084]
- Fix `fields.yml` lookup when using `export template` with a custom `path.config` param. {issue}5089[5089]
- Remove runner creation from every reload check {pull}5141[5141]
- Fix add_kubernetes_metadata matcher registry lookup. {pull}5159[5159]

*Metricbeat*

- Fix a memory allocation issue where more memory was allocated than needed in the windows-perfmon metricset. {issue}5035[5035]
- Don't start metricbeat if external modules config is wrong and reload is disabled {pull}5053[5053]
- The MongoDB module now connects on each fetch, to avoid stopping the whole Metricbeat instance if MongoDB is not up when starting. {pull}5120[5120]
- Fix kubernetes events module to be able to index time fields properly. {issue}5093[5093]
- Fixed `cmd_set` and `cmd_get` being mixed in the Memcache module. {pull}5189[5189]


==== Added

*Affecting all Beats*

- Enable flush timeout by default. {pull}5150[5150]
- Add @metadata.version to events send to Logstash. {pull}5166[5166]

*Auditbeat*

- Changed the number of shards in the default configuration to 3. {issue}5095[5095]
- Add support for receiving audit events using a multicast socket. {issue}4850[4850]

*Filebeat*

- Changed the number of shards in the default configuration to 3. {issue}5095[5095]
- Don't start filebeat if external modules/prospectors config is wrong and reload is disabled {pull}5053[5053]
- Add `filebeat.registry_flush` setting, to delay the registry updates. {pull}5146[5146]

*Heartbeat*

- Changed the number of shards in the default configuration to 1. {issue}5095[5095]

*Packetbeat*

- Changed the number of shards in the default configuration to 3. {issue}5095[5095]

*Winlogbeat*

- Changed the number of shards in the default configuration to 3. {issue}5095[5095]

[[release-notes-6.0.0-beta2]]
=== Beats version 6.0.0-beta2
https://github.com/elastic/beats/compare/v6.0.0-beta1...v6.0.0-beta2[View commits]

==== Breaking changes

*Affecting all Beats*

- The log directory (`path.log`) for Windows services is now set to `C:\ProgramData\[beatname]\logs`. {issue}4764[4764]
- The _all field is disabled in Elasticsearch 6.0. This means that searching by individual
  words only work on text fields. {issue}4901[4901]
- Fail if removed setting output.X.flush_interval is explicitly configured.
- Rename the `/usr/bin/beatname.sh` script (e.g. `metricbeat.sh`) to `/usr/bin/beatname`. {pull}4933[4933]
- Beat does not start if elasticsearch index pattern was modified but not the template name and pattern. {issue}4769[4769]
- Fail if removed setting output.X.flush_interval is explicitly configured. {pull}4880[4880]

==== Bugfixes

*Affecting all Beats*

- Register kubernetes `field_format` matcher and remove logger in `Encode` API {pull}4888[4888]
- Fix go plugins not loaded when beat starts {pull}4799[4799]
- Add support for `initContainers` in `add_kubernetes_metadata` processor. {issue}4825[4825]
- Eliminate deprecated _default_ mapping in 6.x {pull}4864[4864]
- Fix pod name indexer to use both namespace, pod name to frame index key {pull}4775[4775]

*Filebeat*

- Fix issue where the `fileset.module` could have the wrong value. {issue}4761[4761]

*Heartbeat*

- Fix monitor.name being empty by default. {issue}4852[4852]
- Fix wrong event timestamps. {issue}4851[4851]

*Metricbeat*

- Added missing mongodb configuration file to the `modules.d` folder. {pull}4870[4870]
- Fix wrong MySQL CRUD queries timelion visualization {pull}4857[4857]
- Add new metrics to CPU metricsset {pull}4969[4969]

*Packetbeat*

- Update flow timestamp on each packet being received. {issue}4895[4895]

==== Added

*Affecting all Beats*

- Add setting to enable/disable the slow start in logstash output. {pull}4972[4972]
- Update init scripts to use the `test config` subcommand instead of the deprecated `-configtest` flag. {issue}4600[4600]
- Get by default the credentials for connecting to Kibana from the Elasticsearch output configuration. {pull}4867[4867]
- Added `cloud.id` and `cloud.auth` settings, for simplifying using Beats with the Elastic Cloud. {issue}4959[4959]
- Add lz4 compression support to kafka output. {pull}4977[4977]
- Add newer kafka versions to kafka output. {pull}4977[4977]
- Configure the index name when loading the dashboards and the index pattern. {pull}4949[4949]

*Metricbeat*

- Add `filesystem.ignore_types` to system module for ignoring filesystem types. {issue}4685[4685]
- Add support to exclude labels from kubernetes pod metadata. {pull}4757[4757]

[[release-notes-6.0.0-beta1]]
=== Beats version 6.0.0-beta1
https://github.com/elastic/beats/compare/v6.0.0-alpha2...v6.0.0-beta1[View commits]

==== Breaking changes

*Affecting all Beats*

- Rename `kubernetes` processor to `add_kubernetes_metadata`. {pull}4473[4473]
- Rename `*.full.yml` config files to `*.reference.yml`. {pull}4563[4563]
- The `scripts/import_dashboards` is removed from packages. Use the `setup` command instead. {pull}4586[4586]
- Change format of the saved kibana dashboards to have a single JSON file for each dashboard {pull}4413[4413]
- Rename `configtest` command to `test config`. {pull}4590[4590]
- Remove setting `queue_size` and `bulk_queue_size`. {pull}4650[4650]
- Remove setting `dashboard.snapshot` and `dashboard.snapshot_url`. They are no longer needed because the
  dashboards are included in the packages by default. {pull}4675[4675]
- Beats can no longer be launched from Windows Explorer (GUI), command line is required. {pull}4420[4420]

*Auditbeat*

- Changed file metricset config to make `file.paths` a list instead of a dictionary. {pull}4796[4796]

*Heartbeat*

- Renamed the heartbeat RPM/DEB name to `heartbeat-elastic`. {pull}4601[4601]

*Metricbeat*

- Change all `system.cpu.*.pct` metrics to be scaled by the number of CPU cores.
  This will make the CPU usage percentages from the system cpu metricset consistent
  with the system process metricset. The documentation for these metrics already
  stated that on multi-core systems the percentages could be greater than 100%. {pull}4544[4544]
- Remove filters setting from metricbeat modules. {pull}4699[4699]
- Added `type` field to filesystem metrics. {pull}4717[4717]

*Packetbeat*

- Remove the already unsupported `pf_ring` sniffer option. {pull}4608[4608]

==== Bugfixes

*Affecting all Beats*

- Don't stop with error loading the ES template if the ES output is not enabled. {pull}4436[4436]
- Fix race condition in internal logging rotator. {pull}4519[4519]
- Normalize all times to UTC to ensure proper index naming. {issue}4569[4569]
- Fix issue with loading dashboards to ES 6.0 when .kibana index did not already exist. {issue}4659[4659]

*Auditbeat*

- Fix `file.max_file_size` config option for the audit file metricset. {pull}4796[4796]

*Filebeat*

- Fix issue where the `fileset.module` could have the wrong value. {issue}4761[4761]

*Metricbeat*

- Fix issue affecting Windows services timing out at startup. {pull}4491[4491]
- Fix incorrect docker.diskio.total metric calculation. {pull}4507[4507]
- Vsphere module: used memory field corrected. {issue}4461[4461]

*Packetbeat*

- Enabled /proc/net/tcp6 scanning and fixed ip v6 parsing. {pull}4442[4442]

*Winlogbeat*

- Removed validation of top-level config keys. This behavior was inconsistent with other Beats
  and caused maintainability issues. {pull}4657[4657]

==== Added

*Affecting all Beats*

- New cli subcommands interface. {pull}4420[4420]
- Allow source path matching in `add_docker_metadata` processor. {pull}4495[4495]
- Add support for analyzers and multifields in fields.yml. {pull}4574[4574]
- Add support for JSON logging. {pull}4523[4523]
- Add `test output` command, to test Elasticsearch and Logstash output settings. {pull}4590[4590]
- Introduce configurable event queue settings: queue.mem.events, queue.mem.flush.min_events and queue.mem.flush.timeout. {pull}4650[4650]
- Enable pipelining in Logstash output by default. {pull}4650[4650]
- Added 'result' field to Elasticsearch QueryResult struct for compatibility with 6.x Index and Delete API responses. {issue]4661[4661]
- The sample dashboards are now included in the Beats packages. {pull}4675[4675]
- Add `pattern` option to be used in the fields.yml to specify the pattern for a number field. {pull}4731[4731]

*Auditbeat*

- Added `file.hash_types` config option for controlling the hash types. {pull}4796[4796]
- Added the ability to specify byte unit suffixes to `file.max_file_size`. {pull}4796[4796]

*Filebeat*

- Add experimental Redis module. {pull}4441[4441]
- Nginx module: use the first not-private IP address as the remote_ip. {pull}4417[4417]
- Load Ingest Node pipelines when the Elasticsearch connection is established, instead of only once at startup. {pull}4479[4479]
- Add support for loading Xpack Machine Learning configurations from the modules, and added sample configurations for the Nginx module. {pull}4506[4506] {pull}4609[4609]

- Add udp prospector type. {pull}4452[4452]
- Enabled Cgo which means libc is dynamically compiled. {pull}4546[4546]
- Add Beta module config reloading mechanism {pull}4566[4566]
- Remove spooler and publisher components and settings. {pull}4644[4644]

*Heartbeat*

- Enabled Cgo which means libc is dynamically compiled. {pull}4546[4546]

*Metricbeat*

- Add random startup delay to each metricset to avoid the thundering herd problem. {issue}4010[4010]
- Add the ability to configure audit rules to the kernel module. {pull}4482[4482]
- Add the ability to configure kernel's audit failure mode. {pull}4516[4516]
- Add experimental Aerospike module. {pull}4560[4560]
- Vsphere module: collect custom fields from virtual machines. {issue}4464[4464]
- Add `test modules` command, to test modules expected output. {pull}4656[4656]
- Add `processors` setting to metricbeat modules. {pull}4699[4699]
- Support `npipe` protocol (Windows) in Docker module. {pull}4751[4751]

*Winlogbeat*

- Add the ability to use LevelRaw if Level isn't populated in the event XML. {pull}4257[4257]

*Auditbeat*

- Add file integrity metricset to the audit module. {pull}4486[4486]

[[release-notes-6.0.0-alpha2]]
=== Beats version 6.0.0-alpha2
https://github.com/elastic/beats/compare/v6.0.0-alpha1...v6.0.0-alpha2[View commits]

==== Breaking changes

*Filebeat*

- Rename `input_type` field to `prospector.type` {pull}4294[4294]
- The `@metadata.type` field, added by the Logstash output, is now hardcoded to `doc` and will be removed in future versions. {pull}4331[4331].

==== Bugfixes

*Affecting all Beats*

- Fix importing the dashboards when the limit for max open files is too low. {issue}4244[4244]
- Fix configuration documentation for kubernetes processor {pull}4313[4313]
- Fix misspelling in `add_locale` configuration option for abbreviation.

*Filebeat*

- Fix race condition on harvester stopping with reloading enabled. {issue}3779[3779]
- Fix recursive glob config parsing and resolution across restarts. {pull}4269[4269]
- Allow string characters in user agent patch version (NGINX and Apache) {pull}4415[4415]
- Fix grok pattern in filebeat module system/auth without hostname. {pull}4224[4224]

*Metricbeat*

- Set correct format for percent fields in memory module. {pull}4619[4619]
- Fix a debug statement that said a module wrapper had stopped when it hadn't. {pull}4264[4264]
- Use MemAvailable value from /proc/meminfo on Linux 3.14. {pull}4316[4316]
- Fix panic when events were dropped by filters. {issue}4327[4327]
- Add filtering to system filesystem metricset to remove relative mountpoints like those
  from Linux network namespaces. {pull}4370[4370]
- Remove unnecessary print statement in schema apis. {pull}4355[4355]
- Fix type of field `haproxy.stat.check.health.last`. {issue}4407[4407]

*Packetbeat*
- Enable memcache filtering only if a port is specified in the config file. {issue}4335[4335]
- Enable memcache filtering only if a port is specified in the config file. {issue}4335[4335]

==== Added

*Affecting all Beats*

- Upgraded to Golang 1.8.3. {pull}4401[4401]
- Added the possibility to set Elasticsearch mapping template settings from the Beat configuration file. {pull}4284[4284] {pull}4317[4317]
- Add a variable to the SysV init scripts to make it easier to change the user. {pull}4340[4340]
- Add the option to write the generated Elasticsearch mapping template into a file. {pull}4323[4323]
- Add `instance_name` in GCE add_cloud_metadata processor. {pull}4414[4414]
- Add `add_docker_metadata` processor. {pull}4352[4352]
- Add `logging.files` `permissions` option. {pull}4295[4295]

*Filebeat*
- Added ability to sort harvested files. {pull}4374[4374]
- Add experimental Redis slow log prospector type. {pull}4180[4180]

*Metricbeat*

- Add macOS implementation of the system diskio metricset. {issue}4144[4144]
- Add process_summary metricset that records high level metrics about processes. {pull}4231[4231]
- Add `kube-state-metrics` based metrics to `kubernetes` module {pull}4253[4253]
- Add debug logging to Jolokia JMX metricset. {pull}4341[4341]
- Add events metricset for kubernetes metricbeat module {pull}4315[4315]
- Change Metricbeat default configuration file to be better optimized for most users. {pull}4329[4329]
- Add experimental RabbitMQ module. {pull}4394[4394]
- Add Kibana dashboard for the Kubernetes modules. {pull}4138[4138]

*Packetbeat*

*Winlogbeat*

==== Deprecated

*Affecting all Beats*

- The `@metadata.type` field, added by the Logstash output, is deprecated, hardcoded to `doc` and will be removed in future versions. {pull}4331[4331].

*Filebeat*

- Deprecate `input_type` prospector config. Use `type` config option instead. {pull}4294[4294]

==== Known Issue

- If the Elasticsearch output is not enabled, but `setup.template` options are
  present (like it's the case in the default Metricbeat configuration), the
  Beat stops with an error: "Template loading requested but the Elasticsearch
  output is not configured/enabled". To avoid this error, disable the template
  loading explicitly `setup.template.enabled: false`.

[[release-notes-6.0.0-alpha1]]
=== Beats version 6.0.0-alpha1
https://github.com/elastic/beats/compare/v5.4.0...v6.0.0-alpha1[View commits]

==== Breaking changes

*Affecting all Beats*

- Introduce beat version in the Elasticsearch index and mapping template {pull}3527[3527]
- Usage of field `_type` is now ignored and hardcoded to `doc`. {pull}3757[3757]
- Change vendor manager from glide to govendor. {pull}3851[3851]
- Rename `error` field to `error.message`. {pull}3987[3987]
- Change `dashboards.*` config options to `setup.dashboards.*`. {pull}3921[3921]
- Change `outputs.elasticsearch.template.* to `setup.template.*` {pull}4080[4080]

*Filebeat*

- Remove code to convert states from 1.x. {pull}3767[3767]
- Remove deprecated config options `force_close_files` and `close_older`. {pull}3768[3768]
- Change `clean_removed` behaviour to also remove states for files which cannot be found anymore under the same name. {pull}3827[3827]
- Remove `document_type` config option. Use `fields` instead. {pull}4204[4204]
- Move `json_error` under `error.message` and `error.key`. {pull}4167[4167]

*Packetbeat*

- Remove deprecated `geoip`. {pull}3766[3766]
- Replace `waitstop` command line argument by `shutdown_timeout` in configuration file. {pull}3588[3588]

*Winlogbeat*

- Remove metrics endpoint. Replaced by http endpoint in libbeat (see #3717). {pull}3901[3901]

==== Bugfixes

*Affecting all Beats*

- Add `_id`, `_type`, `_index` and `_score` fields in the generated index pattern. {pull}3282[3282]

*Filebeat*

- Fix the Mysql slowlog parsing of IP addresses. {pull}4183[4183]
- Fix issue that new prospector was not reloaded on conflict {pull}4128[4128]

*Heartbeat*

- Use IP type of elasticsearch for ip field. {pull}3926[3926]

*Metricbeat*

- Support `common.Time` in `mapstriface.toTime()` {pull}3812[3812]
- Fix MongoDB `dbstats` fields mapping. {pull}4025[4025]
- Fixing prometheus collector to aggregate metrics based on metric family. {pull}4075[4075]
- Fixing multiEventFetch error reporting when no events are returned {pull}4153[4153]

==== Added

*Affecting all Beats*

- Initialize a beats UUID from file on startup. {pull}3615[3615]
- Add new `add_locale` processor to export the local timezone with an event. {pull}3902[3902]
- Add http endpoint. {pull}3717[3717]
- Updated to Go 1.8.1. {pull}4033[4033]
- Add kubernetes processor {pull}3888[3888]
- Add support for `include_labels` and `include_annotations` in kubernetes processor {pull}4043[4043]
- Support new `index_patterns` field when loading templates for Elasticsearch >= 6.0 {pull}4056[4056]
- Adding goimports support to make check and fmt {pull}4114[4114]
- Make kubernetes indexers/matchers pluggable {pull}4151[4151]
- Abstracting pod interface in kubernetes plugin to enable easier vendoring {pull}4152[4152]

*Filebeat*

- Restructure `input.Event` to be inline with `outputs.Data` {pull}3823[3823]
- Add base for supporting prospector level processors {pull}3853[3853]
- Add `filebeat.config.path` as replacement for `config_dir`. {pull}4051[4051]
- Add a `recursive_glob.enabled` setting to expand `**` in patterns. {pull}3980[3980]
- Add Icinga module. {pull}3904[3904]
- Add ability to parse nginx logs exposing the X-Forwarded-For header instead of the remote address.

*Heartbeat*

- Event format and field naming changes in Heartbeat and sample Dashboard. {pull}4091[4091]

*Metricbeat*

- Add experimental metricset `perfmon` to Windows module. {pull}3758[3758]
- Add memcached module with stats metricset. {pull}3693[3693]
- Add the `process.cmdline.cache.enabled` config option to the System Process Metricset. {pull}3891[3891]
- Add new MetricSet interfaces for developers (`Closer`, `ReportingFetcher`, and `PushMetricSet`). {pull}3908[3908]
- Add kubelet module {pull}3916[3916]
- Add dropwizard module {pull}4022[4022]
- Adding query APIs for metricsets and modules from metricbeat registry {pull}4102[4102]
- Fixing nil pointer on prometheus collector when http response is nil {pull}4119[4119]
- Add http module with json metricset. {pull}4092[4092]
- Add the option to the system module to include only the first top N processes by CPU and memory. {pull}4127[4127].
- Add experimental Vsphere module. {pull}4028[4028]
- Add experimental Elasticsearch module. {pull}3903[3903]
- Add experimental Kibana module. {pull}3895[3895]
- Move elasticsearch metricset node_stats under node.stats namespace. {pull}4142[4142]
- Make IP port indexer constructor public {pull}4434[4434]

*Packetbeat*

- Add `fields` and `fields_under_root` to Packetbeat protocols configurations. {pull}3518[3518]
- Add list style Packetbeat protocols configurations. This change supports specifying multiple configurations of the same protocol analyzer. {pull}3518[3518]

*Winlogbeat*

==== Deprecated

*Affecting all Beats*

- Usage of field `_type` is deprecated. It should not be used in queries or dashboards. {pull}3409[3409]

*Packetbeat*

- Deprecate dictionary style protocols configuration. {pull}3518[3518]

*Winlogbeat*

==== Known Issue

*Filebeat*

- Prospector reloading only works properly with new files. {pull}3546[3546]

[[release-notes-5.6.2]]
=== Beats version 5.6.2
https://github.com/elastic/beats/compare/v5.6.1...v5.6.2[View commits]

No changes in this release.

[[release-notes-5.6.1]]
=== Beats version 5.6.1
https://github.com/elastic/beats/compare/v5.6.0...v5.6.1[View commits]

No changes in this release.

[[release-notes-5.6.0]]
=== Beats version 5.6.0
https://github.com/elastic/beats/compare/v5.5.3...v5.6.0[View commits]

==== Breaking changes

*Affecting all Beats*

- The _all.norms setting in the Elasticsearch template is no longer disabled.
  This increases the storage size with one byte per document, but allows for a
  better upgrade experience to 6.0. {issue}4901[4901]


==== Bugfixes

*Filebeat*

- Fix issue where the `fileset.module` could have the wrong value. {issue}4761[4761]

*Packetbeat*

- Update flow timestamp on each packet being received. {issue}4895[4895]

*Metricbeat*

- Fix a debug statement that said a module wrapper had stopped when it hadn't. {pull}4264[4264]
- Use MemAvailable value from /proc/meminfo on Linux 3.14. {pull}4316[4316]
- Fix panic when events were dropped by filters. {issue}4327[4327]

==== Added

*Affecting all Beats*

- Add option to the import_dashboards script to load the dashboards via Kibana API. {pull}4682[4682]

*Filebeat*

- Add support for loading Xpack Machine Learning configurations from the modules, and added sample configurations for the Nginx module. {pull}4506[4506] {pull}4609[4609]
-  Add ability to parse nginx logs exposing the X-Forwarded-For header instead of the remote address. {pull}4351[4351]

*Metricbeat*

- Add `filesystem.ignore_types` to system module for ignoring filesystem types. {issue}4685[4685]

==== Deprecated

*Affecting all Beats*

- Loading more than one output is deprecated and will be removed in 6.0. {pull}4907[4907]

[[release-notes-5.5.3]]
=== Beats version 5.5.3
https://github.com/elastic/beats/compare/v5.5.2...v5.5.3[View commits]

No changes in this release.

[[release-notes-5.5.2]]
=== Beats version 5.5.2
https://github.com/elastic/beats/compare/v5.5.1...v5.5.2[View commits]

No changes in this release.
[[release-notes-5.5.1]]
=== Beats version 5.5.1
https://github.com/elastic/beats/compare/v5.5.0...v5.5.1[View commits]

==== Bugfixes

*Affecting all Beats*

- Normalize all times to UTC to ensure proper index naming. {issue}4569[4569]

[[release-notes-5.5.0]]
=== Beats version 5.5.0
https://github.com/elastic/beats/compare/v5.4.2...v5.5.0[View commits]

==== Breaking changes

*Affecting all Beats*

- Usage of field `_type` is now ignored and hardcoded to `doc`. {pull}3757[3757]

*Metricbeat*
- Change all `system.cpu.*.pct` metrics to be scaled by the number of CPU cores.
  This will make the CPU usage percentages from the system cpu metricset consistent
  with the system process metricset. The documentation for these metrics already
  stated that on multi-core systems the percentages could be greater than 100%. {pull}4544[4544]

==== Bugfixes

*Affecting all Beats*

- Fix console output. {pull}4045[4045]

*Filebeat*

- Allow string characters in user agent patch version (NGINX and Apache) {pull}4415[4415]

*Metricbeat*

- Fix type of field `haproxy.stat.check.health.last`. {issue}4407[4407]

*Packetbeat*

- Fix `packetbeat.interface` options that contain underscores (e.g. `with_vlans` or `bpf_filter`). {pull}4378[4378]
- Enabled /proc/net/tcp6 scanning and fixed ip v6 parsing. {pull}4442[4442]

==== Deprecated

*Filebeat*

- Deprecate `document_type` prospector config option as _type is removed in elasticsearch 6.0. Use fields instead. {pull}4225[4225]

*Winlogbeat*

- Deprecated metrics endpoint. It is superseded by a libbeat feature that can serve metrics on an HTTP endpoint. {pull}4145[4145]

[[release-notes-5.4.2]]
=== Beats version 5.4.2
https://github.com/elastic/beats/compare/v5.4.1...v5.4.2[View commits]

==== Bugfixes

*Affecting all Beats*

- Removed empty sections from the template files, causing indexing errors for array objects. {pull}4488[4488]

*Metricbeat*

- Fix issue affecting Windows services timing out at startup. {pull}4491[4491]
- Add filtering to system filesystem metricset to remove relative mountpoints like those
  from Linux network namespaces. {pull}4370[4370]

*Packetbeat*

- Clean configured geoip.paths before attempting to open the database. {pull}4306[4306]

[[release-notes-5.4.1]]
=== Beats version 5.4.1
https://github.com/elastic/beats/compare/v5.4.0...v5.4.1[View commits]

==== Bugfixes

*Affecting all Beats*

- Fix importing the dashboards when the limit for max open files is too low. {issue}4244[4244]
- Fix console output. {pull}4045[4045]

*Filebeat*

- Fix issue that new prospector was not reloaded on conflict. {pull}4128[4128]
- Fix grok pattern in filebeat module system/auth without hostname. {pull}4224[4224]
- Fix the Mysql slowlog parsing of IP addresses. {pull}4183[4183]

==== Added

*Affecting all Beats*

- Binaries upgraded to Go 1.7.6 which contains security fixes. {pull}4400[4400]

*Winlogbeat*

- Add the ability to use LevelRaw if Level isn't populated in the event XML. {pull}4257[4257]

[[release-notes-5.4.0]]
=== Beats version 5.4.0
https://github.com/elastic/beats/compare/v5.3.2...v5.4.0[View commits]

==== Bugfixes

*Affecting all Beats*

- Improve error message when downloading the dashboards fails. {pull}3805[3805]
- Fix potential Elasticsearch output URL parsing error if protocol scheme is missing. {pull}3671[3671]
- Downgrade Elasticsearch per batch item failure log to debug level. {issue}3953[3953]
- Make `@timestamp` accessible from format strings. {pull}3721[3721]

*Filebeat*

- Allow log lines without a program name in the Syslog fileset. {pull}3944[3944]
- Don't stop Filebeat when modules are used with the Logstash output. {pull}3929[3929]

*Metricbeat*

- Fixing panic on the Prometheus collector when label has a comma. {pull}3947[3947]
- Make system process metricset honor the `cpu_ticks` config option. {issue}3590[3590]

*Winlogbeat*

- Fix null terminators include in raw XML string when include_xml is enabled. {pull}3943[3943]

==== Added

*Affecting all Beats*

- Update index mappings to support future Elasticsearch 6.X. {pull}3778[3778]

*Filebeat*

- Add auditd module for reading audit logs on Linux. {pull}3750[3750] {pull}3941[3941]
- Add fileset for the Linux authorization logs. {pull}3669[3669]

*Heartbeat*

- Add default ports in HTTP monitor. {pull}3924[3924]

*Metricbeat*

- Add beta Jolokia module. {pull}3844[3844]
- Add dashboard for the MySQL module. {pull}3716[3716]
- Module configuration reloading is now beta instead of experimental. {pull}3841[3841]
- Marked http fields from the HAProxy module optional to improve compatibility with 1.5. {pull}3788[3788]
- Add support for custom HTTP headers and TLS for the Metricbeat modules. {pull}3945[3945]

*Packetbeat*

- Add DNS dashboard for an overview the DNS traffic. {pull}3883[3883]
- Add DNS Tunneling dashboard to highlight domains with large numbers of subdomains or high data volume. {pull}3884[3884]

[[release-notes-5.3.2]]
=== Beats version 5.3.2
https://github.com/elastic/beats/compare/v5.3.1...v5.3.2[View commits]

==== Bugfixes

*Filebeat*

- Properly shut down crawler in case one prospector is misconfigured. {pull}4037[4037]
- Fix panic in JSON decoding code if the input line is "null". {pull}4042[4042]


[[release-notes-5.3.1]]
=== Beats version 5.3.1
https://github.com/elastic/beats/compare/v5.3.0...v5.3.1[View commits]

==== Bugfixes

*Affecting all Beats*

- Fix panic when testing regex-AST to match against date patterns. {issue}3889[3889]
- Fix panic due to race condition in kafka output. {pull}4098[4098]

*Filebeat*

- Fix modules default file permissions. {pull}3879[3879]
- Allow `-` in Apache access log byte count. {pull}3863[3863]

*Metricbeat*

- Avoid errors when some Apache status fields are missing. {issue}3074[3074]


[[release-notes-5.3.0]]
=== Beats version 5.3.0
https://github.com/elastic/beats/compare/v5.2.2...v5.3.0[View commits]

==== Breaking changes

*Affecting all Beats*

- Configuration files must be owned by the user running the Beat or by root, and they must not be writable by others. {pull}3544[3544] {pull}3689[3689]
- Change Beat generator. Use `$GOPATH/src/github.com/elastic/beats/script/generate.py` to generate a beat. {pull}3452[3452]

*Filebeat*

- Always use absolute path for event and registry. This can lead to issues when relative paths were used before. {pull}3328[3328]

*Metricbeat*

- Linux cgroup metrics are now enabled by default for the system process metricset. The configuration option for the feature was renamed from `cgroups` to `process.cgroups.enabled`. {pull}3519[3519]
- Change field names `couchbase.node.couch.*.actual_disk_size.*` to `couchbase.node.couch.*.disk_size.*` {pull}3545[3545]

==== Bugfixes

*Affecting all Beats*

- Add `_id`, `_type`, `_index` and `_score` fields in the generated index pattern. {pull}3282[3282]

*Filebeat*
- Always use absolute path for event and registry. {pull}3328[3328]
- Raise an exception in case there is a syntax error in one of the configuration files available under
  filebeat.config_dir. {pull}3573[3573]
- Fix empty registry file on machine crash. {issue}3537[3537]

*Metricbeat*

- Add error handling to system process metricset for when Linux cgroups are missing from the kernel. {pull}3692[3692]
- Add labels to the Docker healthcheck metricset output. {pull}3707[3707]

*Winlogbeat*

- Fix handling of empty strings in event_data. {pull}3705[3705]

==== Added

*Affecting all Beats*

- Files created by Beats (logs, registry, file output) will have 0600 permissions. {pull}3387[3387].
- RPM/deb packages will now install the config file with 0600 permissions. {pull}3382[3382]
- Add the option to pass custom HTTP headers to the Elasticsearch output. {pull}3400[3400]
- Unify `regexp` and `contains` conditionals, for both to support array of strings and convert numbers to strings if required. {pull}3469[3469]
- Add the option to load the sample dashboards during the Beat startup phase. {pull}3506[3506]
- Disabled date detection in Elasticsearch index templates. Date fields must be explicitly defined in index templates. {pull}3528[3528]
- Using environment variables in the configuration file is now GA, instead of experimental. {pull}3525[3525]

*Filebeat*

- Add Filebeat modules for system, apache2, mysql, and nginx. {issue}3159[3159]
- Add the `pipeline` config option at the prospector level, for configuring the Ingest Node pipeline ID. {pull}3433[3433]
- Update regular expressions used for matching file names or lines (multiline, include/exclude functionality) to new matchers improving performance of simple string matches. {pull}3469[3469]
- The `symlinks` and `harverster_limit` settings are now GA, instead of experimental. {pull}3525[3525]
- close_timeout is also applied when the output is blocking. {pull}3511[3511]
- Improve handling of different path variants on Windows. {pull}3781[3781]
- Add multiline.flush_pattern option, for specifying the 'end' of a multiline pattern {pull}4019[4019]

*Heartbeat*

- Add `tags`, `fields` and `fields_under_root` in monitors configuration. {pull}3623[3623]

*Metricbeat*

- Add experimental dbstats metricset to MongoDB module. {pull}3228[3228]
- Use persistent, direct connections to the configured nodes for MongoDB module. {pull}3228[3228]
- Add dynamic configuration reloading for modules. {pull}3281[3281]
- Add docker health metricset {pull}3357[3357]
- Add docker image metricset {pull}3467[3467]
- System module uses new matchers for white-listing processes. {pull}3469[3469]
- Add Beta CEPH module with health metricset. {pull}3311[3311]
- Add Beta php_fpm module with pool metricset. {pull}3415[3415]
- The Docker, Kafka, and Prometheus modules are now Beta, instead of experimental. {pull}3525[3525]
- The HAProxy module is now GA, instead of experimental. {pull}3525[3525]
- Add the ability to collect the environment variables from system processes. {pull}3337[3337]

==== Deprecated

*Affecting all Beats*

- Usage of field `_type` is deprecated. It should not be used in queries or dashboards. {pull}3409[3409]

*Filebeat*

- The experimental `publish_async` option is now deprecated and is planned to be removed in 6.0. {pull}3525[3525]


[[release-notes-5.2.2]]
=== Beats version 5.2.2
https://github.com/elastic/beats/compare/v5.2.1...v5.2.2[View commits]

*Metricbeat*

- Fix bug docker module hanging when docker container killed. {issue}3610[3610]
- Set timeout to period instead of 1s by default as documented. {pull}3612[3612]

[[release-notes-5.2.1]]
=== Beats version 5.2.1
https://github.com/elastic/beats/compare/v5.2.0...v5.2.1[View commits]

==== Bugfixes

*Metricbeat*

- Fix go routine leak in docker module. {pull}3492[3492]

*Packetbeat*

- Fix error in the NFS sample dashboard. {pull}3548[3548]

*Winlogbeat*

- Fix error in the Winlogbeat sample dashboard. {pull}3548[3548]

[[release-notes-5.2.0]]
=== Beats version 5.2.0
https://github.com/elastic/beats/compare/v5.1.2...v5.2.0[View commits]

==== Bugfixes

*Affecting all Beats*

- Fix overwriting explicit empty config sections. {issue}2918[2918]

*Filebeat*

- Fix alignment issue were Filebeat compiled with Go 1.7.4 was crashing on 32 bits system. {issue}3273[3273]

*Metricbeat*

- Fix service times-out at startup. {pull}3056[3056]
- Kafka module case sensitive host name matching. {pull}3193[3193]
- Fix interface conversion panic in couchbase module {pull}3272[3272]

*Packetbeat*

- Fix issue where some Cassandra visualizations were showing data from all protocols. {issue}3314[3314]

==== Added

*Affecting all Beats*

- Add support for passing list and dictionary settings via -E flag.
- Support for parsing list and dictionary setting from environment variables.
- Added new flags to import_dashboards (-cacert, -cert, -key, -insecure). {pull}3139[3139] {pull}3163[3163]
- The limit for the number of fields is increased via the mapping template. {pull}3275[3275]
- Updated to Go 1.7.4. {pull}3277[3277]
- Added a NOTICE file containing the notices and licenses of the dependencies. {pull}3334[3334].

*Heartbeat*

- First release, containing monitors for ICMP, TCP, and HTTP.

*Filebeat*

- Add enabled config option to prospectors. {pull}3157[3157]
- Add target option for decoded_json_field. {pull}3169[3169]

*Metricbeat*

- Kafka module broker matching enhancements. {pull}3129[3129]
- Add a couchbase module with metricsets for node, cluster and bucket. {pull}3081[3081]
- Export number of cores for CPU module. {pull}3192[3192]
- Experimental Prometheus module. {pull}3202[3202]
- Add system socket module that reports all TCP sockets. {pull}3246[3246]
- Kafka consumer groups metricset. {pull}3240[3240]
- Add jolokia module with dynamic jmx metricset. {pull}3570[3570]

*Winlogbeat*

- Reduced amount of memory allocated while reading event log records. {pull}3113[3113] {pull}3118[3118]

[[release-notes-5.1.2]]
=== Beats version 5.1.2
https://github.com/elastic/beats/compare/v5.1.1...v5.1.2[View commits]

==== Bugfixes

*Filebeat*

- Fix registry migration issue from old states where files were only harvested after second restart. {pull}3322[3322]

*Packetbeat*

- Fix error on importing dashboards due to colons in the Cassandra dashboard. {issue}3140[3140]
- Fix error on importing dashboards due to the wrong type for the geo_point fields. {pull}3147[3147]

*Winlogbeat*

- Fix for "The array bounds are invalid" error when reading large events. {issue}3076[3076]

[[release-notes-5.1.1]]
=== Beats version 5.1.1
https://github.com/elastic/beats/compare/v5.0.2...v5.1.1[View commits]

==== Breaking changes

*Metricbeat*

- Change data structure of experimental haproxy module. {pull}3003[3003]

*Filebeat*

- If a file is falling under `ignore_older` during startup, offset is now set to end of file instead of 0.
  With the previous logic the whole file was sent in case a line was added and it was inconsistent with
  files which were harvested previously. {pull}2907[2907]
- `tail_files` is now only applied on the first scan and not for all new files. {pull}2932[2932]

==== Bugfixes

*Affecting all Beats*

- Fix empty benign errors logged by processor actions. {pull}3046[3046]

*Metricbeat*

- Calculate the fsstat values per mounting point, and not filesystem. {pull}2777[2777]

==== Added

*Affecting all Beats*

- Add add_cloud_metadata processor for collecting cloud provider metadata. {pull}2728[2728]
- Added decode_json_fields processor for decoding fields containing JSON strings. {pull}2605[2605]
- Add Tencent Cloud provider for add_cloud_metadata processor. {pull}4023[4023]
- Add Alibaba Cloud provider for add_cloud_metadata processor. {pull}4111[4111]

*Metricbeat*

- Add experimental Docker module. Provided by Ingensi and @douaejeouit based on dockbeat.
- Add a sample Redis Kibana dashboard. {pull}2916[2916]
- Add support for MongoDB 3.4 and WiredTiger metrics. {pull}2999[2999]
- Add experimental kafka module with partition metricset. {pull}2969[2969]
- Add raw config option for mysql/status metricset. {pull}3001[3001]
- Add command fields for mysql/status metricset. {pull}3251[3251]

*Filebeat*

- Add command line option `-once` to run Filebeat only once and then close. {pull}2456[2456]
- Only load matching states into prospector to improve state handling {pull}2840[2840]
- Reset all states ttl on startup to make sure it is overwritten by new config {pull}2840[2840]
- Persist all states for files which fall under `ignore_older` to have consistent behaviour {pull}2859[2859]
- Improve shutdown behaviour with large number of files. {pull}3035[3035]

*Winlogbeat*

- Add `event_logs.batch_read_size` configuration option. {pull}2641[2641]

[[release-notes-5.1.0]]
=== Beats version 5.1.0 (skipped)

Version 5.1.0 doesn't exist because, for a short period of time, the Elastic
Yum and Apt repositories included unreleased binaries labeled 5.1.0. To avoid
confusion and upgrade issues for the people that have installed these without
realizing, we decided to skip the 5.1.0 version and release 5.1.1 instead.

[[release-notes-5.0.2]]
=== Beats version 5.0.2
https://github.com/elastic/beats/compare/v5.0.1...v5.0.2[View commits]

==== Bugfixes

*Metricbeat*

- Fix the `password` option in the MongoDB module. {pull}2995[2995]


[[release-notes-5.0.1]]
=== Beats version 5.0.1
https://github.com/elastic/beats/compare/v5.0.0...v5.0.1[View commits]

==== Bugfixes

*Metricbeat*

- Fix `system.process.start_time` on Windows. {pull}2848[2848]
- Fix `system.process.ppid` on Windows. {issue}2860[2860]
- Fix system process metricset for Windows XP and 2003. `cmdline` will be unavailable. {issue}1704[1704]
- Fix access denied issues in system process metricset by enabling SeDebugPrivilege on Windows. {issue}1897[1897]
- Fix system diskio metricset for Windows XP and 2003. {issue}2885[2885]

*Packetbeat*

- Fix 'index out of bounds' bug in Packetbeat DNS protocol plugin. {issue}2872[2872]

*Filebeat*

- Fix registry cleanup issue when files falling under ignore_older after restart. {issue}2818[2818]


==== Added

*Metricbeat*

- Add username and password config options to the PostgreSQL module. {pull}2889[2890]
- Add username and password config options to the MongoDB module. {pull}2889[2889]
- Add system core metricset for Windows. {pull}2883[2883]

*Packetbeat*

- Define `client_geoip.location` as geo_point in the mappings to be used by the GeoIP processor in the Ingest Node pipeline.
  {pull}2795[2795]

*Filebeat*

- Stop Filebeat on registrar loading error. {pull}2868[2868]


include::libbeat/docs/release-notes/5.0.0.asciidoc[]

[[release-notes-5.0.0-ga]]
=== Beats version 5.0.0-GA
https://github.com/elastic/beats/compare/v5.0.0-rc1...v5.0.0[View commits]

The list below covers the changes between 5.0.0-rc1 and 5.0.0 GA only.

==== Bugfixes

*Affecting all Beats*

- Fix kafka output re-trying batches with too large events. {issue}2735[2735]
- Fix kafka output protocol error if `version: 0.10` is configured. {issue}2651[2651]
- Fix kafka output connection closed by broker on SASL/PLAIN. {issue}2717[2717]

*Metricbeat*

- Fix high CPU usage on macOS when encountering processes with long command lines. {issue}2747[2747]
- Fix high value of `system.memory.actual.free` and `system.memory.actual.used`. {issue}2653[2653]
- Change several `OpenProcess` calls on Windows to request the lowest possible access provilege.  {issue}1897[1897]
- Fix system.memory.actual.free high value on Windows. {issue}2653[2653]

*Filebeat*

- Fix issue when clean_removed and clean_inactive were used together that states were not directly removed from the registry.
- Fix issue where upgrading a 1.x registry file resulted in duplicate state entries. {pull}2792[2792]

==== Added

*Affecting all Beats*

- Add beat.version fields to all events.

[[release-notes-5.0.0-rc1]]
=== Beats version 5.0.0-rc1
https://github.com/elastic/beats/compare/v5.0.0-beta1...v5.0.0-rc1[View commits]

==== Breaking changes

*Affecting all Beats*

- A dynamic mapping rule is added to the default Elasticsearch template to treat strings as keywords by default. {pull}2688[2688]

==== Bugfixes

*Affecting all Beats*

- Make sure Beats sent always float values when they are defined as float by sending 5.00000 instead of 5. {pull}2627[2627]
- Fix ignoring all fields from drop_fields in case the first field is unknown. {pull}2685[2685]
- Fix dynamic configuration int/uint to float type conversion. {pull}2698[2698]
- Fix primitive types conversion if values are read from environment variables. {pull}2698[2698]

*Metricbeat*

- Fix default configuration file on Windows to not enabled the `load` metricset. {pull}2632[2632]

*Packetbeat*

- Fix the `bpf_filter` setting. {issue}2660[2660]

*Filebeat*

- Fix input buffer on encoding problem. {pull}2416[2416]

==== Deprecated

*Affecting all Beats*

- Setting `port` has been deprecated in Redis and Logstash outputs. {pull}2620[2620]


[[release-notes-5.0.0-beta1]]
=== Beats version 5.0.0-beta1
https://github.com/elastic/beats/compare/v5.0.0-alpha5...v5.0.0-beta1[View commits]

==== Breaking changes

*Affecting all Beats*

- Change Elasticsearch output index configuration to be based on format strings. If index has been configured, no date will be appended anymore to the index name. {pull}2119[2119]
- Replace `output.kafka.use_type` by `output.kafka.topic` accepting a format string. {pull}2188[2188]
- If the path specified by the `-c` flag is not absolute and `-path.config` is not specified, it
  is considered relative to the current working directory. {pull}2245[2245]
- rename `tls` configurations section to `ssl`. {pull}2330[2330]
- rename `certificate_key` configuration to `key`. {pull}2330[2330]
- replace `tls.insecure` with `ssl.verification_mode` setting. {pull}2330[2330]
- replace `tls.min/max_version` with `ssl.supported_protocols` setting requiring full protocol name. {pull}2330[2330]

*Metricbeat*

- Change field type system.process.cpu.start_time from keyword to date. {issue}1565[1565]
- redis/info metricset fields were renamed up according to the naming conventions.

*Packetbeat*

- Group HTTP fields under `http.request` and `http.response` {pull}2167[2167]
- Export `http.request.body` and `http.response.body` when configured under `include_body_for` {pull}2167[2167]
- Move `ignore_outgoing` config to `packetbeat.ignore_outgoing` {pull}2393[2393]

*Filebeat*

- Set close_inactive default to 5 minutes (was 1 hour before)
- Set clean_removed and close_removed to true by default

==== Bugfixes

*Affecting all Beats*

- Fix logstash output handles error twice when asynchronous sending fails. {pull}2441[2441]
- Fix Elasticsearch structured error response parsing error. {issue}2229[2229]
- Fixed the run script to allow the overriding of the configuration file. {issue}2171[2171]
- Fix logstash output crash if no hosts are configured. {issue}2325[2325]
- Fix array value support in -E CLI flag. {pull}2521[2521]
- Fix merging array values if -c CLI flag is used multiple times. {pull}2521[2521]
- Fix beats failing to start due to invalid duplicate key error in configuration file. {pull}2521[2521]
- Fix panic on non writable logging directory. {pull}2571[2571]

*Metricbeat*

- Fix module filters to work properly with drop_event filter. {issue}2249[2249]

*Packetbeat*

- Fix mapping for some Packetbeat flow metrics that were not marked as being longs. {issue}2177[2177]
- Fix handling of messages larger than the maximum message size (10MB). {pull}2470[2470]

*Filebeat*

- Fix processor failure in Filebeat when using regex, contain, or equals with the message field. {issue}2178[2178]
- Fix async publisher sending empty events {pull}2455[2455]
- Fix potential issue with multiple harvester per file on large file numbers or slow output {pull}2541[2541]

*Winlogbeat*

- Fix corrupt registry file that occurs on power loss by disabling file write caching. {issue}2313[2313]

==== Added

*Affecting all Beats*

- Add script to generate the Kibana index-pattern from fields.yml. {pull}2122[2122]
- Enhance Redis output key selection based on format string. {pull}2169[2169]
- Configurable Redis `keys` using filters and format strings. {pull}2169[2169]
- Add format string support to `output.kafka.topic`. {pull}2188[2188]
- Add `output.kafka.topics` for more advanced kafka topic selection per event. {pull}2188[2188]
- Add support for Kafka 0.10. {pull}2190[2190]
- Add SASL/PLAIN authentication support to kafka output. {pull}2190[2190]
- Make Kafka metadata update configurable. {pull}2190[2190]
- Add Kafka version setting (optional) enabling kafka broker version support. {pull}2190[2190]
- Add Kafka message timestamp if at least version 0.10 is configured. {pull}2190[2190]
- Add configurable Kafka event key setting. {pull}2284[2284]
- Add settings for configuring the kafka partitioning strategy. {pull}2284[2284]
- Add partitioner settings `reachable_only` to ignore partitions not reachable by network. {pull}2284[2284]
- Enhance contains condition to work on fields that are arrays of strings. {issue}2237[2237]
- Lookup the configuration file relative to the `-path.config` CLI flag. {pull}2245[2245]
- Re-write import_dashboards.sh in Golang. {pull}2155[2155]
- Update to Go 1.7. {pull}2306[2306]
- Log total non-zero internal metrics on shutdown. {pull}2349[2349]
- Add support for encrypted private key files by introducing `ssl.key_passphrase` setting. {pull}2330[2330]
- Add experimental symlink support with `symlinks` config {pull}2478[2478]
- Improve validation of registry file on startup.

*Metricbeat*

- Use the new scaled_float Elasticsearch type for the percentage values. {pull}2156[2156]
- Add experimental cgroup metrics to the system/process MetricSet. {pull}2184[2184]
- Added a PostgreSQL module. {pull}2253[2253]
- Improve mapping by converting half_float to scaled_float and integers to long. {pull}2430[2430]
- Add experimental haproxy module. {pull}2384[2384]
- Add Kibana dashboard for cgroups data {pull}2555[2555]

*Packetbeat*

- Add Cassandra protocol analyzer to Packetbeat. {pull}1959[1959]
- Match connections with IPv6 addresses to processes {pull}2254[2254]
- Add IP address to -devices command output {pull}2327[2327]
- Add configuration option for the maximum message size. Used to be hard-coded to 10 MB. {pull}2470[2470]

*Filebeat*

- Introduce close_timeout harvester options {issue}1926[1926]
- Strip BOM from first message in case of BOM files {issue}2351[2351]
- Add harvester_limit option {pull}2417[2417]

==== Deprecated

*Affecting all Beats*

- Topology map is deprecated. This applies to the settings: refresh_topology_freq, topology_expire, save_topology, host_topology, password_topology, db_topology.


[[release-notes-5.0.0-alpha5]]
=== Beats version 5.0.0-alpha5
https://github.com/elastic/beats/compare/v5.0.0-alpha4...v5.0.0-alpha5[View commits]

==== Breaking changes

*Affecting all Beats*

- Rename the `filters` section to `processors`. {pull}1944[1944]
- Introduce the condition with `when` in the processor configuration. {pull}1949[1949]
- The Elasticsearch template is now loaded by default. {pull}1993[1993]
- The Redis output `index` setting is renamed to `key`. `index` still works but it's deprecated. {pull}2077[2077]
- The undocumented file output `index` setting was removed. Use `filename` instead. {pull}2077[2077]

*Metricbeat*

- Create a separate metricSet for load under the system module and remove load information from CPU stats. {pull}2101[2101]
- Add `system.load.norm.1`, `system.load.norm.5` and `system.load.norm.15`. {pull}2101[2101]
- Add threads fields to mysql module. {pull}2484[2484]

*Packetbeat*

- Set `enabled` ` in `packetbeat.protocols.icmp` configuration to `true` by default. {pull}1988[1988]

==== Bugfixes

*Affecting all Beats*

- Fix sync publisher `PublishEvents` return value if client is closed concurrently. {pull}2046[2046]

*Metricbeat*

- Do not send zero values when no value was present in the source. {issue}1972[1972]

*Filebeat*

- Fix potential data loss between Filebeat restarts, reporting unpublished lines as published. {issue}2041[2041]
- Fix open file handler issue. {issue}2028[2028] {pull}2020[2020]
- Fix filtering of JSON events when using integers in conditions. {issue}2038[2038]

*Winlogbeat*

- Fix potential data loss between Winlogbeat restarts, reporting unpublished lines as published. {issue}2041[2041]

==== Added

*Affecting all Beats*

- Periodically log internal metrics. {pull}1955[1955]
- Add enabled setting to all output modules. {pull}1987[1987]
- Command line flag `-c` can be used multiple times. {pull}1985[1985]
- Add OR/AND/NOT to the condition associated with the processors. {pull}1983[1983]
- Add `-E` CLI flag for overwriting single config options via command line. {pull}1986[1986]
- Choose the mapping template file based on the Elasticsearch version. {pull}1993[1993]
- Check stdout being available when console output is configured. {issue}2035[2035]

*Metricbeat*

- Add pgid field to process information. {pull} 2021[2021]

*Packetbeat*

- Add enabled setting to Packetbeat protocols. {pull}1988[1988]
- Add enabled setting to Packetbeat network flows configuration. {pull}1988[1988]

*Filebeat*

- Introduce `close_removed` and `close_renamed` harvester options. {issue}1600[1600]
- Introduce `close_eof` harvester option. {issue}1600[1600]
- Add `clean_removed` and `clean_inactive` config option. {issue}1600[1600]

==== Deprecated

*Filebeat*

- Deprecate `close_older` option and replace it with `close_inactive`. {issue}2051[2051]
- Deprecate `force_close_files` option and replace it with `close_removed` and `close_renamed`. {issue}1600[1600]

[[release-notes-5.0.0-alpha4]]
=== Beats version 5.0.0-alpha4
https://github.com/elastic/beats/compare/v5.0.0-alpha3...v5.0.0-alpha4[View commits]

==== Breaking changes

*Affecting all Beats*

- The topology_expire option of the Elasticserach output was removed. {pull}1907[1907]

*Filebeat*

- Stop following symlink. Symlinks are now ignored: {pull}1686[1686]

==== Bugfixes

*Affecting all Beats*

- Reset backoff factor on partial ACK. {issue}1803[1803]
- Fix beats load balancer deadlock if max_retries: -1 or publish_async is enabled in filebeat. {issue}1829[1829]
- Fix logstash output with pipelining mode enabled not reconnecting. {issue}1876[1876]
- Empty configuration sections become merge-able with variables containing full path. {pull}1900[1900]
- Fix error message about required fields missing not printing the missing field name. {pull}1900[1900]

*Metricbeat*

- Fix the CPU values returned for each core. {issue}1863[1863]

*Packetbeat*

- Add missing nil-check to memcached GapInStream handler. {issue}1162[1162]
- Fix NFSv4 Operation returning the first found first-class operation available in compound requests. {pull}1821[1821]
- Fix TCP overlapping segments not being handled correctly. {pull}1898[1898]

*Winlogbeat*

- Fix issue with rendering forwarded event log records. {pull}1891[1891]

==== Added

*Affecting all Beats*

- Improve error message if compiling regular expression from config files fails. {pull}1900[1900]
- Compression support in the Elasticsearch output. {pull}1835[1835]

*Metricbeat*

- Add MongoDB module. {pull}1837[1837]


[[release-notes-5.0.0-alpha3]]
=== Beats version 5.0.0-alpha3
https://github.com/elastic/beats/compare/v5.0.0-alpha2...v5.0.0-alpha3[View commits]

==== Breaking changes

*Affecting all Beats*

- All configuration settings under `shipper:` are moved to be top level configuration settings. I.e.
  `shipper.name:` becomes `name:` in the configuration file. {pull}1570[1570]

*Topbeat*

- Topbeat is replaced by Metricbeat.

*Filebeat*

- The state for files which fall under ignore_older is not stored anymore. This has the consequence, that if a file which fell under ignore_older is updated, the whole file will be crawled.

==== Bugfixes

*Winlogbeat*

- Adding missing argument to the "Stop processing" log message. {pull}1590[1590]

==== Added

*Affecting all Beats*

- Add conditions to generic filtering. {pull}1623[1623]

*Metricbeat*

- First public release, containing the following modules: apache, mysql, nginx, redis, system, and zookeeper.

*Filebeat*

- The registry format was changed to an array instead of dict. The migration to the new format will happen automatically at the first startup. {pull}1703[1703]

==== Deprecated

*Affecting all Beats*

- The support for doing GeoIP lookups is deprecated and will be removed in version 6.0. {pull}1601[1601]


[[release-notes-5.0.0-alpha2]]
=== Beats version 5.0.0-alpha2
https://github.com/elastic/beats/compare/v5.0.0-alpha1...v5.0.0-alpha2[View commits]

==== Breaking changes

*Affecting all Beats*

- On DEB/RPM installations, the binary files are now found under `/usr/share/{{beat_name}}/bin`, not in `/usr/bin`. {pull}1385[1385]
- The logs are written by default to self rotating files, instead of syslog. {pull}1371[1371]
- Remove deprecated `host` option from elasticsearch, logstash and redis outputs. {pull}1474[1474]

*Packetbeat*

- Configuration of redis topology support changed. {pull}1353[1353]
- Move all Packetbeat configuration options under the packetbeat namespace {issue}1417[1417]

*Filebeat*

- Default location for the registry file was changed to be `data/registry` from the binary directory,
  rather than `.filebeat` in the current working directory. This affects installations for zip/tar.gz/source,
  the location for DEB and RPM packages stays the same. {pull}1373[1373]

==== Bugfixes

*Affecting all Beats*

- Drain response buffers when pipelining is used by Redis output. {pull}1353[1353]
- Unterminated environment variable expressions in config files will now cause an error {pull}1389[1389]
- Fix issue with the automatic template loading when Elasticsearch is not available on Beat start. {issue}1321[1321]
- Fix bug affecting -cpuprofile, -memprofile, and -httpprof CLI flags {pull}1415[1415]
- Fix race when multiple outputs access the same event with logstash output manipulating event {issue}1410[1410] {pull}1428[1428]
- Seed random number generator using crypto.rand package. {pull}1503{1503]
- Fix beats hanging in -configtest {issue}1213[1213]
- Fix kafka log message output {pull}1516[1516]

*Filebeat*

- Improvements in registrar dealing with file rotation. {pull}1281[1281]
- Fix issue with JSON decoding where `@timestamp` or `type` keys with the wrong type could cause Filebeat
  to crash. {issue}1378[1378]
- Fix issue with JSON decoding where values having `null` as values could crash Filebeat. {issue}1466[1466]
- Multiline reader normalizing newline to use `\n`. {pull}1552[1552]

*Winlogbeat*

- Fix panic when reading messages larger than 32K characters on Windows XP and 2003. {pull}1498[1498]
- Fix panic that occurs when reading a large events on Windows Vista and newer. {pull}1499[1499]

==== Added

*Affecting all Beats*

- Add support for TLS to Redis output. {pull}1353[1353]
- Add SOCKS5 proxy support to Redis output. {pull}1353[1353]
- Failover and load balancing support in redis output. {pull}1353[1353]
- Multiple-worker per host support for redis output. {pull}1353[1353]
- Added ability to escape `${x}` in config files to avoid environment variable expansion {pull}1389[1389]
- Configuration options and CLI flags for setting the home, data and config paths. {pull}1373[1373]
- Configuration options and CLI flags for setting the default logs path. {pull}1437[1437]
- Update to Go 1.6.2 {pull}1447[1447]
- Add Elasticsearch template files compatible with Elasticsearch 2.x. {pull}1501[1501]
- Add scripts for managing the dashboards of a single Beat {pull}1359[1359]

*Packetbeat*

- Fix compile issues for OpenBSD. {pull}1347[1347]

*Topbeat*

- Updated elastic/gosigar version so Topbeat can compile on OpenBSD. {pull}1403[1403]


[[release-notes-5.0.0-alpha1]]
=== Beats version 5.0.0-alpha1
https://github.com/elastic/beats/compare/v1.2.0...v5.0.0-alpha1[View commits]

==== Breaking changes

*libbeat*

- Run function to start a Beat now returns an error instead of directly exiting. {pull}771[771]
- The method signature of HandleFlags() was changed to allow returning an error {pull}1249[1249]
- Require braces for environment variable expansion in config files {pull}1304[1304]

*Packetbeat*

- Rename output fields in the dns package. Former flag `recursion_allowed` becomes `recursion_available`. {pull}803[803]
  Former SOA field `ttl` becomes `minimum`. {pull}803[803]
- The fully qualified domain names which are part of output fields values of the dns package now terminate with a dot. {pull}803[803]
- Remove the count field from the exported event {pull}1210[1210]

*Topbeat*

- Rename `proc.cpu.user_p` with `proc.cpu.total_p` as it includes CPU time spent in kernel space {pull}631[631]
- Remove `count` field from the exported fields {pull}1207[1207]
- Rename `input` top level config option to `topbeat`

*Filebeat*

- Scalar values in used in the `fields` configuration setting are no longer automatically converted to strings. {pull}1092[1092]
- Count field was removed from event as not used in filebeat {issue}778[778]

*Winlogbeat*

- The `message_inserts` field was replaced with the `event_data` field {issue}1053[1053]
- The `category` field was renamed to `task` to better align with the Windows Event Log API naming {issue}1053[1053]
- Remove the count field from the exported event {pull}1218[1218]


==== Bugfixes

*Affecting all Beats*

- Logstash output will not retry events that are not JSON-encodable {pull}927[927]

*Packetbeat*

- Create a proper BPF filter when ICMP is the only enabled protocol {issue}757[757]
- Check column length in pgsql parser. {issue}565[565]
- Harden pgsql parser. {issue}565[565]

*Topbeat*

- Fix issue with `cpu.system_p` being greater than 1 on Windows {pull}1128[1128]

*Filebeat*

- Stop filebeat if started without any prospectors defined or empty prospectors {pull}644[644] {pull}647[647]
- Improve shutdown of crawler and prospector to wait for clean completion {pull}720[720]
- Omit `fields` from Filebeat events when null {issue}899[899]

*Winlogbeat*

==== Added

*Affecting all Beats*

- Update builds to Golang version 1.6
- Add option to Elasticsearch output to pass http parameters in index operations {issue}805[805]
- Improve Logstash and Elasticsearch backoff behavior. {pull}927[927]
- Add experimental Kafka output. {pull}942[942]
- Add config file option to configure GOMAXPROCS. {pull}969[969]
- Improve shutdown handling in libbeat. {pull}1075[1075]
- Add `fields` and `fields_under_root` options under the `shipper` configuration {pull}1092[1092]
- Add the ability to use a SOCKS5 proxy with the Logstash output {issue}823[823]
- The `-configtest` flag will now print "Config OK" to stdout on success {pull}1249[1249]

*Packetbeat*

- Change the DNS library used throughout the dns package to github.com/miekg/dns. {pull}803[803]
- Add support for NFS v3 and v4. {pull}1231[1231]
- Add support for EDNS and DNSSEC. {pull}1292[1292]

*Topbeat*

- Add `username` to processes {pull}845[845]

*Filebeat*

- Add the ability to set a list of tags for each prospector {pull}1092[1092]
- Add JSON decoding support {pull}1143[1143]


*Winlogbeat*

- Add caching of event metadata handles and the system render context for the wineventlog API {pull}888[888]
- Improve config validation by checking for unknown top-level YAML keys. {pull}1100[1100]
- Add the ability to set tags, fields, and fields_under_root as options for each event log {pull}1092[1092]
- Add additional data to the events published by Winlogbeat. The new fields are `activity_id`,
`event_data`, `keywords`, `opcode`, `process_id`, `provider_guid`, `related_activity_id`,
`task`, `thread_id`, `user_data`, and `version`. {issue}1053[1053]
- Add `event_id`, `level`, and `provider` configuration options for filtering events {pull}1218[1218]
- Add `include_xml` configuration option for including the raw XML with the event {pull}1218[1218]

==== Known issues
* All Beats can hang or panic on shutdown if the next server in the pipeline (e.g. Elasticsearch or Logstash) is
  not reachable. {issue}1319[1319]
* When running the Beats as a service on Windows, you need to manually load the Elasticsearch mapping
  template. {issue}1315[1315]
* The ES template automatic load doesn't work if Elasticsearch is not available when the Beat is starting. {issue}1321[1321]

[[release-notes-1.3.1]]
=== Beats version 1.3.1
https://github.com/elastic/beats/compare/v1.3.0...v1.3.1[View commits]

==== Bugfixes

*Filebeat*

- Fix a concurrent bug on filebeat startup with a large number of prospectors defined. {pull}2509[2509]

*Packetbeat*

- Fix description for the -I CLI flag. {pull}2480[2480]

*Winlogbeat*

- Fix corrupt registry file that occurs on power loss by disabling file write caching. {issue}2313[2313]

[[release-notes-1.3.0]]
=== Beats version 1.3.0
https://github.com/elastic/beats/compare/v1.2.3...v1.3.0[View commits]

==== Deprecated

*Filebeat*

- Undocumented support for following symlinks is deprecated. Filebeat will not follow symlinks in version 5.0. {pull}1767[1767]

==== Bugfixes

*Affecting all Beats*

- Fix beats load balancer deadlock if `max_retries: -1` or `publish_async` is enabled in filebeat. {issue}1829[1829]
- Fix output modes backoff counter reset. {issue}1803[1803] {pull}1814[1814] {pull}1818[1818]
- Set logstash output default bulk_max_size to 2048. {issue}1662[1662]
- Seed random number generator using crypto.rand package. {pull}1503[1503]
- Check stdout being available when console output is configured. {issue}2063[2063]

*Packetbeat*

- Add missing nil-check to memcached GapInStream handler. {issue}1162[1162]
- Fix NFSv4 Operation returning the first found first-class operation available in compound requests. {pull}1821[1821]
- Fix TCP overlapping segments not being handled correctly. {pull}1917[1917]

==== Added

*Affecting all Beats*

- Updated to Go 1.7


[[release-notes-1.2.3]]
=== Beats version 1.2.3
https://github.com/elastic/beats/compare/v1.2.2...v1.2.3[View commits]

==== Bugfixes

*Topbeat*

- Fix high CPU usage when using filtering under Windows. {pull}1598[1598]

*Filebeat*

- Fix rotation issue with ignore_older. {issue}1528[1528]

*Winlogbeat*

- Fix panic when reading messages larger than 32K characters on Windows XP and 2003. {pull}1498[1498]

==== Added

*Filebeat*

- Prevent file opening for files which reached ignore_older. {pull}1649[1649]


[[release-notes-1.2.2]]
=== Beats version 1.2.2
https://github.com/elastic/beats/compare/v1.2.0...v1.2.2[View commits]

==== Bugfixes

*Affecting all Beats*

- Fix race when multiple outputs access the same event with Logstash output manipulating event. {issue}1410[1410]
- Fix go-daemon (supervisor used in init scripts) hanging when executed over SSH. {issue}1394[1394]

*Filebeat*

- Improvements in registrar dealing with file rotation. {issue}1281[1281]


[[release-notes-1.2.1]]
=== Beats version 1.2.1
https://github.com/elastic/beats/compare/v1.2.0...v1.2.1[View commits]

==== Breaking changes

*Affecting all Beats*

- Require braces for environment variable expansion in config files {pull}1304[1304]
- Removed deprecation warning for the Redis output. {pull}1282[1282]

*Topbeat*

- Fixed name of the setting `stats.proc` to `stats.process` in the default configuration file. {pull}1343[1343]
- Fix issue with cpu.system_p being greater than 1 on Windows {pull}1128[1128]

==== Added

*Topbeat*

- Add username to processes {pull}845[845]


[[release-notes-1.2.0]]
=== Beats version 1.2.0
https://github.com/elastic/beats/compare/v1.1.2...v1.2.0[View commits]

==== Breaking changes

*Filebeat*

- Default config for ignore_older is now infinite instead of 24h, means ignore_older is disabled by default. Use close_older to only close file handlers.

==== Bugfixes

*Packetbeat*

- Split real_ip_header value when it contains multiple IPs {pull}1241[1241]

*Winlogbeat*

- Fix invalid `event_id` on Windows XP and Windows 2003 {pull}1227[1227]

==== Added

*Affecting all Beats*

- Add ability to override configuration settings using environment variables {issue}114[114]
- Libbeat now always exits through a single exit method for proper cleanup and control {pull}736[736]
- Add ability to create Elasticsearch mapping on startup {pull}639[639]

*Topbeat*

- Add the command line used to start processes {issue}533[533]

*Filebeat*

- Add close_older configuration option to complete ignore_older https://github.com/elastic/filebeat/issues/181[181]

[[release-notes-1.1.2]]
=== Beats version 1.1.2
https://github.com/elastic/beats/compare/v1.1.1...v1.1.2[View commits]

==== Bugfixes

*Filebeat*

- Fix registrar bug for rotated files {pull}1010[1010]


[[release-notes-1.1.1]]
=== Beats version 1.1.1
https://github.com/elastic/beats/compare/v1.1.0...v1.1.1[View commits]

==== Bugfixes

*Affecting all Beats*

- Fix logstash output loop hanging in infinite loop on too many output errors. {pull}944[944]
- Fix critical bug in filebeat and winlogbeat potentially dropping events. {pull}953[953]

[[release-notes-1.1.0]]
=== Beats version 1.1.0
https://github.com/elastic/beats/compare/v1.0.1...v1.1.0[View commits]

==== Bugfixes

*Affecting all Beats*

- Fix logging issue with file based output where newlines could be misplaced
  during concurrent logging {pull}650[650]
- Reduce memory usage by separate queue sizes for single events and bulk events. {pull}649[649] {issue}516[516]
- Set default default bulk_max_size value to 2048 {pull}628[628]

*Packetbeat*

- Fix setting direction to out and use its value to decide when dropping events if ignore_outgoing is enabled {pull}557[557]
- Fix logging issue with file-based output where newlines could be misplaced
  during concurrent logging {pull}650[650]
- Reduce memory usage by having separate queue sizes for single events and bulk events. {pull}649[649] {issue}516[516]
- Set default bulk_max_size value to 2048 {pull}628[628]
- Fix logstash window size of 1 not increasing. {pull}598[598]

*Packetbeat*

- Fix the condition that determines whether the direction of the transaction is set to "outgoing". Packetbeat uses the
  direction field to determine which transactions to drop when dropping outgoing transactions. {pull}557[557]
- Allow PF_RING sniffer type to be configured using pf_ring or pfring {pull}671[671]

*Filebeat*

- Set spool_size default value to 2048 {pull}628[628]

==== Added

*Affecting all Beats*

- Add include_fields and drop_fields as part of generic filtering {pull}1120[1120]
- Make logstash output compression level configurable. {pull}630[630]
- Some publisher options refactoring in libbeat {pull}684[684]
- Move event preprocessor applying GeoIP to packetbeat {pull}772[772]

*Packetbeat*

- Add support for capturing DNS over TCP network traffic. {pull}486[486] {pull}554[554]

*Topbeat*

- Group all CPU usage per core statistics and export them optionally if cpu_per_core is configured {pull}496[496]

*Filebeat*

- Add multiline support for combining multiple related lines into one event. {issue}461[461]
- Add `exclude_lines` and `include_lines` options for regexp based line filtering. {pull}430[430]
- Add `exclude_files` configuration option. {pull}563[563]
- Add experimental option to enable filebeat publisher pipeline to operate asynchonrously {pull}782[782]

*Winlogbeat*

- First public release of Winlogbeat

[[release-notes-1.0.1]]
=== Beats version 1.0.1
https://github.com/elastic/beats/compare/v1.0.0...v1.0.1[Check 1.0.1 diff]

==== Bugfixes

*Filebeat*

- Fix force_close_files in case renamed file appeared very fast. https://github.com/elastic/filebeat/pull/302[302]

*Packetbeat*

- Improve MongoDB message correlation. {issue}377[377]
- Improve redis parser performance. {issue}442[422]
- Fix panic on nil in redis protocol parser. {issue}384[384]
- Fix errors redis parser when messages are split in multiple TCP segments. {issue}402[402]
- Fix errors in redis parser when length prefixed strings contain sequences of CRLF. {issue}#402[402]
- Fix errors in redis parser when dealing with nested arrays. {issue}402[402]

[[release-notes-1.0.0]]
=== Beats version 1.0.0
https://github.com/elastic/beats/compare/1.0.0-rc2...1.0.0[Check 1.0.0 diff]

==== Breaking changes

*Topbeat*

- Change proc type to process #138


==== Bugfixes

*Affecting all Beats*

- Fix random panic on shutdown by calling shutdown handler only once. elastic/filebeat#204
- Fix credentials are not send when pinging an elasticsearch host. elastic/fileabeat#287

*Filebeat*

- Fix problem that harvesters stopped reading after some time and filebeat stopped processing events #257
- Fix line truncating by internal buffers being reused by accident #258
- Set default ignore_older to 24 hours #282




[[release-notes-1.0.0-rc2]]
=== Beats version 1.0.0-rc2
https://github.com/elastic/beats/compare/1.0.0-rc1...1.0.0-rc2[Check 1.0.0-rc2
diff]

==== Breaking changes

*Affecting all Beats*

- The `shipper` output field is renamed to `beat.name`. #285
- Use of `enabled` as a configuration option for outputs (elasticsearch,
  logstash, etc.) has been removed. #264
- Use of `disabled` as a configuration option for tls has been removed. #264
- The `-test` command line flag was renamed to `-configtest`. #264
- Disable geoip by default. To enable it uncomment in config file. #305


*Filebeat*

- Removed utf-16be-bom encoding support. Support will be added with fix for #205
- Rename force_close_windows_files to force_close_files and make it available for all platforms.


==== Bugfixes

*Affecting all Beats*

- Disable logging to stderr after configuration phase. #276
- Set the default file logging path when not set in config. #275
- Fix bug silently dropping records based on current window size. elastic/filebeat#226
- Fix direction field in published events. #300
- Fix elasticsearch structured errors breaking error handling. #309

*Packetbeat*

- Packetbeat will now exit if a configuration error is detected. #357
- Fixed an issue handling DNS requests containing no questions. #369

*Topbeat*

- Fix leak of Windows handles. #98
- Fix memory leak of process information. #104

*Filebeat*

- Filebeat will now exit if a configuration error is detected. #198
- Fix to enable prospector to harvest existing files that are modified. #199
- Improve line reading and encoding to better keep track of file offsets based
  on encoding. #224
- Set input_type by default to "log"


==== Added

*Affecting all Beats*

- Added `beat.hostname` to contain the hostname where the Beat is running on as
  returned by the operating system. #285
- Added timestamp for file logging. #291

*Filebeat*

- Handling end of line under windows was improved #233



[[release-notes-1.0.0-rc1]]
=== Beats version 1.0.0-rc1
https://github.com/elastic/beats/compare/1.0.0-beta4...1.0.0-rc1[Check
1.0.0-rc1 diff]

==== Breaking changes

*Affecting all Beats*

- Rename timestamp field with @timestamp. #237

*Packetbeat*

- Rename timestamp field with @timestamp. #343

*Topbeat*

- Rename timestamp field with @timestamp for a better integration with
Logstash. #80

*Filebeat*

- Rename the timestamp field with @timestamp #168
- Rename tail_on_rotate prospector config to tail_files
- Removal of line field in event. Line number was not correct and does not add value. #217


==== Bugfixes

*Affecting all Beats*

- Use stderr for console log output. #219
- Handle empty event array in publisher. #207
- Respect '*' debug selector in IsDebug. #226 (elastic/packetbeat#339)
- Limit number of workers for Elasticsearch output. elastic/packetbeat#226
- On Windows, remove service related error message when running in the console. #242
- Fix waitRetry no configured in single output mode configuration. elastic/filebeat#144
- Use http as the default scheme in the elasticsearch hosts #253
- Respect max bulk size if bulk publisher (collector) is disabled or sync flag is set.
- Always evaluate status code from Elasticsearch responses when indexing events. #192
- Use bulk_max_size configuration option instead of bulk_size. #256
- Fix max_retries=0 (no retries) configuration option. #266
- Filename used for file based logging now defaults to beat name. #267

*Packetbeat*

- Close file descriptors used to monitor processes. #337
- Remove old RPM spec file. It moved to elastic/beats-packer. #334

*Topbeat*

- Don't wait for one period until shutdown #75

*Filebeat*

- Omit 'fields' from event JSON when null. #126
- Make offset and line value of type long in elasticsearch template to prevent overflow. #140
- Fix locking files for writing behaviour. #156
- Introduce 'document_type' config option per prospector to define document type
  for event stored in elasticsearch. #133
- Add 'input_type' field to published events reporting the prospector type being used. #133
- Fix high CPU usage when not connected to Elasticsearch or Logstash. #144
- Fix issue that files were not crawled anymore when encoding was set to something other then plain. #182


==== Added

*Affecting all Beats*

- Add Console output plugin. #218
- Add timestamp to log messages #245
- Send @metadata.beat to Logstash instead of @metadata.index to prevent
  possible name clashes and give user full control over index name used for
  Elasticsearch
- Add logging messages for bulk publishing in case of error #229
- Add option to configure number of parallel workers publishing to Elasticsearch
  or Logstash.
- Set default bulk size for Elasticsearch output to 50.
- Set default http timeout for Elasticsearch to 90s.
- Improve publish retry if sync flag is set by retrying only up to max bulk size
  events instead of all events to be published.

*Filebeat*

- Introduction of backoff, backoff_factor, max_backoff, partial_line_waiting, force_close_windows_files
  config variables to make crawling more configurable.
- All Godeps dependencies were updated to master on 2015-10-21 [#122]
- Set default value for ignore_older config to 10 minutes. #164
- Added the fields_under_root setting to optionally store the custom fields top
level in the output dictionary. #188
- Add more encodings by using x/text/encodings/htmlindex package to select
  encoding by name.




[[release-notes-1.0.0-beta4]]
=== Beats version 1.0.0-beta4
https://github.com/elastic/beats/compare/1.0.0-beta3...1.0.0-beta4[Check
1.0.0-beta4 diff]


==== Breaking changes

*Affecting all Beats*

- Update tls config options naming from dash to underline #162
- Feature/output modes: Introduction of PublishEvent(s) to be used by beats #118 #115

*Packetbeat*

- Renamed http module config file option 'strip_authorization' to 'redact_authorization'
- Save_topology is set to false by default
- Rename elasticsearch index to [packetbeat-]YYYY.MM.DD

*Topbeat*

- Percentage fields (e.g user_p) are exported as a float between 0 and 1 #34


==== Bugfixes

*Affecting all Beats*

- Determine Elasticsearch index for an event based on UTC time #81
- Fixing ES output's defaultDeadTimeout so that it is 60 seconds #103
- ES outputer: fix timestamp conversion #91
- Fix TLS insecure config option #239
- ES outputer: check bulk API per item status code for retransmit on failure.

*Packetbeat*

- Support for lower-case header names when redacting http authorization headers
- Redact proxy-authorization if redact-authorization is set
- Fix some multithreading issues #203
- Fix negative response time #216
- Fix memcache TCP connection being nil after dropping stream data. #299
- Add missing DNS protocol configuration to documentation #269

*Topbeat*

- Don't divide the reported memory by an extra 1024 #60


==== Added

*Affecting all Beats*

- Add logstash output plugin #151
- Integration tests for Beat -> Logstash -> Elasticsearch added #195 #188 #168 #137 #128 #112
- Large updates and improvements to the documentation
- Add direction field to publisher output to indicate inbound/outbound transactions #150
- Add tls configuration support to elasticsearch and logstash outputers #139
- All external dependencies were updated to the latest version. Update to Golang 1.5.1 #162
- Guarantee ES index is based in UTC time zone #164
- Cache: optional per element timeout #144
- Make it possible to set hosts in different ways. #135
- Expose more TLS config options #124
- Use the Beat name in the default configuration file path #99

*Packetbeat*

- add [.editorconfig file](http://editorconfig.org/)
- add (experimental/unsupported?) saltstack files
- Sample config file cleanup
- Moved common documentation to [libbeat repository](https://github.com/elastic/libbeat)
- Update build to go 1.5.1
- Adding device descriptions to the -device output.
- Generate coverage for system tests
- Move go-daemon dependency to beats-packer
- Rename integration tests to system tests
- Made the `-devices` option more user friendly in case `sudo` is not used.
  Issue #296.
- Publish expired DNS transactions #301
- Update protocol guide to libbeat changes
- Add protocol registration to new protocol guide
- Make transaction timeouts configurable #300
- Add direction field to the exported fields #317

*Topbeat*

- Document fields in a standardized format (etc/fields.yml) #34
- Updated to use new libbeat Publisher #37 #41
- Update to go 1.5.1 #43
- Updated configuration files with comments for all options #65
- Documentation improvements


==== Deprecated

*Affecting all Beats*

- Redis output was deprecated #169 #145
- Host and port configuration options are deprecated. They are replaced by the hosts
 configuration option. #141<|MERGE_RESOLUTION|>--- conflicted
+++ resolved
@@ -60,20 +60,9 @@
 
 *Filebeat*
 
-<<<<<<< HEAD
-- Add support for adding string tags {pull}5395{5395}
-- Fix race condition when limiting the number of harvesters running in parallel {issue}5458[5458]
-- Fix relative paths in the prospector definitions. {pull}5443[5433]
-- Fix `recursive_globe.enabled` option. {pull}5443[5443]
-- Change pipeline delimiter to `{<` and `>}`. {pull}5702[5702]
-- Fix variable name for `convert_timezone` in the system module. {pull}5936[5936]
-- Fix a conversion issue for time related fields in the Logstash module for the slowlog
-  fileset. {issue}6317[6317]
-- Add raw JSON to message field when JSON parsing fails. {issue}6516[6516]
-=======
 - Fix panic when log prospector configuration fails to load. {issue}6800[6800]
 - Fix memory leak in log prospector when files cannot be read. {issue}6797[6797]
->>>>>>> 018ae105
+- Add raw JSON to message field when JSON parsing fails. {issue}6516[6516]
 
 *Heartbeat*
 
