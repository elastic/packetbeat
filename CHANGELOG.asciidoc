
// Use these for links to issue and pulls. Note issues and pulls redirect one to
// each other on Github, so don't worry too much on using the right prefix.
:issue: https://github.com/elastic/beats/issues/
:pull: https://github.com/elastic/beats/pull/

////////////////////////////////////////////////////////////
// Template, add newest changes here

=== Beats version HEAD
https://github.com/elastic/beats/compare/v6.0.0-beta2...master[Check the HEAD diff]

==== Breaking changes

*Affecting all Beats*
- Fix kubernetes matcher registry lookup. {pull}5159[5159]

*Auditbeat*

*Filebeat*

*Heartbeat*

*Metricbeat*

*Packetbeat*

*Winlogbeat*

==== Bugfixes

*Affecting all Beats*
- Fix go plugins not loaded when beat starts {pull}4799[4799]
- Eliminate deprecated _default_ mapping in 6.x {pull}4864[4864]
- Register kubernetes `field_format` matcher and remove logger in `Encode` API {pull}4888[4888]
- Add support for `initContainers` in `add_kubernetes_metadata` processor. {issue}4825[4825]
- Fix the `/usr/bin/beatname` script to accept `-d "*"` as a parameter. {issue}5040[5040]
- Combine `fields.yml` properties when they are defined in different sources. {issue}5075[5075]
- Keep Docker & Kubernetes pod metadata after container dies while they are needed by processors. {pull}5084[5084]
- Fix `fields.yml` lookup when using `export template` with a custom `path.config` param. {issue}5089[5089]
- Remove runner creation from every reload check {pull}5141[5141]
- Remove ID() from Runner interface {issue}5153[5153]

*Auditbeat*

*Filebeat*
- Fix default paths for redis 4.0.1 logs on macOS {pull}5173[5173]

*Heartbeat*

*Metricbeat*

- Support `npipe` protocol (Windows) in Docker module. {pull}4751[4751]
- Added missing mongodb configuration file to the `modules.d` folder. {pull}4870[4870]
- Fix wrong MySQL CRUD queries timelion visualization {pull}4857[4857]
- Add new metrics to CPU metricsset {pull}4969[4969]
- Fix a memory allocation issue where more memory was allocated than needed in the windows-perfmon metricset. {issue}5035[5035]
- Don't start metricbeat if external modules config is wrong and reload is disabled {pull}5053[5053]
- Fix kubernetes events module to be able to index time fields properly. {issue}5093[5093]
- The MongoDB module now connects on each fetch, to avoid stopping the whole Metricbeat instance if MongoDB is not up when starting. {pull}5120[5120]
- Fixed `cmd_set` and `cmd_get` being mixed in the Memcache module. {pull}5189[5189]

*Packetbeat*

*Winlogbeat*

==== Added

*Affecting all Beats*

- Move TCP UDP start up into `server.Start()` {pull}4903[4903]
- Changed the hashbang used in the beat helper script from `/bin/bash` to `/usr/bin/env bash`. {pull}5051[5051]
- Changed beat helper script to use `exec` when running the beat. {pull}5051[5051]
- Fix reloader error message to only print on actual error {pull}5066[5066]
- Enable flush timeout by default. {pull}5150[5150]
- Add @metadata.version to events send to Logstash. {pull}5166[5166]

*Auditbeat*

- Changed the number of shards in the default configuration to 3. {issue}5095[5095]

*Filebeat*

- Add PostgreSQL module with slowlog support. {pull}4763[4763]
- Add Kafka log module. {pull}4885[4885]
- Add support for `/var/log/containers/` log path in `add_kubernetes_metadata` processor. {pull}4981[4981]
- Don't start filebeat if external modules/prospectors config is wrong and reload is disabled {pull}5053[5053]
- Remove error log from runnerfactory as error is returned by API. {pull}5085[5085]
- Changed the number of shards in the default configuration to 3. {issue}5095[5095]
- Remove error log from runnerfactory as error is returned by API. {pull}5085[5085]
- Add `filebeat.registry_flush` setting, to delay the registry updates. {pull}5146[5146]

*Heartbeat*

- Changed the number of shards in the default configuration to 1. {issue}5095[5095]

*Metricbeat*

- Add graphite protocol metricbeat module. {pull}4734[4734]
- Add http server metricset to support push metrics via http. {pull}4770[4770]
- Make config object public for graphite and http server {pull}4820[4820]
- Add system uptime metricset. {issue}[4848[4848]
<<<<<<< HEAD
- Add `filesystem.ignore_types` to system module for ignoring filesystem types. {issue}4685[4685]
- Add experimental `queue` metricset to RabbitMQ module. {pull}4788[4788]
=======
>>>>>>> 94b62981

*Packetbeat*

- Changed the number of shards in the default configuration to 3. {issue}5095[5095]

*Winlogbeat*

- Changed the number of shards in the default configuration to 3. {issue}5095[5095]

==== Deprecated

*Affecting all Beats*

- Fix pod name indexer to use both namespace, pod name to frame index key {pull}4775[4775]

*Filebeat*

*Heartbeat*

*Metricbeat*

*Packetbeat*

*Winlogbeat*

==== Known Issue


////////////////////////////////////////////////////////////

[[release-notes-6.0.0-beta2]]
=== Beats version 6.0.0-beta2
https://github.com/elastic/beats/compare/v6.0.0-beta1...v6.0.0-beta2[View commits]

==== Breaking changes

*Affecting all Beats*

- The log directory (`path.log`) for Windows services is now set to `C:\ProgramData\[beatname]\logs`. {issue}4764[4764]
- The _all field is disabled in Elasticsearch 6.0. This means that searching by individual
  words only work on text fields. {issue}4901[4901]
- Fail if removed setting output.X.flush_interval is explicitly configured.
- Rename the `/usr/bin/beatname.sh` script (e.g. `metricbeat.sh`) to `/usr/bin/beatname`. {pull}4933[4933]
- Beat does not start if elasticsearch index pattern was modified but not the template name and pattern. {issue}4769[4769]
- Fail if removed setting output.X.flush_interval is explicitly configured. {pull}4880[4880]

==== Bugfixes

*Affecting all Beats*

- Register kubernetes `field_format` matcher and remove logger in `Encode` API {pull}4888[4888]
- Fix go plugins not loaded when beat starts {pull}4799[4799]
- Add support for `initContainers` in `add_kubernetes_metadata` processor. {issue}4825[4825]
- Eliminate deprecated _default_ mapping in 6.x {pull}4864[4864]

*Heartbeat*

- Fix monitor.name being empty by default. {issue}4852[4852]
- Fix wrong event timestamps. {issue}4851[4851]

*Metricbeat*

- Added missing mongodb configuration file to the `modules.d` folder. {pull}4870[4870]
- Fix wrong MySQL CRUD queries timelion visualization {pull}4857[4857]
- Add new metrics to CPU metricsset {pull}4969[4969]

*Packetbeat*

- Update flow timestamp on each packet being received. {issue}4895[4895]

==== Added

*Affecting all Beats*

- Add setting to enable/disable the slow start in logstash output. {pull}4972[4972]
- Update init scripts to use the `test config` subcommand instead of the deprecated `-configtest` flag. {issue}4600[4600]
- Get by default the credentials for connecting to Kibana from the Elasticsearch output configuration. {pull}4867[4867]
- Added `cloud.id` and `cloud.auth` settings, for simplifying using Beats with the Elastic Cloud. {issue}4959[4959]
- Add lz4 compression support to kafka output. {pull}4977[4977]
- Add newer kafka versions to kafka output. {pull}4977[4977]
- Configure the index name when loading the dashboards and the index pattern. {pull}4949[4949]

*Metricbeat*

- Add `filesystem.ignore_types` to system module for ignoring filesystem types. {issue}4685[4685]
- Add support to exclude labels from kubernetes pod metadata. {pull}4757[4757]

==== Deprecated

*Affecting all Beats*

- Fix pod name indexer to use both namespace, pod name to frame index key {pull}4775[4775]


[[release-notes-6.0.0-beta1]]
=== Beats version 6.0.0-beta1
https://github.com/elastic/beats/compare/v6.0.0-alpha2...v6.0.0-beta1[View commits]

==== Breaking changes

*Affecting all Beats*

- Rename `kubernetes` processor to `add_kubernetes_metadata`. {pull}4473[4473]
- Rename `*.full.yml` config files to `*.reference.yml`. {pull}4563[4563]
- The `scripts/import_dashboards` is removed from packages. Use the `setup` command instead. {pull}4586[4586]
- Change format of the saved kibana dashboards to have a single JSON file for each dashboard {pull}4413[4413]
- Rename `configtest` command to `test config`. {pull}4590[4590]
- Remove setting `queue_size` and `bulk_queue_size`. {pull}4650[4650]
- Remove setting `dashboard.snapshot` and `dashboard.snapshot_url`. They are no longer needed because the
  dashboards are included in the packages by default. {pull}4675[4675]
- Beats can no longer be launched from Windows Explorer (GUI), command line is required. {pull}4420[4420]

*Heartbeat*

- Renamed the heartbeat RPM/DEB name to `heartbeat-elastic`. {pull}4601[4601]

*Metricbeat*

- Change all `system.cpu.*.pct` metrics to be scaled by the number of CPU cores.
  This will make the CPU usage percentages from the system cpu metricset consistent
  with the system process metricset. The documentation for these metrics already
  stated that on multi-core systems the percentages could be greater than 100%. {pull}4544[4544]
- Remove filters setting from metricbeat modules. {pull}4699[4699]
- Added `type` field to filesystem metrics. {pull}4717[4717]

*Packetbeat*

- Remove the already unsupported `pf_ring` sniffer option. {pull}4608[4608]

==== Bugfixes

*Affecting all Beats*

- Don't stop with error loading the ES template if the ES output is not enabled. {pull}4436[4436]
- Fix race condition in internal logging rotator. {pull}4519[4519]
- Normalize all times to UTC to ensure proper index naming. {issue}4569[4569]
- Fix issue with loading dashboards to ES 6.0 when .kibana index did not already exist. {issue}4659[4659]

*Metricbeat*

- Fix issue affecting Windows services timing out at startup. {pull}4491[4491]
- Fix incorrect docker.diskio.total metric calculation. {pull}4507[4507]
- Vsphere module: used memory field corrected. {issue}4461[4461]

*Packetbeat*

- Enabled /proc/net/tcp6 scanning and fixed ip v6 parsing. {pull}4442[4442]

*Winlogbeat*

- Removed validation of top-level config keys. This behavior was inconsistent with other Beats
  and caused maintainability issues. {pull}4657[4657]

==== Added

*Affecting all Beats*

- New cli subcommands interface. {pull}4420[4420]
- Allow source path matching in `add_docker_metadata` processor. {pull}4495[4495]
- Add support for analyzers and multifields in fields.yml. {pull}4574[4574]
- Add support for JSON logging. {pull}4523[4523]
- Add `test output` command, to test Elasticsearch and Logstash output settings. {pull}4590[4590]
- Introduce configurable event queue settings: queue.mem.events, queue.mem.flush.min_events and queue.mem.flush.timeout. {pull}4650[4650]
- Enable pipelining in Logstash output by default. {pull}4650[4650]
- Added 'result' field to Elasticsearch QueryResult struct for compatibility with 6.x Index and Delete API responses. {issue]4661[4661]
- The sample dashboards are now included in the Beats packages. {pull}4675[4675]
- Add `pattern` option to be used in the fields.yml to specify the pattern for a number field. {pull}4731[4731]

*Filebeat*

- Add experimental Redis module. {pull}4441[4441]
- Nginx module: use the first not-private IP address as the remote_ip. {pull}4417[4417]
- Load Ingest Node pipelines when the Elasticsearch connection is established, instead of only once at startup. {pull}4479[4479]
- Add support for loading Xpack Machine Learning configurations from the modules, and added sample configurations for the Nginx module. {pull}4506[4506] {pull}4609[4609]

- Add udp prospector type. {pull}4452[4452]
- Enabled Cgo which means libc is dynamically compiled. {pull}4546[4546]
- Add Beta module config reloading mechanism {pull}4566[4566]
- Remove spooler and publisher components and settings. {pull}4644[4644]

*Heartbeat*

- Enabled Cgo which means libc is dynamically compiled. {pull}4546[4546]

*Metricbeat*

- Add random startup delay to each metricset to avoid the thundering herd problem. {issue}4010[4010]
- Add the ability to configure audit rules to the kernel module. {pull}4482[4482]
- Add the ability to configure kernel's audit failure mode. {pull}4516[4516]
- Add experimental Aerospike module. {pull}4560[4560]
- Vsphere module: collect custom fields from virtual machines. {issue}4464[4464]
- Add `test modules` command, to test modules expected output. {pull}4656[4656]
- Add `processors` setting to metricbeat modules. {pull}4699[4699]
- Support `npipe` protocol (Windows) in Docker module. {pull}4751[4751]

*Packetbeat*

*Winlogbeat*

- Add the ability to use LevelRaw if Level isn't populated in the event XML. {pull}4257[4257]

*Auditbeat*

- Add file integrity metricset to the audit module. {pull}4486[4486]

[[release-notes-6.0.0-alpha2]]
=== Beats version 6.0.0-alpha2
https://github.com/elastic/beats/compare/v6.0.0-alpha1...v6.0.0-alpha2[View commits]

==== Breaking changes

*Filebeat*

- Rename `input_type` field to `prospector.type` {pull}4294[4294]
- The `@metadata.type` field, added by the Logstash output, is now hardcoded to `doc` and will be removed in future versions. {pull}4331[4331].

==== Bugfixes

*Affecting all Beats*

- Fix importing the dashboards when the limit for max open files is too low. {issue}4244[4244]
- Fix configuration documentation for kubernetes processor {pull}4313[4313]
- Fix misspelling in `add_locale` configuration option for abbreviation.

*Filebeat*

- Fix race condition on harvester stopping with reloading enabled. {issue}3779[3779]
- Fix recursive glob config parsing and resolution across restarts. {pull}4269[4269]
- Allow string characters in user agent patch version (NGINX and Apache) {pull}4415[4415]
- Fix grok pattern in filebeat module system/auth without hostname. {pull}4224[4224]

*Metricbeat*

- Set correct format for percent fields in memory module. {pull}4619[4619]
- Fix a debug statement that said a module wrapper had stopped when it hadn't. {pull}4264[4264]
- Use MemAvailable value from /proc/meminfo on Linux 3.14. {pull}4316[4316]
- Fix panic when events were dropped by filters. {issue}4327[4327]
- Add filtering to system filesystem metricset to remove relative mountpoints like those
  from Linux network namespaces. {pull}4370[4370]
- Remove unnecessary print statement in schema apis. {pull}4355[4355]
- Fix type of field `haproxy.stat.check.health.last`. {issue}4407[4407]

*Packetbeat*
- Enable memcache filtering only if a port is specified in the config file. {issue}4335[4335]
- Enable memcache filtering only if a port is specified in the config file. {issue}4335[4335]

==== Added

*Affecting all Beats*

- Upgraded to Golang 1.8.3. {pull}4401[4401]
- Added the possibility to set Elasticsearch mapping template settings from the Beat configuration file. {pull}4284[4284] {pull}4317[4317]
- Add a variable to the SysV init scripts to make it easier to change the user. {pull}4340[4340]
- Add the option to write the generated Elasticsearch mapping template into a file. {pull}4323[4323]
- Add `instance_name` in GCE add_cloud_metadata processor. {pull}4414[4414]
- Add `add_docker_metadata` processor. {pull}4352[4352]
- Add `logging.files` `permissions` option. {pull}4295[4295]

*Filebeat*
- Added ability to sort harvested files. {pull}4374[4374]
- Add experimental Redis slow log prospector type. {pull}4180[4180]

*Metricbeat*

- Add macOS implementation of the system diskio metricset. {issue}4144[4144]
- Add process_summary metricset that records high level metrics about processes. {pull}4231[4231]
- Add `kube-state-metrics` based metrics to `kubernetes` module {pull}4253[4253]
- Add debug logging to Jolokia JMX metricset. {pull}4341[4341]
- Add events metricset for kubernetes metricbeat module {pull}4315[4315]
- Change Metricbeat default configuration file to be better optimized for most users. {pull}4329[4329]
- Add experimental RabbitMQ module. {pull}4394[4394]
- Add Kibana dashboard for the Kubernetes modules. {pull}4138[4138]

*Packetbeat*

*Winlogbeat*

==== Deprecated

*Affecting all Beats*

- The `@metadata.type` field, added by the Logstash output, is deprecated, hardcoded to `doc` and will be removed in future versions. {pull}4331[4331].

*Filebeat*

- Deprecate `input_type` prospector config. Use `type` config option instead. {pull}4294[4294]

==== Known Issue

- If the Elasticsearch output is not enabled, but `setup.template` options are
  present (like it's the case in the default Metricbeat configuration), the
  Beat stops with an error: "Template loading requested but the Elasticsearch
  output is not configured/enabled". To avoid this error, disable the template
  loading explicitly `setup.template.enabled: false`.

[[release-notes-6.0.0-alpha1]]
=== Beats version 6.0.0-alpha1
https://github.com/elastic/beats/compare/v5.4.0...v6.0.0-alpha1[View commits]

==== Breaking changes

*Affecting all Beats*

- Introduce beat version in the Elasticsearch index and mapping template {pull}3527[3527]
- Usage of field `_type` is now ignored and hardcoded to `doc`. {pull}3757[3757]
- Change vendor manager from glide to govendor. {pull}3851[3851]
- Rename `error` field to `error.message`. {pull}3987[3987]
- Change `dashboards.*` config options to `setup.dashboards.*`. {pull}3921[3921]
- Change `outputs.elasticsearch.template.* to `setup.template.*` {pull}4080[4080]

*Filebeat*

- Remove code to convert states from 1.x. {pull}3767[3767]
- Remove deprecated config options `force_close_files` and `close_older`. {pull}3768[3768]
- Change `clean_removed` behaviour to also remove states for files which cannot be found anymore under the same name. {pull}3827[3827]
- Remove `document_type` config option. Use `fields` instead. {pull}4204[4204]
- Move `json_error` under `error.message` and `error.key`. {pull}4167[4167]

*Packetbeat*

- Remove deprecated `geoip`. {pull}3766[3766]
- Replace `waitstop` command line argument by `shutdown_timeout` in configuration file. {pull}3588[3588]

*Winlogbeat*

- Remove metrics endpoint. Replaced by http endpoint in libbeat (see #3717). {pull}3901[3901]

==== Bugfixes

*Affecting all Beats*

- Add `_id`, `_type`, `_index` and `_score` fields in the generated index pattern. {pull}3282[3282]

*Filebeat*

- Fix the Mysql slowlog parsing of IP addresses. {pull}4183[4183]
- Fix issue that new prospector was not reloaded on conflict {pull}4128[4128]

*Heartbeat*

- Use IP type of elasticsearch for ip field. {pull}3926[3926]

*Metricbeat*

- Support `common.Time` in `mapstriface.toTime()` {pull}3812[3812]
- Fix MongoDB `dbstats` fields mapping. {pull}4025[4025]
- Fixing prometheus collector to aggregate metrics based on metric family. {pull}4075[4075]
- Fixing multiEventFetch error reporting when no events are returned {pull}4153[4153]

==== Added

*Affecting all Beats*

- Initialize a beats UUID from file on startup. {pull}3615[3615]
- Add new `add_locale` processor to export the local timezone with an event. {pull}3902[3902]
- Add http endpoint. {pull}3717[3717]
- Updated to Go 1.8.1. {pull}4033[4033]
- Add kubernetes processor {pull}3888[3888]
- Add support for `include_labels` and `include_annotations` in kubernetes processor {pull}4043[4043]
- Support new `index_patterns` field when loading templates for Elasticsearch >= 6.0 {pull}4056[4056]
- Adding goimports support to make check and fmt {pull}4114[4114]
- Make kubernetes indexers/matchers pluggable {pull}4151[4151]
- Abstracting pod interface in kubernetes plugin to enable easier vendoring {pull}4152[4152]

*Filebeat*

- Restructure `input.Event` to be inline with `outputs.Data` {pull}3823[3823]
- Add base for supporting prospector level processors {pull}3853[3853]
- Add `filebeat.config.path` as replacement for `config_dir`. {pull}4051[4051]
- Add a `recursive_glob.enabled` setting to expand `**` in patterns. {pull}3980[3980]
- Add Icinga module. {pull}3904[3904]
- Add ability to parse nginx logs exposing the X-Forwarded-For header instead of the remote address.

*Heartbeat*

- Event format and field naming changes in Heartbeat and sample Dashboard. {pull}4091[4091]

*Metricbeat*

- Add experimental metricset `perfmon` to Windows module. {pull}3758[3758]
- Add memcached module with stats metricset. {pull}3693[3693]
- Add the `process.cmdline.cache.enabled` config option to the System Process Metricset. {pull}3891[3891]
- Add new MetricSet interfaces for developers (`Closer`, `ReportingFetcher`, and `PushMetricSet`). {pull}3908[3908]
- Add kubelet module {pull}3916[3916]
- Add dropwizard module {pull}4022[4022]
- Adding query APIs for metricsets and modules from metricbeat registry {pull}4102[4102]
- Fixing nil pointer on prometheus collector when http response is nil {pull}4119[4119]
- Add http module with json metricset. {pull}4092[4092]
- Add the option to the system module to include only the first top N processes by CPU and memory. {pull}4127[4127].
- Add experimental Vsphere module. {pull}4028[4028]
- Add experimental Elasticsearch module. {pull}3903[3903]
- Add experimental Kibana module. {pull}3895[3895]
- Move elasticsearch metricset node_stats under node.stats namespace. {pull}4142[4142]
- Make IP port indexer constructor public {pull}4434[4434]

*Packetbeat*

- Add `fields` and `fields_under_root` to Packetbeat protocols configurations. {pull}3518[3518]
- Add list style Packetbeat protocols configurations. This change supports specifying multiple configurations of the same protocol analyzer. {pull}3518[3518]

*Winlogbeat*

==== Deprecated

*Affecting all Beats*

- Usage of field `_type` is deprecated. It should not be used in queries or dashboards. {pull}3409[3409]

*Packetbeat*

- Deprecate dictionary style protocols configuration. {pull}3518[3518]

*Winlogbeat*

==== Known Issue

*Filebeat*

- Prospector reloading only works properly with new files. {pull}3546[3546]

[[release-notes-5.5.1]]
=== Beats version 5.5.1
https://github.com/elastic/beats/compare/v5.5.0...v5.5.1[View commits]

==== Bugfixes

*Affecting all Beats*

- Normalize all times to UTC to ensure proper index naming. {issue}4569[4569]

[[release-notes-5.5.0]]
=== Beats version 5.5.0
https://github.com/elastic/beats/compare/v5.4.2...v5.5.0[View commits]

==== Breaking changes

*Affecting all Beats*

- Usage of field `_type` is now ignored and hardcoded to `doc`. {pull}3757[3757]

*Metricbeat*
- Change all `system.cpu.*.pct` metrics to be scaled by the number of CPU cores.
  This will make the CPU usage percentages from the system cpu metricset consistent
  with the system process metricset. The documentation for these metrics already
  stated that on multi-core systems the percentages could be greater than 100%. {pull}4544[4544]

==== Bugfixes

*Affecting all Beats*

- Fix console output. {pull}4045[4045]

*Filebeat*

- Allow string characters in user agent patch version (NGINX and Apache) {pull}4415[4415]

*Metricbeat*

- Fix type of field `haproxy.stat.check.health.last`. {issue}4407[4407]

*Packetbeat*

- Fix `packetbeat.interface` options that contain underscores (e.g. `with_vlans` or `bpf_filter`). {pull}4378[4378]
- Enabled /proc/net/tcp6 scanning and fixed ip v6 parsing. {pull}4442[4442]

==== Deprecated

*Filebeat*

- Deprecate `document_type` prospector config option as _type is removed in elasticsearch 6.0. Use fields instead. {pull}4225[4225]

*Winlogbeat*

- Deprecated metrics endpoint. It is superseded by a libbeat feature that can serve metrics on an HTTP endpoint. {pull}4145[4145]

[[release-notes-5.4.2]]
=== Beats version 5.4.2
https://github.com/elastic/beats/compare/v5.4.1...v5.4.2[View commits]

==== Bugfixes

*Affecting all Beats*

- Removed empty sections from the template files, causing indexing errors for array objects. {pull}4488[4488]

*Metricbeat*

- Fix issue affecting Windows services timing out at startup. {pull}4491[4491]
- Add filtering to system filesystem metricset to remove relative mountpoints like those
  from Linux network namespaces. {pull}4370[4370]

*Packetbeat*

- Clean configured geoip.paths before attempting to open the database. {pull}4306[4306]

[[release-notes-5.4.1]]
=== Beats version 5.4.1
https://github.com/elastic/beats/compare/v5.4.0...v5.4.1[View commits]

==== Bugfixes

*Affecting all Beats*

- Fix importing the dashboards when the limit for max open files is too low. {issue}4244[4244]
- Fix console output. {pull}4045[4045]

*Filebeat*

- Fix issue that new prospector was not reloaded on conflict. {pull}4128[4128]
- Fix grok pattern in filebeat module system/auth without hostname. {pull}4224[4224]
- Fix the Mysql slowlog parsing of IP addresses. {pull}4183[4183]

==== Added

*Affecting all Beats*

- Binaries upgraded to Go 1.7.6 which contains security fixes. {pull}4400[4400]

*Winlogbeat*

- Add the ability to use LevelRaw if Level isn't populated in the event XML. {pull}4257[4257]

[[release-notes-5.4.0]]
=== Beats version 5.4.0
https://github.com/elastic/beats/compare/v5.3.2...v5.4.0[View commits]

==== Bugfixes

*Affecting all Beats*

- Improve error message when downloading the dashboards fails. {pull}3805[3805]
- Fix potential Elasticsearch output URL parsing error if protocol scheme is missing. {pull}3671[3671]
- Downgrade Elasticsearch per batch item failure log to debug level. {issue}3953[3953]
- Make `@timestamp` accessible from format strings. {pull}3721[3721]

*Filebeat*

- Allow log lines without a program name in the Syslog fileset. {pull}3944[3944]
- Don't stop Filebeat when modules are used with the Logstash output. {pull}3929[3929]

*Metricbeat*

- Fixing panic on the Prometheus collector when label has a comma. {pull}3947[3947]
- Make system process metricset honor the `cpu_ticks` config option. {issue}3590[3590]

*Winlogbeat*

- Fix null terminators include in raw XML string when include_xml is enabled. {pull}3943[3943]

==== Added

*Affecting all Beats*

- Update index mappings to support future Elasticsearch 6.X. {pull}3778[3778]

*Filebeat*

- Add auditd module for reading audit logs on Linux. {pull}3750[3750] {pull}3941[3941]
- Add fileset for the Linux authorization logs. {pull}3669[3669]

*Heartbeat*

- Add default ports in HTTP monitor. {pull}3924[3924]

*Metricbeat*

- Add beta Jolokia module. {pull}3844[3844]
- Add dashboard for the MySQL module. {pull}3716[3716]
- Module configuration reloading is now beta instead of experimental. {pull}3841[3841]
- Marked http fields from the HAProxy module optional to improve compatibility with 1.5. {pull}3788[3788]
- Add support for custom HTTP headers and TLS for the Metricbeat modules. {pull}3945[3945]

*Packetbeat*

- Add DNS dashboard for an overview the DNS traffic. {pull}3883[3883]
- Add DNS Tunneling dashboard to highlight domains with large numbers of subdomains or high data volume. {pull}3884[3884]

[[release-notes-5.3.2]]
=== Beats version 5.3.2
https://github.com/elastic/beats/compare/v5.3.1...v5.3.2[View commits]

==== Bugfixes

*Filebeat*

- Properly shut down crawler in case one prospector is misconfigured. {pull}4037[4037]
- Fix panic in JSON decoding code if the input line is "null". {pull}4042[4042]


[[release-notes-5.3.1]]
=== Beats version 5.3.1
https://github.com/elastic/beats/compare/v5.3.0...v5.3.1[View commits]

==== Bugfixes

*Affecting all Beats*

- Fix panic when testing regex-AST to match against date patterns. {issue}3889[3889]
- Fix panic due to race condition in kafka output. {pull}4098[4098]

*Filebeat*

- Fix modules default file permissions. {pull}3879[3879]
- Allow `-` in Apache access log byte count. {pull}3863[3863]

*Metricbeat*

- Avoid errors when some Apache status fields are missing. {issue}3074[3074]


[[release-notes-5.3.0]]
=== Beats version 5.3.0
https://github.com/elastic/beats/compare/v5.2.2...v5.3.0[View commits]

==== Breaking changes

*Affecting all Beats*

- Configuration files must be owned by the user running the Beat or by root, and they must not be writable by others. {pull}3544[3544] {pull}3689[3689]
- Change Beat generator. Use `$GOPATH/src/github.com/elastic/beats/script/generate.py` to generate a beat. {pull}3452[3452]

*Filebeat*

- Always use absolute path for event and registry. This can lead to issues when relative paths were used before. {pull}3328[3328]

*Metricbeat*

- Linux cgroup metrics are now enabled by default for the system process metricset. The configuration option for the feature was renamed from `cgroups` to `process.cgroups.enabled`. {pull}3519[3519]
- Change field names `couchbase.node.couch.*.actual_disk_size.*` to `couchbase.node.couch.*.disk_size.*` {pull}3545[3545]

==== Bugfixes

*Affecting all Beats*

- Add `_id`, `_type`, `_index` and `_score` fields in the generated index pattern. {pull}3282[3282]

*Filebeat*
- Always use absolute path for event and registry. {pull}3328[3328]
- Raise an exception in case there is a syntax error in one of the configuration files available under
  filebeat.config_dir. {pull}3573[3573]
- Fix empty registry file on machine crash. {issue}3537[3537]

*Metricbeat*

- Add error handling to system process metricset for when Linux cgroups are missing from the kernel. {pull}3692[3692]
- Add labels to the Docker healthcheck metricset output. {pull}3707[3707]

*Winlogbeat*

- Fix handling of empty strings in event_data. {pull}3705[3705]

==== Added

*Affecting all Beats*

- Files created by Beats (logs, registry, file output) will have 0600 permissions. {pull}3387[3387].
- RPM/deb packages will now install the config file with 0600 permissions. {pull}3382[3382]
- Add the option to pass custom HTTP headers to the Elasticsearch output. {pull}3400[3400]
- Unify `regexp` and `contains` conditionals, for both to support array of strings and convert numbers to strings if required. {pull}3469[3469]
- Add the option to load the sample dashboards during the Beat startup phase. {pull}3506[3506]
- Disabled date detection in Elasticsearch index templates. Date fields must be explicitly defined in index templates. {pull}3528[3528]
- Using environment variables in the configuration file is now GA, instead of experimental. {pull}3525[3525]

*Filebeat*

- Add Filebeat modules for system, apache2, mysql, and nginx. {issue}3159[3159]
- Add the `pipeline` config option at the prospector level, for configuring the Ingest Node pipeline ID. {pull}3433[3433]
- Update regular expressions used for matching file names or lines (multiline, include/exclude functionality) to new matchers improving performance of simple string matches. {pull}3469[3469]
- The `symlinks` and `harverster_limit` settings are now GA, instead of experimental. {pull}3525[3525]
- close_timeout is also applied when the output is blocking. {pull}3511[3511]
- Improve handling of different path variants on Windows. {pull}3781[3781]
- Add multiline.flush_pattern option, for specifying the 'end' of a multiline pattern {pull}4019[4019]

*Heartbeat*

- Add `tags`, `fields` and `fields_under_root` in monitors configuration. {pull}3623[3623]

*Metricbeat*

- Add experimental dbstats metricset to MongoDB module. {pull}3228[3228]
- Use persistent, direct connections to the configured nodes for MongoDB module. {pull}3228[3228]
- Add dynamic configuration reloading for modules. {pull}3281[3281]
- Add docker health metricset {pull}3357[3357]
- Add docker image metricset {pull}3467[3467]
- System module uses new matchers for white-listing processes. {pull}3469[3469]
- Add Beta CEPH module with health metricset. {pull}3311[3311]
- Add Beta php_fpm module with pool metricset. {pull}3415[3415]
- The Docker, Kafka, and Prometheus modules are now Beta, instead of experimental. {pull}3525[3525]
- The HAProxy module is now GA, instead of experimental. {pull}3525[3525]
- Add the ability to collect the environment variables from system processes. {pull}3337[3337]

==== Deprecated

*Affecting all Beats*

- Usage of field `_type` is deprecated. It should not be used in queries or dashboards. {pull}3409[3409]

*Filebeat*

- The experimental `publish_async` option is now deprecated and is planned to be removed in 6.0. {pull}3525[3525]


[[release-notes-5.2.2]]
=== Beats version 5.2.2
https://github.com/elastic/beats/compare/v5.2.1...v5.2.2[View commits]

*Metricbeat*

- Fix bug docker module hanging when docker container killed. {issue}3610[3610]
- Set timeout to period instead of 1s by default as documented. {pull}3612[3612]

[[release-notes-5.2.1]]
=== Beats version 5.2.1
https://github.com/elastic/beats/compare/v5.2.0...v5.2.1[View commits]

==== Bugfixes

*Metricbeat*

- Fix go routine leak in docker module. {pull}3492[3492]

*Packetbeat*

- Fix error in the NFS sample dashboard. {pull}3548[3548]

*Winlogbeat*

- Fix error in the Winlogbeat sample dashboard. {pull}3548[3548]

[[release-notes-5.2.0]]
=== Beats version 5.2.0
https://github.com/elastic/beats/compare/v5.1.2...v5.2.0[View commits]

==== Bugfixes

*Affecting all Beats*

- Fix overwriting explicit empty config sections. {issue}2918[2918]

*Filebeat*

- Fix alignment issue were Filebeat compiled with Go 1.7.4 was crashing on 32 bits system. {issue}3273[3273]

*Metricbeat*

- Fix service times-out at startup. {pull}3056[3056]
- Kafka module case sensitive host name matching. {pull}3193[3193]
- Fix interface conversion panic in couchbase module {pull}3272[3272]

*Packetbeat*

- Fix issue where some Cassandra visualizations were showing data from all protocols. {issue}3314[3314]

==== Added

*Affecting all Beats*

- Add support for passing list and dictionary settings via -E flag.
- Support for parsing list and dictionary setting from environment variables.
- Added new flags to import_dashboards (-cacert, -cert, -key, -insecure). {pull}3139[3139] {pull}3163[3163]
- The limit for the number of fields is increased via the mapping template. {pull}3275[3275]
- Updated to Go 1.7.4. {pull}3277[3277]
- Added a NOTICE file containing the notices and licenses of the dependencies. {pull}3334[3334].

*Heartbeat*

- First release, containing monitors for ICMP, TCP, and HTTP.

*Filebeat*

- Add enabled config option to prospectors. {pull}3157[3157]
- Add target option for decoded_json_field. {pull}3169[3169]

*Metricbeat*

- Kafka module broker matching enhancements. {pull}3129[3129]
- Add a couchbase module with metricsets for node, cluster and bucket. {pull}3081[3081]
- Export number of cores for CPU module. {pull}3192[3192]
- Experimental Prometheus module. {pull}3202[3202]
- Add system socket module that reports all TCP sockets. {pull}3246[3246]
- Kafka consumer groups metricset. {pull}3240[3240]
- Add jolokia module with dynamic jmx metricset. {pull}3570[3570]

*Winlogbeat*

- Reduced amount of memory allocated while reading event log records. {pull}3113[3113] {pull}3118[3118]

[[release-notes-5.1.2]]
=== Beats version 5.1.2
https://github.com/elastic/beats/compare/v5.1.1...v5.1.2[View commits]

==== Bugfixes

*Filebeat*

- Fix registry migration issue from old states where files were only harvested after second restart. {pull}3322[3322]

*Packetbeat*

- Fix error on importing dashboards due to colons in the Cassandra dashboard. {issue}3140[3140]
- Fix error on importing dashboards due to the wrong type for the geo_point fields. {pull}3147[3147]

*Winlogbeat*

- Fix for "The array bounds are invalid" error when reading large events. {issue}3076[3076]

[[release-notes-5.1.1]]
=== Beats version 5.1.1
https://github.com/elastic/beats/compare/v5.0.2...v5.1.1[View commits]

==== Breaking changes

*Metricbeat*

- Change data structure of experimental haproxy module. {pull}3003[3003]

*Filebeat*

- If a file is falling under `ignore_older` during startup, offset is now set to end of file instead of 0.
  With the previous logic the whole file was sent in case a line was added and it was inconsistent with
  files which were harvested previously. {pull}2907[2907]
- `tail_files` is now only applied on the first scan and not for all new files. {pull}2932[2932]

==== Bugfixes

*Affecting all Beats*

- Fix empty benign errors logged by processor actions. {pull}3046[3046]

*Metricbeat*

- Calculate the fsstat values per mounting point, and not filesystem. {pull}2777[2777]

==== Added

*Affecting all Beats*

- Add add_cloud_metadata processor for collecting cloud provider metadata. {pull}2728[2728]
- Added decode_json_fields processor for decoding fields containing JSON strings. {pull}2605[2605]
- Add Tencent Cloud provider for add_cloud_metadata processor. {pull}4023[4023]
- Add Alibaba Cloud provider for add_cloud_metadata processor. {pull}4111[4111]

*Metricbeat*

- Add experimental Docker module. Provided by Ingensi and @douaejeouit based on dockbeat.
- Add a sample Redis Kibana dashboard. {pull}2916[2916]
- Add support for MongoDB 3.4 and WiredTiger metrics. {pull}2999[2999]
- Add experimental kafka module with partition metricset. {pull}2969[2969]
- Add raw config option for mysql/status metricset. {pull}3001[3001]
- Add command fields for mysql/status metricset. {pull}3251[3251]

*Filebeat*

- Add command line option `-once` to run Filebeat only once and then close. {pull}2456[2456]
- Only load matching states into prospector to improve state handling {pull}2840[2840]
- Reset all states ttl on startup to make sure it is overwritten by new config {pull}2840[2840]
- Persist all states for files which fall under `ignore_older` to have consistent behaviour {pull}2859[2859]
- Improve shutdown behaviour with large number of files. {pull}3035[3035]

*Winlogbeat*

- Add `event_logs.batch_read_size` configuration option. {pull}2641[2641]

[[release-notes-5.1.0]]
=== Beats version 5.1.0 (skipped)

Version 5.1.0 doesn't exist because, for a short period of time, the Elastic
Yum and Apt repositories included unreleased binaries labeled 5.1.0. To avoid
confusion and upgrade issues for the people that have installed these without
realizing, we decided to skip the 5.1.0 version and release 5.1.1 instead.

[[release-notes-5.0.2]]
=== Beats version 5.0.2
https://github.com/elastic/beats/compare/v5.0.1...v5.0.2[View commits]

==== Bugfixes

*Metricbeat*

- Fix the `password` option in the MongoDB module. {pull}2995[2995]


[[release-notes-5.0.1]]
=== Beats version 5.0.1
https://github.com/elastic/beats/compare/v5.0.0...v5.0.1[View commits]

==== Bugfixes

*Metricbeat*

- Fix `system.process.start_time` on Windows. {pull}2848[2848]
- Fix `system.process.ppid` on Windows. {issue}2860[2860]
- Fix system process metricset for Windows XP and 2003. `cmdline` will be unavailable. {issue}1704[1704]
- Fix access denied issues in system process metricset by enabling SeDebugPrivilege on Windows. {issue}1897[1897]
- Fix system diskio metricset for Windows XP and 2003. {issue}2885[2885]

*Packetbeat*

- Fix 'index out of bounds' bug in Packetbeat DNS protocol plugin. {issue}2872[2872]

*Filebeat*

- Fix registry cleanup issue when files falling under ignore_older after restart. {issue}2818[2818]


==== Added

*Metricbeat*

- Add username and password config options to the PostgreSQL module. {pull}2889[2890]
- Add username and password config options to the MongoDB module. {pull}2889[2889]
- Add system core metricset for Windows. {pull}2883[2883]

*Packetbeat*

- Define `client_geoip.location` as geo_point in the mappings to be used by the GeoIP processor in the Ingest Node pipeline.
  {pull}2795[2795]

*Filebeat*

- Stop Filebeat on registrar loading error. {pull}2868[2868]


include::libbeat/docs/release-notes/5.0.0.asciidoc[]

[[release-notes-5.0.0-ga]]
=== Beats version 5.0.0-GA
https://github.com/elastic/beats/compare/v5.0.0-rc1...v5.0.0[View commits]

The list below covers the changes between 5.0.0-rc1 and 5.0.0 GA only.

==== Bugfixes

*Affecting all Beats*

- Fix kafka output re-trying batches with too large events. {issue}2735[2735]
- Fix kafka output protocol error if `version: 0.10` is configured. {issue}2651[2651]
- Fix kafka output connection closed by broker on SASL/PLAIN. {issue}2717[2717]

*Metricbeat*

- Fix high CPU usage on macOS when encountering processes with long command lines. {issue}2747[2747]
- Fix high value of `system.memory.actual.free` and `system.memory.actual.used`. {issue}2653[2653]
- Change several `OpenProcess` calls on Windows to request the lowest possible access provilege.  {issue}1897[1897]
- Fix system.memory.actual.free high value on Windows. {issue}2653[2653]

*Filebeat*

- Fix issue when clean_removed and clean_inactive were used together that states were not directly removed from the registry.
- Fix issue where upgrading a 1.x registry file resulted in duplicate state entries. {pull}2792[2792]

==== Added

*Affecting all Beats*

- Add beat.version fields to all events.

[[release-notes-5.0.0-rc1]]
=== Beats version 5.0.0-rc1
https://github.com/elastic/beats/compare/v5.0.0-beta1...v5.0.0-rc1[View commits]

==== Breaking changes

*Affecting all Beats*

- A dynamic mapping rule is added to the default Elasticsearch template to treat strings as keywords by default. {pull}2688[2688]

==== Bugfixes

*Affecting all Beats*

- Make sure Beats sent always float values when they are defined as float by sending 5.00000 instead of 5. {pull}2627[2627]
- Fix ignoring all fields from drop_fields in case the first field is unknown. {pull}2685[2685]
- Fix dynamic configuration int/uint to float type conversion. {pull}2698[2698]
- Fix primitive types conversion if values are read from environment variables. {pull}2698[2698]

*Metricbeat*

- Fix default configuration file on Windows to not enabled the `load` metricset. {pull}2632[2632]

*Packetbeat*

- Fix the `bpf_filter` setting. {issue}2660[2660]

*Filebeat*

- Fix input buffer on encoding problem. {pull}2416[2416]

==== Deprecated

*Affecting all Beats*

- Setting `port` has been deprecated in Redis and Logstash outputs. {pull}2620[2620]


[[release-notes-5.0.0-beta1]]
=== Beats version 5.0.0-beta1
https://github.com/elastic/beats/compare/v5.0.0-alpha5...v5.0.0-beta1[View commits]

==== Breaking changes

*Affecting all Beats*

- Change Elasticsearch output index configuration to be based on format strings. If index has been configured, no date will be appended anymore to the index name. {pull}2119[2119]
- Replace `output.kafka.use_type` by `output.kafka.topic` accepting a format string. {pull}2188[2188]
- If the path specified by the `-c` flag is not absolute and `-path.config` is not specified, it
  is considered relative to the current working directory. {pull}2245[2245]
- rename `tls` configurations section to `ssl`. {pull}2330[2330]
- rename `certificate_key` configuration to `key`. {pull}2330[2330]
- replace `tls.insecure` with `ssl.verification_mode` setting. {pull}2330[2330]
- replace `tls.min/max_version` with `ssl.supported_protocols` setting requiring full protocol name. {pull}2330[2330]

*Metricbeat*

- Change field type system.process.cpu.start_time from keyword to date. {issue}1565[1565]
- redis/info metricset fields were renamed up according to the naming conventions.

*Packetbeat*

- Group HTTP fields under `http.request` and `http.response` {pull}2167[2167]
- Export `http.request.body` and `http.response.body` when configured under `include_body_for` {pull}2167[2167]
- Move `ignore_outgoing` config to `packetbeat.ignore_outgoing` {pull}2393[2393]

*Filebeat*

- Set close_inactive default to 5 minutes (was 1 hour before)
- Set clean_removed and close_removed to true by default

==== Bugfixes

*Affecting all Beats*

- Fix logstash output handles error twice when asynchronous sending fails. {pull}2441[2441]
- Fix Elasticsearch structured error response parsing error. {issue}2229[2229]
- Fixed the run script to allow the overriding of the configuration file. {issue}2171[2171]
- Fix logstash output crash if no hosts are configured. {issue}2325[2325]
- Fix array value support in -E CLI flag. {pull}2521[2521]
- Fix merging array values if -c CLI flag is used multiple times. {pull}2521[2521]
- Fix beats failing to start due to invalid duplicate key error in configuration file. {pull}2521[2521]
- Fix panic on non writable logging directory. {pull}2571[2571]

*Metricbeat*

- Fix module filters to work properly with drop_event filter. {issue}2249[2249]

*Packetbeat*

- Fix mapping for some Packetbeat flow metrics that were not marked as being longs. {issue}2177[2177]
- Fix handling of messages larger than the maximum message size (10MB). {pull}2470[2470]

*Filebeat*

- Fix processor failure in Filebeat when using regex, contain, or equals with the message field. {issue}2178[2178]
- Fix async publisher sending empty events {pull}2455[2455]
- Fix potential issue with multiple harvester per file on large file numbers or slow output {pull}2541[2541]

*Winlogbeat*

- Fix corrupt registry file that occurs on power loss by disabling file write caching. {issue}2313[2313]

==== Added

*Affecting all Beats*

- Add script to generate the Kibana index-pattern from fields.yml. {pull}2122[2122]
- Enhance Redis output key selection based on format string. {pull}2169[2169]
- Configurable Redis `keys` using filters and format strings. {pull}2169[2169]
- Add format string support to `output.kafka.topic`. {pull}2188[2188]
- Add `output.kafka.topics` for more advanced kafka topic selection per event. {pull}2188[2188]
- Add support for Kafka 0.10. {pull}2190[2190]
- Add SASL/PLAIN authentication support to kafka output. {pull}2190[2190]
- Make Kafka metadata update configurable. {pull}2190[2190]
- Add Kafka version setting (optional) enabling kafka broker version support. {pull}2190[2190]
- Add Kafka message timestamp if at least version 0.10 is configured. {pull}2190[2190]
- Add configurable Kafka event key setting. {pull}2284[2284]
- Add settings for configuring the kafka partitioning strategy. {pull}2284[2284]
- Add partitioner settings `reachable_only` to ignore partitions not reachable by network. {pull}2284[2284]
- Enhance contains condition to work on fields that are arrays of strings. {issue}2237[2237]
- Lookup the configuration file relative to the `-path.config` CLI flag. {pull}2245[2245]
- Re-write import_dashboards.sh in Golang. {pull}2155[2155]
- Update to Go 1.7. {pull}2306[2306]
- Log total non-zero internal metrics on shutdown. {pull}2349[2349]
- Add support for encrypted private key files by introducing `ssl.key_passphrase` setting. {pull}2330[2330]
- Add experimental symlink support with `symlinks` config {pull}2478[2478]
- Improve validation of registry file on startup.

*Metricbeat*

- Use the new scaled_float Elasticsearch type for the percentage values. {pull}2156[2156]
- Add experimental cgroup metrics to the system/process MetricSet. {pull}2184[2184]
- Added a PostgreSQL module. {pull}2253[2253]
- Improve mapping by converting half_float to scaled_float and integers to long. {pull}2430[2430]
- Add experimental haproxy module. {pull}2384[2384]
- Add Kibana dashboard for cgroups data {pull}2555[2555]

*Packetbeat*

- Add Cassandra protocol analyzer to Packetbeat. {pull}1959[1959]
- Match connections with IPv6 addresses to processes {pull}2254[2254]
- Add IP address to -devices command output {pull}2327[2327]
- Add configuration option for the maximum message size. Used to be hard-coded to 10 MB. {pull}2470[2470]

*Filebeat*

- Introduce close_timeout harvester options {issue}1926[1926]
- Strip BOM from first message in case of BOM files {issue}2351[2351]
- Add harvester_limit option {pull}2417[2417]

==== Deprecated

*Affecting all Beats*

- Topology map is deprecated. This applies to the settings: refresh_topology_freq, topology_expire, save_topology, host_topology, password_topology, db_topology.


[[release-notes-5.0.0-alpha5]]
=== Beats version 5.0.0-alpha5
https://github.com/elastic/beats/compare/v5.0.0-alpha4...v5.0.0-alpha5[View commits]

==== Breaking changes

*Affecting all Beats*

- Rename the `filters` section to `processors`. {pull}1944[1944]
- Introduce the condition with `when` in the processor configuration. {pull}1949[1949]
- The Elasticsearch template is now loaded by default. {pull}1993[1993]
- The Redis output `index` setting is renamed to `key`. `index` still works but it's deprecated. {pull}2077[2077]
- The undocumented file output `index` setting was removed. Use `filename` instead. {pull}2077[2077]

*Metricbeat*

- Create a separate metricSet for load under the system module and remove load information from CPU stats. {pull}2101[2101]
- Add `system.load.norm.1`, `system.load.norm.5` and `system.load.norm.15`. {pull}2101[2101]
- Add threads fields to mysql module. {pull}2484[2484]

*Packetbeat*

- Set `enabled` ` in `packetbeat.protocols.icmp` configuration to `true` by default. {pull}1988[1988]

==== Bugfixes

*Affecting all Beats*

- Fix sync publisher `PublishEvents` return value if client is closed concurrently. {pull}2046[2046]

*Metricbeat*

- Do not send zero values when no value was present in the source. {issue}1972[1972]

*Filebeat*

- Fix potential data loss between Filebeat restarts, reporting unpublished lines as published. {issue}2041[2041]
- Fix open file handler issue. {issue}2028[2028] {pull}2020[2020]
- Fix filtering of JSON events when using integers in conditions. {issue}2038[2038]

*Winlogbeat*

- Fix potential data loss between Winlogbeat restarts, reporting unpublished lines as published. {issue}2041[2041]

==== Added

*Affecting all Beats*

- Periodically log internal metrics. {pull}1955[1955]
- Add enabled setting to all output modules. {pull}1987[1987]
- Command line flag `-c` can be used multiple times. {pull}1985[1985]
- Add OR/AND/NOT to the condition associated with the processors. {pull}1983[1983]
- Add `-E` CLI flag for overwriting single config options via command line. {pull}1986[1986]
- Choose the mapping template file based on the Elasticsearch version. {pull}1993[1993]
- Check stdout being available when console output is configured. {issue}2035[2035]

*Metricbeat*

- Add pgid field to process information. {pull} 2021[2021]

*Packetbeat*

- Add enabled setting to Packetbeat protocols. {pull}1988[1988]
- Add enabled setting to Packetbeat network flows configuration. {pull}1988[1988]

*Filebeat*

- Introduce `close_removed` and `close_renamed` harvester options. {issue}1600[1600]
- Introduce `close_eof` harvester option. {issue}1600[1600]
- Add `clean_removed` and `clean_inactive` config option. {issue}1600[1600]

==== Deprecated

*Filebeat*

- Deprecate `close_older` option and replace it with `close_inactive`. {issue}2051[2051]
- Deprecate `force_close_files` option and replace it with `close_removed` and `close_renamed`. {issue}1600[1600]

[[release-notes-5.0.0-alpha4]]
=== Beats version 5.0.0-alpha4
https://github.com/elastic/beats/compare/v5.0.0-alpha3...v5.0.0-alpha4[View commits]

==== Breaking changes

*Affecting all Beats*

- The topology_expire option of the Elasticserach output was removed. {pull}1907[1907]

*Filebeat*

- Stop following symlink. Symlinks are now ignored: {pull}1686[1686]

==== Bugfixes

*Affecting all Beats*

- Reset backoff factor on partial ACK. {issue}1803[1803]
- Fix beats load balancer deadlock if max_retries: -1 or publish_async is enabled in filebeat. {issue}1829[1829]
- Fix logstash output with pipelining mode enabled not reconnecting. {issue}1876[1876]
- Empty configuration sections become merge-able with variables containing full path. {pull}1900[1900]
- Fix error message about required fields missing not printing the missing field name. {pull}1900[1900]

*Metricbeat*

- Fix the CPU values returned for each core. {issue}1863[1863]

*Packetbeat*

- Add missing nil-check to memcached GapInStream handler. {issue}1162[1162]
- Fix NFSv4 Operation returning the first found first-class operation available in compound requests. {pull}1821[1821]
- Fix TCP overlapping segments not being handled correctly. {pull}1898[1898]

*Winlogbeat*

- Fix issue with rendering forwarded event log records. {pull}1891[1891]

==== Added

*Affecting all Beats*

- Improve error message if compiling regular expression from config files fails. {pull}1900[1900]
- Compression support in the Elasticsearch output. {pull}1835[1835]

*Metricbeat*

- Add MongoDB module. {pull}1837[1837]


[[release-notes-5.0.0-alpha3]]
=== Beats version 5.0.0-alpha3
https://github.com/elastic/beats/compare/v5.0.0-alpha2...v5.0.0-alpha3[View commits]

==== Breaking changes

*Affecting all Beats*

- All configuration settings under `shipper:` are moved to be top level configuration settings. I.e.
  `shipper.name:` becomes `name:` in the configuration file. {pull}1570[1570]

*Topbeat*

- Topbeat is replaced by Metricbeat.

*Filebeat*

- The state for files which fall under ignore_older is not stored anymore. This has the consequence, that if a file which fell under ignore_older is updated, the whole file will be crawled.

==== Bugfixes

*Winlogbeat*

- Adding missing argument to the "Stop processing" log message. {pull}1590[1590]

==== Added

*Affecting all Beats*

- Add conditions to generic filtering. {pull}1623[1623]

*Metricbeat*

- First public release, containing the following modules: apache, mysql, nginx, redis, system, and zookeeper.

*Filebeat*

- The registry format was changed to an array instead of dict. The migration to the new format will happen automatically at the first startup. {pull}1703[1703]

==== Deprecated

*Affecting all Beats*

- The support for doing GeoIP lookups is deprecated and will be removed in version 6.0. {pull}1601[1601]


[[release-notes-5.0.0-alpha2]]
=== Beats version 5.0.0-alpha2
https://github.com/elastic/beats/compare/v5.0.0-alpha1...v5.0.0-alpha2[View commits]

==== Breaking changes

*Affecting all Beats*

- On DEB/RPM installations, the binary files are now found under `/usr/share/{{beat_name}}/bin`, not in `/usr/bin`. {pull}1385[1385]
- The logs are written by default to self rotating files, instead of syslog. {pull}1371[1371]
- Remove deprecated `host` option from elasticsearch, logstash and redis outputs. {pull}1474[1474]

*Packetbeat*

- Configuration of redis topology support changed. {pull}1353[1353]
- Move all Packetbeat configuration options under the packetbeat namespace {issue}1417[1417]

*Filebeat*

- Default location for the registry file was changed to be `data/registry` from the binary directory,
  rather than `.filebeat` in the current working directory. This affects installations for zip/tar.gz/source,
  the location for DEB and RPM packages stays the same. {pull}1373[1373]

==== Bugfixes

*Affecting all Beats*

- Drain response buffers when pipelining is used by Redis output. {pull}1353[1353]
- Unterminated environment variable expressions in config files will now cause an error {pull}1389[1389]
- Fix issue with the automatic template loading when Elasticsearch is not available on Beat start. {issue}1321[1321]
- Fix bug affecting -cpuprofile, -memprofile, and -httpprof CLI flags {pull}1415[1415]
- Fix race when multiple outputs access the same event with logstash output manipulating event {issue}1410[1410] {pull}1428[1428]
- Seed random number generator using crypto.rand package. {pull}1503{1503]
- Fix beats hanging in -configtest {issue}1213[1213]
- Fix kafka log message output {pull}1516[1516]

*Filebeat*

- Improvements in registrar dealing with file rotation. {pull}1281[1281]
- Fix issue with JSON decoding where `@timestamp` or `type` keys with the wrong type could cause Filebeat
  to crash. {issue}1378[1378]
- Fix issue with JSON decoding where values having `null` as values could crash Filebeat. {issue}1466[1466]
- Multiline reader normalizing newline to use `\n`. {pull}1552[1552]

*Winlogbeat*

- Fix panic when reading messages larger than 32K characters on Windows XP and 2003. {pull}1498[1498]
- Fix panic that occurs when reading a large events on Windows Vista and newer. {pull}1499[1499]

==== Added

*Affecting all Beats*

- Add support for TLS to Redis output. {pull}1353[1353]
- Add SOCKS5 proxy support to Redis output. {pull}1353[1353]
- Failover and load balancing support in redis output. {pull}1353[1353]
- Multiple-worker per host support for redis output. {pull}1353[1353]
- Added ability to escape `${x}` in config files to avoid environment variable expansion {pull}1389[1389]
- Configuration options and CLI flags for setting the home, data and config paths. {pull}1373[1373]
- Configuration options and CLI flags for setting the default logs path. {pull}1437[1437]
- Update to Go 1.6.2 {pull}1447[1447]
- Add Elasticsearch template files compatible with Elasticsearch 2.x. {pull}1501[1501]
- Add scripts for managing the dashboards of a single Beat {pull}1359[1359]

*Packetbeat*

- Fix compile issues for OpenBSD. {pull}1347[1347]

*Topbeat*

- Updated elastic/gosigar version so Topbeat can compile on OpenBSD. {pull}1403[1403]


[[release-notes-5.0.0-alpha1]]
=== Beats version 5.0.0-alpha1
https://github.com/elastic/beats/compare/v1.2.0...v5.0.0-alpha1[View commits]

==== Breaking changes

*libbeat*

- Run function to start a Beat now returns an error instead of directly exiting. {pull}771[771]
- The method signature of HandleFlags() was changed to allow returning an error {pull}1249[1249]
- Require braces for environment variable expansion in config files {pull}1304[1304]

*Packetbeat*

- Rename output fields in the dns package. Former flag `recursion_allowed` becomes `recursion_available`. {pull}803[803]
  Former SOA field `ttl` becomes `minimum`. {pull}803[803]
- The fully qualified domain names which are part of output fields values of the dns package now terminate with a dot. {pull}803[803]
- Remove the count field from the exported event {pull}1210[1210]

*Topbeat*

- Rename `proc.cpu.user_p` with `proc.cpu.total_p` as it includes CPU time spent in kernel space {pull}631[631]
- Remove `count` field from the exported fields {pull}1207[1207]
- Rename `input` top level config option to `topbeat`

*Filebeat*

- Scalar values in used in the `fields` configuration setting are no longer automatically converted to strings. {pull}1092[1092]
- Count field was removed from event as not used in filebeat {issue}778[778]

*Winlogbeat*

- The `message_inserts` field was replaced with the `event_data` field {issue}1053[1053]
- The `category` field was renamed to `task` to better align with the Windows Event Log API naming {issue}1053[1053]
- Remove the count field from the exported event {pull}1218[1218]


==== Bugfixes

*Affecting all Beats*

- Logstash output will not retry events that are not JSON-encodable {pull}927[927]

*Packetbeat*

- Create a proper BPF filter when ICMP is the only enabled protocol {issue}757[757]
- Check column length in pgsql parser. {issue}565[565]
- Harden pgsql parser. {issue}565[565]

*Topbeat*

- Fix issue with `cpu.system_p` being greater than 1 on Windows {pull}1128[1128]

*Filebeat*

- Stop filebeat if started without any prospectors defined or empty prospectors {pull}644[644] {pull}647[647]
- Improve shutdown of crawler and prospector to wait for clean completion {pull}720[720]
- Omit `fields` from Filebeat events when null {issue}899[899]

*Winlogbeat*

==== Added

*Affecting all Beats*

- Update builds to Golang version 1.6
- Add option to Elasticsearch output to pass http parameters in index operations {issue}805[805]
- Improve Logstash and Elasticsearch backoff behavior. {pull}927[927]
- Add experimental Kafka output. {pull}942[942]
- Add config file option to configure GOMAXPROCS. {pull}969[969]
- Improve shutdown handling in libbeat. {pull}1075[1075]
- Add `fields` and `fields_under_root` options under the `shipper` configuration {pull}1092[1092]
- Add the ability to use a SOCKS5 proxy with the Logstash output {issue}823[823]
- The `-configtest` flag will now print "Config OK" to stdout on success {pull}1249[1249]

*Packetbeat*

- Change the DNS library used throughout the dns package to github.com/miekg/dns. {pull}803[803]
- Add support for NFS v3 and v4. {pull}1231[1231]
- Add support for EDNS and DNSSEC. {pull}1292[1292]

*Topbeat*

- Add `username` to processes {pull}845[845]

*Filebeat*

- Add the ability to set a list of tags for each prospector {pull}1092[1092]
- Add JSON decoding support {pull}1143[1143]


*Winlogbeat*

- Add caching of event metadata handles and the system render context for the wineventlog API {pull}888[888]
- Improve config validation by checking for unknown top-level YAML keys. {pull}1100[1100]
- Add the ability to set tags, fields, and fields_under_root as options for each event log {pull}1092[1092]
- Add additional data to the events published by Winlogbeat. The new fields are `activity_id`,
`event_data`, `keywords`, `opcode`, `process_id`, `provider_guid`, `related_activity_id`,
`task`, `thread_id`, `user_data`, and `version`. {issue}1053[1053]
- Add `event_id`, `level`, and `provider` configuration options for filtering events {pull}1218[1218]
- Add `include_xml` configuration option for including the raw XML with the event {pull}1218[1218]

==== Known issues
* All Beats can hang or panic on shutdown if the next server in the pipeline (e.g. Elasticsearch or Logstash) is
  not reachable. {issue}1319[1319]
* When running the Beats as a service on Windows, you need to manually load the Elasticsearch mapping
  template. {issue}1315[1315]
* The ES template automatic load doesn't work if Elasticsearch is not available when the Beat is starting. {issue}1321[1321]

[[release-notes-1.3.1]]
=== Beats version 1.3.1
https://github.com/elastic/beats/compare/v1.3.0...v1.3.1[View commits]

==== Bugfixes

*Filebeat*

- Fix a concurrent bug on filebeat startup with a large number of prospectors defined. {pull}2509[2509]

*Packetbeat*

- Fix description for the -I CLI flag. {pull}2480[2480]

*Winlogbeat*

- Fix corrupt registry file that occurs on power loss by disabling file write caching. {issue}2313[2313]

[[release-notes-1.3.0]]
=== Beats version 1.3.0
https://github.com/elastic/beats/compare/v1.2.3...v1.3.0[View commits]

==== Deprecated

*Filebeat*

- Undocumented support for following symlinks is deprecated. Filebeat will not follow symlinks in version 5.0. {pull}1767[1767]

==== Bugfixes

*Affecting all Beats*

- Fix beats load balancer deadlock if `max_retries: -1` or `publish_async` is enabled in filebeat. {issue}1829[1829]
- Fix output modes backoff counter reset. {issue}1803[1803] {pull}1814[1814] {pull}1818[1818]
- Set logstash output default bulk_max_size to 2048. {issue}1662[1662]
- Seed random number generator using crypto.rand package. {pull}1503[1503]
- Check stdout being available when console output is configured. {issue}2063[2063]

*Packetbeat*

- Add missing nil-check to memcached GapInStream handler. {issue}1162[1162]
- Fix NFSv4 Operation returning the first found first-class operation available in compound requests. {pull}1821[1821]
- Fix TCP overlapping segments not being handled correctly. {pull}1917[1917]

==== Added

*Affecting all Beats*

- Updated to Go 1.7


[[release-notes-1.2.3]]
=== Beats version 1.2.3
https://github.com/elastic/beats/compare/v1.2.2...v1.2.3[View commits]

==== Bugfixes

*Topbeat*

- Fix high CPU usage when using filtering under Windows. {pull}1598[1598]

*Filebeat*

- Fix rotation issue with ignore_older. {issue}1528[1528]

*Winlogbeat*

- Fix panic when reading messages larger than 32K characters on Windows XP and 2003. {pull}1498[1498]

==== Added

*Filebeat*

- Prevent file opening for files which reached ignore_older. {pull}1649[1649]


[[release-notes-1.2.2]]
=== Beats version 1.2.2
https://github.com/elastic/beats/compare/v1.2.0...v1.2.2[View commits]

==== Bugfixes

*Affecting all Beats*

- Fix race when multiple outputs access the same event with Logstash output manipulating event. {issue}1410[1410]
- Fix go-daemon (supervisor used in init scripts) hanging when executed over SSH. {issue}1394[1394]

*Filebeat*

- Improvements in registrar dealing with file rotation. {issue}1281[1281]


[[release-notes-1.2.1]]
=== Beats version 1.2.1
https://github.com/elastic/beats/compare/v1.2.0...v1.2.1[View commits]

==== Breaking changes

*Affecting all Beats*

- Require braces for environment variable expansion in config files {pull}1304[1304]
- Removed deprecation warning for the Redis output. {pull}1282[1282]

*Topbeat*

- Fixed name of the setting `stats.proc` to `stats.process` in the default configuration file. {pull}1343[1343]
- Fix issue with cpu.system_p being greater than 1 on Windows {pull}1128[1128]

==== Added

*Topbeat*

- Add username to processes {pull}845[845]


[[release-notes-1.2.0]]
=== Beats version 1.2.0
https://github.com/elastic/beats/compare/v1.1.2...v1.2.0[View commits]

==== Breaking changes

*Filebeat*

- Default config for ignore_older is now infinite instead of 24h, means ignore_older is disabled by default. Use close_older to only close file handlers.

==== Bugfixes

*Packetbeat*

- Split real_ip_header value when it contains multiple IPs {pull}1241[1241]

*Winlogbeat*

- Fix invalid `event_id` on Windows XP and Windows 2003 {pull}1227[1227]

==== Added

*Affecting all Beats*

- Add ability to override configuration settings using environment variables {issue}114[114]
- Libbeat now always exits through a single exit method for proper cleanup and control {pull}736[736]
- Add ability to create Elasticsearch mapping on startup {pull}639[639]

*Topbeat*

- Add the command line used to start processes {issue}533[533]

*Filebeat*

- Add close_older configuration option to complete ignore_older https://github.com/elastic/filebeat/issues/181[181]

[[release-notes-1.1.2]]
=== Beats version 1.1.2
https://github.com/elastic/beats/compare/v1.1.1...v1.1.2[View commits]

==== Bugfixes

*Filebeat*

- Fix registrar bug for rotated files {pull}1010[1010]


[[release-notes-1.1.1]]
=== Beats version 1.1.1
https://github.com/elastic/beats/compare/v1.1.0...v1.1.1[View commits]

==== Bugfixes

*Affecting all Beats*

- Fix logstash output loop hanging in infinite loop on too many output errors. {pull}944[944]
- Fix critical bug in filebeat and winlogbeat potentially dropping events. {pull}953[953]

[[release-notes-1.1.0]]
=== Beats version 1.1.0
https://github.com/elastic/beats/compare/v1.0.1...v1.1.0[View commits]

==== Bugfixes

*Affecting all Beats*

- Fix logging issue with file based output where newlines could be misplaced
  during concurrent logging {pull}650[650]
- Reduce memory usage by separate queue sizes for single events and bulk events. {pull}649[649] {issue}516[516]
- Set default default bulk_max_size value to 2048 {pull}628[628]

*Packetbeat*

- Fix setting direction to out and use its value to decide when dropping events if ignore_outgoing is enabled {pull}557[557]
- Fix logging issue with file-based output where newlines could be misplaced
  during concurrent logging {pull}650[650]
- Reduce memory usage by having separate queue sizes for single events and bulk events. {pull}649[649] {issue}516[516]
- Set default bulk_max_size value to 2048 {pull}628[628]
- Fix logstash window size of 1 not increasing. {pull}598[598]

*Packetbeat*

- Fix the condition that determines whether the direction of the transaction is set to "outgoing". Packetbeat uses the
  direction field to determine which transactions to drop when dropping outgoing transactions. {pull}557[557]
- Allow PF_RING sniffer type to be configured using pf_ring or pfring {pull}671[671]

*Filebeat*

- Set spool_size default value to 2048 {pull}628[628]

==== Added

*Affecting all Beats*

- Add include_fields and drop_fields as part of generic filtering {pull}1120[1120]
- Make logstash output compression level configurable. {pull}630[630]
- Some publisher options refactoring in libbeat {pull}684[684]
- Move event preprocessor applying GeoIP to packetbeat {pull}772[772]

*Packetbeat*

- Add support for capturing DNS over TCP network traffic. {pull}486[486] {pull}554[554]

*Topbeat*

- Group all CPU usage per core statistics and export them optionally if cpu_per_core is configured {pull}496[496]

*Filebeat*

- Add multiline support for combining multiple related lines into one event. {issue}461[461]
- Add `exclude_lines` and `include_lines` options for regexp based line filtering. {pull}430[430]
- Add `exclude_files` configuration option. {pull}563[563]
- Add experimental option to enable filebeat publisher pipeline to operate asynchonrously {pull}782[782]

*Winlogbeat*

- First public release of Winlogbeat

[[release-notes-1.0.1]]
=== Beats version 1.0.1
https://github.com/elastic/beats/compare/v1.0.0...v1.0.1[Check 1.0.1 diff]

==== Bugfixes

*Filebeat*

- Fix force_close_files in case renamed file appeared very fast. https://github.com/elastic/filebeat/pull/302[302]

*Packetbeat*

- Improve MongoDB message correlation. {issue}377[377]
- Improve redis parser performance. {issue}442[422]
- Fix panic on nil in redis protocol parser. {issue}384[384]
- Fix errors redis parser when messages are split in multiple TCP segments. {issue}402[402]
- Fix errors in redis parser when length prefixed strings contain sequences of CRLF. {issue}#402[402]
- Fix errors in redis parser when dealing with nested arrays. {issue}402[402]

[[release-notes-1.0.0]]
=== Beats version 1.0.0
https://github.com/elastic/beats/compare/1.0.0-rc2...1.0.0[Check 1.0.0 diff]

==== Breaking changes

*Topbeat*

- Change proc type to process #138


==== Bugfixes

*Affecting all Beats*

- Fix random panic on shutdown by calling shutdown handler only once. elastic/filebeat#204
- Fix credentials are not send when pinging an elasticsearch host. elastic/fileabeat#287

*Filebeat*

- Fix problem that harvesters stopped reading after some time and filebeat stopped processing events #257
- Fix line truncating by internal buffers being reused by accident #258
- Set default ignore_older to 24 hours #282




[[release-notes-1.0.0-rc2]]
=== Beats version 1.0.0-rc2
https://github.com/elastic/beats/compare/1.0.0-rc1...1.0.0-rc2[Check 1.0.0-rc2
diff]

==== Breaking changes

*Affecting all Beats*

- The `shipper` output field is renamed to `beat.name`. #285
- Use of `enabled` as a configuration option for outputs (elasticsearch,
  logstash, etc.) has been removed. #264
- Use of `disabled` as a configuration option for tls has been removed. #264
- The `-test` command line flag was renamed to `-configtest`. #264
- Disable geoip by default. To enable it uncomment in config file. #305


*Filebeat*

- Removed utf-16be-bom encoding support. Support will be added with fix for #205
- Rename force_close_windows_files to force_close_files and make it available for all platforms.


==== Bugfixes

*Affecting all Beats*

- Disable logging to stderr after configuration phase. #276
- Set the default file logging path when not set in config. #275
- Fix bug silently dropping records based on current window size. elastic/filebeat#226
- Fix direction field in published events. #300
- Fix elasticsearch structured errors breaking error handling. #309

*Packetbeat*

- Packetbeat will now exit if a configuration error is detected. #357
- Fixed an issue handling DNS requests containing no questions. #369

*Topbeat*

- Fix leak of Windows handles. #98
- Fix memory leak of process information. #104

*Filebeat*

- Filebeat will now exit if a configuration error is detected. #198
- Fix to enable prospector to harvest existing files that are modified. #199
- Improve line reading and encoding to better keep track of file offsets based
  on encoding. #224
- Set input_type by default to "log"


==== Added

*Affecting all Beats*

- Added `beat.hostname` to contain the hostname where the Beat is running on as
  returned by the operating system. #285
- Added timestamp for file logging. #291

*Filebeat*

- Handling end of line under windows was improved #233



[[release-notes-1.0.0-rc1]]
=== Beats version 1.0.0-rc1
https://github.com/elastic/beats/compare/1.0.0-beta4...1.0.0-rc1[Check
1.0.0-rc1 diff]

==== Breaking changes

*Affecting all Beats*

- Rename timestamp field with @timestamp. #237

*Packetbeat*

- Rename timestamp field with @timestamp. #343

*Topbeat*

- Rename timestamp field with @timestamp for a better integration with
Logstash. #80

*Filebeat*

- Rename the timestamp field with @timestamp #168
- Rename tail_on_rotate prospector config to tail_files
- Removal of line field in event. Line number was not correct and does not add value. #217


==== Bugfixes

*Affecting all Beats*

- Use stderr for console log output. #219
- Handle empty event array in publisher. #207
- Respect '*' debug selector in IsDebug. #226 (elastic/packetbeat#339)
- Limit number of workers for Elasticsearch output. elastic/packetbeat#226
- On Windows, remove service related error message when running in the console. #242
- Fix waitRetry no configured in single output mode configuration. elastic/filebeat#144
- Use http as the default scheme in the elasticsearch hosts #253
- Respect max bulk size if bulk publisher (collector) is disabled or sync flag is set.
- Always evaluate status code from Elasticsearch responses when indexing events. #192
- Use bulk_max_size configuration option instead of bulk_size. #256
- Fix max_retries=0 (no retries) configuration option. #266
- Filename used for file based logging now defaults to beat name. #267

*Packetbeat*

- Close file descriptors used to monitor processes. #337
- Remove old RPM spec file. It moved to elastic/beats-packer. #334

*Topbeat*

- Don't wait for one period until shutdown #75

*Filebeat*

- Omit 'fields' from event JSON when null. #126
- Make offset and line value of type long in elasticsearch template to prevent overflow. #140
- Fix locking files for writing behaviour. #156
- Introduce 'document_type' config option per prospector to define document type
  for event stored in elasticsearch. #133
- Add 'input_type' field to published events reporting the prospector type being used. #133
- Fix high CPU usage when not connected to Elasticsearch or Logstash. #144
- Fix issue that files were not crawled anymore when encoding was set to something other then plain. #182


==== Added

*Affecting all Beats*

- Add Console output plugin. #218
- Add timestamp to log messages #245
- Send @metadata.beat to Logstash instead of @metadata.index to prevent
  possible name clashes and give user full control over index name used for
  Elasticsearch
- Add logging messages for bulk publishing in case of error #229
- Add option to configure number of parallel workers publishing to Elasticsearch
  or Logstash.
- Set default bulk size for Elasticsearch output to 50.
- Set default http timeout for Elasticsearch to 90s.
- Improve publish retry if sync flag is set by retrying only up to max bulk size
  events instead of all events to be published.

*Filebeat*

- Introduction of backoff, backoff_factor, max_backoff, partial_line_waiting, force_close_windows_files
  config variables to make crawling more configurable.
- All Godeps dependencies were updated to master on 2015-10-21 [#122]
- Set default value for ignore_older config to 10 minutes. #164
- Added the fields_under_root setting to optionally store the custom fields top
level in the output dictionary. #188
- Add more encodings by using x/text/encodings/htmlindex package to select
  encoding by name.




[[release-notes-1.0.0-beta4]]
=== Beats version 1.0.0-beta4
https://github.com/elastic/beats/compare/1.0.0-beta3...1.0.0-beta4[Check
1.0.0-beta4 diff]


==== Breaking changes

*Affecting all Beats*

- Update tls config options naming from dash to underline #162
- Feature/output modes: Introduction of PublishEvent(s) to be used by beats #118 #115

*Packetbeat*

- Renamed http module config file option 'strip_authorization' to 'redact_authorization'
- Save_topology is set to false by default
- Rename elasticsearch index to [packetbeat-]YYYY.MM.DD

*Topbeat*

- Percentage fields (e.g user_p) are exported as a float between 0 and 1 #34


==== Bugfixes

*Affecting all Beats*

- Determine Elasticsearch index for an event based on UTC time #81
- Fixing ES output's defaultDeadTimeout so that it is 60 seconds #103
- ES outputer: fix timestamp conversion #91
- Fix TLS insecure config option #239
- ES outputer: check bulk API per item status code for retransmit on failure.

*Packetbeat*

- Support for lower-case header names when redacting http authorization headers
- Redact proxy-authorization if redact-authorization is set
- Fix some multithreading issues #203
- Fix negative response time #216
- Fix memcache TCP connection being nil after dropping stream data. #299
- Add missing DNS protocol configuration to documentation #269

*Topbeat*

- Don't divide the reported memory by an extra 1024 #60


==== Added

*Affecting all Beats*

- Add logstash output plugin #151
- Integration tests for Beat -> Logstash -> Elasticsearch added #195 #188 #168 #137 #128 #112
- Large updates and improvements to the documentation
- Add direction field to publisher output to indicate inbound/outbound transactions #150
- Add tls configuration support to elasticsearch and logstash outputers #139
- All external dependencies were updated to the latest version. Update to Golang 1.5.1 #162
- Guarantee ES index is based in UTC time zone #164
- Cache: optional per element timeout #144
- Make it possible to set hosts in different ways. #135
- Expose more TLS config options #124
- Use the Beat name in the default configuration file path #99

*Packetbeat*

- add [.editorconfig file](http://editorconfig.org/)
- add (experimental/unsupported?) saltstack files
- Sample config file cleanup
- Moved common documentation to [libbeat repository](https://github.com/elastic/libbeat)
- Update build to go 1.5.1
- Adding device descriptions to the -device output.
- Generate coverage for system tests
- Move go-daemon dependency to beats-packer
- Rename integration tests to system tests
- Made the `-devices` option more user friendly in case `sudo` is not used.
  Issue #296.
- Publish expired DNS transactions #301
- Update protocol guide to libbeat changes
- Add protocol registration to new protocol guide
- Make transaction timeouts configurable #300
- Add direction field to the exported fields #317

*Topbeat*

- Document fields in a standardized format (etc/fields.yml) #34
- Updated to use new libbeat Publisher #37 #41
- Update to go 1.5.1 #43
- Updated configuration files with comments for all options #65
- Documentation improvements


==== Deprecated

*Affecting all Beats*

- Redis output was deprecated #169 #145
- Host and port configuration options are deprecated. They are replaced by the hosts
 configuration option. #141<|MERGE_RESOLUTION|>--- conflicted
+++ resolved
@@ -100,11 +100,8 @@
 - Add http server metricset to support push metrics via http. {pull}4770[4770]
 - Make config object public for graphite and http server {pull}4820[4820]
 - Add system uptime metricset. {issue}[4848[4848]
-<<<<<<< HEAD
 - Add `filesystem.ignore_types` to system module for ignoring filesystem types. {issue}4685[4685]
 - Add experimental `queue` metricset to RabbitMQ module. {pull}4788[4788]
-=======
->>>>>>> 94b62981
 
 *Packetbeat*
 
