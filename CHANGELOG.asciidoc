--- conflicted
+++ resolved
@@ -139,11 +139,8 @@
 - Added `ccr` metricset to Elasticsearch module. {pull}8335[8335]
 - Added support for query params in configuration {issue}8286[8286] {pull}8292[8292]
 - Support for Kafka 2.0.0 {pull}8399[8399]
-<<<<<<< HEAD
-- Add support for `full` status page output for php-fpm module as a separate metricset called `process` {pull}8394[8394]
-=======
 - Add container image for docker metricsets. {issue}8214[8214] {pull}8438[8438]
->>>>>>> 7b4cb298
+- Add support for `full` status page output for php-fpm module as a separate metricset called `process`. {pull}8394[8394]
 
 *Packetbeat*
 
