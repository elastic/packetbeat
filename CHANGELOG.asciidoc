// Use these for links to issue and pulls. Note issues and pulls redirect one to
// each other on Github, so don't worry too much on using the right prefix.
:issue: https://github.com/elastic/beats/issues/
:pull: https://github.com/elastic/beats/pull/

////////////////////////////////////////////////////////////
// Template, add newest changes here

=== Beats version HEAD
https://github.com/elastic/beats/compare/v6.2.3...master[Check the HEAD diff]

==== Breaking changes

*Affecting all Beats*

- De dot keys of labels and annotations in kubernetes meta processors to prevent collisions. {pull}6203[6203]
- Rename beat.cpu.*.time metrics to beat.cpu.*.time.ms. {pull}6449[6449]
- Mark `system.syslog.message` and `system.auth.message` as `text` instead of `keyword`. {pull}6589[6589]
- Allow override of dynamic template `match_mapping_type` for fields with object_type. {pull}6691[6691]
- Set default kafka version to 1.0.0 in kafka output. Older versions are still supported by configuring the `version` setting. {pull}7025[7025]
- Add `host.name` field to all events, to avoid mapping conflicts. This could be breaking Logstash configs if you rely on the `host` field being a string. {pull}7051[7051]

*Auditbeat*

*Filebeat*

- Remove the undefined `username` option from the Redis input and clarify the documentation. {pull}6662[6662]
- Add validation for Stdin, when Filebeat is configured with Stdin and any other inputs, Filebeat
  will now refuses to start. {pull}6463[6463]

*Heartbeat*

- Made the URL field of heartbeat aggregatable. {pull}6263[6263]
- Use `match.Matcher` for checking heartbeat response bodies with regular expressions. {pull}6539[6539]

*Metricbeat*

- Kubernetes deployment: Add ServiceAccount config to system metricbeat. {pull}6824[6824]
- Kubernetes deployment: Add DNS Policy to system metricbeat. {pull}6656[6656]
- De dot keys in kubernetes/event metricset to prevent collisions. {pull}6203[6203]
- Add config option for windows/perfmon metricset to ignore non existent counters. {pull}6432[6432]
- Refactor docker CPU calculations to be more consistent with `docker stats`. {pull}6608[6608]
- Update logstash.node_stats metricset to write data under `logstash.node.stats.*`. {pull}6714[6714]
- Fixed typo in values for `state_container` `status.phase`, from `terminate` to `terminated`. {pull}6916[6916]
- RabbitMQ management plugin path is now configured at the module level instead of having to do it in each of the metricsets. New `management_path_prefix` option should be used now {pull}7074[7074]
- RabbitMQ node metricset only collects metrics of the instance it connects to, `node.collect: cluster` can be used to collect all nodes as before. {issue}6556[6556] {pull}6971[6971]
- Change http/server metricset to put events by default under http.server and prefix config options with server.. {pull}7100[7100]

*Packetbeat*

*Winlogbeat*

==== Bugfixes

*Affecting all Beats*

- Fix panic when Events containing a float32 value are normalized. {pull}6129[6129]
- Fix `setup.dashboards.always_kibana` when using Kibana 5.6. {issue}6090[6090]
- Fix for kafka logger. {pull}6430[6430]
- Remove double slashes in Windows service script. {pull}6491[6491]
- Ensure Kubernetes labels/annotations don't break mapping {pull}6490[6490]
- Ensure that the dashboard zip files can't contain files outside of the kibana directory. {pull}6921[6921]
- Fix map overwrite panics by cloning shared structs before doing the update. {pull}6947[6947]
- Fix error if lz4 compression is used with the kafka output. {pull}7025[7025]
- Preserve the event when source matching fails in `add_docker_metadata`. {pull}7133[7133]
- Negotiate Docker API version from our client instead of using a hardcoded one. {pull}7165[7165]
- Fix delays on autodiscovery events handling caused by blocking runner stops. {pull}7170[7170]
- Error out on invalid Autodiscover template conditions settings. {pull}7200[7200]
- Do not emit Kubernetes autodiscover events for Pods without IP address. {pull}7235[7235]

*Auditbeat*

- Add hex decoding for the name field in audit path records. {pull}6687[6687]
- Fixed a deadlock in the file_integrity module under Windows. {issue}6864[6864]
- Fixed parsing of AppArmor audit messages. {pull}6978[6978]
- Allow `auditbeat setup` to run without requiring elevated privileges for the audit client. {issue}7111[7111]

*Filebeat*

- Fix panic when log prospector configuration fails to load. {issue}6800[6800]
- Fix memory leak in log prospector when files cannot be read. {issue}6797[6797]
- Add raw JSON to message field when JSON parsing fails. {issue}6516[6516]
- Commit registry writes to stable storage to avoid corrupt registry files. {issue}6792[6792]
- Fix a data race between stopping and starting of the harverters. {issue}#6879[6879]
- Fix a parsing issue in the syslog input for RFC3339 timestamp and time with nanoseconds. {pull}7046[7046]
- Comply with PostgreSQL database name format {pull}7198[7198]

*Heartbeat*
- Fix race due to updates of shared a map, that was not supposed to be shared between multiple go-routines. {issue}6616[6616]

*Metricbeat*

- Fix the default configuration for Logstash to include the default port. {pull}6279[6279]
- Fix dealing with new process status codes in Linux kernel 4.14+. {pull}6306[6306]
- Add filtering option by exact device names in system.diskio. `diskio.include_devices`. {pull}6085[6085]
- Add connections metricset to RabbitMQ module {pull}6548[6548]
- Fix panic in http dependent modules when invalid config was used. {pull}6205[6205]
- Fix system.filesystem.used.pct value to match what df reports. {issue}5494[5494]
- Fix namespace disambiguation in Kubernetes state_* metricsets. {issue}6281[6281]
- Fix Windows perfmon metricset so that it sends metrics when an error occurs. {pull}6542[6542]
- Fix Kubernetes calculated fields store. {pull}6564{6564}
- Exclude bind mounts in fsstat and filesystem metricsets. {pull}6819[6819]
- Don't stop Metricbeat if aerospike server is down. {pull}6874[6874]
- disk reads and write count metrics in RabbitMQ queue metricset made optional. {issue}6876[6876]
- Add mapping for docker metrics per cpu. {pull}6843[6843]
- Ensure canonical naming for JMX beans is disabled in Jolokia module. {pull}7047[7047]
- Fix field mapping for the system process CPU ticks fields. {pull}7230[7230]

*Packetbeat*

- Fix an out of bounds access in HTTP parser caused by malformed request. {pull}6997[6997]
- Fix missing type for `http.response.body` field. {pull}7169[7169]

*Winlogbeat*

- Fixed a crash under Windows 2003 and XP when an event had less insert strings than required by its format string. {pull}6247[6247]

==== Added

*Affecting all Beats*

- Update Golang 1.9.4 {pull}6326[6326]
- Add the ability to log to the Windows Event Log. {pull}5913[5913]
- The node name can be discovered automatically by machine-id matching when beat deployed outside kubernetes cluster. {pull}6146[6146]
- Panics will be written to the logger before exiting. {pull}6199[6199]
- Add builder support for autodiscover and annotations builder {pull}6408[6408]
- Add plugin support for autodiscover builders, providers {pull}6457[6457]
- Preserve runtime from container statuses in Kubernetes autodiscover {pull}6456[6456]
- Experimental feature setup.template.append_fields added. {pull}6024[6024]
- Add appender support to autodiscover {pull}6469[6469]
- Add add_host_metadata processor {pull}5968[5968]
- Retry configuration to load dashboards if Kibana is not reachable when the beat starts. {pull}6560[6560]
- Add `has_fields` conditional to filter events based on the existence of all the given fields. {issue}6285[6285] {pull}6653[6653]
- Add support for spooling to disk to the beats event publishing pipeline. {pull}6581[6581]
- Added logging of system info at Beat startup. {issue}5946[5946]
- Do not log errors if X-Pack Monitoring is enabled but Elastisearch X-Pack is not. {pull}6627[6627]
- Add rename processor. {pull}6292[6292]
- Add IP-addresses and MAC-addresses to add_host_metadata. {pull}6878[6878]
- Added a seccomp (secure computing) filter on Linux that whitelists the
  necessary system calls used by each Beat. {issue}5213[5213]
- Update Sarama to v1.16.0, adding better support for kafka 0.11, 1.0, and 1.1 {pull}7025[7025]
- Ship fields.yml as part of the binary {pull}4834[4834]
- Added options to dev-tools/cmd/dashboards/export_dashboard.go: -indexPattern to include index-pattern in output, -quiet to be quiet. {pull}7101[7101]
- Add Indexer indexing by pod uid. Enable pod uid metadata gathering in add_kubernetes_metadata. Extended Matcher log_path matching to support volume mounts {pull}7072[7072]
- Add Kibana module with log fileset. {pull}7052[7052]
- Add default_fields to Elasticsearch template when connecting to Elasticsearch >= 7.0. {pull}7015[7015]
- Add support for loading a template.json file directly instead of using fields.yml. {pull}7039[7039]
- Add support for keyword multifields in field.yml. {pull}7131[7131]
- Add dissect processor. {pull}6925[6925]
- Add experimental Jolokia Discovery autodiscover provider. {pull}7141[7141]
- Add owner object info to Kubernetes metadata. {pull}7231[7231]
- Add beat export dashboard command. {pull}7239[7239]

*Auditbeat*

- Added caching of UID and GID values to auditd module. {pull}6978[6978]
- Updated syscall tables for Linux 4.16. {pull}6978[6978]
- Added better error messages for when the auditd module fails due to the
  Linux kernel not supporting auditing (CONFIG_AUDIT=n). {pull}7012[7012]

*Filebeat*

- Add IIS module to parse access log and error log. {pull}6127[6127]
- Renaming of the prospector type to the input type and all prospectors are now moved to the input
  folder, to maintain backward compatibility type aliasing was used to map the old type to the new
  one. This change also affect YAML configuration. {pull}6078[6078]
- Addition of the TCP input {pull}6700[6700]
- Add option to convert the timestamps to UTC in the system module. {pull}5647[5647]
- Add Logstash module support for main log and the slow log, support the plain text or structured JSON format {pull}5481[5481]
- Add stream filtering when using `docker` prospector. {pull}6057[6057]
- Add support for CRI logs format. {issue}5630[5630]
- Add json.ignore_decoding_error config to not log json decoding erors. {issue}6547[6547]
- Make registry file permission configurable. {pull}6455[6455]
- Add MongoDB module. {pull}6283[6238]
- Add Ingest pipeline loading to setup. {pull}6814[6814]
- Add support of log_format combined to NGINX access logs. {pull}6858[6858]
- Release config reloading feature as GA. {pull}6891[6891]
- Add support human friendly size for the UDP input. {pull}6886[6886]
- Add Syslog input to ingest RFC3164 Events via TCP and UDP {pull}6842[6842]
- Support MySQL 5.7.19 by mysql/slowlog {pull}6969[6969]
- Correctly join partial log lines when using `docker` input. {pull}6967[6967]
- Add support for TLS with client authentication to the TCP input {pull}7056[7056]
- Converted part of pipeline from treafik/access metricSet to dissect to improve efficeny. {pull}7209[7209]

*Heartbeat*

*Metricbeat*

- Support apache status pages for versions older than 2.4.16. {pull}6450[6450]
- Add support for huge pages on Linux. {pull}6436[6436]
- Support to optionally 'de dot' keys in http/json metricset to prevent collisions. {pull}5970[5970]
- Add graphite protocol metricbeat module. {pull}4734[4734]
- Add http server metricset to support push metrics via http. {pull}4770[4770]
- Make config object public for graphite and http server {pull}4820[4820]
- Add system uptime metricset. {issue}4848[4848]
- Add experimental `queue` metricset to RabbitMQ module. {pull}4788[4788]
- Add additional php-fpm pool status kpis for Metricbeat module {pull}5287[5287]
- Add etcd module. {issue}4970[4970]
- Add ip address of docker containers to event. {pull}5379[5379]
- Add ceph osd tree information to metricbeat {pull}5498[5498]
- Add ceph osd_df to metricbeat {pull}5606[5606]
- Add basic Logstash module. {pull}5540[5540]
- Add dashboard for Windows service metricset. {pull}5603[5603]
- Add pct calculated fields for Pod and container CPU and memory usages. {pull}6158[6158]
- Add statefulset support to Kubernetes module. {pull}6236[6236]
- Refactor prometheus endpoint parsing to look similar to upstream prometheus {pull}6332[6332]
- Making the http/json metricset GA. {pull}6471[6471]
- Add support for array in http/json metricset. {pull}6480[6480]
- Making the jolokia/jmx module GA. {pull}6143[6143]
- Making the MongoDB module GA. {pull}6554[6554]
- Allow to disable labels `dedot` in Docker module, in favor of a safe way to keep dots. {pull}6490[6490]
- Add experimental module to collect metrics from munin nodes. {pull}6517[6517]
- Add support for wildcards and explicit metrics grouping in jolokia/jmx. {pull}6462[6462]
- Set `collector` as default metricset in Prometheus module. {pull}6636[6636] {pull}6747[6747]
- Set `mntr` as default metricset in Zookeeper module. {pull}6674[6674]
- Set default metricsets in vSphere module. {pull}6676[6676]
- Set `status` as default metricset in Apache module. {pull}6673[6673]
- Set `namespace` as default metricset in Aerospike module. {pull}6669[6669]
- Set `service` as default metricset in Windows module. {pull}6675[6675]
- Set all metricsets as default metricsets in uwsgi module. {pull}6688[6688]
- Allow autodiscover to monitor unexposed ports {pull}6727[6727]
- Mark kubernetes.event metricset as beta. {pull}6715[6715]
- Set all metricsets as default metricsets in couchbase module. {pull}6683[6683]
- Mark uwsgi module and metricset as beta. {pull}6717[6717]
- Mark Golang module and metricsets as beta. {pull}6711[6711]
- Mark system.raid metricset as beta. {pull}6710[6710]
- Mark http.server metricset as beta. {pull}6712[6712]
- Mark metricbeat logstash module and metricsets as beta. {pull}6713[6713]
- Set all metricsets as default metricsets in Ceph module. {pull}6676[6676]
- Set `container`, `cpu`, `diskio`, `healthcheck`, `info`, `memory` and `network` in docker module as default. {pull}6718[6718]
- Set `cpu`, `load`, `memory`, `network`, `process` and `process_summary` as default metricsets in system module. {pull}6689[6689]
- Set `collector` as default metricset in Dropwizard module. {pull}6669[6669]
- Set `info` and `keyspace` as default metricsets in redis module. {pull}6742[6742]
- Set `connection` as default metricset in rabbitmq module. {pull}6743[6743]
- Set all metricsets as default metricsets in Elasticsearch module. {pull}6755[6755]
- Set all metricsets as default metricsets in Etcd module. {pull}6756[6756]
- Set server metricsets as default in Graphite module. {pull}6757[6757]
- Set all metricsets as default metricsets in HAProxy module. {pull}6758[6758]
- Set all metricsets as default metricsets in Kafka module. {pull}6759[6759]
- Set all metricsets as default metricsets in postgresql module. {pull}6761[6761]
- Set status metricsets as default in Kibana module. {pull}6762[6762]
- Set all metricsets as default metricsets in Logstash module. {pull}6763[6763]
- Set `container`, `node`, `pod`, `system`, `volume` as default in Kubernetes module. {pull} 6764[6764]
- Set `stats` as default in memcached module. {pull}6765[6765]
- Set all metricsets as default metricsets in Mongodb module. {pull}6766[6766]
- Set `pool` as default metricset for php_fpm module. {pull}6768[6768]
- Set `status` as default metricset for mysql module. {pull} 6769[6769]
- Set `stubstatus` as default metricset for nginx module. {pull}6770[6770]
- Added support for haproxy 1.7 and 1.8. {pull}6793[6793]
- Add accumulated I/O stats to diskio in the line of `docker stats`. {pull}6701[6701]
- Ignore virtual filesystem types by default in system module. {pull}6819[6819]
- Release config reloading feature as GA. {pull}6891[6891]
- Add experimental Elasticsearch index metricset. {pull}6881[6881]
- Add dashboards and visualizations for haproxy metrics. {pull}6934[6934]
- Add Jolokia agent in proxy mode. {pull}6475[6475]
- Add message rates to the RabbitMQ queue metricset {issue}6442[6442] {pull}6606[6606]
- Add exchanges metricset to the RabbitMQ module {issue}6442[6442] {pull}6607[6607]
- Add Elasticsearch index_summary metricset. {pull}6918[6918]
- Add config option `management_path_prefix` for RabbitMQ module to configure management plugin path prefix {issue}6875[6875] {pull}7074[7074]
- Add shard metricset to Elasticsearch module. {pull}7006[7006]
- Add apiserver metricset to Kubernetes module. {pull}7059[7059]
- Add maxmemory to redis info metricset. {pull}7127[7127]
- Set guest as default user in RabbitMQ module. {pull}7107[7107]
<<<<<<< HEAD
- Add postgresql statement metricset. {issue}7048[7048] {pull}7060[7060]
=======
- Update `state_container` metricset to support latest `kube-state-metrics` version. {pull}7216[7216]
>>>>>>> 245b3e1b

*Packetbeat*

- Add support for condition on bool type {issue}5659[5659] {pull}5954[5954]
- Fix high memory usage on HTTP body if body is not published. {pull}6680[6680]
- Allow to capture the HTTP request or response bodies independently. {pull}6784[6784]
- HTTP publishes an Error event for unmatched requests or responses. {pull}6794[6794]
- The process monitor now reports the command-line for all processes, under Linux and Windows. {pull}7135[7135]

*Winlogbeat*

- Use bookmarks to persist the last published event. {pull}6150[6150]

==== Deprecated

*Affecting all Beats*

*Filebeat*

*Heartbeat*

*Metricbeat*

- Kubernetes `state_container` `cpu.limit.nanocores` and `cpu.request.nanocores` have been
deprecated in favor of `cpu.*.cores`. {pull}6916[6916]

*Packetbeat*

*Winlogbeat*

==== Known Issue


////////////////////////////////////////////////////////////

[[release-notes-6.2.3]]
=== Beats version 6.2.3
https://github.com/elastic/beats/compare/v6.2.2...v6.2.3[View commits]

==== Breaking changes

*Affecting all Beats*

- Fix conditions checking on autodiscover Docker labels. {pull}6412[6412]

==== Bugfixes

*Affecting all Beats*

- Avoid panic errors when processing nil Pod events in add_kubernetes_metadata. {issue}6372[6372]
- Fix infinite failure on Kubernetes watch {pull}6504[6504]

*Metricbeat*

- Fix Kubernetes overview dashboard views for non default time ranges. {issue}6395{6395}


[[release-notes-6.2.2]]
=== Beats version 6.2.2
https://github.com/elastic/beats/compare/v6.2.1...v6.2.2[View commits]

==== Bugfixes

*Affecting all Beats*

- Add logging when monitoring cannot connect to Elasticsearch. {pull}6365[6365]
- Fix infinite loop when event unmarshal fails in Kubernetes pod watcher. {pull}6353[6353]

*Filebeat*

- Fix a conversion issue for time related fields in the Logstash module for the slowlog
  fileset. {issue}6317[6317]

[[release-notes-6.2.1]]
=== Beats version 6.2.1
https://github.com/elastic/beats/compare/v6.2.0...v6.2.1[View commits]

No changes in this release.

[[release-notes-6.2.0]]
=== Beats version 6.2.0
https://github.com/elastic/beats/compare/v6.1.3...v6.2.0[View commits]

==== Breaking changes

*Affecting all Beats*

- The log format may differ due to logging library changes. {pull}5901[5901]
- The default value for pipelining is reduced to 2 to avoid high memory in the Logstash beats input. {pull}6250[6250]

*Auditbeat*

- Split the audit.kernel and audit.file metricsets into their own modules
  named auditd and file_integrity, respectively. This change requires
  existing users to update their config. {issue}5422[5422]
- Renamed file_integrity module fields. {issue}5423[5423] {pull}5995[5995]
- Renamed auditd module fields. {issue}5423[5423] {pull}6080[6080]

*Metricbeat*

- Rename `golang.heap.system.optained` field to `golang.heap.system.obtained`. {issue}5703[5703]
- De dot keys in jolokia/jmx metricset to prevent collisions. {pull}5957[5957]

==== Bugfixes

*Auditbeat*

- Fixed an issue where the proctitle value was being truncated. {pull}6080[6080]
- Fixed an issue where values were incorrectly interpretted as hex data. {pull}6080[6080]
- Fixed parsing of the `key` value when multiple keys are present. {pull}6080[6080]
- Fix possible resource leak if file_integrity module is used with config
  reloading on Windows or Linux. {pull}6198[6198]

*Filebeat*

- Fix variable name for `convert_timezone` in the system module. {pull}5936[5936]

*Metricbeat*

- Fix error `datastore '*' not found` in Vsphere module. {issue}4879[4879]
- Fix error `NotAuthenticated` in Vsphere module. {issue}4673[4673]
- Fix mongodb session consistency mode to allow command execution on secondary nodes. {issue}4689[4689]
- Fix kubernetes `state_pod` `status.phase` so that the active phase is returned instead of `unknown`. {pull}5980[5980]
- Fix error collecting network_names in Vsphere module. {pull}5962[5962]
- Fix process cgroup memory metrics for memsw, kmem, and kmem_tcp. {issue}6033[6033]
- Fix kafka OffsetFetch request missing topic and partition parameters. {pull}5880[5880]

*Packetbeat*

- Fix mysql SQL parser to trim `\r` from Windows Server `SELECT\r\n\t1`. {pull}5572[5572]


==== Added

*Affecting all Beats*

- Adding a local keystore to allow user to obfuscate password {pull}5687[5687]
- Add autodiscover for kubernetes. {pull}6055[6055]
- Add Beats metrics reporting to Xpack. {issue}3422[3422]
- Update the command line library cobra and add support for zsh completion {pull}5761[5761]
- Update to Golang 1.9.2
- Moved `ip_port` indexer for `add_kubernetes_metadata` to all beats. {pull}5707[5707]
- `ip_port` indexer now index both IP and IP:port pairs. {pull}5721[5721]
- Add the ability to write structured logs. {pull}5901[5901]
- Use structured logging for the metrics that are periodically logged via the
  `logging.metrics` feature. {pull}5915[5915]
- Improve Elasticsearch output metrics to count number of dropped and duplicate (if event ID is given) events. {pull}5811[5811]
- Add the abilility for the add_docker_metadata process to enrich based on process ID. {pull}6100[6100]
- The `add_docker_metadata` and `add_kubernetes_metadata` processors are now GA, instead of Beta. {pull}6105[6105]
- Update go-ucfg library to support top level key reference and cyclic key reference for the
  keystore {pull}6098[6098]

*Auditbeat*

- Auditbeat is marked as GA, no longer Beta. {issue}5432[5432]
- Add support for BLAKE2b hash algorithms to the file integrity module. {pull}5926[5926]
- Add support for recursive file watches. {pull}5575[5575] {pull}5833[5833]

*Filebeat*

- Add Osquery module. {pull}5971[5971]
- Add stream filtering when using `docker` prospector. {pull}6057[6057]

*Metricbeat*

- Add ceph osd_df to metricbeat {pull}5606[5606]
- Add field network_names of hosts and virtual machines. {issue}5646[5646]
- Add experimental system/raid metricset. {pull}5642[5642]
- Add a dashboard for the Nginx module. {pull}5991[5991]
- Add experimental mongodb/collstats metricset. {pull}5852[5852]
- Update the MySQL dashboard to use the Time Series Visual Builder. {pull}5996[5996]
- Add experimental uwsgi module. {pull}6006[6006]
- Docker and Kubernetes modules are now GA, instead of Beta. {pull}6105[6105]
- Support haproxy stats gathering using http (additionaly to tcp socket). {pull}5819[5819]
- Support to optionally 'de dot' keys in http/json metricset to prevent collisions. {pull}5957[5957]

*Packetbeat*

- Configure good defaults for `add_kubernetes_metadata`. {pull}5707[5707]

[[release-notes-6.1.3]]
=== Beats version 6.1.3
https://github.com/elastic/beats/compare/v6.1.2...v6.1.3[View commits]

No changes in this release.

[[release-notes-6.1.2]]
=== Beats version 6.1.2
https://github.com/elastic/beats/compare/v6.1.1...v6.1.2[View commits]

==== Bugfixes

*Auditbeat*

- Add an error check to the file integrity scanner to prevent a panic when
  there is an error reading file info via lstat. {issue}6005[6005]

==== Added

*Filebeat*

- Switch to docker prospector in sample manifests for Kubernetes deployment {pull}5963[5963]

[[release-notes-6.1.1]]
=== Beats version 6.1.1
https://github.com/elastic/beats/compare/v6.1.0...v6.1.1[View commits]

No changes in this release.

[[release-notes-6.1.0]]
=== Beats version 6.1.0
https://github.com/elastic/beats/compare/v6.0.1...v6.1.0[View commits]

==== Breaking changes

*Auditbeat*

- Changed `audit.file.path` to be a multi-field so that path is searchable. {pull}5625[5625]

*Metricbeat*

- Rename `heap_init` field to `heap.init` in the Elasticsearch module. {pull}5320[5320]
- Rename `http.response.status_code` field to `http.response.code` in the HTTP module. {pull}5521[5521]

==== Bugfixes

*Affecting all Beats*

- Remove ID() from Runner interface {issue}5153[5153]
- Correctly send configured `Host` header to the remote server. {issue}4842[4842]
- Change add_kubernetes_metadata to attempt detection of namespace. {pull}5482[5482]
- Avoid double slash when join url and path {pull}5517[5517]
- Fix console color output for Windows. {issue}5611[5611]
- Fix logstash output debug message. {pull}5799{5799]
- Fix isolation of modules when merging local and global field settings. {issue}5795[5795]
- Report ephemeral ID and uptime in monitoring events on all platforms {pull}6501[6501]

*Filebeat*

- Add support for adding string tags {pull}5395[5395]
- Fix race condition when limiting the number of harvesters running in parallel {issue}5458[5458]
- Fix relative paths in the prospector definitions. {pull}5443[5443]
- Fix `recursive_globe.enabled` option. {pull}5443[5443]

*Metricbeat*

- Change field type of http header from nested to object {pull}5258[5258]
- Fix the fetching of process information when some data is missing under MacOS X. {issue}5337[5337]
- Change `MySQL active connections` visualization title to `MySQL total connections`. {issue}4812[4812]
- Fix `ProcState` on Linux and FreeBSD when process names contain parentheses. {pull}5775[5775]
- Fix incorrect `Mem.Used` calculation under linux. {pull}5775[5775]
- Fix `open_file_descriptor_count` and `max_file_descriptor_count` lost in zookeeper module {pull}5902[5902]
- Fix system process metricset for kernel processes. {issue}5700[5700]
- Change kubernetes.node.cpu.allocatable.cores to float. {pull}6130[6130]

*Packetbeat*

- Fix http status phrase parsing not allow spaces. {pull}5312[5312]
- Fix http parse to allow to parse get request with space in the URI. {pull}5495[5495]
- Fix mysql SQL parser to trim `\r` from Windows Server `SELECT\r\n\t1`. {pull}5572[5572]
- Fix corruption when parsing repeated headers in an HTTP request or response. {pull}6325[6325]
- Fix panic when parsing partial AMQP messages. {pull}6384[6384]
- Fix out of bounds access to slice in MongoDB parser. {pull}6256[6256]
- Fix sniffer hanging on exit under Linux. {pull}6535[6535]
- Fix bounds check error in http parser causing a panic. {pull}6750[6750]

*Winlogbeat*

- Fix the registry file. It was not correctly storing event log names, and
  upon restart it would begin reading at the start of each event log. {issue}5813[5813]
- Fix config validation to allow `event_logs.processors`. [pull]6217[6217]

==== Added

*Affecting all Beats*

- Support dashboard loading without Elasticseach {pull}5653[5653]
- Changed the hashbang used in the beat helper script from `/bin/bash` to `/usr/bin/env bash`. {pull}5051[5051]
- Changed beat helper script to use `exec` when running the beat. {pull}5051[5051]
- Fix reloader error message to only print on actual error {pull}5066[5066]
- Add support for enabling TLS renegotiation. {issue}4386[4386]
- Add Azure VM support for add_cloud_metadata processor {pull}5355[5355]
- Add `output.file.permission` config option. {pull}4638[4638]
- Refactor add_kubernetes_metadata to support autodiscovery {pull}5434[5434]
- Improve custom flag handling and CLI flags usage message. {pull}5543[5543]
- Add number_of_routing_shards config set to 30 {pull}5570[5570]
- Set log level for kafka output. {pull}5397[5397]
- Move TCP UDP start up into `server.Start()` {pull}4903[4903]
- Update to Golang 1.9.2

*Auditbeat*

- Add support for SHA3 hash algorithms to the file integrity module. {issue}5345[5345]
- Add dashboards for Linux audit framework events (overview, executions, sockets). {pull}5516[5516]

*Filebeat*

- Add PostgreSQL module with slowlog support. {pull}4763[4763]
- Add Kafka log module. {pull}4885[4885]
- Add support for `/var/log/containers/` log path in `add_kubernetes_metadata` processor. {pull}4981[4981]
- Remove error log from runnerfactory as error is returned by API. {pull}5085[5085]
- Add experimental Docker `json-file` prospector . {pull}5402[5402]
- Add experimental Docker autodiscover functionality. {pull}5245[5245]
- Add option to convert the timestamps to UTC in the system module. {pull}5647[5647]
- Add Logstash module support for main log and the slow log, support the plain text or structured JSON format {pull}5481[5481]

*Metricbeat*

- Add graphite protocol metricbeat module. {pull}4734[4734]
- Add http server metricset to support push metrics via http. {pull}4770[4770]
- Make config object public for graphite and http server {pull}4820[4820]
- Add system uptime metricset. {issue}4848[4848]
- Add experimental `queue` metricset to RabbitMQ module. {pull}4788[4788]
- Add additional php-fpm pool status kpis for Metricbeat module {pull}5287[5287]
- Add etcd module. {issue}4970[4970]
- Add ip address of docker containers to event. {pull}5379[5379]
- Add ceph osd tree information to Metricbeat {pull}5498[5498]
- Add basic Logstash module. {pull}5540[5540]
- Add dashboard for Windows service metricset. {pull}5603[5603]
- Add experimental Docker autodiscover functionality. {pull}5245[5245]
- Add Windows service metricset in the windows module. {pull}5332[5332]
- Update gosigar to v0.6.0. {pull}5775[5775]

*Packetbeat*

- Add support for decoding the TLS envelopes. {pull}5476[5476]
- HTTP parses successfully on empty status phrase. {issue}6176[6176]
- HTTP parser supports broken status line. {pull}6631[6631]

[[release-notes-6.0.1]]
=== Beats version 6.0.1
https://github.com/elastic/beats/compare/v6.0.0...v6.0.1[View commits]

==== Bugfixes

*Affecting all Beats*

- Fix documentation links in README.md files. {pull}5710[5710]
- Fix `add_docker_metadata` dropping some containers. {pull}5788[5788]

*Heartbeat*

- Fix the "HTTP up status" visualization. {pull}5564[5564]

*Metricbeat*

- Fix map overwrite in docker diskio module. {issue}5582[5582]
- Fix connection leak in mongodb module. {issue}5688[5688]
- Fix the include top N processes feature for cases where there are fewer
  processes than N. {pull}5729[5729]


include::libbeat/docs/release-notes/6.0.0.asciidoc[]

[[release-notes-6.0.0-ga]]
=== Beats version 6.0.0-GA
https://github.com/elastic/beats/compare/v6.0.0-rc2...v6.0.0[View commits]

The list below covers the changes between 6.0.0-rc2 and 6.0.0 GA only.

==== Bugfixes

*Filebeat*

- Fix machine learning jobs setup for dynamic modules. {pull}5509[5509]

*Packetbeat*

- Fix missing length check in the PostgreSQL module. {pull}5457[5457]
- Fix panic in ACK handler if event is dropped on blocked queue {issue}5524[5524]

==== Added

*Filebeat*

- Add Kubernetes manifests to deploy Filebeat. {pull}5349[5349]
- Add container short ID matching to add_docker_metadata. {pull}6172[6172]

*Metricbeat*

- Add Kubernetes manifests to deploy Metricbeat. {pull}5349[5349]


[[release-notes-6.0.0-rc2]]
=== Beats version 6.0.0-rc2
https://github.com/elastic/beats/compare/v6.0.0-rc1...v6.0.0-rc2[View commits]

==== Breaking changes

*Packetbeat*

- Remove not-working `runoptions.uid` and `runoptions.gid` options in Packetbeat. {pull}5261[5261]

==== Bugfixes

*Affecting all Beats*

- Fix data race accessing watched containers. {issue}5147[5147]
- Do not require template if index change and template disabled {pull}5319[5319]
- Fix missing ACK in redis output. {issue}5404[5404]

*Filebeat*

- Fix default paths for redis 4.0.1 logs on macOS {pull}5173[5173]
- Fix Filebeat not starting if command line and modules configs are used together. {issue}5376[5376]
- Fix double `@timestamp` field when JSON decoding was used. {pull}5436[5436]

*Metricbeat*

- Use `beat.name` instead of `beat.hostname` in the Host Overview dashboard. {pull}5340[5340]
- Fix the loading of 5.x dashboards. {issue}5277[5277]

==== Added

*Metricbeat*

- Auto-select a hostname (based on the host on which the Beat is running) in the Host Overview dashboard. {pull}5340[5340]

==== Deprecated

*Filebeat*

- The `filebeat.config_dir` option is deprecated. Use `filebeat.config.prospector` options instead. {pull}5321[5321]

[[release-notes-6.0.0-rc1]]
=== Beats version 6.0.0-rc1
https://github.com/elastic/beats/compare/v6.0.0-beta2...v6.0.0-rc1[View commits]

==== Bugfixes

*Affecting all Beats*

- Fix the `/usr/bin/beatname` script to accept `-d "*"` as a parameter. {issue}5040[5040]
- Combine `fields.yml` properties when they are defined in different sources. {issue}5075[5075]
- Keep Docker & Kubernetes pod metadata after container dies while they are needed by processors. {pull}5084[5084]
- Fix `fields.yml` lookup when using `export template` with a custom `path.config` param. {issue}5089[5089]
- Remove runner creation from every reload check {pull}5141[5141]
- Fix add_kubernetes_metadata matcher registry lookup. {pull}5159[5159]

*Metricbeat*

- Fix a memory allocation issue where more memory was allocated than needed in the windows-perfmon metricset. {issue}5035[5035]
- Don't start metricbeat if external modules config is wrong and reload is disabled {pull}5053[5053]
- The MongoDB module now connects on each fetch, to avoid stopping the whole Metricbeat instance if MongoDB is not up when starting. {pull}5120[5120]
- Fix kubernetes events module to be able to index time fields properly. {issue}5093[5093]
- Fixed `cmd_set` and `cmd_get` being mixed in the Memcache module. {pull}5189[5189]


==== Added

*Affecting all Beats*

- Enable flush timeout by default. {pull}5150[5150]
- Add @metadata.version to events send to Logstash. {pull}5166[5166]

*Auditbeat*

- Changed the number of shards in the default configuration to 3. {issue}5095[5095]
- Add support for receiving audit events using a multicast socket. {issue}4850[4850]

*Filebeat*

- Changed the number of shards in the default configuration to 3. {issue}5095[5095]
- Don't start filebeat if external modules/prospectors config is wrong and reload is disabled {pull}5053[5053]
- Add `filebeat.registry_flush` setting, to delay the registry updates. {pull}5146[5146]

*Heartbeat*

- Changed the number of shards in the default configuration to 1. {issue}5095[5095]

*Packetbeat*

- Changed the number of shards in the default configuration to 3. {issue}5095[5095]

*Winlogbeat*

- Changed the number of shards in the default configuration to 3. {issue}5095[5095]

[[release-notes-6.0.0-beta2]]
=== Beats version 6.0.0-beta2
https://github.com/elastic/beats/compare/v6.0.0-beta1...v6.0.0-beta2[View commits]

==== Breaking changes

*Affecting all Beats*

- The log directory (`path.log`) for Windows services is now set to `C:\ProgramData\[beatname]\logs`. {issue}4764[4764]
- The _all field is disabled in Elasticsearch 6.0. This means that searching by individual
  words only work on text fields. {issue}4901[4901]
- Fail if removed setting output.X.flush_interval is explicitly configured.
- Rename the `/usr/bin/beatname.sh` script (e.g. `metricbeat.sh`) to `/usr/bin/beatname`. {pull}4933[4933]
- Beat does not start if elasticsearch index pattern was modified but not the template name and pattern. {issue}4769[4769]
- Fail if removed setting output.X.flush_interval is explicitly configured. {pull}4880[4880]

==== Bugfixes

*Affecting all Beats*

- Register kubernetes `field_format` matcher and remove logger in `Encode` API {pull}4888[4888]
- Fix go plugins not loaded when beat starts {pull}4799[4799]
- Add support for `initContainers` in `add_kubernetes_metadata` processor. {issue}4825[4825]
- Eliminate deprecated _default_ mapping in 6.x {pull}4864[4864]
- Fix pod name indexer to use both namespace, pod name to frame index key {pull}4775[4775]

*Filebeat*

- Fix issue where the `fileset.module` could have the wrong value. {issue}4761[4761]

*Heartbeat*

- Fix monitor.name being empty by default. {issue}4852[4852]
- Fix wrong event timestamps. {issue}4851[4851]

*Metricbeat*

- Added missing mongodb configuration file to the `modules.d` folder. {pull}4870[4870]
- Fix wrong MySQL CRUD queries timelion visualization {pull}4857[4857]
- Add new metrics to CPU metricsset {pull}4969[4969]

*Packetbeat*

- Update flow timestamp on each packet being received. {issue}4895[4895]

==== Added

*Affecting all Beats*

- Add setting to enable/disable the slow start in logstash output. {pull}4972[4972]
- Update init scripts to use the `test config` subcommand instead of the deprecated `-configtest` flag. {issue}4600[4600]
- Get by default the credentials for connecting to Kibana from the Elasticsearch output configuration. {pull}4867[4867]
- Added `cloud.id` and `cloud.auth` settings, for simplifying using Beats with the Elastic Cloud. {issue}4959[4959]
- Add lz4 compression support to kafka output. {pull}4977[4977]
- Add newer kafka versions to kafka output. {pull}4977[4977]
- Configure the index name when loading the dashboards and the index pattern. {pull}4949[4949]

*Metricbeat*

- Add `filesystem.ignore_types` to system module for ignoring filesystem types. {issue}4685[4685]
- Add support to exclude labels from kubernetes pod metadata. {pull}4757[4757]

[[release-notes-6.0.0-beta1]]
=== Beats version 6.0.0-beta1
https://github.com/elastic/beats/compare/v6.0.0-alpha2...v6.0.0-beta1[View commits]

==== Breaking changes

*Affecting all Beats*

- Rename `kubernetes` processor to `add_kubernetes_metadata`. {pull}4473[4473]
- Rename `*.full.yml` config files to `*.reference.yml`. {pull}4563[4563]
- The `scripts/import_dashboards` is removed from packages. Use the `setup` command instead. {pull}4586[4586]
- Change format of the saved kibana dashboards to have a single JSON file for each dashboard {pull}4413[4413]
- Rename `configtest` command to `test config`. {pull}4590[4590]
- Remove setting `queue_size` and `bulk_queue_size`. {pull}4650[4650]
- Remove setting `dashboard.snapshot` and `dashboard.snapshot_url`. They are no longer needed because the
  dashboards are included in the packages by default. {pull}4675[4675]
- Beats can no longer be launched from Windows Explorer (GUI), command line is required. {pull}4420[4420]

*Auditbeat*

- Changed file metricset config to make `file.paths` a list instead of a dictionary. {pull}4796[4796]

*Heartbeat*

- Renamed the heartbeat RPM/DEB name to `heartbeat-elastic`. {pull}4601[4601]

*Metricbeat*

- Change all `system.cpu.*.pct` metrics to be scaled by the number of CPU cores.
  This will make the CPU usage percentages from the system cpu metricset consistent
  with the system process metricset. The documentation for these metrics already
  stated that on multi-core systems the percentages could be greater than 100%. {pull}4544[4544]
- Remove filters setting from metricbeat modules. {pull}4699[4699]
- Added `type` field to filesystem metrics. {pull}4717[4717]

*Packetbeat*

- Remove the already unsupported `pf_ring` sniffer option. {pull}4608[4608]

==== Bugfixes

*Affecting all Beats*

- Don't stop with error loading the ES template if the ES output is not enabled. {pull}4436[4436]
- Fix race condition in internal logging rotator. {pull}4519[4519]
- Normalize all times to UTC to ensure proper index naming. {issue}4569[4569]
- Fix issue with loading dashboards to ES 6.0 when .kibana index did not already exist. {issue}4659[4659]

*Auditbeat*

- Fix `file.max_file_size` config option for the audit file metricset. {pull}4796[4796]

*Filebeat*

- Fix issue where the `fileset.module` could have the wrong value. {issue}4761[4761]

*Metricbeat*

- Fix issue affecting Windows services timing out at startup. {pull}4491[4491]
- Fix incorrect docker.diskio.total metric calculation. {pull}4507[4507]
- Vsphere module: used memory field corrected. {issue}4461[4461]

*Packetbeat*

- Enabled /proc/net/tcp6 scanning and fixed ip v6 parsing. {pull}4442[4442]

*Winlogbeat*

- Removed validation of top-level config keys. This behavior was inconsistent with other Beats
  and caused maintainability issues. {pull}4657[4657]

==== Added

*Affecting all Beats*

- New cli subcommands interface. {pull}4420[4420]
- Allow source path matching in `add_docker_metadata` processor. {pull}4495[4495]
- Add support for analyzers and multifields in fields.yml. {pull}4574[4574]
- Add support for JSON logging. {pull}4523[4523]
- Add `test output` command, to test Elasticsearch and Logstash output settings. {pull}4590[4590]
- Introduce configurable event queue settings: queue.mem.events, queue.mem.flush.min_events and queue.mem.flush.timeout. {pull}4650[4650]
- Enable pipelining in Logstash output by default. {pull}4650[4650]
- Added 'result' field to Elasticsearch QueryResult struct for compatibility with 6.x Index and Delete API responses. {issue]4661[4661]
- The sample dashboards are now included in the Beats packages. {pull}4675[4675]
- Add `pattern` option to be used in the fields.yml to specify the pattern for a number field. {pull}4731[4731]

*Auditbeat*

- Added `file.hash_types` config option for controlling the hash types. {pull}4796[4796]
- Added the ability to specify byte unit suffixes to `file.max_file_size`. {pull}4796[4796]

*Filebeat*

- Add experimental Redis module. {pull}4441[4441]
- Nginx module: use the first not-private IP address as the remote_ip. {pull}4417[4417]
- Load Ingest Node pipelines when the Elasticsearch connection is established, instead of only once at startup. {pull}4479[4479]
- Add support for loading Xpack Machine Learning configurations from the modules, and added sample configurations for the Nginx module. {pull}4506[4506] {pull}4609[4609]

- Add udp prospector type. {pull}4452[4452]
- Enabled Cgo which means libc is dynamically compiled. {pull}4546[4546]
- Add Beta module config reloading mechanism {pull}4566[4566]
- Remove spooler and publisher components and settings. {pull}4644[4644]

*Heartbeat*

- Enabled Cgo which means libc is dynamically compiled. {pull}4546[4546]

*Metricbeat*

- Add random startup delay to each metricset to avoid the thundering herd problem. {issue}4010[4010]
- Add the ability to configure audit rules to the kernel module. {pull}4482[4482]
- Add the ability to configure kernel's audit failure mode. {pull}4516[4516]
- Add experimental Aerospike module. {pull}4560[4560]
- Vsphere module: collect custom fields from virtual machines. {issue}4464[4464]
- Add `test modules` command, to test modules expected output. {pull}4656[4656]
- Add `processors` setting to metricbeat modules. {pull}4699[4699]
- Support `npipe` protocol (Windows) in Docker module. {pull}4751[4751]

*Winlogbeat*

- Add the ability to use LevelRaw if Level isn't populated in the event XML. {pull}4257[4257]

*Auditbeat*

- Add file integrity metricset to the audit module. {pull}4486[4486]

[[release-notes-6.0.0-alpha2]]
=== Beats version 6.0.0-alpha2
https://github.com/elastic/beats/compare/v6.0.0-alpha1...v6.0.0-alpha2[View commits]

==== Breaking changes

*Filebeat*

- Rename `input_type` field to `prospector.type` {pull}4294[4294]
- The `@metadata.type` field, added by the Logstash output, is now hardcoded to `doc` and will be removed in future versions. {pull}4331[4331].

==== Bugfixes

*Affecting all Beats*

- Fix importing the dashboards when the limit for max open files is too low. {issue}4244[4244]
- Fix configuration documentation for kubernetes processor {pull}4313[4313]
- Fix misspelling in `add_locale` configuration option for abbreviation.

*Filebeat*

- Fix race condition on harvester stopping with reloading enabled. {issue}3779[3779]
- Fix recursive glob config parsing and resolution across restarts. {pull}4269[4269]
- Allow string characters in user agent patch version (NGINX and Apache) {pull}4415[4415]
- Fix grok pattern in filebeat module system/auth without hostname. {pull}4224[4224]

*Metricbeat*

- Set correct format for percent fields in memory module. {pull}4619[4619]
- Fix a debug statement that said a module wrapper had stopped when it hadn't. {pull}4264[4264]
- Use MemAvailable value from /proc/meminfo on Linux 3.14. {pull}4316[4316]
- Fix panic when events were dropped by filters. {issue}4327[4327]
- Add filtering to system filesystem metricset to remove relative mountpoints like those
  from Linux network namespaces. {pull}4370[4370]
- Remove unnecessary print statement in schema apis. {pull}4355[4355]
- Fix type of field `haproxy.stat.check.health.last`. {issue}4407[4407]

*Packetbeat*
- Enable memcache filtering only if a port is specified in the config file. {issue}4335[4335]
- Enable memcache filtering only if a port is specified in the config file. {issue}4335[4335]

==== Added

*Affecting all Beats*

- Upgraded to Golang 1.8.3. {pull}4401[4401]
- Added the possibility to set Elasticsearch mapping template settings from the Beat configuration file. {pull}4284[4284] {pull}4317[4317]
- Add a variable to the SysV init scripts to make it easier to change the user. {pull}4340[4340]
- Add the option to write the generated Elasticsearch mapping template into a file. {pull}4323[4323]
- Add `instance_name` in GCE add_cloud_metadata processor. {pull}4414[4414]
- Add `add_docker_metadata` processor. {pull}4352[4352]
- Add `logging.files` `permissions` option. {pull}4295[4295]

*Filebeat*
- Added ability to sort harvested files. {pull}4374[4374]
- Add experimental Redis slow log prospector type. {pull}4180[4180]

*Metricbeat*

- Add macOS implementation of the system diskio metricset. {issue}4144[4144]
- Add process_summary metricset that records high level metrics about processes. {pull}4231[4231]
- Add `kube-state-metrics` based metrics to `kubernetes` module {pull}4253[4253]
- Add debug logging to Jolokia JMX metricset. {pull}4341[4341]
- Add events metricset for kubernetes metricbeat module {pull}4315[4315]
- Change Metricbeat default configuration file to be better optimized for most users. {pull}4329[4329]
- Add experimental RabbitMQ module. {pull}4394[4394]
- Add Kibana dashboard for the Kubernetes modules. {pull}4138[4138]

*Packetbeat*

*Winlogbeat*

==== Deprecated

*Affecting all Beats*

- The `@metadata.type` field, added by the Logstash output, is deprecated, hardcoded to `doc` and will be removed in future versions. {pull}4331[4331].

*Filebeat*

- Deprecate `input_type` prospector config. Use `type` config option instead. {pull}4294[4294]

==== Known Issue

- If the Elasticsearch output is not enabled, but `setup.template` options are
  present (like it's the case in the default Metricbeat configuration), the
  Beat stops with an error: "Template loading requested but the Elasticsearch
  output is not configured/enabled". To avoid this error, disable the template
  loading explicitly `setup.template.enabled: false`.

[[release-notes-6.0.0-alpha1]]
=== Beats version 6.0.0-alpha1
https://github.com/elastic/beats/compare/v5.4.0...v6.0.0-alpha1[View commits]

==== Breaking changes

*Affecting all Beats*

- Introduce beat version in the Elasticsearch index and mapping template {pull}3527[3527]
- Usage of field `_type` is now ignored and hardcoded to `doc`. {pull}3757[3757]
- Change vendor manager from glide to govendor. {pull}3851[3851]
- Rename `error` field to `error.message`. {pull}3987[3987]
- Change `dashboards.*` config options to `setup.dashboards.*`. {pull}3921[3921]
- Change `outputs.elasticsearch.template.* to `setup.template.*` {pull}4080[4080]

*Filebeat*

- Remove code to convert states from 1.x. {pull}3767[3767]
- Remove deprecated config options `force_close_files` and `close_older`. {pull}3768[3768]
- Change `clean_removed` behaviour to also remove states for files which cannot be found anymore under the same name. {pull}3827[3827]
- Remove `document_type` config option. Use `fields` instead. {pull}4204[4204]
- Move `json_error` under `error.message` and `error.key`. {pull}4167[4167]

*Packetbeat*

- Remove deprecated `geoip`. {pull}3766[3766]
- Replace `waitstop` command line argument by `shutdown_timeout` in configuration file. {pull}3588[3588]

*Winlogbeat*

- Remove metrics endpoint. Replaced by http endpoint in libbeat (see #3717). {pull}3901[3901]

==== Bugfixes

*Affecting all Beats*

- Add `_id`, `_type`, `_index` and `_score` fields in the generated index pattern. {pull}3282[3282]

*Filebeat*

- Fix the Mysql slowlog parsing of IP addresses. {pull}4183[4183]
- Fix issue that new prospector was not reloaded on conflict {pull}4128[4128]

*Heartbeat*

- Use IP type of elasticsearch for ip field. {pull}3926[3926]

*Metricbeat*

- Support `common.Time` in `mapstriface.toTime()` {pull}3812[3812]
- Fix MongoDB `dbstats` fields mapping. {pull}4025[4025]
- Fixing prometheus collector to aggregate metrics based on metric family. {pull}4075[4075]
- Fixing multiEventFetch error reporting when no events are returned {pull}4153[4153]

==== Added

*Affecting all Beats*

- Initialize a beats UUID from file on startup. {pull}3615[3615]
- Add new `add_locale` processor to export the local timezone with an event. {pull}3902[3902]
- Add http endpoint. {pull}3717[3717]
- Updated to Go 1.8.1. {pull}4033[4033]
- Add kubernetes processor {pull}3888[3888]
- Add support for `include_labels` and `include_annotations` in kubernetes processor {pull}4043[4043]
- Support new `index_patterns` field when loading templates for Elasticsearch >= 6.0 {pull}4056[4056]
- Adding goimports support to make check and fmt {pull}4114[4114]
- Make kubernetes indexers/matchers pluggable {pull}4151[4151]
- Abstracting pod interface in kubernetes plugin to enable easier vendoring {pull}4152[4152]

*Filebeat*

- Restructure `input.Event` to be inline with `outputs.Data` {pull}3823[3823]
- Add base for supporting prospector level processors {pull}3853[3853]
- Add `filebeat.config.path` as replacement for `config_dir`. {pull}4051[4051]
- Add a `recursive_glob.enabled` setting to expand `**` in patterns. {pull}3980[3980]
- Add Icinga module. {pull}3904[3904]
- Add ability to parse nginx logs exposing the X-Forwarded-For header instead of the remote address.

*Heartbeat*

- Event format and field naming changes in Heartbeat and sample Dashboard. {pull}4091[4091]

*Metricbeat*

- Add experimental metricset `perfmon` to Windows module. {pull}3758[3758]
- Add memcached module with stats metricset. {pull}3693[3693]
- Add the `process.cmdline.cache.enabled` config option to the System Process Metricset. {pull}3891[3891]
- Add new MetricSet interfaces for developers (`Closer`, `ReportingFetcher`, and `PushMetricSet`). {pull}3908[3908]
- Add kubelet module {pull}3916[3916]
- Add dropwizard module {pull}4022[4022]
- Adding query APIs for metricsets and modules from metricbeat registry {pull}4102[4102]
- Fixing nil pointer on prometheus collector when http response is nil {pull}4119[4119]
- Add http module with json metricset. {pull}4092[4092]
- Add the option to the system module to include only the first top N processes by CPU and memory. {pull}4127[4127].
- Add experimental Vsphere module. {pull}4028[4028]
- Add experimental Elasticsearch module. {pull}3903[3903]
- Add experimental Kibana module. {pull}3895[3895]
- Move elasticsearch metricset node_stats under node.stats namespace. {pull}4142[4142]
- Make IP port indexer constructor public {pull}4434[4434]

*Packetbeat*

- Add `fields` and `fields_under_root` to Packetbeat protocols configurations. {pull}3518[3518]
- Add list style Packetbeat protocols configurations. This change supports specifying multiple configurations of the same protocol analyzer. {pull}3518[3518]

*Winlogbeat*

==== Deprecated

*Affecting all Beats*

- Usage of field `_type` is deprecated. It should not be used in queries or dashboards. {pull}3409[3409]

*Packetbeat*

- Deprecate dictionary style protocols configuration. {pull}3518[3518]

*Winlogbeat*

==== Known Issue

*Filebeat*

- Prospector reloading only works properly with new files. {pull}3546[3546]

[[release-notes-5.6.2]]
=== Beats version 5.6.2
https://github.com/elastic/beats/compare/v5.6.1...v5.6.2[View commits]

No changes in this release.

[[release-notes-5.6.1]]
=== Beats version 5.6.1
https://github.com/elastic/beats/compare/v5.6.0...v5.6.1[View commits]

No changes in this release.

[[release-notes-5.6.0]]
=== Beats version 5.6.0
https://github.com/elastic/beats/compare/v5.5.3...v5.6.0[View commits]

==== Breaking changes

*Affecting all Beats*

- The _all.norms setting in the Elasticsearch template is no longer disabled.
  This increases the storage size with one byte per document, but allows for a
  better upgrade experience to 6.0. {issue}4901[4901]


==== Bugfixes

*Filebeat*

- Fix issue where the `fileset.module` could have the wrong value. {issue}4761[4761]

*Packetbeat*

- Update flow timestamp on each packet being received. {issue}4895[4895]

*Metricbeat*

- Fix a debug statement that said a module wrapper had stopped when it hadn't. {pull}4264[4264]
- Use MemAvailable value from /proc/meminfo on Linux 3.14. {pull}4316[4316]
- Fix panic when events were dropped by filters. {issue}4327[4327]

==== Added

*Affecting all Beats*

- Add option to the import_dashboards script to load the dashboards via Kibana API. {pull}4682[4682]

*Filebeat*

- Add support for loading Xpack Machine Learning configurations from the modules, and added sample configurations for the Nginx module. {pull}4506[4506] {pull}4609[4609]
-  Add ability to parse nginx logs exposing the X-Forwarded-For header instead of the remote address. {pull}4351[4351]

*Metricbeat*

- Add `filesystem.ignore_types` to system module for ignoring filesystem types. {issue}4685[4685]

==== Deprecated

*Affecting all Beats*

- Loading more than one output is deprecated and will be removed in 6.0. {pull}4907[4907]

[[release-notes-5.5.3]]
=== Beats version 5.5.3
https://github.com/elastic/beats/compare/v5.5.2...v5.5.3[View commits]

No changes in this release.

[[release-notes-5.5.2]]
=== Beats version 5.5.2
https://github.com/elastic/beats/compare/v5.5.1...v5.5.2[View commits]

No changes in this release.
[[release-notes-5.5.1]]
=== Beats version 5.5.1
https://github.com/elastic/beats/compare/v5.5.0...v5.5.1[View commits]

==== Bugfixes

*Affecting all Beats*

- Normalize all times to UTC to ensure proper index naming. {issue}4569[4569]

[[release-notes-5.5.0]]
=== Beats version 5.5.0
https://github.com/elastic/beats/compare/v5.4.2...v5.5.0[View commits]

==== Breaking changes

*Affecting all Beats*

- Usage of field `_type` is now ignored and hardcoded to `doc`. {pull}3757[3757]

*Metricbeat*
- Change all `system.cpu.*.pct` metrics to be scaled by the number of CPU cores.
  This will make the CPU usage percentages from the system cpu metricset consistent
  with the system process metricset. The documentation for these metrics already
  stated that on multi-core systems the percentages could be greater than 100%. {pull}4544[4544]

==== Bugfixes

*Affecting all Beats*

- Fix console output. {pull}4045[4045]

*Filebeat*

- Allow string characters in user agent patch version (NGINX and Apache) {pull}4415[4415]

*Metricbeat*

- Fix type of field `haproxy.stat.check.health.last`. {issue}4407[4407]

*Packetbeat*

- Fix `packetbeat.interface` options that contain underscores (e.g. `with_vlans` or `bpf_filter`). {pull}4378[4378]
- Enabled /proc/net/tcp6 scanning and fixed ip v6 parsing. {pull}4442[4442]

==== Deprecated

*Filebeat*

- Deprecate `document_type` prospector config option as _type is removed in elasticsearch 6.0. Use fields instead. {pull}4225[4225]

*Winlogbeat*

- Deprecated metrics endpoint. It is superseded by a libbeat feature that can serve metrics on an HTTP endpoint. {pull}4145[4145]

[[release-notes-5.4.2]]
=== Beats version 5.4.2
https://github.com/elastic/beats/compare/v5.4.1...v5.4.2[View commits]

==== Bugfixes

*Affecting all Beats*

- Removed empty sections from the template files, causing indexing errors for array objects. {pull}4488[4488]

*Metricbeat*

- Fix issue affecting Windows services timing out at startup. {pull}4491[4491]
- Add filtering to system filesystem metricset to remove relative mountpoints like those
  from Linux network namespaces. {pull}4370[4370]

*Packetbeat*

- Clean configured geoip.paths before attempting to open the database. {pull}4306[4306]

[[release-notes-5.4.1]]
=== Beats version 5.4.1
https://github.com/elastic/beats/compare/v5.4.0...v5.4.1[View commits]

==== Bugfixes

*Affecting all Beats*

- Fix importing the dashboards when the limit for max open files is too low. {issue}4244[4244]
- Fix console output. {pull}4045[4045]

*Filebeat*

- Fix issue that new prospector was not reloaded on conflict. {pull}4128[4128]
- Fix grok pattern in filebeat module system/auth without hostname. {pull}4224[4224]
- Fix the Mysql slowlog parsing of IP addresses. {pull}4183[4183]

==== Added

*Affecting all Beats*

- Binaries upgraded to Go 1.7.6 which contains security fixes. {pull}4400[4400]

*Winlogbeat*

- Add the ability to use LevelRaw if Level isn't populated in the event XML. {pull}4257[4257]

[[release-notes-5.4.0]]
=== Beats version 5.4.0
https://github.com/elastic/beats/compare/v5.3.2...v5.4.0[View commits]

==== Bugfixes

*Affecting all Beats*

- Improve error message when downloading the dashboards fails. {pull}3805[3805]
- Fix potential Elasticsearch output URL parsing error if protocol scheme is missing. {pull}3671[3671]
- Downgrade Elasticsearch per batch item failure log to debug level. {issue}3953[3953]
- Make `@timestamp` accessible from format strings. {pull}3721[3721]

*Filebeat*

- Allow log lines without a program name in the Syslog fileset. {pull}3944[3944]
- Don't stop Filebeat when modules are used with the Logstash output. {pull}3929[3929]

*Metricbeat*

- Fixing panic on the Prometheus collector when label has a comma. {pull}3947[3947]
- Make system process metricset honor the `cpu_ticks` config option. {issue}3590[3590]

*Winlogbeat*

- Fix null terminators include in raw XML string when include_xml is enabled. {pull}3943[3943]

==== Added

*Affecting all Beats*

- Update index mappings to support future Elasticsearch 6.X. {pull}3778[3778]

*Filebeat*

- Add auditd module for reading audit logs on Linux. {pull}3750[3750] {pull}3941[3941]
- Add fileset for the Linux authorization logs. {pull}3669[3669]

*Heartbeat*

- Add default ports in HTTP monitor. {pull}3924[3924]

*Metricbeat*

- Add beta Jolokia module. {pull}3844[3844]
- Add dashboard for the MySQL module. {pull}3716[3716]
- Module configuration reloading is now beta instead of experimental. {pull}3841[3841]
- Marked http fields from the HAProxy module optional to improve compatibility with 1.5. {pull}3788[3788]
- Add support for custom HTTP headers and TLS for the Metricbeat modules. {pull}3945[3945]

*Packetbeat*

- Add DNS dashboard for an overview the DNS traffic. {pull}3883[3883]
- Add DNS Tunneling dashboard to highlight domains with large numbers of subdomains or high data volume. {pull}3884[3884]

[[release-notes-5.3.2]]
=== Beats version 5.3.2
https://github.com/elastic/beats/compare/v5.3.1...v5.3.2[View commits]

==== Bugfixes

*Filebeat*

- Properly shut down crawler in case one prospector is misconfigured. {pull}4037[4037]
- Fix panic in JSON decoding code if the input line is "null". {pull}4042[4042]


[[release-notes-5.3.1]]
=== Beats version 5.3.1
https://github.com/elastic/beats/compare/v5.3.0...v5.3.1[View commits]

==== Bugfixes

*Affecting all Beats*

- Fix panic when testing regex-AST to match against date patterns. {issue}3889[3889]
- Fix panic due to race condition in kafka output. {pull}4098[4098]

*Filebeat*

- Fix modules default file permissions. {pull}3879[3879]
- Allow `-` in Apache access log byte count. {pull}3863[3863]

*Metricbeat*

- Avoid errors when some Apache status fields are missing. {issue}3074[3074]


[[release-notes-5.3.0]]
=== Beats version 5.3.0
https://github.com/elastic/beats/compare/v5.2.2...v5.3.0[View commits]

==== Breaking changes

*Affecting all Beats*

- Configuration files must be owned by the user running the Beat or by root, and they must not be writable by others. {pull}3544[3544] {pull}3689[3689]
- Change Beat generator. Use `$GOPATH/src/github.com/elastic/beats/script/generate.py` to generate a beat. {pull}3452[3452]

*Filebeat*

- Always use absolute path for event and registry. This can lead to issues when relative paths were used before. {pull}3328[3328]

*Metricbeat*

- Linux cgroup metrics are now enabled by default for the system process metricset. The configuration option for the feature was renamed from `cgroups` to `process.cgroups.enabled`. {pull}3519[3519]
- Change field names `couchbase.node.couch.*.actual_disk_size.*` to `couchbase.node.couch.*.disk_size.*` {pull}3545[3545]

==== Bugfixes

*Affecting all Beats*

- Add `_id`, `_type`, `_index` and `_score` fields in the generated index pattern. {pull}3282[3282]

*Filebeat*
- Always use absolute path for event and registry. {pull}3328[3328]
- Raise an exception in case there is a syntax error in one of the configuration files available under
  filebeat.config_dir. {pull}3573[3573]
- Fix empty registry file on machine crash. {issue}3537[3537]

*Metricbeat*

- Add error handling to system process metricset for when Linux cgroups are missing from the kernel. {pull}3692[3692]
- Add labels to the Docker healthcheck metricset output. {pull}3707[3707]

*Winlogbeat*

- Fix handling of empty strings in event_data. {pull}3705[3705]

==== Added

*Affecting all Beats*

- Files created by Beats (logs, registry, file output) will have 0600 permissions. {pull}3387[3387].
- RPM/deb packages will now install the config file with 0600 permissions. {pull}3382[3382]
- Add the option to pass custom HTTP headers to the Elasticsearch output. {pull}3400[3400]
- Unify `regexp` and `contains` conditionals, for both to support array of strings and convert numbers to strings if required. {pull}3469[3469]
- Add the option to load the sample dashboards during the Beat startup phase. {pull}3506[3506]
- Disabled date detection in Elasticsearch index templates. Date fields must be explicitly defined in index templates. {pull}3528[3528]
- Using environment variables in the configuration file is now GA, instead of experimental. {pull}3525[3525]

*Filebeat*

- Add Filebeat modules for system, apache2, mysql, and nginx. {issue}3159[3159]
- Add the `pipeline` config option at the prospector level, for configuring the Ingest Node pipeline ID. {pull}3433[3433]
- Update regular expressions used for matching file names or lines (multiline, include/exclude functionality) to new matchers improving performance of simple string matches. {pull}3469[3469]
- The `symlinks` and `harverster_limit` settings are now GA, instead of experimental. {pull}3525[3525]
- close_timeout is also applied when the output is blocking. {pull}3511[3511]
- Improve handling of different path variants on Windows. {pull}3781[3781]
- Add multiline.flush_pattern option, for specifying the 'end' of a multiline pattern {pull}4019[4019]

*Heartbeat*

- Add `tags`, `fields` and `fields_under_root` in monitors configuration. {pull}3623[3623]

*Metricbeat*

- Add experimental dbstats metricset to MongoDB module. {pull}3228[3228]
- Use persistent, direct connections to the configured nodes for MongoDB module. {pull}3228[3228]
- Add dynamic configuration reloading for modules. {pull}3281[3281]
- Add docker health metricset {pull}3357[3357]
- Add docker image metricset {pull}3467[3467]
- System module uses new matchers for white-listing processes. {pull}3469[3469]
- Add Beta CEPH module with health metricset. {pull}3311[3311]
- Add Beta php_fpm module with pool metricset. {pull}3415[3415]
- The Docker, Kafka, and Prometheus modules are now Beta, instead of experimental. {pull}3525[3525]
- The HAProxy module is now GA, instead of experimental. {pull}3525[3525]
- Add the ability to collect the environment variables from system processes. {pull}3337[3337]

==== Deprecated

*Affecting all Beats*

- Usage of field `_type` is deprecated. It should not be used in queries or dashboards. {pull}3409[3409]

*Filebeat*

- The experimental `publish_async` option is now deprecated and is planned to be removed in 6.0. {pull}3525[3525]


[[release-notes-5.2.2]]
=== Beats version 5.2.2
https://github.com/elastic/beats/compare/v5.2.1...v5.2.2[View commits]

*Metricbeat*

- Fix bug docker module hanging when docker container killed. {issue}3610[3610]
- Set timeout to period instead of 1s by default as documented. {pull}3612[3612]

[[release-notes-5.2.1]]
=== Beats version 5.2.1
https://github.com/elastic/beats/compare/v5.2.0...v5.2.1[View commits]

==== Bugfixes

*Metricbeat*

- Fix go routine leak in docker module. {pull}3492[3492]

*Packetbeat*

- Fix error in the NFS sample dashboard. {pull}3548[3548]

*Winlogbeat*

- Fix error in the Winlogbeat sample dashboard. {pull}3548[3548]

[[release-notes-5.2.0]]
=== Beats version 5.2.0
https://github.com/elastic/beats/compare/v5.1.2...v5.2.0[View commits]

==== Bugfixes

*Affecting all Beats*

- Fix overwriting explicit empty config sections. {issue}2918[2918]

*Filebeat*

- Fix alignment issue were Filebeat compiled with Go 1.7.4 was crashing on 32 bits system. {issue}3273[3273]

*Metricbeat*

- Fix service times-out at startup. {pull}3056[3056]
- Kafka module case sensitive host name matching. {pull}3193[3193]
- Fix interface conversion panic in couchbase module {pull}3272[3272]

*Packetbeat*

- Fix issue where some Cassandra visualizations were showing data from all protocols. {issue}3314[3314]

==== Added

*Affecting all Beats*

- Add support for passing list and dictionary settings via -E flag.
- Support for parsing list and dictionary setting from environment variables.
- Added new flags to import_dashboards (-cacert, -cert, -key, -insecure). {pull}3139[3139] {pull}3163[3163]
- The limit for the number of fields is increased via the mapping template. {pull}3275[3275]
- Updated to Go 1.7.4. {pull}3277[3277]
- Added a NOTICE file containing the notices and licenses of the dependencies. {pull}3334[3334].

*Heartbeat*

- First release, containing monitors for ICMP, TCP, and HTTP.

*Filebeat*

- Add enabled config option to prospectors. {pull}3157[3157]
- Add target option for decoded_json_field. {pull}3169[3169]

*Metricbeat*

- Kafka module broker matching enhancements. {pull}3129[3129]
- Add a couchbase module with metricsets for node, cluster and bucket. {pull}3081[3081]
- Export number of cores for CPU module. {pull}3192[3192]
- Experimental Prometheus module. {pull}3202[3202]
- Add system socket module that reports all TCP sockets. {pull}3246[3246]
- Kafka consumer groups metricset. {pull}3240[3240]
- Add jolokia module with dynamic jmx metricset. {pull}3570[3570]

*Winlogbeat*

- Reduced amount of memory allocated while reading event log records. {pull}3113[3113] {pull}3118[3118]

[[release-notes-5.1.2]]
=== Beats version 5.1.2
https://github.com/elastic/beats/compare/v5.1.1...v5.1.2[View commits]

==== Bugfixes

*Filebeat*

- Fix registry migration issue from old states where files were only harvested after second restart. {pull}3322[3322]

*Packetbeat*

- Fix error on importing dashboards due to colons in the Cassandra dashboard. {issue}3140[3140]
- Fix error on importing dashboards due to the wrong type for the geo_point fields. {pull}3147[3147]

*Winlogbeat*

- Fix for "The array bounds are invalid" error when reading large events. {issue}3076[3076]

[[release-notes-5.1.1]]
=== Beats version 5.1.1
https://github.com/elastic/beats/compare/v5.0.2...v5.1.1[View commits]

==== Breaking changes

*Metricbeat*

- Change data structure of experimental haproxy module. {pull}3003[3003]

*Filebeat*

- If a file is falling under `ignore_older` during startup, offset is now set to end of file instead of 0.
  With the previous logic the whole file was sent in case a line was added and it was inconsistent with
  files which were harvested previously. {pull}2907[2907]
- `tail_files` is now only applied on the first scan and not for all new files. {pull}2932[2932]

==== Bugfixes

*Affecting all Beats*

- Fix empty benign errors logged by processor actions. {pull}3046[3046]

*Metricbeat*

- Calculate the fsstat values per mounting point, and not filesystem. {pull}2777[2777]

==== Added

*Affecting all Beats*

- Add add_cloud_metadata processor for collecting cloud provider metadata. {pull}2728[2728]
- Added decode_json_fields processor for decoding fields containing JSON strings. {pull}2605[2605]
- Add Tencent Cloud provider for add_cloud_metadata processor. {pull}4023[4023]
- Add Alibaba Cloud provider for add_cloud_metadata processor. {pull}4111[4111]

*Metricbeat*

- Add experimental Docker module. Provided by Ingensi and @douaejeouit based on dockbeat.
- Add a sample Redis Kibana dashboard. {pull}2916[2916]
- Add support for MongoDB 3.4 and WiredTiger metrics. {pull}2999[2999]
- Add experimental kafka module with partition metricset. {pull}2969[2969]
- Add raw config option for mysql/status metricset. {pull}3001[3001]
- Add command fields for mysql/status metricset. {pull}3251[3251]

*Filebeat*

- Add command line option `-once` to run Filebeat only once and then close. {pull}2456[2456]
- Only load matching states into prospector to improve state handling {pull}2840[2840]
- Reset all states ttl on startup to make sure it is overwritten by new config {pull}2840[2840]
- Persist all states for files which fall under `ignore_older` to have consistent behaviour {pull}2859[2859]
- Improve shutdown behaviour with large number of files. {pull}3035[3035]

*Winlogbeat*

- Add `event_logs.batch_read_size` configuration option. {pull}2641[2641]

[[release-notes-5.1.0]]
=== Beats version 5.1.0 (skipped)

Version 5.1.0 doesn't exist because, for a short period of time, the Elastic
Yum and Apt repositories included unreleased binaries labeled 5.1.0. To avoid
confusion and upgrade issues for the people that have installed these without
realizing, we decided to skip the 5.1.0 version and release 5.1.1 instead.

[[release-notes-5.0.2]]
=== Beats version 5.0.2
https://github.com/elastic/beats/compare/v5.0.1...v5.0.2[View commits]

==== Bugfixes

*Metricbeat*

- Fix the `password` option in the MongoDB module. {pull}2995[2995]


[[release-notes-5.0.1]]
=== Beats version 5.0.1
https://github.com/elastic/beats/compare/v5.0.0...v5.0.1[View commits]

==== Bugfixes

*Metricbeat*

- Fix `system.process.start_time` on Windows. {pull}2848[2848]
- Fix `system.process.ppid` on Windows. {issue}2860[2860]
- Fix system process metricset for Windows XP and 2003. `cmdline` will be unavailable. {issue}1704[1704]
- Fix access denied issues in system process metricset by enabling SeDebugPrivilege on Windows. {issue}1897[1897]
- Fix system diskio metricset for Windows XP and 2003. {issue}2885[2885]

*Packetbeat*

- Fix 'index out of bounds' bug in Packetbeat DNS protocol plugin. {issue}2872[2872]

*Filebeat*

- Fix registry cleanup issue when files falling under ignore_older after restart. {issue}2818[2818]


==== Added

*Metricbeat*

- Add username and password config options to the PostgreSQL module. {pull}2889[2890]
- Add username and password config options to the MongoDB module. {pull}2889[2889]
- Add system core metricset for Windows. {pull}2883[2883]

*Packetbeat*

- Define `client_geoip.location` as geo_point in the mappings to be used by the GeoIP processor in the Ingest Node pipeline.
  {pull}2795[2795]

*Filebeat*

- Stop Filebeat on registrar loading error. {pull}2868[2868]


include::libbeat/docs/release-notes/5.0.0.asciidoc[]

[[release-notes-5.0.0-ga]]
=== Beats version 5.0.0-GA
https://github.com/elastic/beats/compare/v5.0.0-rc1...v5.0.0[View commits]

The list below covers the changes between 5.0.0-rc1 and 5.0.0 GA only.

==== Bugfixes

*Affecting all Beats*

- Fix kafka output re-trying batches with too large events. {issue}2735[2735]
- Fix kafka output protocol error if `version: 0.10` is configured. {issue}2651[2651]
- Fix kafka output connection closed by broker on SASL/PLAIN. {issue}2717[2717]

*Metricbeat*

- Fix high CPU usage on macOS when encountering processes with long command lines. {issue}2747[2747]
- Fix high value of `system.memory.actual.free` and `system.memory.actual.used`. {issue}2653[2653]
- Change several `OpenProcess` calls on Windows to request the lowest possible access provilege.  {issue}1897[1897]
- Fix system.memory.actual.free high value on Windows. {issue}2653[2653]

*Filebeat*

- Fix issue when clean_removed and clean_inactive were used together that states were not directly removed from the registry.
- Fix issue where upgrading a 1.x registry file resulted in duplicate state entries. {pull}2792[2792]

==== Added

*Affecting all Beats*

- Add beat.version fields to all events.

[[release-notes-5.0.0-rc1]]
=== Beats version 5.0.0-rc1
https://github.com/elastic/beats/compare/v5.0.0-beta1...v5.0.0-rc1[View commits]

==== Breaking changes

*Affecting all Beats*

- A dynamic mapping rule is added to the default Elasticsearch template to treat strings as keywords by default. {pull}2688[2688]

==== Bugfixes

*Affecting all Beats*

- Make sure Beats sent always float values when they are defined as float by sending 5.00000 instead of 5. {pull}2627[2627]
- Fix ignoring all fields from drop_fields in case the first field is unknown. {pull}2685[2685]
- Fix dynamic configuration int/uint to float type conversion. {pull}2698[2698]
- Fix primitive types conversion if values are read from environment variables. {pull}2698[2698]

*Metricbeat*

- Fix default configuration file on Windows to not enabled the `load` metricset. {pull}2632[2632]

*Packetbeat*

- Fix the `bpf_filter` setting. {issue}2660[2660]

*Filebeat*

- Fix input buffer on encoding problem. {pull}2416[2416]

==== Deprecated

*Affecting all Beats*

- Setting `port` has been deprecated in Redis and Logstash outputs. {pull}2620[2620]


[[release-notes-5.0.0-beta1]]
=== Beats version 5.0.0-beta1
https://github.com/elastic/beats/compare/v5.0.0-alpha5...v5.0.0-beta1[View commits]

==== Breaking changes

*Affecting all Beats*

- Change Elasticsearch output index configuration to be based on format strings. If index has been configured, no date will be appended anymore to the index name. {pull}2119[2119]
- Replace `output.kafka.use_type` by `output.kafka.topic` accepting a format string. {pull}2188[2188]
- If the path specified by the `-c` flag is not absolute and `-path.config` is not specified, it
  is considered relative to the current working directory. {pull}2245[2245]
- rename `tls` configurations section to `ssl`. {pull}2330[2330]
- rename `certificate_key` configuration to `key`. {pull}2330[2330]
- replace `tls.insecure` with `ssl.verification_mode` setting. {pull}2330[2330]
- replace `tls.min/max_version` with `ssl.supported_protocols` setting requiring full protocol name. {pull}2330[2330]

*Metricbeat*

- Change field type system.process.cpu.start_time from keyword to date. {issue}1565[1565]
- redis/info metricset fields were renamed up according to the naming conventions.

*Packetbeat*

- Group HTTP fields under `http.request` and `http.response` {pull}2167[2167]
- Export `http.request.body` and `http.response.body` when configured under `include_body_for` {pull}2167[2167]
- Move `ignore_outgoing` config to `packetbeat.ignore_outgoing` {pull}2393[2393]

*Filebeat*

- Set close_inactive default to 5 minutes (was 1 hour before)
- Set clean_removed and close_removed to true by default

==== Bugfixes

*Affecting all Beats*

- Fix logstash output handles error twice when asynchronous sending fails. {pull}2441[2441]
- Fix Elasticsearch structured error response parsing error. {issue}2229[2229]
- Fixed the run script to allow the overriding of the configuration file. {issue}2171[2171]
- Fix logstash output crash if no hosts are configured. {issue}2325[2325]
- Fix array value support in -E CLI flag. {pull}2521[2521]
- Fix merging array values if -c CLI flag is used multiple times. {pull}2521[2521]
- Fix beats failing to start due to invalid duplicate key error in configuration file. {pull}2521[2521]
- Fix panic on non writable logging directory. {pull}2571[2571]

*Metricbeat*

- Fix module filters to work properly with drop_event filter. {issue}2249[2249]

*Packetbeat*

- Fix mapping for some Packetbeat flow metrics that were not marked as being longs. {issue}2177[2177]
- Fix handling of messages larger than the maximum message size (10MB). {pull}2470[2470]

*Filebeat*

- Fix processor failure in Filebeat when using regex, contain, or equals with the message field. {issue}2178[2178]
- Fix async publisher sending empty events {pull}2455[2455]
- Fix potential issue with multiple harvester per file on large file numbers or slow output {pull}2541[2541]

*Winlogbeat*

- Fix corrupt registry file that occurs on power loss by disabling file write caching. {issue}2313[2313]

==== Added

*Affecting all Beats*

- Add script to generate the Kibana index-pattern from fields.yml. {pull}2122[2122]
- Enhance Redis output key selection based on format string. {pull}2169[2169]
- Configurable Redis `keys` using filters and format strings. {pull}2169[2169]
- Add format string support to `output.kafka.topic`. {pull}2188[2188]
- Add `output.kafka.topics` for more advanced kafka topic selection per event. {pull}2188[2188]
- Add support for Kafka 0.10. {pull}2190[2190]
- Add SASL/PLAIN authentication support to kafka output. {pull}2190[2190]
- Make Kafka metadata update configurable. {pull}2190[2190]
- Add Kafka version setting (optional) enabling kafka broker version support. {pull}2190[2190]
- Add Kafka message timestamp if at least version 0.10 is configured. {pull}2190[2190]
- Add configurable Kafka event key setting. {pull}2284[2284]
- Add settings for configuring the kafka partitioning strategy. {pull}2284[2284]
- Add partitioner settings `reachable_only` to ignore partitions not reachable by network. {pull}2284[2284]
- Enhance contains condition to work on fields that are arrays of strings. {issue}2237[2237]
- Lookup the configuration file relative to the `-path.config` CLI flag. {pull}2245[2245]
- Re-write import_dashboards.sh in Golang. {pull}2155[2155]
- Update to Go 1.7. {pull}2306[2306]
- Log total non-zero internal metrics on shutdown. {pull}2349[2349]
- Add support for encrypted private key files by introducing `ssl.key_passphrase` setting. {pull}2330[2330]
- Add experimental symlink support with `symlinks` config {pull}2478[2478]
- Improve validation of registry file on startup.

*Metricbeat*

- Use the new scaled_float Elasticsearch type for the percentage values. {pull}2156[2156]
- Add experimental cgroup metrics to the system/process MetricSet. {pull}2184[2184]
- Added a PostgreSQL module. {pull}2253[2253]
- Improve mapping by converting half_float to scaled_float and integers to long. {pull}2430[2430]
- Add experimental haproxy module. {pull}2384[2384]
- Add Kibana dashboard for cgroups data {pull}2555[2555]

*Packetbeat*

- Add Cassandra protocol analyzer to Packetbeat. {pull}1959[1959]
- Match connections with IPv6 addresses to processes {pull}2254[2254]
- Add IP address to -devices command output {pull}2327[2327]
- Add configuration option for the maximum message size. Used to be hard-coded to 10 MB. {pull}2470[2470]

*Filebeat*

- Introduce close_timeout harvester options {issue}1926[1926]
- Strip BOM from first message in case of BOM files {issue}2351[2351]
- Add harvester_limit option {pull}2417[2417]

==== Deprecated

*Affecting all Beats*

- Topology map is deprecated. This applies to the settings: refresh_topology_freq, topology_expire, save_topology, host_topology, password_topology, db_topology.


[[release-notes-5.0.0-alpha5]]
=== Beats version 5.0.0-alpha5
https://github.com/elastic/beats/compare/v5.0.0-alpha4...v5.0.0-alpha5[View commits]

==== Breaking changes

*Affecting all Beats*

- Rename the `filters` section to `processors`. {pull}1944[1944]
- Introduce the condition with `when` in the processor configuration. {pull}1949[1949]
- The Elasticsearch template is now loaded by default. {pull}1993[1993]
- The Redis output `index` setting is renamed to `key`. `index` still works but it's deprecated. {pull}2077[2077]
- The undocumented file output `index` setting was removed. Use `filename` instead. {pull}2077[2077]

*Metricbeat*

- Create a separate metricSet for load under the system module and remove load information from CPU stats. {pull}2101[2101]
- Add `system.load.norm.1`, `system.load.norm.5` and `system.load.norm.15`. {pull}2101[2101]
- Add threads fields to mysql module. {pull}2484[2484]

*Packetbeat*

- Set `enabled` ` in `packetbeat.protocols.icmp` configuration to `true` by default. {pull}1988[1988]

==== Bugfixes

*Affecting all Beats*

- Fix sync publisher `PublishEvents` return value if client is closed concurrently. {pull}2046[2046]

*Metricbeat*

- Do not send zero values when no value was present in the source. {issue}1972[1972]

*Filebeat*

- Fix potential data loss between Filebeat restarts, reporting unpublished lines as published. {issue}2041[2041]
- Fix open file handler issue. {issue}2028[2028] {pull}2020[2020]
- Fix filtering of JSON events when using integers in conditions. {issue}2038[2038]

*Winlogbeat*

- Fix potential data loss between Winlogbeat restarts, reporting unpublished lines as published. {issue}2041[2041]

==== Added

*Affecting all Beats*

- Periodically log internal metrics. {pull}1955[1955]
- Add enabled setting to all output modules. {pull}1987[1987]
- Command line flag `-c` can be used multiple times. {pull}1985[1985]
- Add OR/AND/NOT to the condition associated with the processors. {pull}1983[1983]
- Add `-E` CLI flag for overwriting single config options via command line. {pull}1986[1986]
- Choose the mapping template file based on the Elasticsearch version. {pull}1993[1993]
- Check stdout being available when console output is configured. {issue}2035[2035]

*Metricbeat*

- Add pgid field to process information. {pull} 2021[2021]

*Packetbeat*

- Add enabled setting to Packetbeat protocols. {pull}1988[1988]
- Add enabled setting to Packetbeat network flows configuration. {pull}1988[1988]

*Filebeat*

- Introduce `close_removed` and `close_renamed` harvester options. {issue}1600[1600]
- Introduce `close_eof` harvester option. {issue}1600[1600]
- Add `clean_removed` and `clean_inactive` config option. {issue}1600[1600]

==== Deprecated

*Filebeat*

- Deprecate `close_older` option and replace it with `close_inactive`. {issue}2051[2051]
- Deprecate `force_close_files` option and replace it with `close_removed` and `close_renamed`. {issue}1600[1600]

[[release-notes-5.0.0-alpha4]]
=== Beats version 5.0.0-alpha4
https://github.com/elastic/beats/compare/v5.0.0-alpha3...v5.0.0-alpha4[View commits]

==== Breaking changes

*Affecting all Beats*

- The topology_expire option of the Elasticserach output was removed. {pull}1907[1907]

*Filebeat*

- Stop following symlink. Symlinks are now ignored: {pull}1686[1686]

==== Bugfixes

*Affecting all Beats*

- Reset backoff factor on partial ACK. {issue}1803[1803]
- Fix beats load balancer deadlock if max_retries: -1 or publish_async is enabled in filebeat. {issue}1829[1829]
- Fix logstash output with pipelining mode enabled not reconnecting. {issue}1876[1876]
- Empty configuration sections become merge-able with variables containing full path. {pull}1900[1900]
- Fix error message about required fields missing not printing the missing field name. {pull}1900[1900]

*Metricbeat*

- Fix the CPU values returned for each core. {issue}1863[1863]

*Packetbeat*

- Add missing nil-check to memcached GapInStream handler. {issue}1162[1162]
- Fix NFSv4 Operation returning the first found first-class operation available in compound requests. {pull}1821[1821]
- Fix TCP overlapping segments not being handled correctly. {pull}1898[1898]

*Winlogbeat*

- Fix issue with rendering forwarded event log records. {pull}1891[1891]

==== Added

*Affecting all Beats*

- Improve error message if compiling regular expression from config files fails. {pull}1900[1900]
- Compression support in the Elasticsearch output. {pull}1835[1835]

*Metricbeat*

- Add MongoDB module. {pull}1837[1837]


[[release-notes-5.0.0-alpha3]]
=== Beats version 5.0.0-alpha3
https://github.com/elastic/beats/compare/v5.0.0-alpha2...v5.0.0-alpha3[View commits]

==== Breaking changes

*Affecting all Beats*

- All configuration settings under `shipper:` are moved to be top level configuration settings. I.e.
  `shipper.name:` becomes `name:` in the configuration file. {pull}1570[1570]

*Topbeat*

- Topbeat is replaced by Metricbeat.

*Filebeat*

- The state for files which fall under ignore_older is not stored anymore. This has the consequence, that if a file which fell under ignore_older is updated, the whole file will be crawled.

==== Bugfixes

*Winlogbeat*

- Adding missing argument to the "Stop processing" log message. {pull}1590[1590]

==== Added

*Affecting all Beats*

- Add conditions to generic filtering. {pull}1623[1623]

*Metricbeat*

- First public release, containing the following modules: apache, mysql, nginx, redis, system, and zookeeper.

*Filebeat*

- The registry format was changed to an array instead of dict. The migration to the new format will happen automatically at the first startup. {pull}1703[1703]

==== Deprecated

*Affecting all Beats*

- The support for doing GeoIP lookups is deprecated and will be removed in version 6.0. {pull}1601[1601]


[[release-notes-5.0.0-alpha2]]
=== Beats version 5.0.0-alpha2
https://github.com/elastic/beats/compare/v5.0.0-alpha1...v5.0.0-alpha2[View commits]

==== Breaking changes

*Affecting all Beats*

- On DEB/RPM installations, the binary files are now found under `/usr/share/{{beat_name}}/bin`, not in `/usr/bin`. {pull}1385[1385]
- The logs are written by default to self rotating files, instead of syslog. {pull}1371[1371]
- Remove deprecated `host` option from elasticsearch, logstash and redis outputs. {pull}1474[1474]

*Packetbeat*

- Configuration of redis topology support changed. {pull}1353[1353]
- Move all Packetbeat configuration options under the packetbeat namespace {issue}1417[1417]

*Filebeat*

- Default location for the registry file was changed to be `data/registry` from the binary directory,
  rather than `.filebeat` in the current working directory. This affects installations for zip/tar.gz/source,
  the location for DEB and RPM packages stays the same. {pull}1373[1373]

==== Bugfixes

*Affecting all Beats*

- Drain response buffers when pipelining is used by Redis output. {pull}1353[1353]
- Unterminated environment variable expressions in config files will now cause an error {pull}1389[1389]
- Fix issue with the automatic template loading when Elasticsearch is not available on Beat start. {issue}1321[1321]
- Fix bug affecting -cpuprofile, -memprofile, and -httpprof CLI flags {pull}1415[1415]
- Fix race when multiple outputs access the same event with logstash output manipulating event {issue}1410[1410] {pull}1428[1428]
- Seed random number generator using crypto.rand package. {pull}1503{1503]
- Fix beats hanging in -configtest {issue}1213[1213]
- Fix kafka log message output {pull}1516[1516]

*Filebeat*

- Improvements in registrar dealing with file rotation. {pull}1281[1281]
- Fix issue with JSON decoding where `@timestamp` or `type` keys with the wrong type could cause Filebeat
  to crash. {issue}1378[1378]
- Fix issue with JSON decoding where values having `null` as values could crash Filebeat. {issue}1466[1466]
- Multiline reader normalizing newline to use `\n`. {pull}1552[1552]

*Winlogbeat*

- Fix panic when reading messages larger than 32K characters on Windows XP and 2003. {pull}1498[1498]
- Fix panic that occurs when reading a large events on Windows Vista and newer. {pull}1499[1499]

==== Added

*Affecting all Beats*

- Add support for TLS to Redis output. {pull}1353[1353]
- Add SOCKS5 proxy support to Redis output. {pull}1353[1353]
- Failover and load balancing support in redis output. {pull}1353[1353]
- Multiple-worker per host support for redis output. {pull}1353[1353]
- Added ability to escape `${x}` in config files to avoid environment variable expansion {pull}1389[1389]
- Configuration options and CLI flags for setting the home, data and config paths. {pull}1373[1373]
- Configuration options and CLI flags for setting the default logs path. {pull}1437[1437]
- Update to Go 1.6.2 {pull}1447[1447]
- Add Elasticsearch template files compatible with Elasticsearch 2.x. {pull}1501[1501]
- Add scripts for managing the dashboards of a single Beat {pull}1359[1359]

*Packetbeat*

- Fix compile issues for OpenBSD. {pull}1347[1347]

*Topbeat*

- Updated elastic/gosigar version so Topbeat can compile on OpenBSD. {pull}1403[1403]


[[release-notes-5.0.0-alpha1]]
=== Beats version 5.0.0-alpha1
https://github.com/elastic/beats/compare/v1.2.0...v5.0.0-alpha1[View commits]

==== Breaking changes

*libbeat*

- Run function to start a Beat now returns an error instead of directly exiting. {pull}771[771]
- The method signature of HandleFlags() was changed to allow returning an error {pull}1249[1249]
- Require braces for environment variable expansion in config files {pull}1304[1304]

*Packetbeat*

- Rename output fields in the dns package. Former flag `recursion_allowed` becomes `recursion_available`. {pull}803[803]
  Former SOA field `ttl` becomes `minimum`. {pull}803[803]
- The fully qualified domain names which are part of output fields values of the dns package now terminate with a dot. {pull}803[803]
- Remove the count field from the exported event {pull}1210[1210]

*Topbeat*

- Rename `proc.cpu.user_p` with `proc.cpu.total_p` as it includes CPU time spent in kernel space {pull}631[631]
- Remove `count` field from the exported fields {pull}1207[1207]
- Rename `input` top level config option to `topbeat`

*Filebeat*

- Scalar values in used in the `fields` configuration setting are no longer automatically converted to strings. {pull}1092[1092]
- Count field was removed from event as not used in filebeat {issue}778[778]

*Winlogbeat*

- The `message_inserts` field was replaced with the `event_data` field {issue}1053[1053]
- The `category` field was renamed to `task` to better align with the Windows Event Log API naming {issue}1053[1053]
- Remove the count field from the exported event {pull}1218[1218]


==== Bugfixes

*Affecting all Beats*

- Logstash output will not retry events that are not JSON-encodable {pull}927[927]

*Packetbeat*

- Create a proper BPF filter when ICMP is the only enabled protocol {issue}757[757]
- Check column length in pgsql parser. {issue}565[565]
- Harden pgsql parser. {issue}565[565]

*Topbeat*

- Fix issue with `cpu.system_p` being greater than 1 on Windows {pull}1128[1128]

*Filebeat*

- Stop filebeat if started without any prospectors defined or empty prospectors {pull}644[644] {pull}647[647]
- Improve shutdown of crawler and prospector to wait for clean completion {pull}720[720]
- Omit `fields` from Filebeat events when null {issue}899[899]

*Winlogbeat*

==== Added

*Affecting all Beats*

- Update builds to Golang version 1.6
- Add option to Elasticsearch output to pass http parameters in index operations {issue}805[805]
- Improve Logstash and Elasticsearch backoff behavior. {pull}927[927]
- Add experimental Kafka output. {pull}942[942]
- Add config file option to configure GOMAXPROCS. {pull}969[969]
- Improve shutdown handling in libbeat. {pull}1075[1075]
- Add `fields` and `fields_under_root` options under the `shipper` configuration {pull}1092[1092]
- Add the ability to use a SOCKS5 proxy with the Logstash output {issue}823[823]
- The `-configtest` flag will now print "Config OK" to stdout on success {pull}1249[1249]

*Packetbeat*

- Change the DNS library used throughout the dns package to github.com/miekg/dns. {pull}803[803]
- Add support for NFS v3 and v4. {pull}1231[1231]
- Add support for EDNS and DNSSEC. {pull}1292[1292]

*Topbeat*

- Add `username` to processes {pull}845[845]

*Filebeat*

- Add the ability to set a list of tags for each prospector {pull}1092[1092]
- Add JSON decoding support {pull}1143[1143]


*Winlogbeat*

- Add caching of event metadata handles and the system render context for the wineventlog API {pull}888[888]
- Improve config validation by checking for unknown top-level YAML keys. {pull}1100[1100]
- Add the ability to set tags, fields, and fields_under_root as options for each event log {pull}1092[1092]
- Add additional data to the events published by Winlogbeat. The new fields are `activity_id`,
`event_data`, `keywords`, `opcode`, `process_id`, `provider_guid`, `related_activity_id`,
`task`, `thread_id`, `user_data`, and `version`. {issue}1053[1053]
- Add `event_id`, `level`, and `provider` configuration options for filtering events {pull}1218[1218]
- Add `include_xml` configuration option for including the raw XML with the event {pull}1218[1218]

==== Known issues
* All Beats can hang or panic on shutdown if the next server in the pipeline (e.g. Elasticsearch or Logstash) is
  not reachable. {issue}1319[1319]
* When running the Beats as a service on Windows, you need to manually load the Elasticsearch mapping
  template. {issue}1315[1315]
* The ES template automatic load doesn't work if Elasticsearch is not available when the Beat is starting. {issue}1321[1321]

[[release-notes-1.3.1]]
=== Beats version 1.3.1
https://github.com/elastic/beats/compare/v1.3.0...v1.3.1[View commits]

==== Bugfixes

*Filebeat*

- Fix a concurrent bug on filebeat startup with a large number of prospectors defined. {pull}2509[2509]

*Packetbeat*

- Fix description for the -I CLI flag. {pull}2480[2480]

*Winlogbeat*

- Fix corrupt registry file that occurs on power loss by disabling file write caching. {issue}2313[2313]

[[release-notes-1.3.0]]
=== Beats version 1.3.0
https://github.com/elastic/beats/compare/v1.2.3...v1.3.0[View commits]

==== Deprecated

*Filebeat*

- Undocumented support for following symlinks is deprecated. Filebeat will not follow symlinks in version 5.0. {pull}1767[1767]

==== Bugfixes

*Affecting all Beats*

- Fix beats load balancer deadlock if `max_retries: -1` or `publish_async` is enabled in filebeat. {issue}1829[1829]
- Fix output modes backoff counter reset. {issue}1803[1803] {pull}1814[1814] {pull}1818[1818]
- Set logstash output default bulk_max_size to 2048. {issue}1662[1662]
- Seed random number generator using crypto.rand package. {pull}1503[1503]
- Check stdout being available when console output is configured. {issue}2063[2063]

*Packetbeat*

- Add missing nil-check to memcached GapInStream handler. {issue}1162[1162]
- Fix NFSv4 Operation returning the first found first-class operation available in compound requests. {pull}1821[1821]
- Fix TCP overlapping segments not being handled correctly. {pull}1917[1917]

==== Added

*Affecting all Beats*

- Updated to Go 1.7


[[release-notes-1.2.3]]
=== Beats version 1.2.3
https://github.com/elastic/beats/compare/v1.2.2...v1.2.3[View commits]

==== Bugfixes

*Topbeat*

- Fix high CPU usage when using filtering under Windows. {pull}1598[1598]

*Filebeat*

- Fix rotation issue with ignore_older. {issue}1528[1528]

*Winlogbeat*

- Fix panic when reading messages larger than 32K characters on Windows XP and 2003. {pull}1498[1498]

==== Added

*Filebeat*

- Prevent file opening for files which reached ignore_older. {pull}1649[1649]


[[release-notes-1.2.2]]
=== Beats version 1.2.2
https://github.com/elastic/beats/compare/v1.2.0...v1.2.2[View commits]

==== Bugfixes

*Affecting all Beats*

- Fix race when multiple outputs access the same event with Logstash output manipulating event. {issue}1410[1410]
- Fix go-daemon (supervisor used in init scripts) hanging when executed over SSH. {issue}1394[1394]

*Filebeat*

- Improvements in registrar dealing with file rotation. {issue}1281[1281]


[[release-notes-1.2.1]]
=== Beats version 1.2.1
https://github.com/elastic/beats/compare/v1.2.0...v1.2.1[View commits]

==== Breaking changes

*Affecting all Beats*

- Require braces for environment variable expansion in config files {pull}1304[1304]
- Removed deprecation warning for the Redis output. {pull}1282[1282]

*Topbeat*

- Fixed name of the setting `stats.proc` to `stats.process` in the default configuration file. {pull}1343[1343]
- Fix issue with cpu.system_p being greater than 1 on Windows {pull}1128[1128]

==== Added

*Topbeat*

- Add username to processes {pull}845[845]


[[release-notes-1.2.0]]
=== Beats version 1.2.0
https://github.com/elastic/beats/compare/v1.1.2...v1.2.0[View commits]

==== Breaking changes

*Filebeat*

- Default config for ignore_older is now infinite instead of 24h, means ignore_older is disabled by default. Use close_older to only close file handlers.

==== Bugfixes

*Packetbeat*

- Split real_ip_header value when it contains multiple IPs {pull}1241[1241]

*Winlogbeat*

- Fix invalid `event_id` on Windows XP and Windows 2003 {pull}1227[1227]

==== Added

*Affecting all Beats*

- Add ability to override configuration settings using environment variables {issue}114[114]
- Libbeat now always exits through a single exit method for proper cleanup and control {pull}736[736]
- Add ability to create Elasticsearch mapping on startup {pull}639[639]

*Topbeat*

- Add the command line used to start processes {issue}533[533]

*Filebeat*

- Add close_older configuration option to complete ignore_older https://github.com/elastic/filebeat/issues/181[181]

[[release-notes-1.1.2]]
=== Beats version 1.1.2
https://github.com/elastic/beats/compare/v1.1.1...v1.1.2[View commits]

==== Bugfixes

*Filebeat*

- Fix registrar bug for rotated files {pull}1010[1010]


[[release-notes-1.1.1]]
=== Beats version 1.1.1
https://github.com/elastic/beats/compare/v1.1.0...v1.1.1[View commits]

==== Bugfixes

*Affecting all Beats*

- Fix logstash output loop hanging in infinite loop on too many output errors. {pull}944[944]
- Fix critical bug in filebeat and winlogbeat potentially dropping events. {pull}953[953]

[[release-notes-1.1.0]]
=== Beats version 1.1.0
https://github.com/elastic/beats/compare/v1.0.1...v1.1.0[View commits]

==== Bugfixes

*Affecting all Beats*

- Fix logging issue with file based output where newlines could be misplaced
  during concurrent logging {pull}650[650]
- Reduce memory usage by separate queue sizes for single events and bulk events. {pull}649[649] {issue}516[516]
- Set default default bulk_max_size value to 2048 {pull}628[628]

*Packetbeat*

- Fix setting direction to out and use its value to decide when dropping events if ignore_outgoing is enabled {pull}557[557]
- Fix logging issue with file-based output where newlines could be misplaced
  during concurrent logging {pull}650[650]
- Reduce memory usage by having separate queue sizes for single events and bulk events. {pull}649[649] {issue}516[516]
- Set default bulk_max_size value to 2048 {pull}628[628]
- Fix logstash window size of 1 not increasing. {pull}598[598]

*Packetbeat*

- Fix the condition that determines whether the direction of the transaction is set to "outgoing". Packetbeat uses the
  direction field to determine which transactions to drop when dropping outgoing transactions. {pull}557[557]
- Allow PF_RING sniffer type to be configured using pf_ring or pfring {pull}671[671]

*Filebeat*

- Set spool_size default value to 2048 {pull}628[628]

==== Added

*Affecting all Beats*

- Add include_fields and drop_fields as part of generic filtering {pull}1120[1120]
- Make logstash output compression level configurable. {pull}630[630]
- Some publisher options refactoring in libbeat {pull}684[684]
- Move event preprocessor applying GeoIP to packetbeat {pull}772[772]

*Packetbeat*

- Add support for capturing DNS over TCP network traffic. {pull}486[486] {pull}554[554]

*Topbeat*

- Group all CPU usage per core statistics and export them optionally if cpu_per_core is configured {pull}496[496]

*Filebeat*

- Add multiline support for combining multiple related lines into one event. {issue}461[461]
- Add `exclude_lines` and `include_lines` options for regexp based line filtering. {pull}430[430]
- Add `exclude_files` configuration option. {pull}563[563]
- Add experimental option to enable filebeat publisher pipeline to operate asynchonrously {pull}782[782]

*Winlogbeat*

- First public release of Winlogbeat

[[release-notes-1.0.1]]
=== Beats version 1.0.1
https://github.com/elastic/beats/compare/v1.0.0...v1.0.1[Check 1.0.1 diff]

==== Bugfixes

*Filebeat*

- Fix force_close_files in case renamed file appeared very fast. https://github.com/elastic/filebeat/pull/302[302]

*Packetbeat*

- Improve MongoDB message correlation. {issue}377[377]
- Improve redis parser performance. {issue}442[422]
- Fix panic on nil in redis protocol parser. {issue}384[384]
- Fix errors redis parser when messages are split in multiple TCP segments. {issue}402[402]
- Fix errors in redis parser when length prefixed strings contain sequences of CRLF. {issue}#402[402]
- Fix errors in redis parser when dealing with nested arrays. {issue}402[402]

[[release-notes-1.0.0]]
=== Beats version 1.0.0
https://github.com/elastic/beats/compare/1.0.0-rc2...1.0.0[Check 1.0.0 diff]

==== Breaking changes

*Topbeat*

- Change proc type to process #138


==== Bugfixes

*Affecting all Beats*

- Fix random panic on shutdown by calling shutdown handler only once. elastic/filebeat#204
- Fix credentials are not send when pinging an elasticsearch host. elastic/fileabeat#287

*Filebeat*

- Fix problem that harvesters stopped reading after some time and filebeat stopped processing events #257
- Fix line truncating by internal buffers being reused by accident #258
- Set default ignore_older to 24 hours #282




[[release-notes-1.0.0-rc2]]
=== Beats version 1.0.0-rc2
https://github.com/elastic/beats/compare/1.0.0-rc1...1.0.0-rc2[Check 1.0.0-rc2
diff]

==== Breaking changes

*Affecting all Beats*

- The `shipper` output field is renamed to `beat.name`. #285
- Use of `enabled` as a configuration option for outputs (elasticsearch,
  logstash, etc.) has been removed. #264
- Use of `disabled` as a configuration option for tls has been removed. #264
- The `-test` command line flag was renamed to `-configtest`. #264
- Disable geoip by default. To enable it uncomment in config file. #305


*Filebeat*

- Removed utf-16be-bom encoding support. Support will be added with fix for #205
- Rename force_close_windows_files to force_close_files and make it available for all platforms.


==== Bugfixes

*Affecting all Beats*

- Disable logging to stderr after configuration phase. #276
- Set the default file logging path when not set in config. #275
- Fix bug silently dropping records based on current window size. elastic/filebeat#226
- Fix direction field in published events. #300
- Fix elasticsearch structured errors breaking error handling. #309

*Packetbeat*

- Packetbeat will now exit if a configuration error is detected. #357
- Fixed an issue handling DNS requests containing no questions. #369

*Topbeat*

- Fix leak of Windows handles. #98
- Fix memory leak of process information. #104

*Filebeat*

- Filebeat will now exit if a configuration error is detected. #198
- Fix to enable prospector to harvest existing files that are modified. #199
- Improve line reading and encoding to better keep track of file offsets based
  on encoding. #224
- Set input_type by default to "log"


==== Added

*Affecting all Beats*

- Added `beat.hostname` to contain the hostname where the Beat is running on as
  returned by the operating system. #285
- Added timestamp for file logging. #291

*Filebeat*

- Handling end of line under windows was improved #233



[[release-notes-1.0.0-rc1]]
=== Beats version 1.0.0-rc1
https://github.com/elastic/beats/compare/1.0.0-beta4...1.0.0-rc1[Check
1.0.0-rc1 diff]

==== Breaking changes

*Affecting all Beats*

- Rename timestamp field with @timestamp. #237

*Packetbeat*

- Rename timestamp field with @timestamp. #343

*Topbeat*

- Rename timestamp field with @timestamp for a better integration with
Logstash. #80

*Filebeat*

- Rename the timestamp field with @timestamp #168
- Rename tail_on_rotate prospector config to tail_files
- Removal of line field in event. Line number was not correct and does not add value. #217


==== Bugfixes

*Affecting all Beats*

- Use stderr for console log output. #219
- Handle empty event array in publisher. #207
- Respect '*' debug selector in IsDebug. #226 (elastic/packetbeat#339)
- Limit number of workers for Elasticsearch output. elastic/packetbeat#226
- On Windows, remove service related error message when running in the console. #242
- Fix waitRetry no configured in single output mode configuration. elastic/filebeat#144
- Use http as the default scheme in the elasticsearch hosts #253
- Respect max bulk size if bulk publisher (collector) is disabled or sync flag is set.
- Always evaluate status code from Elasticsearch responses when indexing events. #192
- Use bulk_max_size configuration option instead of bulk_size. #256
- Fix max_retries=0 (no retries) configuration option. #266
- Filename used for file based logging now defaults to beat name. #267

*Packetbeat*

- Close file descriptors used to monitor processes. #337
- Remove old RPM spec file. It moved to elastic/beats-packer. #334

*Topbeat*

- Don't wait for one period until shutdown #75

*Filebeat*

- Omit 'fields' from event JSON when null. #126
- Make offset and line value of type long in elasticsearch template to prevent overflow. #140
- Fix locking files for writing behaviour. #156
- Introduce 'document_type' config option per prospector to define document type
  for event stored in elasticsearch. #133
- Add 'input_type' field to published events reporting the prospector type being used. #133
- Fix high CPU usage when not connected to Elasticsearch or Logstash. #144
- Fix issue that files were not crawled anymore when encoding was set to something other then plain. #182


==== Added

*Affecting all Beats*

- Add Console output plugin. #218
- Add timestamp to log messages #245
- Send @metadata.beat to Logstash instead of @metadata.index to prevent
  possible name clashes and give user full control over index name used for
  Elasticsearch
- Add logging messages for bulk publishing in case of error #229
- Add option to configure number of parallel workers publishing to Elasticsearch
  or Logstash.
- Set default bulk size for Elasticsearch output to 50.
- Set default http timeout for Elasticsearch to 90s.
- Improve publish retry if sync flag is set by retrying only up to max bulk size
  events instead of all events to be published.

*Filebeat*

- Introduction of backoff, backoff_factor, max_backoff, partial_line_waiting, force_close_windows_files
  config variables to make crawling more configurable.
- All Godeps dependencies were updated to master on 2015-10-21 [#122]
- Set default value for ignore_older config to 10 minutes. #164
- Added the fields_under_root setting to optionally store the custom fields top
level in the output dictionary. #188
- Add more encodings by using x/text/encodings/htmlindex package to select
  encoding by name.




[[release-notes-1.0.0-beta4]]
=== Beats version 1.0.0-beta4
https://github.com/elastic/beats/compare/1.0.0-beta3...1.0.0-beta4[Check
1.0.0-beta4 diff]


==== Breaking changes

*Affecting all Beats*

- Update tls config options naming from dash to underline #162
- Feature/output modes: Introduction of PublishEvent(s) to be used by beats #118 #115

*Packetbeat*

- Renamed http module config file option 'strip_authorization' to 'redact_authorization'
- Save_topology is set to false by default
- Rename elasticsearch index to [packetbeat-]YYYY.MM.DD

*Topbeat*

- Percentage fields (e.g user_p) are exported as a float between 0 and 1 #34


==== Bugfixes

*Affecting all Beats*

- Determine Elasticsearch index for an event based on UTC time #81
- Fixing ES output's defaultDeadTimeout so that it is 60 seconds #103
- ES outputer: fix timestamp conversion #91
- Fix TLS insecure config option #239
- ES outputer: check bulk API per item status code for retransmit on failure.

*Packetbeat*

- Support for lower-case header names when redacting http authorization headers
- Redact proxy-authorization if redact-authorization is set
- Fix some multithreading issues #203
- Fix negative response time #216
- Fix memcache TCP connection being nil after dropping stream data. #299
- Add missing DNS protocol configuration to documentation #269

*Topbeat*

- Don't divide the reported memory by an extra 1024 #60


==== Added

*Affecting all Beats*

- Add logstash output plugin #151
- Integration tests for Beat -> Logstash -> Elasticsearch added #195 #188 #168 #137 #128 #112
- Large updates and improvements to the documentation
- Add direction field to publisher output to indicate inbound/outbound transactions #150
- Add tls configuration support to elasticsearch and logstash outputers #139
- All external dependencies were updated to the latest version. Update to Golang 1.5.1 #162
- Guarantee ES index is based in UTC time zone #164
- Cache: optional per element timeout #144
- Make it possible to set hosts in different ways. #135
- Expose more TLS config options #124
- Use the Beat name in the default configuration file path #99

*Packetbeat*

- add [.editorconfig file](http://editorconfig.org/)
- add (experimental/unsupported?) saltstack files
- Sample config file cleanup
- Moved common documentation to [libbeat repository](https://github.com/elastic/libbeat)
- Update build to go 1.5.1
- Adding device descriptions to the -device output.
- Generate coverage for system tests
- Move go-daemon dependency to beats-packer
- Rename integration tests to system tests
- Made the `-devices` option more user friendly in case `sudo` is not used.
  Issue #296.
- Publish expired DNS transactions #301
- Update protocol guide to libbeat changes
- Add protocol registration to new protocol guide
- Make transaction timeouts configurable #300
- Add direction field to the exported fields #317

*Topbeat*

- Document fields in a standardized format (etc/fields.yml) #34
- Updated to use new libbeat Publisher #37 #41
- Update to go 1.5.1 #43
- Updated configuration files with comments for all options #65
- Documentation improvements


==== Deprecated

*Affecting all Beats*

- Redis output was deprecated #169 #145
- Host and port configuration options are deprecated. They are replaced by the hosts
 configuration option. #141<|MERGE_RESOLUTION|>--- conflicted
+++ resolved
@@ -261,11 +261,8 @@
 - Add apiserver metricset to Kubernetes module. {pull}7059[7059]
 - Add maxmemory to redis info metricset. {pull}7127[7127]
 - Set guest as default user in RabbitMQ module. {pull}7107[7107]
-<<<<<<< HEAD
 - Add postgresql statement metricset. {issue}7048[7048] {pull}7060[7060]
-=======
 - Update `state_container` metricset to support latest `kube-state-metrics` version. {pull}7216[7216]
->>>>>>> 245b3e1b
 
 *Packetbeat*
 
