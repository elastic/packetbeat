--- conflicted
+++ resolved
@@ -72,11 +72,8 @@
 - Add PostgreSQL module with slowlog support. {pull}4763[4763]
 - Add Kafka log module. {pull}4885[4885]
 - Add support for `/var/log/containers/` log path in `add_kubernetes_metadata` processor. {pull}4981[4981]
-<<<<<<< HEAD
 - Don't start filebeat if external modules/prospectors config is wrong and reload is disabled {pull}5053[5053]
-=======
 - Remove error log from runnerfactory as error is returned by API. {pull}5085[5085]
->>>>>>> 04464ceb
 
 *Heartbeat*
 
