--- conflicted
+++ resolved
@@ -7,11 +7,8 @@
 // Template, add newest changes here
 
 === Beats version HEAD
-<<<<<<< HEAD
 https://github.com/elastic/beats/compare/v6.4.0...6.x[Check the HEAD diff]
-=======
 https://github.com/elastic/beats/compare/v6.4.0...master[Check the HEAD diff]
->>>>>>> 1f3284f7
 
 ==== Breaking changes
 
@@ -32,11 +29,8 @@
 ==== Bugfixes
 
 *Affecting all Beats*
-<<<<<<< HEAD
-=======
 
 - Fixed `add_host_metadata` not initializing correctly on Windows. {issue}7715[7715]
->>>>>>> 1f3284f7
 
 *Auditbeat*
 
@@ -65,11 +59,8 @@
 
 *Metricbeat*
 
-<<<<<<< HEAD
-=======
 - Add metrics about cache size to memcached module {pull}7740[7740]
 
->>>>>>> 1f3284f7
 *Packetbeat*
 
 *Winlogbeat*
