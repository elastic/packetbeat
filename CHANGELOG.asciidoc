--- conflicted
+++ resolved
@@ -71,11 +71,8 @@
 
 *Affecting all Beats*
 
-<<<<<<< HEAD
+- Update field definitions for `http` to ECS Beta 2 {pull}9645[9645]
 - Release Jolokia autodiscover as GA. {pull}9706[9706]
-=======
-- Update field definitions for `http` to ECS Beta 2 {pull}9645[9645]
->>>>>>> caf07a3c
 
 *Auditbeat*
 
