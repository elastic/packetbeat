// Use these for links to issue and pulls. Note issues and pulls redirect one to
// each other on Github, so don't worry too much on using the right prefix.
:issue: https://github.com/elastic/beats/issues/
:pull: https://github.com/elastic/beats/pull/

////////////////////////////////////////////////////////////
// Template, add newest changes here

=== Beats version HEAD
https://github.com/elastic/beats/compare/v6.4.0...6.x[Check the HEAD diff]

==== Breaking changes

*Affecting all Beats*

*Auditbeat*

*Filebeat*

*Heartbeat*

*Metricbeat*

*Packetbeat*

*Winlogbeat*

==== Bugfixes

*Affecting all Beats*

- Fixed `add_host_metadata` not initializing correctly on Windows. {issue}7715[7715]
- Fixed missing file unlock in spool file on Windows, so file can be reopened and locked. {pull}7859[7859]
- Fix spool file opening/creation failing due to file locking on Windows. {pull}7859[7859]
- Fix size of maximum mmaped read area in spool file on Windows. {pull}7859[7859]
- Fix potential data loss on OS X in spool file by using fcntl with F_FULLFSYNC. {pull}7859[7859]
- Improve fsync on linux, by assuming the kernel resets error flags of failed writes. {pull}7859[7859]
- Remove unix-like permission checks on Windows, so files can be opened. {issue}7849[7849]
- Replace index patterns in TSVB visualizations. {pull}7929[7929]
- Deregister pipeline loader callback when inputsRunner is stopped. {pull}[7893][7893]
- Add backoff support to x-pack monitoring outputs. {issue}7966[7966]
- Removed execute permissions systemd unit file. {pull}7873[7873]
- Fix a race condition with the `add_host_metadata` and the event serialization. {pull}8223[8223]
- Enforce that data used by k8s or docker doesn't use any reference. {pull}8240[8240]

*Auditbeat*

- Fixed a crash in the file_integrity module under Linux. {issue}7753[7753]
- Fixed the RPM by designating the config file as configuration data in the RPM spec. {issue}8075[8075]
- Fixed a concurrent map write panic in the auditd module. {pull}8158[8158]
- Fixed a data race in the file_integrity module. {issue}8009[8009]
- Fixed a deadlock in the file_integrity module. {pull}8027[8027]

*Filebeat*

- Fix date format in Mongodb Ingest pipeline. {pull}7974[7974]
- Fixed a docker input error due to the offset update bug in partial log join.{pull}8177[8177]
- Update CRI format to support partial/full tags. {pull}8265[8265]
- Fix some errors happening when stopping syslog input. {pull}8347[8347]
- Fix RFC3339 timezone and nanoseconds parsing with the syslog input. {pull}8346[8346]
- Mark the TCP and UDP input as GA. {pull}8125[8125]
- Support multiline logs in logstash/log fileset of Filebeat. {pull}8562[8562]

*Heartbeat*

- Added support for extra TLS/x509 metadata. {pull}7944[7944]

*Metricbeat*

- Fix golang.heap.gc.cpu_fraction type from long to float in Golang module. {pull}7789[7789]
- Fixed the RPM by designating the modules.d config files as configuration data in the RPM spec. {issue}8075[8075]
- Fixed the location of the modules.d dir in Deb and RPM packages. {issue}8104[8104]
- Add docker diskio stats on Windows. {issue}6815[6815] {pull}8126[8126]
- Fix incorrect type conversion of average response time in Haproxy dashboards {pull}8404[8404]
- Added io disk read and write times to system module {issue}8473[8473] {pull}8508[8508]
- Avoid mapping issues in kubernetes module. {pull}8487[8487]
<<<<<<< HEAD
- Recover metrics for old apache versions removed by mistake on #6450. {pull}7871[7871]
=======
- Fix dropwizard module parsing of metric names. {issue}8365[8365] {pull}6385[8385]
>>>>>>> 4524f2a3

*Packetbeat*

- Fixed a seccomp related error where the `fcntl64` syscall was not permitted
  on 32-bit Linux and the sniffer failed to start. {issue}7839[7839]
- Added missing `cmdline` and `client_cmdline` fields to index template. {pull}8258[8258]

*Winlogbeat*


==== Added

*Affecting all Beats*

- Added time-based log rotation. {pull}8349[8349]
- Add backoff on error support to redis output. {pull}7781[7781]
- Allow for cloud-id to specify a custom port. This makes cloud-id work in ECE contexts. {pull}7887[7887]
- Add support to grow or shrink an existing spool file between restarts. {pull}7859[7859]
- Make kubernetes autodiscover ignore events with empty container IDs {pull}7971[7971]
- Implement CheckConfig in RunnerFactory to make autodiscover check configs {pull}7961[7961]
- Add DNS processor with support for performing reverse lookups on IP addresses. {issue}7770[7770]
- Support for Kafka 2.0.0 in kafka output {pull}8399[8399]
- Add setting `setup.kibana.space.id` to support Kibana Spaces {pull}7942[7942]
- Better tracking of number of open file descriptors. {pull}7986[7986]
- Report number of open file handles on Windows. {pull}8329[8329]
- Added the `add_process_metadata` processor to enrich events with process information. {pull}6789[6789]

*Auditbeat*

*Filebeat*

- Add tag "truncated" to "log.flags" if incoming line is longer than configured limit. {pull}7991[7991]
- Add haproxy module. {pull}8014[8014]
- Add tag "multiline" to "log.flags" if event consists of multiple lines. {pull}7997[7997]
- Release `docker` input as GA. {pull}8328[8328]
- Keep unparsed user agent information in user_agent.original. {pull}7823[7832]

*Heartbeat*

- Added autodiscovery support {pull}8415[8415]

*Metricbeat*

- Add `replstatus` metricset to MongoDB module {pull}7604[7604]
- Add experimental socket summary metricset to system module {pull}6782[6782]
- Move common kafka fields (broker, topic and partition.id) to the module level to facilitate events correlation {pull}7767[7767]
- Add fields for memory fragmentation, memory allocator stats, copy on write, master-slave status, and active defragmentation to `info` metricset of Redis module. {pull}7695[7695]
- Increase ignore_above for system.process.cmdline to 2048. {pull}8101[8100]
- Add support to renamed fields planned for redis 5.0. {pull}8167[8167]
- Allow TCP helper to support delimiters and graphite module to accept multiple metrics in a single payload. {pull}8278[8278]
- Added 'died' PID state to process_system metricset on system module {pull}8275[8275]
- Add `metrics` metricset to MongoDB module. {pull}7611[7611]
- Added `ccr` metricset to Elasticsearch module. {pull}8335[8335]
- Support for Kafka 2.0.0 {pull}8399[8399]
- Added support for query params in configuration {issue}8286[8286] {pull}8292[8292]
- Add container image for docker metricsets. {issue}8214[8214] {pull}8438[8438]

*Packetbeat*

- Added DHCP protocol support. {pull}7647[7647]

*Winlogbeat*

*Heartbeat*

- Add automatic config file reloading. {pull}8023[8023]

==== Deprecated

*Affecting all Beats*

*Filebeat*

*Heartbeat*
- watch.poll_file is now deprecated and superceded by automatic config file reloading.

*Metricbeat*
- Redis `info` `replication.master_offset` has been deprecated in favor of `replication.master.offset`.{pull}7695[7695]
- Redis `info` clients fields `longest_output_list` and `biggest_input_buf` have been renamed to `max_output_buffer` and `max_input_buffer` based on the names they will have in Redis 5.0, both fields will coexist during a time with the same value {pull}8167[8167].

- Move common kafka fields (broker, topic and partition.id) to the module level {pull}7767[7767].

*Packetbeat*

*Winlogbeat*

==== Known Issue


////////////////////////////////////////////////////////////

[[release-notes-6.4.0]]
=== Beats version 6.4.0
https://github.com/elastic/beats/compare/v6.3.1...v6.4.0[View commits]

==== Known issue

Due to a packaging mistake, the `modules.d` configuration directory is
installed in the wrong path in the Metricbeat DEB and RPM packages.  This issue
results in an empty list when you run `metricbeat modules list` and failures
when you try to enable or disable modules. To work around this issue, run the
following command:

[source,sh]
-----------
sudo cp -r /usr/share/metricbeat/modules.d /etc/metricbeat/
-----------

This issue affects all new installations on DEB and RPM. Upgrades will run, but
use old configurations defined in the `modules.d` directory from the previous
installation.

The issue will be fixed in the 6.4.1 release.

==== Breaking changes

*Affecting all Beats*

- Set default kafka version to 1.0.0 in kafka output. Older versions are still supported by configuring the `version` setting. Minimally supported version is 0.11 (older versions might work, but are untested). {pull}7025[7025]

*Heartbeat*

- Rename http.response.status to http.response.status_code to align with ECS. {pull}7274[7274]
- Remove `type` field as not needed. {pull}7307[7307]

*Metricbeat*

- Fixed typo in values for `state_container` `status.phase`, from `terminate` to `terminated`. {pull}6916[6916]
- RabbitMQ management plugin path is now configured at the module level instead of having to do it in each of the metricsets. New `management_path_prefix` option should be used now {pull}7074[7074]
- RabbitMQ node metricset only collects metrics of the instance it connects to, `node.collect: cluster` can be used to collect all nodes as before. {issue}6556[6556] {pull}6971[6971]
- Change http/server metricset to put events by default under http.server and prefix config options with server.. {pull}7100[7100]
- Disable dedotting in docker module configuration. This will change the out-of-the-box behaviour, but not the one of already configured instances. {pull}7485[7485]
- Fix typo in etcd/self metricset fields from *.bandwithrate to *.bandwidthrate. {pull}7456[7456]
- Changed the definition of the `system.cpu.total.pct` and `system.cpu.total.norm.cou` fields to exclude the IOWait time. {pull}7691[7691]

==== Bugfixes

*Affecting all Beats*

- Error out on invalid Autodiscover template conditions settings. {pull}7200[7200]
- Allow to override the `ignore_above` option when defining new field with the type keyword. {pull}7238[7238]
- Fix a panic on the Dissect processor when we have data remaining after the last delimiter. {pull}7449[7449]
- When we fail to build a Kubernetes' indexer or matcher we produce a warning but we don't add them to the execution. {pull}7466[7466]
- Fix default value for logging.files.keepfiles. It was being set to 0 and now
  it's set to the documented value of 7. {issue}7494[7494]
- Retain compatibility with older Docker server versions. {issue}7542[7542]
- Fix errors unpacking configs modified via CLI by ignoring `-E key=value` pairs with missing value. {pull}7599[7599]

*Auditbeat*

- Allow `auditbeat setup` to run without requiring elevated privileges for the audit client. {issue}7111[7111]
- Fix goroutine leak that occurred when the auditd module was stopped. {pull}7163[7163]

*Filebeat*

- Fix a data race between stopping and starting of the harvesters. {issue}#6879[6879]
- Fix an issue when parsing ISO8601 dates with timezone definition {issue}7367[7367]
- Fix Grok pattern of MongoDB module. {pull}7568[7568]
- Fix registry duplicates and log resending on upgrade. {issue}7634[7634]

*Metricbeat*

- Fix Windows service metricset when using a 32-bit binary on a 64-bit OS. {pull}7294[7294]
- Do not report Metricbeat container host as hostname in Kubernetes deployment. {issue}7199[7199]
- Ensure metadata updates don't replace existing pod metrics. {pull}7573[7573]
- Fix kubernetes pct fields reporting. {pull}7677[7677]
- Add support for new `kube_node_status_condition` in Kubernetes `state_node`. {pull}7699[7699]

==== Added

*Affecting all Beats*

- Add dissect processor. {pull}6925[6925]
- Add IP-addresses and MAC-addresses to add_host_metadata. {pull}6878[6878]
- Added a seccomp (secure computing) filter on Linux that whitelists the
  necessary system calls used by each Beat. {issue}5213[5213]
- Ship fields.yml as part of the binary {pull}4834[4834]
- Added options to dev-tools/cmd/dashboards/export_dashboard.go: -indexPattern to include index-pattern in output, -quiet to be quiet. {pull}7101[7101]
- Add Indexer indexing by pod uid. Enable pod uid metadata gathering in add_kubernetes_metadata. Extended Matcher log_path matching to support volume mounts {pull}7072[7072]
- Add default_fields to Elasticsearch template when connecting to Elasticsearch >= 7.0. {pull}7015[7015]
- Add support for loading a template.json file directly instead of using fields.yml. {pull}7039[7039]
- Add support for keyword multifields in field.yml. {pull}7131[7131]
- Add experimental Jolokia Discovery autodiscover provider. {pull}7141[7141]
- Add owner object info to Kubernetes metadata. {pull}7231[7231]
- Add Beat export dashboard command. {pull}7239[7239]
- Add support for docker autodiscover to monitor containers on host network {pull}6708[6708]
- Add ability to define input configuration as stringified JSON for autodiscover. {pull}7372[7372]
- Add processor definition support for hints builder {pull}7386[7386]
- Add support to disable html escaping in outputs. {pull}7445[7445]
- Refactor error handing in schema.Apply(). {pull}7335[7335]
- Add additional types to Kubernetes metadata {pull}7457[7457]
- Add module state reporting for Beats Monitoring. {pull}7075[7075]
- Release the `rename` processor as GA. {pull}7656[7656]
- Add support for Openstack Nova in `add_cloud_metadata` processor. {pull}7663[7663]

*Auditbeat*

- Added XXH64 hash option for file integrity checks. {pull}7311[7311]
- Added the `show auditd-rules` and `show auditd-status` commands to show kernel rules and status. {pull}7114[7114]
- Add Kubernetes specs for auditbeat file integrity monitoring {pull}7642[7642]

*Filebeat*

- Add Kibana module with log fileset. {pull}7052[7052]
- Support MySQL 5.7.19 by mysql/slowlog {pull}6969[6969]
- Correctly join partial log lines when using `docker` input. {pull}6967[6967]
- Add support for TLS with client authentication to the TCP input {pull}7056[7056]
- Converted part of pipeline from treafik/access metricSet to dissect to improve efficiency. {pull}7209[7209]
- Add GC fileset to the Elasticsearch module. {pull}7305[7305]
- Add Audit log fileset to the Elasticsearch module. {pull}7365[7365]
- Add Slow log fileset to the Elasticsearch module. {pull}7473[7473]
- Add deprecation fileset to the Elasticsearch module. {pull}7474[7474]
- Add `convert_timezone` option to Kafka module to convert dates to UTC. {issue}7546[7546] {pull}7578[7578]
- Add patterns for kafka 1.1 logs. {pull}7608[7608]
- Move debug messages in tcp input source {pull}7712[7712]

*Metricbeat*

- Add experimental Elasticsearch index metricset. {pull}6881[6881]
- Add dashboards and visualizations for haproxy metrics. {pull}6934[6934]
- Add Jolokia agent in proxy mode. {pull}6475[6475]
- Add message rates to the RabbitMQ queue metricset {issue}6442[6442] {pull}6606[6606]
- Add exchanges metricset to the RabbitMQ module {issue}6442[6442] {pull}6607[6607]
- Add Elasticsearch index_summary metricset. {pull}6918[6918]
- Add shard metricset to Elasticsearch module. {pull}7006[7006]
- Add apiserver metricset to Kubernetes module. {pull}7059[7059]
- Add maxmemory to redis info metricset. {pull}7127[7127]
- Set guest as default user in RabbitMQ module. {pull}7107[7107]
- Add postgresql statement metricset. {issue}7048[7048] {pull}7060[7060]
- Update `state_container` metricset to support latest `kube-state-metrics` version. {pull}7216[7216]
- Add TLS support to MongoDB module. {pull}7401[7401]
- Added Traefik module with health metricset. {pull}7413[7413]
- Add Elasticsearch ml_job metricsets. {pull}7196[7196]
- Add support for bearer token files to HTTP helper. {pull}7527[7527]
- Add Elasticsearch index recovery metricset. {pull}7225[7225]
- Add `locks`, `global_locks`, `oplatencies` and `process` fields to `status` metricset of MongoDB module. {pull}7613[7613]
- Run Kafka integration tests on version 1.1.0 {pull}7616[7616]
- Release raid and socket metricset from system module as GA. {pull}7658[7658]
- Release elasticsearch module and all its metricsets as beta. {pull}7662[7662]
- Release munin and traefik module as beta. {pull}7660[7660]
- Add envoyproxy module. {pull}7569[7569]
- Release prometheus collector metricset as GA. {pull}7660[7660]
- Add Elasticsearch `cluster_stats` metricset. {pull}7638[7638]
- Added `basepath` setting for HTTP-based metricsets {pull}7700[7700]

*Packetbeat*

- The process monitor now reports the command-line for all processes, under Linux and Windows. {pull}7135[7135]
- Updated the TLS protocol parser with new cipher suites added to TLS 1.3. {issue}7455[7455]
- Flows are enriched with process information using the process monitor. {pull}7507[7507]
- Added UDP support to process monitor. {pull}7571[7571]

==== Deprecated

*Metricbeat*

- Kubernetes `state_container` `cpu.limit.nanocores` and `cpu.request.nanocores` have been
deprecated in favor of `cpu.*.cores`. {pull}6916[6916]

[[release-notes-6.3.1]]
=== Beats version 6.3.1
https://github.com/elastic/beats/compare/v6.3.0...v6.3.1[View commits]

==== Bugfixes

*Affecting all Beats*

- Allow index-pattern only setup when setup.dashboards.only_index=true. {pull}7285[7285]
- Preserve the event when source matching fails in `add_docker_metadata`. {pull}7133[7133]
- Negotiate Docker API version from our client instead of using a hardcoded one. {pull}7165[7165]
- Fix duplicating dynamic_fields in template when overwriting the template. {pull}7352[7352]

*Auditbeat*

- Fixed parsing of AppArmor audit messages. {pull}6978[6978]

*Filebeat*

- Comply with PostgreSQL database name format {pull}7198[7198]
- Optimize PostgreSQL ingest pipeline to use anchored regexp and merge multiple regexp into a single expression. {pull}7269[7269]
- Keep different registry entry per container stream to avoid wrong offsets. {issue}7281[7281]
- Fix offset field pointing at end of a line. {issue}6514[6514]
- Commit registry writes to stable storage to avoid corrupt registry files. {issue}6792[6792]

*Metricbeat*

- Fix field mapping for the system process CPU ticks fields. {pull}7230[7230]
- Ensure canonical naming for JMX beans is disabled in Jolokia module. {pull}7047[7047]
- Fix Jolokia attribute mapping when using wildcards and MBean names with multiple properties. {pull}7321[7321]

*Packetbeat*

- Fix an out of bounds access in HTTP parser caused by malformed request. {pull}6997[6997]
- Fix missing type for `http.response.body` field. {pull}7169[7169]

==== Added

*Auditbeat*

- Added caching of UID and GID values to auditd module. {pull}6978[6978]
- Updated syscall tables for Linux 4.16. {pull}6978[6978]
- Added better error messages for when the auditd module fails due to the
  Linux kernel not supporting auditing (CONFIG_AUDIT=n). {pull}7012[7012]

*Metricbeat*

- Collect accumulated docker network metrics and mark old ones as deprecated. {pull}7253[7253]



[[release-notes-6.3.0]]
=== Beats version 6.3.0
https://github.com/elastic/beats/compare/v6.2.3...v6.3.0[View commits]

==== Breaking changes

*Affecting all Beats*

- De dot keys of labels and annotations in kubernetes meta processors to prevent collisions. {pull}6203[6203]
- Rename `beat.cpu.*.time metrics` to `beat.cpu.*.time.ms`. {pull}6449[6449]
- Add `host.name` field to all events, to avoid mapping conflicts. This could be breaking Logstash configs if you rely on the `host` field being a string. {pull}7051[7051]

*Filebeat*

- Add validation for Stdin, when Filebeat is configured with Stdin and any other inputs, Filebeat
  will now refuse to start. {pull}6463[6463]
- Mark `system.syslog.message` and `system.auth.message` as `text` instead of `keyword`. {pull}6589[6589]

*Metricbeat*

- De dot keys in kubernetes/event metricset to prevent collisions. {pull}6203[6203]
- Add config option for windows/perfmon metricset to ignore non existent counters. {pull}6432[6432]
- Refactor docker CPU calculations to be more consistent with `docker stats`. {pull}6608[6608]
- Update logstash.node_stats metricset to write data under `logstash.node.stats.*`. {pull}6714[6714]

==== Bugfixes

*Affecting all Beats*

- Fix panic when Events containing a float32 value are normalized. {pull}6129[6129]
- Fix `setup.dashboards.always_kibana` when using Kibana 5.6. {issue}6090[6090]
- Fix for Kafka logger. {pull}6430[6430]
- Remove double slashes in Windows service script. {pull}6491[6491]
- Ensure Kubernetes labels/annotations don't break mapping {pull}6490[6490]
- Ensure that the dashboard zip files can't contain files outside of the kibana directory. {pull}6921[6921]
- Fix map overwrite panics by cloning shared structs before doing the update. {pull}6947[6947]
- Fix delays on autodiscovery events handling caused by blocking runner stops. {pull}7170[7170]
- Do not emit Kubernetes autodiscover events for Pods without IP address. {pull}7235[7235]
- Fix self metrics when containerized {pull}6641[6641]

*Auditbeat*

- Add hex decoding for the name field in audit path records. {pull}6687[6687]
- Fixed a deadlock in the file_integrity module under Windows. {issue}6864[6864]

*Filebeat*

- Fix panic when log prospector configuration fails to load. {issue}6800[6800]
- Fix memory leak in log prospector when files cannot be read. {issue}6797[6797]
- Add raw JSON to message field when JSON parsing fails. {issue}6516[6516]
- Commit registry writes to stable storage to avoid corrupt registry files. {pull}6877[6877]
- Fix a parsing issue in the syslog input for RFC3339 timestamp and time with nanoseconds. {pull}7046[7046]
- Fix an issue with an overflowing wait group when using the TCP input. {issue}7202[7202]

*Heartbeat*

- Fix race due to updates of shared a map, that was not supposed to be shared between multiple go-routines. {issue}6616[6616]

*Metricbeat*

- Fix the default configuration for Logstash to include the default port. {pull}6279[6279]
- Fix dealing with new process status codes in Linux kernel 4.14+. {pull}6306[6306]
- Add filtering option by exact device names in system.diskio. `diskio.include_devices`. {pull}6085[6085]
- Add connections metricset to RabbitMQ module {pull}6548[6548]
- Fix panic in http dependent modules when invalid config was used. {pull}6205[6205]
- Fix system.filesystem.used.pct value to match what df reports. {issue}5494[5494]
- Fix namespace disambiguation in Kubernetes state_* metricsets. {issue}6281[6281]
- Fix Windows perfmon metricset so that it sends metrics when an error occurs. {pull}6542[6542]
- Fix Kubernetes calculated fields store. {pull}6564{6564}
- Exclude bind mounts in fsstat and filesystem metricsets. {pull}6819[6819]
- Don't stop Metricbeat if aerospike server is down. {pull}6874[6874]
- disk reads and write count metrics in RabbitMQ queue metricset made optional. {issue}6876[6876]
- Add mapping for docker metrics per cpu. {pull}6843[6843]

*Winlogbeat*

- Fixed a crash under Windows 2003 and XP when an event had less insert strings than required by its format string. {pull}6247[6247]

==== Added

*Affecting all Beats*

- Update Golang 1.9.4 {pull}6326[6326]
- Add the ability to log to the Windows Event Log. {pull}5913[5913]
- The node name can be discovered automatically by machine-id matching when beat deployed outside Kubernetes cluster. {pull}6146[6146]
- Panics will be written to the logger before exiting. {pull}6199[6199]
- Add builder support for autodiscover and annotations builder {pull}6408[6408]
- Add plugin support for autodiscover builders, providers {pull}6457[6457]
- Preserve runtime from container statuses in Kubernetes autodiscover {pull}6456[6456]
- Experimental feature setup.template.append_fields added. {pull}6024[6024]
- Add appender support to autodiscover {pull}6469[6469]
- Add add_host_metadata processor {pull}5968[5968]
- Retry configuration to load dashboards if Kibana is not reachable when the beat starts. {pull}6560[6560]
- Add `has_fields` conditional to filter events based on the existence of all the given fields. {issue}6285[6285] {pull}6653[6653]
- Add support for spooling to disk to the beats event publishing pipeline. {pull}6581[6581]
- Added logging of system info at Beat startup. {issue}5946[5946]
- Do not log errors if X-Pack Monitoring is enabled but Elastisearch X-Pack is not. {pull}6627[6627]
- Add rename processor. {pull}6292[6292]
- Allow override of dynamic template `match_mapping_type` for fields with object_type. {pull}6691[6691]

*Filebeat*

- Add IIS module to parse access log and error log. {pull}6127[6127]
- Renaming of the prospector type to the input type and all prospectors are now moved to the input
  folder, to maintain backward compatibility type aliasing was used to map the old type to the new
  one. This change also affect YAML configuration. {pull}6078[6078]
- Addition of the TCP input {pull}6700[6700]
- Add option to convert the timestamps to UTC in the system module. {pull}5647[5647]
- Add Logstash module support for main log and the slow log, support the plain text or structured JSON format {pull}5481[5481]
- Add stream filtering when using `docker` prospector. {pull}6057[6057]
- Add support for CRI logs format. {issue}5630[5630]
- Add json.ignore_decoding_error config to not log json decoding erors. {issue}6547[6547]
- Make registry file permission configurable. {pull}6455[6455]
- Add MongoDB module. {pull}6283[6238]
- Add Ingest pipeline loading to setup. {pull}6814[6814]
- Add support of log_format combined to NGINX access logs. {pull}6858[6858]
- Release config reloading feature as GA.
- Add support human friendly size for the UDP input. {pull}6886[6886]
- Add Syslog input to ingest RFC3164 Events via TCP and UDP {pull}6842[6842]
- Remove the undefined `username` option from the Redis input and clarify the documentation. {pull}6662[6662]

*Heartbeat*

- Made the URL field of Heartbeat aggregateable. {pull}6263[6263]
- Use `match.Matcher` for checking Heartbeat response bodies with regular expressions. {pull}6539[6539]

*Metricbeat*

- Support apache status pages for versions older than 2.4.16. {pull}6450[6450]
- Add support for huge pages on Linux. {pull}6436[6436]
- Support to optionally 'de dot' keys in http/json metricset to prevent collisions. {pull}5970[5970]
- Add graphite protocol metricbeat module. {pull}4734[4734]
- Add http server metricset to support push metrics via http. {pull}4770[4770]
- Make config object public for graphite and http server {pull}4820[4820]
- Add system uptime metricset. {issue}4848[4848]
- Add experimental `queue` metricset to RabbitMQ module. {pull}4788[4788]
- Add additional php-fpm pool status kpis for Metricbeat module {pull}5287[5287]
- Add etcd module. {issue}4970[4970]
- Add ip address of docker containers to event. {pull}5379[5379]
- Add ceph osd tree information to metricbeat {pull}5498[5498]
- Add ceph osd_df to metricbeat {pull}5606[5606]
- Add basic Logstash module. {pull}5540[5540]
- Add dashboard for Windows service metricset. {pull}5603[5603]
- Add pct calculated fields for Pod and container CPU and memory usages. {pull}6158[6158]
- Add statefulset support to Kubernetes module. {pull}6236[6236]
- Refactor prometheus endpoint parsing to look similar to upstream prometheus {pull}6332[6332]
- Making the http/json metricset GA. {pull}6471[6471]
- Add support for array in http/json metricset. {pull}6480[6480]
- Making the jolokia/jmx module GA. {pull}6143[6143]
- Making the MongoDB module GA. {pull}6554[6554]
- Allow to disable labels `dedot` in Docker module, in favor of a safe way to keep dots. {pull}6490[6490]
- Add experimental module to collect metrics from munin nodes. {pull}6517[6517]
- Add support for wildcards and explicit metrics grouping in jolokia/jmx. {pull}6462[6462]
- Set `collector` as default metricset in Prometheus module. {pull}6636[6636] {pull}6747[6747]
- Set `mntr` as default metricset in Zookeeper module. {pull}6674[6674]
- Set default metricsets in vSphere module. {pull}6676[6676]
- Set `status` as default metricset in Apache module. {pull}6673[6673]
- Set `namespace` as default metricset in Aerospike module. {pull}6669[6669]
- Set `service` as default metricset in Windows module. {pull}6675[6675]
- Set all metricsets as default metricsets in uwsgi module. {pull}6688[6688]
- Allow autodiscover to monitor unexposed ports {pull}6727[6727]
- Mark kubernetes.event metricset as beta. {pull}6715[6715]
- Set all metricsets as default metricsets in couchbase module. {pull}6683[6683]
- Mark uwsgi module and metricset as beta. {pull}6717[6717]
- Mark Golang module and metricsets as beta. {pull}6711[6711]
- Mark system.raid metricset as beta. {pull}6710[6710]
- Mark http.server metricset as beta. {pull}6712[6712]
- Mark metricbeat logstash module and metricsets as beta. {pull}6713[6713]
- Set all metricsets as default metricsets in Ceph module. {pull}6676[6676]
- Set `container`, `cpu`, `diskio`, `healthcheck`, `info`, `memory` and `network` in docker module as default. {pull}6718[6718]
- Set `cpu`, `load`, `memory`, `network`, `process` and `process_summary` as default metricsets in system module. {pull}6689[6689]
- Set `collector` as default metricset in Dropwizard module. {pull}6669[6669]
- Set `info` and `keyspace` as default metricsets in redis module. {pull}6742[6742]
- Set `connection` as default metricset in rabbitmq module. {pull}6743[6743]
- Set all metricsets as default metricsets in Elasticsearch module. {pull}6755[6755]
- Set all metricsets as default metricsets in Etcd module. {pull}6756[6756]
- Set server metricsets as default in Graphite module. {pull}6757[6757]
- Set all metricsets as default metricsets in HAProxy module. {pull}6758[6758]
- Set all metricsets as default metricsets in Kafka module. {pull}6759[6759]
- Set all metricsets as default metricsets in postgresql module. {pull}6761[6761]
- Set status metricsets as default in Kibana module. {pull}6762[6762]
- Set all metricsets as default metricsets in Logstash module. {pull}6763[6763]
- Set `container`, `node`, `pod`, `system`, `volume` as default in Kubernetes module. {pull} 6764[6764]
- Set `stats` as default in memcached module. {pull}6765[6765]
- Set all metricsets as default metricsets in Mongodb module. {pull}6766[6766]
- Set `pool` as default metricset for php_fpm module. {pull}6768[6768]
- Set `status` as default metricset for mysql module. {pull} 6769[6769]
- Set `stubstatus` as default metricset for nginx module. {pull}6770[6770]
- Added support for haproxy 1.7 and 1.8. {pull}6793[6793]
- Add accumulated I/O stats to diskio in the line of `docker stats`. {pull}6701[6701]
- Ignore virtual filesystem types by default in system module. {pull}6819[6819]
- Release config reloading feature as GA. {pull}6891[6891]
- Kubernetes deployment: Add ServiceAccount config to system metricbeat. {pull}6824[6824]
- Kubernetes deployment: Add DNS Policy to system metricbeat. {pull}6656[6656]

*Packetbeat*

- Add support for condition on bool type {issue}5659[5659] {pull}5954[5954]
- Fix high memory usage on HTTP body if body is not published. {pull}6680[6680]
- Allow to capture the HTTP request or response bodies independently. {pull}6784[6784]
- HTTP publishes an Error event for unmatched requests or responses. {pull}6794[6794]

*Winlogbeat*

- Use bookmarks to persist the last published event. {pull}6150[6150]

[[release-notes-6.2.3]]
=== Beats version 6.2.3
https://github.com/elastic/beats/compare/v6.2.2...v6.2.3[View commits]

==== Breaking changes

*Affecting all Beats*

- Fix conditions checking on autodiscover Docker labels. {pull}6412[6412]

==== Bugfixes

*Affecting all Beats*

- Avoid panic errors when processing nil Pod events in add_kubernetes_metadata. {issue}6372[6372]
- Fix infinite failure on Kubernetes watch {pull}6504[6504]

*Metricbeat*

- Fix Kubernetes overview dashboard views for non default time ranges. {issue}6395{6395}


[[release-notes-6.2.2]]
=== Beats version 6.2.2
https://github.com/elastic/beats/compare/v6.2.1...v6.2.2[View commits]

==== Bugfixes

*Affecting all Beats*

- Add logging when monitoring cannot connect to Elasticsearch. {pull}6365[6365]
- Fix infinite loop when event unmarshal fails in Kubernetes pod watcher. {pull}6353[6353]

*Filebeat*

- Fix a conversion issue for time related fields in the Logstash module for the slowlog
  fileset. {issue}6317[6317]

[[release-notes-6.2.1]]
=== Beats version 6.2.1
https://github.com/elastic/beats/compare/v6.2.0...v6.2.1[View commits]

No changes in this release.

[[release-notes-6.2.0]]
=== Beats version 6.2.0
https://github.com/elastic/beats/compare/v6.1.3...v6.2.0[View commits]

==== Breaking changes

*Affecting all Beats*

- The log format may differ due to logging library changes. {pull}5901[5901]
- The default value for pipelining is reduced to 2 to avoid high memory in the Logstash beats input. {pull}6250[6250]

*Auditbeat*

- Split the audit.kernel and audit.file metricsets into their own modules
  named auditd and file_integrity, respectively. This change requires
  existing users to update their config. {issue}5422[5422]
- Renamed file_integrity module fields. {issue}5423[5423] {pull}5995[5995]
- Renamed auditd module fields. {issue}5423[5423] {pull}6080[6080]

*Metricbeat*

- Rename `golang.heap.system.optained` field to `golang.heap.system.obtained`. {issue}5703[5703]
- De dot keys in jolokia/jmx metricset to prevent collisions. {pull}5957[5957]

==== Bugfixes

*Auditbeat*

- Fixed an issue where the proctitle value was being truncated. {pull}6080[6080]
- Fixed an issue where values were incorrectly interpreted as hex data. {pull}6080[6080]
- Fixed parsing of the `key` value when multiple keys are present. {pull}6080[6080]
- Fix possible resource leak if file_integrity module is used with config
  reloading on Windows or Linux. {pull}6198[6198]

*Filebeat*

- Fix variable name for `convert_timezone` in the system module. {pull}5936[5936]

*Metricbeat*

- Fix error `datastore '*' not found` in Vsphere module. {issue}4879[4879]
- Fix error `NotAuthenticated` in Vsphere module. {issue}4673[4673]
- Fix mongodb session consistency mode to allow command execution on secondary nodes. {issue}4689[4689]
- Fix kubernetes `state_pod` `status.phase` so that the active phase is returned instead of `unknown`. {pull}5980[5980]
- Fix error collecting network_names in Vsphere module. {pull}5962[5962]
- Fix process cgroup memory metrics for memsw, kmem, and kmem_tcp. {issue}6033[6033]
- Fix kafka OffsetFetch request missing topic and partition parameters. {pull}5880[5880]

*Packetbeat*

- Fix mysql SQL parser to trim `\r` from Windows Server `SELECT\r\n\t1`. {pull}5572[5572]


==== Added

*Affecting all Beats*

- Adding a local keystore to allow user to obfuscate password {pull}5687[5687]
- Add autodiscover for kubernetes. {pull}6055[6055]
- Add Beats metrics reporting to Xpack. {issue}3422[3422]
- Update the command line library cobra and add support for zsh completion {pull}5761[5761]
- Update to Golang 1.9.2
- Moved `ip_port` indexer for `add_kubernetes_metadata` to all beats. {pull}5707[5707]
- `ip_port` indexer now index both IP and IP:port pairs. {pull}5721[5721]
- Add the ability to write structured logs. {pull}5901[5901]
- Use structured logging for the metrics that are periodically logged via the
  `logging.metrics` feature. {pull}5915[5915]
- Improve Elasticsearch output metrics to count number of dropped and duplicate (if event ID is given) events. {pull}5811[5811]
- Add the ability for the add_docker_metadata process to enrich based on process ID. {pull}6100[6100]
- The `add_docker_metadata` and `add_kubernetes_metadata` processors are now GA, instead of Beta. {pull}6105[6105]
- Update go-ucfg library to support top level key reference and cyclic key reference for the
  keystore {pull}6098[6098]

*Auditbeat*

- Auditbeat is marked as GA, no longer Beta. {issue}5432[5432]
- Add support for BLAKE2b hash algorithms to the file integrity module. {pull}5926[5926]
- Add support for recursive file watches. {pull}5575[5575] {pull}5833[5833]

*Filebeat*

- Add Osquery module. {pull}5971[5971]
- Add stream filtering when using `docker` prospector. {pull}6057[6057]

*Metricbeat*

- Add ceph osd_df to metricbeat {pull}5606[5606]
- Add field network_names of hosts and virtual machines. {issue}5646[5646]
- Add experimental system/raid metricset. {pull}5642[5642]
- Add a dashboard for the Nginx module. {pull}5991[5991]
- Add experimental mongodb/collstats metricset. {pull}5852[5852]
- Update the MySQL dashboard to use the Time Series Visual Builder. {pull}5996[5996]
- Add experimental uwsgi module. {pull}6006[6006]
- Docker and Kubernetes modules are now GA, instead of Beta. {pull}6105[6105]
- Support haproxy stats gathering using http (additionally to tcp socket). {pull}5819[5819]
- Support to optionally 'de dot' keys in http/json metricset to prevent collisions. {pull}5957[5957]

*Packetbeat*

- Configure good defaults for `add_kubernetes_metadata`. {pull}5707[5707]

[[release-notes-6.1.3]]
=== Beats version 6.1.3
https://github.com/elastic/beats/compare/v6.1.2...v6.1.3[View commits]

No changes in this release.

[[release-notes-6.1.2]]
=== Beats version 6.1.2
https://github.com/elastic/beats/compare/v6.1.1...v6.1.2[View commits]

==== Bugfixes

*Auditbeat*

- Add an error check to the file integrity scanner to prevent a panic when
  there is an error reading file info via lstat. {issue}6005[6005]

==== Added

*Filebeat*

- Switch to docker prospector in sample manifests for Kubernetes deployment {pull}5963[5963]

[[release-notes-6.1.1]]
=== Beats version 6.1.1
https://github.com/elastic/beats/compare/v6.1.0...v6.1.1[View commits]

No changes in this release.

[[release-notes-6.1.0]]
=== Beats version 6.1.0
https://github.com/elastic/beats/compare/v6.0.1...v6.1.0[View commits]

==== Breaking changes

*Auditbeat*

- Changed `audit.file.path` to be a multi-field so that path is searchable. {pull}5625[5625]

*Metricbeat*

- Rename `heap_init` field to `heap.init` in the Elasticsearch module. {pull}5320[5320]
- Rename `http.response.status_code` field to `http.response.code` in the HTTP module. {pull}5521[5521]

==== Bugfixes

*Affecting all Beats*

- Remove ID() from Runner interface {issue}5153[5153]
- Correctly send configured `Host` header to the remote server. {issue}4842[4842]
- Change add_kubernetes_metadata to attempt detection of namespace. {pull}5482[5482]
- Avoid double slash when join url and path {pull}5517[5517]
- Fix console color output for Windows. {issue}5611[5611]
- Fix logstash output debug message. {pull}5799{5799]
- Fix isolation of modules when merging local and global field settings. {issue}5795[5795]
- Report ephemeral ID and uptime in monitoring events on all platforms {pull}6501[6501]

*Filebeat*

- Add support for adding string tags {pull}5395[5395]
- Fix race condition when limiting the number of harvesters running in parallel {issue}5458[5458]
- Fix relative paths in the prospector definitions. {pull}5443[5443]
- Fix `recursive_globe.enabled` option. {pull}5443[5443]

*Metricbeat*

- Change field type of http header from nested to object {pull}5258[5258]
- Fix the fetching of process information when some data is missing under MacOS X. {issue}5337[5337]
- Change `MySQL active connections` visualization title to `MySQL total connections`. {issue}4812[4812]
- Fix `ProcState` on Linux and FreeBSD when process names contain parentheses. {pull}5775[5775]
- Fix incorrect `Mem.Used` calculation under linux. {pull}5775[5775]
- Fix `open_file_descriptor_count` and `max_file_descriptor_count` lost in zookeeper module {pull}5902[5902]
- Fix system process metricset for kernel processes. {issue}5700[5700]
- Change kubernetes.node.cpu.allocatable.cores to float. {pull}6130[6130]

*Packetbeat*

- Fix http status phrase parsing not allow spaces. {pull}5312[5312]
- Fix http parse to allow to parse get request with space in the URI. {pull}5495[5495]
- Fix mysql SQL parser to trim `\r` from Windows Server `SELECT\r\n\t1`. {pull}5572[5572]
- Fix corruption when parsing repeated headers in an HTTP request or response. {pull}6325[6325]
- Fix panic when parsing partial AMQP messages. {pull}6384[6384]
- Fix out of bounds access to slice in MongoDB parser. {pull}6256[6256]
- Fix sniffer hanging on exit under Linux. {pull}6535[6535]
- Fix bounds check error in http parser causing a panic. {pull}6750[6750]

*Winlogbeat*

- Fix the registry file. It was not correctly storing event log names, and
  upon restart it would begin reading at the start of each event log. {issue}5813[5813]
- Fix config validation to allow `event_logs.processors`. [pull]6217[6217]

==== Added

*Affecting all Beats*

- Support dashboard loading without Elasticsearch {pull}5653[5653]
- Changed the hashbang used in the beat helper script from `/bin/bash` to `/usr/bin/env bash`. {pull}5051[5051]
- Changed beat helper script to use `exec` when running the beat. {pull}5051[5051]
- Fix reloader error message to only print on actual error {pull}5066[5066]
- Add support for enabling TLS renegotiation. {issue}4386[4386]
- Add Azure VM support for add_cloud_metadata processor {pull}5355[5355]
- Add `output.file.permission` config option. {pull}4638[4638]
- Refactor add_kubernetes_metadata to support autodiscovery {pull}5434[5434]
- Improve custom flag handling and CLI flags usage message. {pull}5543[5543]
- Add number_of_routing_shards config set to 30 {pull}5570[5570]
- Set log level for kafka output. {pull}5397[5397]
- Move TCP UDP start up into `server.Start()` {pull}4903[4903]
- Update to Golang 1.9.2

*Auditbeat*

- Add support for SHA3 hash algorithms to the file integrity module. {issue}5345[5345]
- Add dashboards for Linux audit framework events (overview, executions, sockets). {pull}5516[5516]

*Filebeat*

- Add PostgreSQL module with slowlog support. {pull}4763[4763]
- Add Kafka log module. {pull}4885[4885]
- Add support for `/var/log/containers/` log path in `add_kubernetes_metadata` processor. {pull}4981[4981]
- Remove error log from runnerfactory as error is returned by API. {pull}5085[5085]
- Add experimental Docker `json-file` prospector . {pull}5402[5402]
- Add experimental Docker autodiscover functionality. {pull}5245[5245]
- Add option to convert the timestamps to UTC in the system module. {pull}5647[5647]
- Add Logstash module support for main log and the slow log, support the plain text or structured JSON format {pull}5481[5481]

*Metricbeat*

- Add graphite protocol metricbeat module. {pull}4734[4734]
- Add http server metricset to support push metrics via http. {pull}4770[4770]
- Make config object public for graphite and http server {pull}4820[4820]
- Add system uptime metricset. {issue}4848[4848]
- Add experimental `queue` metricset to RabbitMQ module. {pull}4788[4788]
- Add additional php-fpm pool status kpis for Metricbeat module {pull}5287[5287]
- Add etcd module. {issue}4970[4970]
- Add ip address of docker containers to event. {pull}5379[5379]
- Add ceph osd tree information to Metricbeat {pull}5498[5498]
- Add basic Logstash module. {pull}5540[5540]
- Add dashboard for Windows service metricset. {pull}5603[5603]
- Add experimental Docker autodiscover functionality. {pull}5245[5245]
- Add Windows service metricset in the windows module. {pull}5332[5332]
- Update gosigar to v0.6.0. {pull}5775[5775]

*Packetbeat*

- Add support for decoding the TLS envelopes. {pull}5476[5476]
- HTTP parses successfully on empty status phrase. {issue}6176[6176]
- HTTP parser supports broken status line. {pull}6631[6631]

[[release-notes-6.0.1]]
=== Beats version 6.0.1
https://github.com/elastic/beats/compare/v6.0.0...v6.0.1[View commits]

==== Bugfixes

*Affecting all Beats*

- Fix documentation links in README.md files. {pull}5710[5710]
- Fix `add_docker_metadata` dropping some containers. {pull}5788[5788]

*Heartbeat*

- Fix the "HTTP up status" visualization. {pull}5564[5564]

*Metricbeat*

- Fix map overwrite in docker diskio module. {issue}5582[5582]
- Fix connection leak in mongodb module. {issue}5688[5688]
- Fix the include top N processes feature for cases where there are fewer
  processes than N. {pull}5729[5729]


include::libbeat/docs/release-notes/6.0.0.asciidoc[]

[[release-notes-6.0.0-ga]]
=== Beats version 6.0.0-GA
https://github.com/elastic/beats/compare/v6.0.0-rc2...v6.0.0[View commits]

The list below covers the changes between 6.0.0-rc2 and 6.0.0 GA only.

==== Bugfixes

*Filebeat*

- Fix machine learning jobs setup for dynamic modules. {pull}5509[5509]

*Packetbeat*

- Fix missing length check in the PostgreSQL module. {pull}5457[5457]
- Fix panic in ACK handler if event is dropped on blocked queue {issue}5524[5524]

==== Added

*Filebeat*

- Add Kubernetes manifests to deploy Filebeat. {pull}5349[5349]
- Add container short ID matching to add_docker_metadata. {pull}6172[6172]

*Metricbeat*

- Add Kubernetes manifests to deploy Metricbeat. {pull}5349[5349]


[[release-notes-6.0.0-rc2]]
=== Beats version 6.0.0-rc2
https://github.com/elastic/beats/compare/v6.0.0-rc1...v6.0.0-rc2[View commits]

==== Breaking changes

*Packetbeat*

- Remove not-working `runoptions.uid` and `runoptions.gid` options in Packetbeat. {pull}5261[5261]

==== Bugfixes

*Affecting all Beats*

- Fix data race accessing watched containers. {issue}5147[5147]
- Do not require template if index change and template disabled {pull}5319[5319]
- Fix missing ACK in redis output. {issue}5404[5404]

*Filebeat*

- Fix default paths for redis 4.0.1 logs on macOS {pull}5173[5173]
- Fix Filebeat not starting if command line and modules configs are used together. {issue}5376[5376]
- Fix double `@timestamp` field when JSON decoding was used. {pull}5436[5436]

*Metricbeat*

- Use `beat.name` instead of `beat.hostname` in the Host Overview dashboard. {pull}5340[5340]
- Fix the loading of 5.x dashboards. {issue}5277[5277]

==== Added

*Metricbeat*

- Auto-select a hostname (based on the host on which the Beat is running) in the Host Overview dashboard. {pull}5340[5340]

==== Deprecated

*Filebeat*

- The `filebeat.config_dir` option is deprecated. Use `filebeat.config.prospector` options instead. {pull}5321[5321]

[[release-notes-6.0.0-rc1]]
=== Beats version 6.0.0-rc1
https://github.com/elastic/beats/compare/v6.0.0-beta2...v6.0.0-rc1[View commits]

==== Bugfixes

*Affecting all Beats*

- Fix the `/usr/bin/beatname` script to accept `-d "*"` as a parameter. {issue}5040[5040]
- Combine `fields.yml` properties when they are defined in different sources. {issue}5075[5075]
- Keep Docker & Kubernetes pod metadata after container dies while they are needed by processors. {pull}5084[5084]
- Fix `fields.yml` lookup when using `export template` with a custom `path.config` param. {issue}5089[5089]
- Remove runner creation from every reload check {pull}5141[5141]
- Fix add_kubernetes_metadata matcher registry lookup. {pull}5159[5159]

*Metricbeat*

- Fix a memory allocation issue where more memory was allocated than needed in the windows-perfmon metricset. {issue}5035[5035]
- Don't start metricbeat if external modules config is wrong and reload is disabled {pull}5053[5053]
- The MongoDB module now connects on each fetch, to avoid stopping the whole Metricbeat instance if MongoDB is not up when starting. {pull}5120[5120]
- Fix kubernetes events module to be able to index time fields properly. {issue}5093[5093]
- Fixed `cmd_set` and `cmd_get` being mixed in the Memcache module. {pull}5189[5189]


==== Added

*Affecting all Beats*

- Enable flush timeout by default. {pull}5150[5150]
- Add @metadata.version to events send to Logstash. {pull}5166[5166]

*Auditbeat*

- Changed the number of shards in the default configuration to 3. {issue}5095[5095]
- Add support for receiving audit events using a multicast socket. {issue}4850[4850]

*Filebeat*

- Changed the number of shards in the default configuration to 3. {issue}5095[5095]
- Don't start filebeat if external modules/prospectors config is wrong and reload is disabled {pull}5053[5053]
- Add `filebeat.registry_flush` setting, to delay the registry updates. {pull}5146[5146]

*Heartbeat*

- Changed the number of shards in the default configuration to 1. {issue}5095[5095]

*Packetbeat*

- Changed the number of shards in the default configuration to 3. {issue}5095[5095]

*Winlogbeat*

- Changed the number of shards in the default configuration to 3. {issue}5095[5095]

[[release-notes-6.0.0-beta2]]
=== Beats version 6.0.0-beta2
https://github.com/elastic/beats/compare/v6.0.0-beta1...v6.0.0-beta2[View commits]

==== Breaking changes

*Affecting all Beats*

- The log directory (`path.log`) for Windows services is now set to `C:\ProgramData\[beatname]\logs`. {issue}4764[4764]
- The _all field is disabled in Elasticsearch 6.0. This means that searching by individual
  words only work on text fields. {issue}4901[4901]
- Fail if removed setting output.X.flush_interval is explicitly configured.
- Rename the `/usr/bin/beatname.sh` script (e.g. `metricbeat.sh`) to `/usr/bin/beatname`. {pull}4933[4933]
- Beat does not start if elasticsearch index pattern was modified but not the template name and pattern. {issue}4769[4769]
- Fail if removed setting output.X.flush_interval is explicitly configured. {pull}4880[4880]

==== Bugfixes

*Affecting all Beats*

- Register kubernetes `field_format` matcher and remove logger in `Encode` API {pull}4888[4888]
- Fix go plugins not loaded when beat starts {pull}4799[4799]
- Add support for `initContainers` in `add_kubernetes_metadata` processor. {issue}4825[4825]
- Eliminate deprecated _default_ mapping in 6.x {pull}4864[4864]
- Fix pod name indexer to use both namespace, pod name to frame index key {pull}4775[4775]

*Filebeat*

- Fix issue where the `fileset.module` could have the wrong value. {issue}4761[4761]

*Heartbeat*

- Fix monitor.name being empty by default. {issue}4852[4852]
- Fix wrong event timestamps. {issue}4851[4851]

*Metricbeat*

- Added missing mongodb configuration file to the `modules.d` folder. {pull}4870[4870]
- Fix wrong MySQL CRUD queries timelion visualization {pull}4857[4857]
- Add new metrics to CPU metricset {pull}4969[4969]

*Packetbeat*

- Update flow timestamp on each packet being received. {issue}4895[4895]

==== Added

*Affecting all Beats*

- Add setting to enable/disable the slow start in logstash output. {pull}4972[4972]
- Update init scripts to use the `test config` subcommand instead of the deprecated `-configtest` flag. {issue}4600[4600]
- Get by default the credentials for connecting to Kibana from the Elasticsearch output configuration. {pull}4867[4867]
- Added `cloud.id` and `cloud.auth` settings, for simplifying using Beats with the Elastic Cloud. {issue}4959[4959]
- Add lz4 compression support to kafka output. {pull}4977[4977]
- Add newer kafka versions to kafka output. {pull}4977[4977]
- Configure the index name when loading the dashboards and the index pattern. {pull}4949[4949]

*Metricbeat*

- Add `filesystem.ignore_types` to system module for ignoring filesystem types. {issue}4685[4685]
- Add support to exclude labels from kubernetes pod metadata. {pull}4757[4757]

[[release-notes-6.0.0-beta1]]
=== Beats version 6.0.0-beta1
https://github.com/elastic/beats/compare/v6.0.0-alpha2...v6.0.0-beta1[View commits]

==== Breaking changes

*Affecting all Beats*

- Rename `kubernetes` processor to `add_kubernetes_metadata`. {pull}4473[4473]
- Rename `*.full.yml` config files to `*.reference.yml`. {pull}4563[4563]
- The `scripts/import_dashboards` is removed from packages. Use the `setup` command instead. {pull}4586[4586]
- Change format of the saved kibana dashboards to have a single JSON file for each dashboard {pull}4413[4413]
- Rename `configtest` command to `test config`. {pull}4590[4590]
- Remove setting `queue_size` and `bulk_queue_size`. {pull}4650[4650]
- Remove setting `dashboard.snapshot` and `dashboard.snapshot_url`. They are no longer needed because the
  dashboards are included in the packages by default. {pull}4675[4675]
- Beats can no longer be launched from Windows Explorer (GUI), command line is required. {pull}4420[4420]

*Auditbeat*

- Changed file metricset config to make `file.paths` a list instead of a dictionary. {pull}4796[4796]

*Heartbeat*

- Renamed the heartbeat RPM/DEB name to `heartbeat-elastic`. {pull}4601[4601]

*Metricbeat*

- Change all `system.cpu.*.pct` metrics to be scaled by the number of CPU cores.
  This will make the CPU usage percentages from the system cpu metricset consistent
  with the system process metricset. The documentation for these metrics already
  stated that on multi-core systems the percentages could be greater than 100%. {pull}4544[4544]
- Remove filters setting from metricbeat modules. {pull}4699[4699]
- Added `type` field to filesystem metrics. {pull}4717[4717]

*Packetbeat*

- Remove the already unsupported `pf_ring` sniffer option. {pull}4608[4608]

==== Bugfixes

*Affecting all Beats*

- Don't stop with error loading the ES template if the ES output is not enabled. {pull}4436[4436]
- Fix race condition in internal logging rotator. {pull}4519[4519]
- Normalize all times to UTC to ensure proper index naming. {issue}4569[4569]
- Fix issue with loading dashboards to ES 6.0 when .kibana index did not already exist. {issue}4659[4659]

*Auditbeat*

- Fix `file.max_file_size` config option for the audit file metricset. {pull}4796[4796]

*Filebeat*

- Fix issue where the `fileset.module` could have the wrong value. {issue}4761[4761]

*Metricbeat*

- Fix issue affecting Windows services timing out at startup. {pull}4491[4491]
- Fix incorrect docker.diskio.total metric calculation. {pull}4507[4507]
- Vsphere module: used memory field corrected. {issue}4461[4461]

*Packetbeat*

- Enabled /proc/net/tcp6 scanning and fixed ip v6 parsing. {pull}4442[4442]

*Winlogbeat*

- Removed validation of top-level config keys. This behavior was inconsistent with other Beats
  and caused maintainability issues. {pull}4657[4657]

==== Added

*Affecting all Beats*

- New cli subcommands interface. {pull}4420[4420]
- Allow source path matching in `add_docker_metadata` processor. {pull}4495[4495]
- Add support for analyzers and multifields in fields.yml. {pull}4574[4574]
- Add support for JSON logging. {pull}4523[4523]
- Add `test output` command, to test Elasticsearch and Logstash output settings. {pull}4590[4590]
- Introduce configurable event queue settings: queue.mem.events, queue.mem.flush.min_events and queue.mem.flush.timeout. {pull}4650[4650]
- Enable pipelining in Logstash output by default. {pull}4650[4650]
- Added 'result' field to Elasticsearch QueryResult struct for compatibility with 6.x Index and Delete API responses. {issue]4661[4661]
- The sample dashboards are now included in the Beats packages. {pull}4675[4675]
- Add `pattern` option to be used in the fields.yml to specify the pattern for a number field. {pull}4731[4731]

*Auditbeat*

- Added `file.hash_types` config option for controlling the hash types. {pull}4796[4796]
- Added the ability to specify byte unit suffixes to `file.max_file_size`. {pull}4796[4796]

*Filebeat*

- Add experimental Redis module. {pull}4441[4441]
- Nginx module: use the first not-private IP address as the remote_ip. {pull}4417[4417]
- Load Ingest Node pipelines when the Elasticsearch connection is established, instead of only once at startup. {pull}4479[4479]
- Add support for loading Xpack Machine Learning configurations from the modules, and added sample configurations for the Nginx module. {pull}4506[4506] {pull}4609[4609]

- Add udp prospector type. {pull}4452[4452]
- Enabled Cgo which means libc is dynamically compiled. {pull}4546[4546]
- Add Beta module config reloading mechanism {pull}4566[4566]
- Remove spooler and publisher components and settings. {pull}4644[4644]

*Heartbeat*

- Enabled Cgo which means libc is dynamically compiled. {pull}4546[4546]

*Metricbeat*

- Add random startup delay to each metricset to avoid the thundering herd problem. {issue}4010[4010]
- Add the ability to configure audit rules to the kernel module. {pull}4482[4482]
- Add the ability to configure kernel's audit failure mode. {pull}4516[4516]
- Add experimental Aerospike module. {pull}4560[4560]
- Vsphere module: collect custom fields from virtual machines. {issue}4464[4464]
- Add `test modules` command, to test modules expected output. {pull}4656[4656]
- Add `processors` setting to metricbeat modules. {pull}4699[4699]
- Support `npipe` protocol (Windows) in Docker module. {pull}4751[4751]

*Winlogbeat*

- Add the ability to use LevelRaw if Level isn't populated in the event XML. {pull}4257[4257]

*Auditbeat*

- Add file integrity metricset to the audit module. {pull}4486[4486]

[[release-notes-6.0.0-alpha2]]
=== Beats version 6.0.0-alpha2
https://github.com/elastic/beats/compare/v6.0.0-alpha1...v6.0.0-alpha2[View commits]

==== Breaking changes

*Filebeat*

- Rename `input_type` field to `prospector.type` {pull}4294[4294]
- The `@metadata.type` field, added by the Logstash output, is now hardcoded to `doc` and will be removed in future versions. {pull}4331[4331].

==== Bugfixes

*Affecting all Beats*

- Fix importing the dashboards when the limit for max open files is too low. {issue}4244[4244]
- Fix configuration documentation for kubernetes processor {pull}4313[4313]
- Fix misspelling in `add_locale` configuration option for abbreviation.

*Filebeat*

- Fix race condition on harvester stopping with reloading enabled. {issue}3779[3779]
- Fix recursive glob config parsing and resolution across restarts. {pull}4269[4269]
- Allow string characters in user agent patch version (NGINX and Apache) {pull}4415[4415]
- Fix grok pattern in filebeat module system/auth without hostname. {pull}4224[4224]

*Metricbeat*

- Set correct format for percent fields in memory module. {pull}4619[4619]
- Fix a debug statement that said a module wrapper had stopped when it hadn't. {pull}4264[4264]
- Use MemAvailable value from /proc/meminfo on Linux 3.14. {pull}4316[4316]
- Fix panic when events were dropped by filters. {issue}4327[4327]
- Add filtering to system filesystem metricset to remove relative mountpoints like those
  from Linux network namespaces. {pull}4370[4370]
- Remove unnecessary print statement in schema apis. {pull}4355[4355]
- Fix type of field `haproxy.stat.check.health.last`. {issue}4407[4407]

*Packetbeat*
- Enable memcache filtering only if a port is specified in the config file. {issue}4335[4335]
- Enable memcache filtering only if a port is specified in the config file. {issue}4335[4335]

==== Added

*Affecting all Beats*

- Upgraded to Golang 1.8.3. {pull}4401[4401]
- Added the possibility to set Elasticsearch mapping template settings from the Beat configuration file. {pull}4284[4284] {pull}4317[4317]
- Add a variable to the SysV init scripts to make it easier to change the user. {pull}4340[4340]
- Add the option to write the generated Elasticsearch mapping template into a file. {pull}4323[4323]
- Add `instance_name` in GCE add_cloud_metadata processor. {pull}4414[4414]
- Add `add_docker_metadata` processor. {pull}4352[4352]
- Add `logging.files` `permissions` option. {pull}4295[4295]

*Filebeat*
- Added ability to sort harvested files. {pull}4374[4374]
- Add experimental Redis slow log prospector type. {pull}4180[4180]

*Metricbeat*

- Add macOS implementation of the system diskio metricset. {issue}4144[4144]
- Add process_summary metricset that records high level metrics about processes. {pull}4231[4231]
- Add `kube-state-metrics` based metrics to `kubernetes` module {pull}4253[4253]
- Add debug logging to Jolokia JMX metricset. {pull}4341[4341]
- Add events metricset for kubernetes metricbeat module {pull}4315[4315]
- Change Metricbeat default configuration file to be better optimized for most users. {pull}4329[4329]
- Add experimental RabbitMQ module. {pull}4394[4394]
- Add Kibana dashboard for the Kubernetes modules. {pull}4138[4138]

*Packetbeat*

*Winlogbeat*

==== Deprecated

*Affecting all Beats*

- The `@metadata.type` field, added by the Logstash output, is deprecated, hardcoded to `doc` and will be removed in future versions. {pull}4331[4331].

*Filebeat*

- Deprecate `input_type` prospector config. Use `type` config option instead. {pull}4294[4294]

==== Known Issue

- If the Elasticsearch output is not enabled, but `setup.template` options are
  present (like it's the case in the default Metricbeat configuration), the
  Beat stops with an error: "Template loading requested but the Elasticsearch
  output is not configured/enabled". To avoid this error, disable the template
  loading explicitly `setup.template.enabled: false`.

[[release-notes-6.0.0-alpha1]]
=== Beats version 6.0.0-alpha1
https://github.com/elastic/beats/compare/v5.4.0...v6.0.0-alpha1[View commits]

==== Breaking changes

*Affecting all Beats*

- Introduce beat version in the Elasticsearch index and mapping template {pull}3527[3527]
- Usage of field `_type` is now ignored and hardcoded to `doc`. {pull}3757[3757]
- Change vendor manager from glide to govendor. {pull}3851[3851]
- Rename `error` field to `error.message`. {pull}3987[3987]
- Change `dashboards.*` config options to `setup.dashboards.*`. {pull}3921[3921]
- Change `outputs.elasticsearch.template.* to `setup.template.*` {pull}4080[4080]

*Filebeat*

- Remove code to convert states from 1.x. {pull}3767[3767]
- Remove deprecated config options `force_close_files` and `close_older`. {pull}3768[3768]
- Change `clean_removed` behaviour to also remove states for files which cannot be found anymore under the same name. {pull}3827[3827]
- Remove `document_type` config option. Use `fields` instead. {pull}4204[4204]
- Move `json_error` under `error.message` and `error.key`. {pull}4167[4167]

*Packetbeat*

- Remove deprecated `geoip`. {pull}3766[3766]
- Replace `waitstop` command line argument by `shutdown_timeout` in configuration file. {pull}3588[3588]

*Winlogbeat*

- Remove metrics endpoint. Replaced by http endpoint in libbeat (see #3717). {pull}3901[3901]

==== Bugfixes

*Affecting all Beats*

- Add `_id`, `_type`, `_index` and `_score` fields in the generated index pattern. {pull}3282[3282]

*Filebeat*

- Fix the Mysql slowlog parsing of IP addresses. {pull}4183[4183]
- Fix issue that new prospector was not reloaded on conflict {pull}4128[4128]

*Heartbeat*

- Use IP type of elasticsearch for ip field. {pull}3926[3926]

*Metricbeat*

- Support `common.Time` in `mapstriface.toTime()` {pull}3812[3812]
- Fix MongoDB `dbstats` fields mapping. {pull}4025[4025]
- Fixing prometheus collector to aggregate metrics based on metric family. {pull}4075[4075]
- Fixing multiEventFetch error reporting when no events are returned {pull}4153[4153]

==== Added

*Affecting all Beats*

- Initialize a beats UUID from file on startup. {pull}3615[3615]
- Add new `add_locale` processor to export the local timezone with an event. {pull}3902[3902]
- Add http endpoint. {pull}3717[3717]
- Updated to Go 1.8.1. {pull}4033[4033]
- Add kubernetes processor {pull}3888[3888]
- Add support for `include_labels` and `include_annotations` in kubernetes processor {pull}4043[4043]
- Support new `index_patterns` field when loading templates for Elasticsearch >= 6.0 {pull}4056[4056]
- Adding goimports support to make check and fmt {pull}4114[4114]
- Make kubernetes indexers/matchers pluggable {pull}4151[4151]
- Abstracting pod interface in kubernetes plugin to enable easier vendoring {pull}4152[4152]

*Filebeat*

- Restructure `input.Event` to be inline with `outputs.Data` {pull}3823[3823]
- Add base for supporting prospector level processors {pull}3853[3853]
- Add `filebeat.config.path` as replacement for `config_dir`. {pull}4051[4051]
- Add a `recursive_glob.enabled` setting to expand `**` in patterns. {pull}3980[3980]
- Add Icinga module. {pull}3904[3904]
- Add ability to parse nginx logs exposing the X-Forwarded-For header instead of the remote address.

*Heartbeat*

- Event format and field naming changes in Heartbeat and sample Dashboard. {pull}4091[4091]

*Metricbeat*

- Add experimental metricset `perfmon` to Windows module. {pull}3758[3758]
- Add memcached module with stats metricset. {pull}3693[3693]
- Add the `process.cmdline.cache.enabled` config option to the System Process Metricset. {pull}3891[3891]
- Add new MetricSet interfaces for developers (`Closer`, `ReportingFetcher`, and `PushMetricSet`). {pull}3908[3908]
- Add kubelet module {pull}3916[3916]
- Add dropwizard module {pull}4022[4022]
- Adding query APIs for metricsets and modules from metricbeat registry {pull}4102[4102]
- Fixing nil pointer on prometheus collector when http response is nil {pull}4119[4119]
- Add http module with json metricset. {pull}4092[4092]
- Add the option to the system module to include only the first top N processes by CPU and memory. {pull}4127[4127].
- Add experimental Vsphere module. {pull}4028[4028]
- Add experimental Elasticsearch module. {pull}3903[3903]
- Add experimental Kibana module. {pull}3895[3895]
- Move elasticsearch metricset node_stats under node.stats namespace. {pull}4142[4142]
- Make IP port indexer constructor public {pull}4434[4434]

*Packetbeat*

- Add `fields` and `fields_under_root` to Packetbeat protocols configurations. {pull}3518[3518]
- Add list style Packetbeat protocols configurations. This change supports specifying multiple configurations of the same protocol analyzer. {pull}3518[3518]

*Winlogbeat*

==== Deprecated

*Affecting all Beats*

- Usage of field `_type` is deprecated. It should not be used in queries or dashboards. {pull}3409[3409]

*Packetbeat*

- Deprecate dictionary style protocols configuration. {pull}3518[3518]

*Winlogbeat*

==== Known Issue

*Filebeat*

- Prospector reloading only works properly with new files. {pull}3546[3546]

[[release-notes-5.6.2]]
=== Beats version 5.6.2
https://github.com/elastic/beats/compare/v5.6.1...v5.6.2[View commits]

No changes in this release.

[[release-notes-5.6.1]]
=== Beats version 5.6.1
https://github.com/elastic/beats/compare/v5.6.0...v5.6.1[View commits]

No changes in this release.

[[release-notes-5.6.0]]
=== Beats version 5.6.0
https://github.com/elastic/beats/compare/v5.5.3...v5.6.0[View commits]

==== Breaking changes

*Affecting all Beats*

- The _all.norms setting in the Elasticsearch template is no longer disabled.
  This increases the storage size with one byte per document, but allows for a
  better upgrade experience to 6.0. {issue}4901[4901]


==== Bugfixes

*Filebeat*

- Fix issue where the `fileset.module` could have the wrong value. {issue}4761[4761]

*Packetbeat*

- Update flow timestamp on each packet being received. {issue}4895[4895]

*Metricbeat*

- Fix a debug statement that said a module wrapper had stopped when it hadn't. {pull}4264[4264]
- Use MemAvailable value from /proc/meminfo on Linux 3.14. {pull}4316[4316]
- Fix panic when events were dropped by filters. {issue}4327[4327]

==== Added

*Affecting all Beats*

- Add option to the import_dashboards script to load the dashboards via Kibana API. {pull}4682[4682]

*Filebeat*

- Add support for loading Xpack Machine Learning configurations from the modules, and added sample configurations for the Nginx module. {pull}4506[4506] {pull}4609[4609]
-  Add ability to parse nginx logs exposing the X-Forwarded-For header instead of the remote address. {pull}4351[4351]

*Metricbeat*

- Add `filesystem.ignore_types` to system module for ignoring filesystem types. {issue}4685[4685]

==== Deprecated

*Affecting all Beats*

- Loading more than one output is deprecated and will be removed in 6.0. {pull}4907[4907]

[[release-notes-5.5.3]]
=== Beats version 5.5.3
https://github.com/elastic/beats/compare/v5.5.2...v5.5.3[View commits]

No changes in this release.

[[release-notes-5.5.2]]
=== Beats version 5.5.2
https://github.com/elastic/beats/compare/v5.5.1...v5.5.2[View commits]

No changes in this release.
[[release-notes-5.5.1]]
=== Beats version 5.5.1
https://github.com/elastic/beats/compare/v5.5.0...v5.5.1[View commits]

==== Bugfixes

*Affecting all Beats*

- Normalize all times to UTC to ensure proper index naming. {issue}4569[4569]

[[release-notes-5.5.0]]
=== Beats version 5.5.0
https://github.com/elastic/beats/compare/v5.4.2...v5.5.0[View commits]

==== Breaking changes

*Affecting all Beats*

- Usage of field `_type` is now ignored and hardcoded to `doc`. {pull}3757[3757]

*Metricbeat*
- Change all `system.cpu.*.pct` metrics to be scaled by the number of CPU cores.
  This will make the CPU usage percentages from the system cpu metricset consistent
  with the system process metricset. The documentation for these metrics already
  stated that on multi-core systems the percentages could be greater than 100%. {pull}4544[4544]

==== Bugfixes

*Affecting all Beats*

- Fix console output. {pull}4045[4045]

*Filebeat*

- Allow string characters in user agent patch version (NGINX and Apache) {pull}4415[4415]

*Metricbeat*

- Fix type of field `haproxy.stat.check.health.last`. {issue}4407[4407]

*Packetbeat*

- Fix `packetbeat.interface` options that contain underscores (e.g. `with_vlans` or `bpf_filter`). {pull}4378[4378]
- Enabled /proc/net/tcp6 scanning and fixed ip v6 parsing. {pull}4442[4442]

==== Deprecated

*Filebeat*

- Deprecate `document_type` prospector config option as _type is removed in elasticsearch 6.0. Use fields instead. {pull}4225[4225]

*Winlogbeat*

- Deprecated metrics endpoint. It is superseded by a libbeat feature that can serve metrics on an HTTP endpoint. {pull}4145[4145]

[[release-notes-5.4.2]]
=== Beats version 5.4.2
https://github.com/elastic/beats/compare/v5.4.1...v5.4.2[View commits]

==== Bugfixes

*Affecting all Beats*

- Removed empty sections from the template files, causing indexing errors for array objects. {pull}4488[4488]

*Metricbeat*

- Fix issue affecting Windows services timing out at startup. {pull}4491[4491]
- Add filtering to system filesystem metricset to remove relative mountpoints like those
  from Linux network namespaces. {pull}4370[4370]

*Packetbeat*

- Clean configured geoip.paths before attempting to open the database. {pull}4306[4306]

[[release-notes-5.4.1]]
=== Beats version 5.4.1
https://github.com/elastic/beats/compare/v5.4.0...v5.4.1[View commits]

==== Bugfixes

*Affecting all Beats*

- Fix importing the dashboards when the limit for max open files is too low. {issue}4244[4244]
- Fix console output. {pull}4045[4045]

*Filebeat*

- Fix issue that new prospector was not reloaded on conflict. {pull}4128[4128]
- Fix grok pattern in filebeat module system/auth without hostname. {pull}4224[4224]
- Fix the Mysql slowlog parsing of IP addresses. {pull}4183[4183]

==== Added

*Affecting all Beats*

- Binaries upgraded to Go 1.7.6 which contains security fixes. {pull}4400[4400]

*Winlogbeat*

- Add the ability to use LevelRaw if Level isn't populated in the event XML. {pull}4257[4257]

[[release-notes-5.4.0]]
=== Beats version 5.4.0
https://github.com/elastic/beats/compare/v5.3.2...v5.4.0[View commits]

==== Bugfixes

*Affecting all Beats*

- Improve error message when downloading the dashboards fails. {pull}3805[3805]
- Fix potential Elasticsearch output URL parsing error if protocol scheme is missing. {pull}3671[3671]
- Downgrade Elasticsearch per batch item failure log to debug level. {issue}3953[3953]
- Make `@timestamp` accessible from format strings. {pull}3721[3721]

*Filebeat*

- Allow log lines without a program name in the Syslog fileset. {pull}3944[3944]
- Don't stop Filebeat when modules are used with the Logstash output. {pull}3929[3929]

*Metricbeat*

- Fixing panic on the Prometheus collector when label has a comma. {pull}3947[3947]
- Make system process metricset honor the `cpu_ticks` config option. {issue}3590[3590]

*Winlogbeat*

- Fix null terminators include in raw XML string when include_xml is enabled. {pull}3943[3943]

==== Added

*Affecting all Beats*

- Update index mappings to support future Elasticsearch 6.X. {pull}3778[3778]

*Filebeat*

- Add auditd module for reading audit logs on Linux. {pull}3750[3750] {pull}3941[3941]
- Add fileset for the Linux authorization logs. {pull}3669[3669]

*Heartbeat*

- Add default ports in HTTP monitor. {pull}3924[3924]

*Metricbeat*

- Add beta Jolokia module. {pull}3844[3844]
- Add dashboard for the MySQL module. {pull}3716[3716]
- Module configuration reloading is now beta instead of experimental. {pull}3841[3841]
- Marked http fields from the HAProxy module optional to improve compatibility with 1.5. {pull}3788[3788]
- Add support for custom HTTP headers and TLS for the Metricbeat modules. {pull}3945[3945]

*Packetbeat*

- Add DNS dashboard for an overview the DNS traffic. {pull}3883[3883]
- Add DNS Tunneling dashboard to highlight domains with large numbers of subdomains or high data volume. {pull}3884[3884]

[[release-notes-5.3.2]]
=== Beats version 5.3.2
https://github.com/elastic/beats/compare/v5.3.1...v5.3.2[View commits]

==== Bugfixes

*Filebeat*

- Properly shut down crawler in case one prospector is misconfigured. {pull}4037[4037]
- Fix panic in JSON decoding code if the input line is "null". {pull}4042[4042]


[[release-notes-5.3.1]]
=== Beats version 5.3.1
https://github.com/elastic/beats/compare/v5.3.0...v5.3.1[View commits]

==== Bugfixes

*Affecting all Beats*

- Fix panic when testing regex-AST to match against date patterns. {issue}3889[3889]
- Fix panic due to race condition in kafka output. {pull}4098[4098]

*Filebeat*

- Fix modules default file permissions. {pull}3879[3879]
- Allow `-` in Apache access log byte count. {pull}3863[3863]

*Metricbeat*

- Avoid errors when some Apache status fields are missing. {issue}3074[3074]


[[release-notes-5.3.0]]
=== Beats version 5.3.0
https://github.com/elastic/beats/compare/v5.2.2...v5.3.0[View commits]

==== Breaking changes

*Affecting all Beats*

- Configuration files must be owned by the user running the Beat or by root, and they must not be writable by others. {pull}3544[3544] {pull}3689[3689]
- Change Beat generator. Use `$GOPATH/src/github.com/elastic/beats/script/generate.py` to generate a beat. {pull}3452[3452]

*Filebeat*

- Always use absolute path for event and registry. This can lead to issues when relative paths were used before. {pull}3328[3328]

*Metricbeat*

- Linux cgroup metrics are now enabled by default for the system process metricset. The configuration option for the feature was renamed from `cgroups` to `process.cgroups.enabled`. {pull}3519[3519]
- Change field names `couchbase.node.couch.*.actual_disk_size.*` to `couchbase.node.couch.*.disk_size.*` {pull}3545[3545]

==== Bugfixes

*Affecting all Beats*

- Add `_id`, `_type`, `_index` and `_score` fields in the generated index pattern. {pull}3282[3282]

*Filebeat*
- Always use absolute path for event and registry. {pull}3328[3328]
- Raise an exception in case there is a syntax error in one of the configuration files available under
  filebeat.config_dir. {pull}3573[3573]
- Fix empty registry file on machine crash. {issue}3537[3537]

*Metricbeat*

- Add error handling to system process metricset for when Linux cgroups are missing from the kernel. {pull}3692[3692]
- Add labels to the Docker healthcheck metricset output. {pull}3707[3707]

*Winlogbeat*

- Fix handling of empty strings in event_data. {pull}3705[3705]

==== Added

*Affecting all Beats*

- Files created by Beats (logs, registry, file output) will have 0600 permissions. {pull}3387[3387].
- RPM/deb packages will now install the config file with 0600 permissions. {pull}3382[3382]
- Add the option to pass custom HTTP headers to the Elasticsearch output. {pull}3400[3400]
- Unify `regexp` and `contains` conditionals, for both to support array of strings and convert numbers to strings if required. {pull}3469[3469]
- Add the option to load the sample dashboards during the Beat startup phase. {pull}3506[3506]
- Disabled date detection in Elasticsearch index templates. Date fields must be explicitly defined in index templates. {pull}3528[3528]
- Using environment variables in the configuration file is now GA, instead of experimental. {pull}3525[3525]

*Filebeat*

- Add Filebeat modules for system, apache2, mysql, and nginx. {issue}3159[3159]
- Add the `pipeline` config option at the prospector level, for configuring the Ingest Node pipeline ID. {pull}3433[3433]
- Update regular expressions used for matching file names or lines (multiline, include/exclude functionality) to new matchers improving performance of simple string matches. {pull}3469[3469]
- The `symlinks` and `harvester_limit` settings are now GA, instead of experimental. {pull}3525[3525]
- close_timeout is also applied when the output is blocking. {pull}3511[3511]
- Improve handling of different path variants on Windows. {pull}3781[3781]
- Add multiline.flush_pattern option, for specifying the 'end' of a multiline pattern {pull}4019[4019]

*Heartbeat*

- Add `tags`, `fields` and `fields_under_root` in monitors configuration. {pull}3623[3623]

*Metricbeat*

- Add experimental dbstats metricset to MongoDB module. {pull}3228[3228]
- Use persistent, direct connections to the configured nodes for MongoDB module. {pull}3228[3228]
- Add dynamic configuration reloading for modules. {pull}3281[3281]
- Add docker health metricset {pull}3357[3357]
- Add docker image metricset {pull}3467[3467]
- System module uses new matchers for white-listing processes. {pull}3469[3469]
- Add Beta CEPH module with health metricset. {pull}3311[3311]
- Add Beta php_fpm module with pool metricset. {pull}3415[3415]
- The Docker, Kafka, and Prometheus modules are now Beta, instead of experimental. {pull}3525[3525]
- The HAProxy module is now GA, instead of experimental. {pull}3525[3525]
- Add the ability to collect the environment variables from system processes. {pull}3337[3337]

==== Deprecated

*Affecting all Beats*

- Usage of field `_type` is deprecated. It should not be used in queries or dashboards. {pull}3409[3409]

*Filebeat*

- The experimental `publish_async` option is now deprecated and is planned to be removed in 6.0. {pull}3525[3525]


[[release-notes-5.2.2]]
=== Beats version 5.2.2
https://github.com/elastic/beats/compare/v5.2.1...v5.2.2[View commits]

*Metricbeat*

- Fix bug docker module hanging when docker container killed. {issue}3610[3610]
- Set timeout to period instead of 1s by default as documented. {pull}3612[3612]

[[release-notes-5.2.1]]
=== Beats version 5.2.1
https://github.com/elastic/beats/compare/v5.2.0...v5.2.1[View commits]

==== Bugfixes

*Metricbeat*

- Fix go routine leak in docker module. {pull}3492[3492]

*Packetbeat*

- Fix error in the NFS sample dashboard. {pull}3548[3548]

*Winlogbeat*

- Fix error in the Winlogbeat sample dashboard. {pull}3548[3548]

[[release-notes-5.2.0]]
=== Beats version 5.2.0
https://github.com/elastic/beats/compare/v5.1.2...v5.2.0[View commits]

==== Bugfixes

*Affecting all Beats*

- Fix overwriting explicit empty config sections. {issue}2918[2918]

*Filebeat*

- Fix alignment issue were Filebeat compiled with Go 1.7.4 was crashing on 32 bits system. {issue}3273[3273]

*Metricbeat*

- Fix service times-out at startup. {pull}3056[3056]
- Kafka module case sensitive host name matching. {pull}3193[3193]
- Fix interface conversion panic in couchbase module {pull}3272[3272]

*Packetbeat*

- Fix issue where some Cassandra visualizations were showing data from all protocols. {issue}3314[3314]

==== Added

*Affecting all Beats*

- Add support for passing list and dictionary settings via -E flag.
- Support for parsing list and dictionary setting from environment variables.
- Added new flags to import_dashboards (-cacert, -cert, -key, -insecure). {pull}3139[3139] {pull}3163[3163]
- The limit for the number of fields is increased via the mapping template. {pull}3275[3275]
- Updated to Go 1.7.4. {pull}3277[3277]
- Added a NOTICE file containing the notices and licenses of the dependencies. {pull}3334[3334].

*Heartbeat*

- First release, containing monitors for ICMP, TCP, and HTTP.

*Filebeat*

- Add enabled config option to prospectors. {pull}3157[3157]
- Add target option for decoded_json_field. {pull}3169[3169]

*Metricbeat*

- Kafka module broker matching enhancements. {pull}3129[3129]
- Add a couchbase module with metricsets for node, cluster and bucket. {pull}3081[3081]
- Export number of cores for CPU module. {pull}3192[3192]
- Experimental Prometheus module. {pull}3202[3202]
- Add system socket module that reports all TCP sockets. {pull}3246[3246]
- Kafka consumer groups metricset. {pull}3240[3240]
- Add jolokia module with dynamic jmx metricset. {pull}3570[3570]

*Winlogbeat*

- Reduced amount of memory allocated while reading event log records. {pull}3113[3113] {pull}3118[3118]

[[release-notes-5.1.2]]
=== Beats version 5.1.2
https://github.com/elastic/beats/compare/v5.1.1...v5.1.2[View commits]

==== Bugfixes

*Filebeat*

- Fix registry migration issue from old states where files were only harvested after second restart. {pull}3322[3322]

*Packetbeat*

- Fix error on importing dashboards due to colons in the Cassandra dashboard. {issue}3140[3140]
- Fix error on importing dashboards due to the wrong type for the geo_point fields. {pull}3147[3147]

*Winlogbeat*

- Fix for "The array bounds are invalid" error when reading large events. {issue}3076[3076]

[[release-notes-5.1.1]]
=== Beats version 5.1.1
https://github.com/elastic/beats/compare/v5.0.2...v5.1.1[View commits]

==== Breaking changes

*Metricbeat*

- Change data structure of experimental haproxy module. {pull}3003[3003]

*Filebeat*

- If a file is falling under `ignore_older` during startup, offset is now set to end of file instead of 0.
  With the previous logic the whole file was sent in case a line was added and it was inconsistent with
  files which were harvested previously. {pull}2907[2907]
- `tail_files` is now only applied on the first scan and not for all new files. {pull}2932[2932]

==== Bugfixes

*Affecting all Beats*

- Fix empty benign errors logged by processor actions. {pull}3046[3046]

*Metricbeat*

- Calculate the fsstat values per mounting point, and not filesystem. {pull}2777[2777]

==== Added

*Affecting all Beats*

- Add add_cloud_metadata processor for collecting cloud provider metadata. {pull}2728[2728]
- Added decode_json_fields processor for decoding fields containing JSON strings. {pull}2605[2605]
- Add Tencent Cloud provider for add_cloud_metadata processor. {pull}4023[4023]
- Add Alibaba Cloud provider for add_cloud_metadata processor. {pull}4111[4111]

*Metricbeat*

- Add experimental Docker module. Provided by Ingensi and @douaejeouit based on dockbeat.
- Add a sample Redis Kibana dashboard. {pull}2916[2916]
- Add support for MongoDB 3.4 and WiredTiger metrics. {pull}2999[2999]
- Add experimental kafka module with partition metricset. {pull}2969[2969]
- Add raw config option for mysql/status metricset. {pull}3001[3001]
- Add command fields for mysql/status metricset. {pull}3251[3251]

*Filebeat*

- Add command line option `-once` to run Filebeat only once and then close. {pull}2456[2456]
- Only load matching states into prospector to improve state handling {pull}2840[2840]
- Reset all states ttl on startup to make sure it is overwritten by new config {pull}2840[2840]
- Persist all states for files which fall under `ignore_older` to have consistent behaviour {pull}2859[2859]
- Improve shutdown behaviour with large number of files. {pull}3035[3035]

*Winlogbeat*

- Add `event_logs.batch_read_size` configuration option. {pull}2641[2641]

[[release-notes-5.1.0]]
=== Beats version 5.1.0 (skipped)

Version 5.1.0 doesn't exist because, for a short period of time, the Elastic
Yum and Apt repositories included unreleased binaries labeled 5.1.0. To avoid
confusion and upgrade issues for the people that have installed these without
realizing, we decided to skip the 5.1.0 version and release 5.1.1 instead.

[[release-notes-5.0.2]]
=== Beats version 5.0.2
https://github.com/elastic/beats/compare/v5.0.1...v5.0.2[View commits]

==== Bugfixes

*Metricbeat*

- Fix the `password` option in the MongoDB module. {pull}2995[2995]


[[release-notes-5.0.1]]
=== Beats version 5.0.1
https://github.com/elastic/beats/compare/v5.0.0...v5.0.1[View commits]

==== Bugfixes

*Metricbeat*

- Fix `system.process.start_time` on Windows. {pull}2848[2848]
- Fix `system.process.ppid` on Windows. {issue}2860[2860]
- Fix system process metricset for Windows XP and 2003. `cmdline` will be unavailable. {issue}1704[1704]
- Fix access denied issues in system process metricset by enabling SeDebugPrivilege on Windows. {issue}1897[1897]
- Fix system diskio metricset for Windows XP and 2003. {issue}2885[2885]

*Packetbeat*

- Fix 'index out of bounds' bug in Packetbeat DNS protocol plugin. {issue}2872[2872]

*Filebeat*

- Fix registry cleanup issue when files falling under ignore_older after restart. {issue}2818[2818]


==== Added

*Metricbeat*

- Add username and password config options to the PostgreSQL module. {pull}2889[2890]
- Add username and password config options to the MongoDB module. {pull}2889[2889]
- Add system core metricset for Windows. {pull}2883[2883]

*Packetbeat*

- Define `client_geoip.location` as geo_point in the mappings to be used by the GeoIP processor in the Ingest Node pipeline.
  {pull}2795[2795]

*Filebeat*

- Stop Filebeat on registrar loading error. {pull}2868[2868]


include::libbeat/docs/release-notes/5.0.0.asciidoc[]

[[release-notes-5.0.0-ga]]
=== Beats version 5.0.0-GA
https://github.com/elastic/beats/compare/v5.0.0-rc1...v5.0.0[View commits]

The list below covers the changes between 5.0.0-rc1 and 5.0.0 GA only.

==== Bugfixes

*Affecting all Beats*

- Fix kafka output re-trying batches with too large events. {issue}2735[2735]
- Fix kafka output protocol error if `version: 0.10` is configured. {issue}2651[2651]
- Fix kafka output connection closed by broker on SASL/PLAIN. {issue}2717[2717]

*Metricbeat*

- Fix high CPU usage on macOS when encountering processes with long command lines. {issue}2747[2747]
- Fix high value of `system.memory.actual.free` and `system.memory.actual.used`. {issue}2653[2653]
- Change several `OpenProcess` calls on Windows to request the lowest possible access privilege.  {issue}1897[1897]
- Fix system.memory.actual.free high value on Windows. {issue}2653[2653]

*Filebeat*

- Fix issue when clean_removed and clean_inactive were used together that states were not directly removed from the registry.
- Fix issue where upgrading a 1.x registry file resulted in duplicate state entries. {pull}2792[2792]

==== Added

*Affecting all Beats*

- Add beat.version fields to all events.

[[release-notes-5.0.0-rc1]]
=== Beats version 5.0.0-rc1
https://github.com/elastic/beats/compare/v5.0.0-beta1...v5.0.0-rc1[View commits]

==== Breaking changes

*Affecting all Beats*

- A dynamic mapping rule is added to the default Elasticsearch template to treat strings as keywords by default. {pull}2688[2688]

==== Bugfixes

*Affecting all Beats*

- Make sure Beats sent always float values when they are defined as float by sending 5.00000 instead of 5. {pull}2627[2627]
- Fix ignoring all fields from drop_fields in case the first field is unknown. {pull}2685[2685]
- Fix dynamic configuration int/uint to float type conversion. {pull}2698[2698]
- Fix primitive types conversion if values are read from environment variables. {pull}2698[2698]

*Metricbeat*

- Fix default configuration file on Windows to not enabled the `load` metricset. {pull}2632[2632]

*Packetbeat*

- Fix the `bpf_filter` setting. {issue}2660[2660]

*Filebeat*

- Fix input buffer on encoding problem. {pull}2416[2416]

==== Deprecated

*Affecting all Beats*

- Setting `port` has been deprecated in Redis and Logstash outputs. {pull}2620[2620]


[[release-notes-5.0.0-beta1]]
=== Beats version 5.0.0-beta1
https://github.com/elastic/beats/compare/v5.0.0-alpha5...v5.0.0-beta1[View commits]

==== Breaking changes

*Affecting all Beats*

- Change Elasticsearch output index configuration to be based on format strings. If index has been configured, no date will be appended anymore to the index name. {pull}2119[2119]
- Replace `output.kafka.use_type` by `output.kafka.topic` accepting a format string. {pull}2188[2188]
- If the path specified by the `-c` flag is not absolute and `-path.config` is not specified, it
  is considered relative to the current working directory. {pull}2245[2245]
- rename `tls` configurations section to `ssl`. {pull}2330[2330]
- rename `certificate_key` configuration to `key`. {pull}2330[2330]
- replace `tls.insecure` with `ssl.verification_mode` setting. {pull}2330[2330]
- replace `tls.min/max_version` with `ssl.supported_protocols` setting requiring full protocol name. {pull}2330[2330]

*Metricbeat*

- Change field type system.process.cpu.start_time from keyword to date. {issue}1565[1565]
- redis/info metricset fields were renamed up according to the naming conventions.

*Packetbeat*

- Group HTTP fields under `http.request` and `http.response` {pull}2167[2167]
- Export `http.request.body` and `http.response.body` when configured under `include_body_for` {pull}2167[2167]
- Move `ignore_outgoing` config to `packetbeat.ignore_outgoing` {pull}2393[2393]

*Filebeat*

- Set close_inactive default to 5 minutes (was 1 hour before)
- Set clean_removed and close_removed to true by default

==== Bugfixes

*Affecting all Beats*

- Fix logstash output handles error twice when asynchronous sending fails. {pull}2441[2441]
- Fix Elasticsearch structured error response parsing error. {issue}2229[2229]
- Fixed the run script to allow the overriding of the configuration file. {issue}2171[2171]
- Fix logstash output crash if no hosts are configured. {issue}2325[2325]
- Fix array value support in -E CLI flag. {pull}2521[2521]
- Fix merging array values if -c CLI flag is used multiple times. {pull}2521[2521]
- Fix beats failing to start due to invalid duplicate key error in configuration file. {pull}2521[2521]
- Fix panic on non writable logging directory. {pull}2571[2571]

*Metricbeat*

- Fix module filters to work properly with drop_event filter. {issue}2249[2249]

*Packetbeat*

- Fix mapping for some Packetbeat flow metrics that were not marked as being longs. {issue}2177[2177]
- Fix handling of messages larger than the maximum message size (10MB). {pull}2470[2470]

*Filebeat*

- Fix processor failure in Filebeat when using regex, contain, or equals with the message field. {issue}2178[2178]
- Fix async publisher sending empty events {pull}2455[2455]
- Fix potential issue with multiple harvester per file on large file numbers or slow output {pull}2541[2541]

*Winlogbeat*

- Fix corrupt registry file that occurs on power loss by disabling file write caching. {issue}2313[2313]

==== Added

*Affecting all Beats*

- Add script to generate the Kibana index-pattern from fields.yml. {pull}2122[2122]
- Enhance Redis output key selection based on format string. {pull}2169[2169]
- Configurable Redis `keys` using filters and format strings. {pull}2169[2169]
- Add format string support to `output.kafka.topic`. {pull}2188[2188]
- Add `output.kafka.topics` for more advanced kafka topic selection per event. {pull}2188[2188]
- Add support for Kafka 0.10. {pull}2190[2190]
- Add SASL/PLAIN authentication support to kafka output. {pull}2190[2190]
- Make Kafka metadata update configurable. {pull}2190[2190]
- Add Kafka version setting (optional) enabling kafka broker version support. {pull}2190[2190]
- Add Kafka message timestamp if at least version 0.10 is configured. {pull}2190[2190]
- Add configurable Kafka event key setting. {pull}2284[2284]
- Add settings for configuring the kafka partitioning strategy. {pull}2284[2284]
- Add partitioner settings `reachable_only` to ignore partitions not reachable by network. {pull}2284[2284]
- Enhance contains condition to work on fields that are arrays of strings. {issue}2237[2237]
- Lookup the configuration file relative to the `-path.config` CLI flag. {pull}2245[2245]
- Re-write import_dashboards.sh in Golang. {pull}2155[2155]
- Update to Go 1.7. {pull}2306[2306]
- Log total non-zero internal metrics on shutdown. {pull}2349[2349]
- Add support for encrypted private key files by introducing `ssl.key_passphrase` setting. {pull}2330[2330]
- Add experimental symlink support with `symlinks` config {pull}2478[2478]
- Improve validation of registry file on startup.

*Metricbeat*

- Use the new scaled_float Elasticsearch type for the percentage values. {pull}2156[2156]
- Add experimental cgroup metrics to the system/process MetricSet. {pull}2184[2184]
- Added a PostgreSQL module. {pull}2253[2253]
- Improve mapping by converting half_float to scaled_float and integers to long. {pull}2430[2430]
- Add experimental haproxy module. {pull}2384[2384]
- Add Kibana dashboard for cgroups data {pull}2555[2555]

*Packetbeat*

- Add Cassandra protocol analyzer to Packetbeat. {pull}1959[1959]
- Match connections with IPv6 addresses to processes {pull}2254[2254]
- Add IP address to -devices command output {pull}2327[2327]
- Add configuration option for the maximum message size. Used to be hard-coded to 10 MB. {pull}2470[2470]

*Filebeat*

- Introduce close_timeout harvester options {issue}1926[1926]
- Strip BOM from first message in case of BOM files {issue}2351[2351]
- Add harvester_limit option {pull}2417[2417]

==== Deprecated

*Affecting all Beats*

- Topology map is deprecated. This applies to the settings: refresh_topology_freq, topology_expire, save_topology, host_topology, password_topology, db_topology.


[[release-notes-5.0.0-alpha5]]
=== Beats version 5.0.0-alpha5
https://github.com/elastic/beats/compare/v5.0.0-alpha4...v5.0.0-alpha5[View commits]

==== Breaking changes

*Affecting all Beats*

- Rename the `filters` section to `processors`. {pull}1944[1944]
- Introduce the condition with `when` in the processor configuration. {pull}1949[1949]
- The Elasticsearch template is now loaded by default. {pull}1993[1993]
- The Redis output `index` setting is renamed to `key`. `index` still works but it's deprecated. {pull}2077[2077]
- The undocumented file output `index` setting was removed. Use `filename` instead. {pull}2077[2077]

*Metricbeat*

- Create a separate metricSet for load under the system module and remove load information from CPU stats. {pull}2101[2101]
- Add `system.load.norm.1`, `system.load.norm.5` and `system.load.norm.15`. {pull}2101[2101]
- Add threads fields to mysql module. {pull}2484[2484]

*Packetbeat*

- Set `enabled` ` in `packetbeat.protocols.icmp` configuration to `true` by default. {pull}1988[1988]

==== Bugfixes

*Affecting all Beats*

- Fix sync publisher `PublishEvents` return value if client is closed concurrently. {pull}2046[2046]

*Metricbeat*

- Do not send zero values when no value was present in the source. {issue}1972[1972]

*Filebeat*

- Fix potential data loss between Filebeat restarts, reporting unpublished lines as published. {issue}2041[2041]
- Fix open file handler issue. {issue}2028[2028] {pull}2020[2020]
- Fix filtering of JSON events when using integers in conditions. {issue}2038[2038]

*Winlogbeat*

- Fix potential data loss between Winlogbeat restarts, reporting unpublished lines as published. {issue}2041[2041]

==== Added

*Affecting all Beats*

- Periodically log internal metrics. {pull}1955[1955]
- Add enabled setting to all output modules. {pull}1987[1987]
- Command line flag `-c` can be used multiple times. {pull}1985[1985]
- Add OR/AND/NOT to the condition associated with the processors. {pull}1983[1983]
- Add `-E` CLI flag for overwriting single config options via command line. {pull}1986[1986]
- Choose the mapping template file based on the Elasticsearch version. {pull}1993[1993]
- Check stdout being available when console output is configured. {issue}2035[2035]

*Metricbeat*

- Add pgid field to process information. {pull} 2021[2021]

*Packetbeat*

- Add enabled setting to Packetbeat protocols. {pull}1988[1988]
- Add enabled setting to Packetbeat network flows configuration. {pull}1988[1988]

*Filebeat*

- Introduce `close_removed` and `close_renamed` harvester options. {issue}1600[1600]
- Introduce `close_eof` harvester option. {issue}1600[1600]
- Add `clean_removed` and `clean_inactive` config option. {issue}1600[1600]

==== Deprecated

*Filebeat*

- Deprecate `close_older` option and replace it with `close_inactive`. {issue}2051[2051]
- Deprecate `force_close_files` option and replace it with `close_removed` and `close_renamed`. {issue}1600[1600]

[[release-notes-5.0.0-alpha4]]
=== Beats version 5.0.0-alpha4
https://github.com/elastic/beats/compare/v5.0.0-alpha3...v5.0.0-alpha4[View commits]

==== Breaking changes

*Affecting all Beats*

- The topology_expire option of the Elasticsearch output was removed. {pull}1907[1907]

*Filebeat*

- Stop following symlink. Symlinks are now ignored: {pull}1686[1686]

==== Bugfixes

*Affecting all Beats*

- Reset backoff factor on partial ACK. {issue}1803[1803]
- Fix beats load balancer deadlock if max_retries: -1 or publish_async is enabled in filebeat. {issue}1829[1829]
- Fix logstash output with pipelining mode enabled not reconnecting. {issue}1876[1876]
- Empty configuration sections become merge-able with variables containing full path. {pull}1900[1900]
- Fix error message about required fields missing not printing the missing field name. {pull}1900[1900]

*Metricbeat*

- Fix the CPU values returned for each core. {issue}1863[1863]

*Packetbeat*

- Add missing nil-check to memcached GapInStream handler. {issue}1162[1162]
- Fix NFSv4 Operation returning the first found first-class operation available in compound requests. {pull}1821[1821]
- Fix TCP overlapping segments not being handled correctly. {pull}1898[1898]

*Winlogbeat*

- Fix issue with rendering forwarded event log records. {pull}1891[1891]

==== Added

*Affecting all Beats*

- Improve error message if compiling regular expression from config files fails. {pull}1900[1900]
- Compression support in the Elasticsearch output. {pull}1835[1835]

*Metricbeat*

- Add MongoDB module. {pull}1837[1837]


[[release-notes-5.0.0-alpha3]]
=== Beats version 5.0.0-alpha3
https://github.com/elastic/beats/compare/v5.0.0-alpha2...v5.0.0-alpha3[View commits]

==== Breaking changes

*Affecting all Beats*

- All configuration settings under `shipper:` are moved to be top level configuration settings. I.e.
  `shipper.name:` becomes `name:` in the configuration file. {pull}1570[1570]

*Topbeat*

- Topbeat is replaced by Metricbeat.

*Filebeat*

- The state for files which fall under ignore_older is not stored anymore. This has the consequence, that if a file which fell under ignore_older is updated, the whole file will be crawled.

==== Bugfixes

*Winlogbeat*

- Adding missing argument to the "Stop processing" log message. {pull}1590[1590]

==== Added

*Affecting all Beats*

- Add conditions to generic filtering. {pull}1623[1623]

*Metricbeat*

- First public release, containing the following modules: apache, mysql, nginx, redis, system, and zookeeper.

*Filebeat*

- The registry format was changed to an array instead of dict. The migration to the new format will happen automatically at the first startup. {pull}1703[1703]

==== Deprecated

*Affecting all Beats*

- The support for doing GeoIP lookups is deprecated and will be removed in version 6.0. {pull}1601[1601]


[[release-notes-5.0.0-alpha2]]
=== Beats version 5.0.0-alpha2
https://github.com/elastic/beats/compare/v5.0.0-alpha1...v5.0.0-alpha2[View commits]

==== Breaking changes

*Affecting all Beats*

- On DEB/RPM installations, the binary files are now found under `/usr/share/{{beat_name}}/bin`, not in `/usr/bin`. {pull}1385[1385]
- The logs are written by default to self rotating files, instead of syslog. {pull}1371[1371]
- Remove deprecated `host` option from elasticsearch, logstash and redis outputs. {pull}1474[1474]

*Packetbeat*

- Configuration of redis topology support changed. {pull}1353[1353]
- Move all Packetbeat configuration options under the packetbeat namespace {issue}1417[1417]

*Filebeat*

- Default location for the registry file was changed to be `data/registry` from the binary directory,
  rather than `.filebeat` in the current working directory. This affects installations for zip/tar.gz/source,
  the location for DEB and RPM packages stays the same. {pull}1373[1373]

==== Bugfixes

*Affecting all Beats*

- Drain response buffers when pipelining is used by Redis output. {pull}1353[1353]
- Unterminated environment variable expressions in config files will now cause an error {pull}1389[1389]
- Fix issue with the automatic template loading when Elasticsearch is not available on Beat start. {issue}1321[1321]
- Fix bug affecting -cpuprofile, -memprofile, and -httpprof CLI flags {pull}1415[1415]
- Fix race when multiple outputs access the same event with logstash output manipulating event {issue}1410[1410] {pull}1428[1428]
- Seed random number generator using crypto.rand package. {pull}1503{1503]
- Fix beats hanging in -configtest {issue}1213[1213]
- Fix kafka log message output {pull}1516[1516]

*Filebeat*

- Improvements in registrar dealing with file rotation. {pull}1281[1281]
- Fix issue with JSON decoding where `@timestamp` or `type` keys with the wrong type could cause Filebeat
  to crash. {issue}1378[1378]
- Fix issue with JSON decoding where values having `null` as values could crash Filebeat. {issue}1466[1466]
- Multiline reader normalizing newline to use `\n`. {pull}1552[1552]

*Winlogbeat*

- Fix panic when reading messages larger than 32K characters on Windows XP and 2003. {pull}1498[1498]
- Fix panic that occurs when reading a large events on Windows Vista and newer. {pull}1499[1499]

==== Added

*Affecting all Beats*

- Add support for TLS to Redis output. {pull}1353[1353]
- Add SOCKS5 proxy support to Redis output. {pull}1353[1353]
- Failover and load balancing support in redis output. {pull}1353[1353]
- Multiple-worker per host support for redis output. {pull}1353[1353]
- Added ability to escape `${x}` in config files to avoid environment variable expansion {pull}1389[1389]
- Configuration options and CLI flags for setting the home, data and config paths. {pull}1373[1373]
- Configuration options and CLI flags for setting the default logs path. {pull}1437[1437]
- Update to Go 1.6.2 {pull}1447[1447]
- Add Elasticsearch template files compatible with Elasticsearch 2.x. {pull}1501[1501]
- Add scripts for managing the dashboards of a single Beat {pull}1359[1359]

*Packetbeat*

- Fix compile issues for OpenBSD. {pull}1347[1347]

*Topbeat*

- Updated elastic/gosigar version so Topbeat can compile on OpenBSD. {pull}1403[1403]


[[release-notes-5.0.0-alpha1]]
=== Beats version 5.0.0-alpha1
https://github.com/elastic/beats/compare/v1.2.0...v5.0.0-alpha1[View commits]

==== Breaking changes

*libbeat*

- Run function to start a Beat now returns an error instead of directly exiting. {pull}771[771]
- The method signature of HandleFlags() was changed to allow returning an error {pull}1249[1249]
- Require braces for environment variable expansion in config files {pull}1304[1304]

*Packetbeat*

- Rename output fields in the dns package. Former flag `recursion_allowed` becomes `recursion_available`. {pull}803[803]
  Former SOA field `ttl` becomes `minimum`. {pull}803[803]
- The fully qualified domain names which are part of output fields values of the dns package now terminate with a dot. {pull}803[803]
- Remove the count field from the exported event {pull}1210[1210]

*Topbeat*

- Rename `proc.cpu.user_p` with `proc.cpu.total_p` as it includes CPU time spent in kernel space {pull}631[631]
- Remove `count` field from the exported fields {pull}1207[1207]
- Rename `input` top level config option to `topbeat`

*Filebeat*

- Scalar values in used in the `fields` configuration setting are no longer automatically converted to strings. {pull}1092[1092]
- Count field was removed from event as not used in filebeat {issue}778[778]

*Winlogbeat*

- The `message_inserts` field was replaced with the `event_data` field {issue}1053[1053]
- The `category` field was renamed to `task` to better align with the Windows Event Log API naming {issue}1053[1053]
- Remove the count field from the exported event {pull}1218[1218]


==== Bugfixes

*Affecting all Beats*

- Logstash output will not retry events that are not JSON-encodable {pull}927[927]

*Packetbeat*

- Create a proper BPF filter when ICMP is the only enabled protocol {issue}757[757]
- Check column length in pgsql parser. {issue}565[565]
- Harden pgsql parser. {issue}565[565]

*Topbeat*

- Fix issue with `cpu.system_p` being greater than 1 on Windows {pull}1128[1128]

*Filebeat*

- Stop filebeat if started without any prospectors defined or empty prospectors {pull}644[644] {pull}647[647]
- Improve shutdown of crawler and prospector to wait for clean completion {pull}720[720]
- Omit `fields` from Filebeat events when null {issue}899[899]

*Winlogbeat*

==== Added

*Affecting all Beats*

- Update builds to Golang version 1.6
- Add option to Elasticsearch output to pass http parameters in index operations {issue}805[805]
- Improve Logstash and Elasticsearch backoff behavior. {pull}927[927]
- Add experimental Kafka output. {pull}942[942]
- Add config file option to configure GOMAXPROCS. {pull}969[969]
- Improve shutdown handling in libbeat. {pull}1075[1075]
- Add `fields` and `fields_under_root` options under the `shipper` configuration {pull}1092[1092]
- Add the ability to use a SOCKS5 proxy with the Logstash output {issue}823[823]
- The `-configtest` flag will now print "Config OK" to stdout on success {pull}1249[1249]

*Packetbeat*

- Change the DNS library used throughout the dns package to github.com/miekg/dns. {pull}803[803]
- Add support for NFS v3 and v4. {pull}1231[1231]
- Add support for EDNS and DNSSEC. {pull}1292[1292]

*Topbeat*

- Add `username` to processes {pull}845[845]

*Filebeat*

- Add the ability to set a list of tags for each prospector {pull}1092[1092]
- Add JSON decoding support {pull}1143[1143]


*Winlogbeat*

- Add caching of event metadata handles and the system render context for the wineventlog API {pull}888[888]
- Improve config validation by checking for unknown top-level YAML keys. {pull}1100[1100]
- Add the ability to set tags, fields, and fields_under_root as options for each event log {pull}1092[1092]
- Add additional data to the events published by Winlogbeat. The new fields are `activity_id`,
`event_data`, `keywords`, `opcode`, `process_id`, `provider_guid`, `related_activity_id`,
`task`, `thread_id`, `user_data`, and `version`. {issue}1053[1053]
- Add `event_id`, `level`, and `provider` configuration options for filtering events {pull}1218[1218]
- Add `include_xml` configuration option for including the raw XML with the event {pull}1218[1218]

==== Known issues
* All Beats can hang or panic on shutdown if the next server in the pipeline (e.g. Elasticsearch or Logstash) is
  not reachable. {issue}1319[1319]
* When running the Beats as a service on Windows, you need to manually load the Elasticsearch mapping
  template. {issue}1315[1315]
* The ES template automatic load doesn't work if Elasticsearch is not available when the Beat is starting. {issue}1321[1321]

[[release-notes-1.3.1]]
=== Beats version 1.3.1
https://github.com/elastic/beats/compare/v1.3.0...v1.3.1[View commits]

==== Bugfixes

*Filebeat*

- Fix a concurrent bug on filebeat startup with a large number of prospectors defined. {pull}2509[2509]

*Packetbeat*

- Fix description for the -I CLI flag. {pull}2480[2480]

*Winlogbeat*

- Fix corrupt registry file that occurs on power loss by disabling file write caching. {issue}2313[2313]

[[release-notes-1.3.0]]
=== Beats version 1.3.0
https://github.com/elastic/beats/compare/v1.2.3...v1.3.0[View commits]

==== Deprecated

*Filebeat*

- Undocumented support for following symlinks is deprecated. Filebeat will not follow symlinks in version 5.0. {pull}1767[1767]

==== Bugfixes

*Affecting all Beats*

- Fix beats load balancer deadlock if `max_retries: -1` or `publish_async` is enabled in filebeat. {issue}1829[1829]
- Fix output modes backoff counter reset. {issue}1803[1803] {pull}1814[1814] {pull}1818[1818]
- Set logstash output default bulk_max_size to 2048. {issue}1662[1662]
- Seed random number generator using crypto.rand package. {pull}1503[1503]
- Check stdout being available when console output is configured. {issue}2063[2063]

*Packetbeat*

- Add missing nil-check to memcached GapInStream handler. {issue}1162[1162]
- Fix NFSv4 Operation returning the first found first-class operation available in compound requests. {pull}1821[1821]
- Fix TCP overlapping segments not being handled correctly. {pull}1917[1917]

==== Added

*Affecting all Beats*

- Updated to Go 1.7


[[release-notes-1.2.3]]
=== Beats version 1.2.3
https://github.com/elastic/beats/compare/v1.2.2...v1.2.3[View commits]

==== Bugfixes

*Topbeat*

- Fix high CPU usage when using filtering under Windows. {pull}1598[1598]

*Filebeat*

- Fix rotation issue with ignore_older. {issue}1528[1528]

*Winlogbeat*

- Fix panic when reading messages larger than 32K characters on Windows XP and 2003. {pull}1498[1498]

==== Added

*Filebeat*

- Prevent file opening for files which reached ignore_older. {pull}1649[1649]


[[release-notes-1.2.2]]
=== Beats version 1.2.2
https://github.com/elastic/beats/compare/v1.2.0...v1.2.2[View commits]

==== Bugfixes

*Affecting all Beats*

- Fix race when multiple outputs access the same event with Logstash output manipulating event. {issue}1410[1410]
- Fix go-daemon (supervisor used in init scripts) hanging when executed over SSH. {issue}1394[1394]

*Filebeat*

- Improvements in registrar dealing with file rotation. {issue}1281[1281]


[[release-notes-1.2.1]]
=== Beats version 1.2.1
https://github.com/elastic/beats/compare/v1.2.0...v1.2.1[View commits]

==== Breaking changes

*Affecting all Beats*

- Require braces for environment variable expansion in config files {pull}1304[1304]
- Removed deprecation warning for the Redis output. {pull}1282[1282]

*Topbeat*

- Fixed name of the setting `stats.proc` to `stats.process` in the default configuration file. {pull}1343[1343]
- Fix issue with cpu.system_p being greater than 1 on Windows {pull}1128[1128]

==== Added

*Topbeat*

- Add username to processes {pull}845[845]


[[release-notes-1.2.0]]
=== Beats version 1.2.0
https://github.com/elastic/beats/compare/v1.1.2...v1.2.0[View commits]

==== Breaking changes

*Filebeat*

- Default config for ignore_older is now infinite instead of 24h, means ignore_older is disabled by default. Use close_older to only close file handlers.

==== Bugfixes

*Packetbeat*

- Split real_ip_header value when it contains multiple IPs {pull}1241[1241]

*Winlogbeat*

- Fix invalid `event_id` on Windows XP and Windows 2003 {pull}1227[1227]

==== Added

*Affecting all Beats*

- Add ability to override configuration settings using environment variables {issue}114[114]
- Libbeat now always exits through a single exit method for proper cleanup and control {pull}736[736]
- Add ability to create Elasticsearch mapping on startup {pull}639[639]

*Topbeat*

- Add the command line used to start processes {issue}533[533]

*Filebeat*

- Add close_older configuration option to complete ignore_older https://github.com/elastic/filebeat/issues/181[181]

[[release-notes-1.1.2]]
=== Beats version 1.1.2
https://github.com/elastic/beats/compare/v1.1.1...v1.1.2[View commits]

==== Bugfixes

*Filebeat*

- Fix registrar bug for rotated files {pull}1010[1010]


[[release-notes-1.1.1]]
=== Beats version 1.1.1
https://github.com/elastic/beats/compare/v1.1.0...v1.1.1[View commits]

==== Bugfixes

*Affecting all Beats*

- Fix logstash output loop hanging in infinite loop on too many output errors. {pull}944[944]
- Fix critical bug in filebeat and winlogbeat potentially dropping events. {pull}953[953]

[[release-notes-1.1.0]]
=== Beats version 1.1.0
https://github.com/elastic/beats/compare/v1.0.1...v1.1.0[View commits]

==== Bugfixes

*Affecting all Beats*

- Fix logging issue with file based output where newlines could be misplaced
  during concurrent logging {pull}650[650]
- Reduce memory usage by separate queue sizes for single events and bulk events. {pull}649[649] {issue}516[516]
- Set default default bulk_max_size value to 2048 {pull}628[628]

*Packetbeat*

- Fix setting direction to out and use its value to decide when dropping events if ignore_outgoing is enabled {pull}557[557]
- Fix logging issue with file-based output where newlines could be misplaced
  during concurrent logging {pull}650[650]
- Reduce memory usage by having separate queue sizes for single events and bulk events. {pull}649[649] {issue}516[516]
- Set default bulk_max_size value to 2048 {pull}628[628]
- Fix logstash window size of 1 not increasing. {pull}598[598]

*Packetbeat*

- Fix the condition that determines whether the direction of the transaction is set to "outgoing". Packetbeat uses the
  direction field to determine which transactions to drop when dropping outgoing transactions. {pull}557[557]
- Allow PF_RING sniffer type to be configured using pf_ring or pfring {pull}671[671]

*Filebeat*

- Set spool_size default value to 2048 {pull}628[628]

==== Added

*Affecting all Beats*

- Add include_fields and drop_fields as part of generic filtering {pull}1120[1120]
- Make logstash output compression level configurable. {pull}630[630]
- Some publisher options refactoring in libbeat {pull}684[684]
- Move event preprocessor applying GeoIP to packetbeat {pull}772[772]

*Packetbeat*

- Add support for capturing DNS over TCP network traffic. {pull}486[486] {pull}554[554]

*Topbeat*

- Group all CPU usage per core statistics and export them optionally if cpu_per_core is configured {pull}496[496]

*Filebeat*

- Add multiline support for combining multiple related lines into one event. {issue}461[461]
- Add `exclude_lines` and `include_lines` options for regexp based line filtering. {pull}430[430]
- Add `exclude_files` configuration option. {pull}563[563]
- Add experimental option to enable filebeat publisher pipeline to operate asynchronously {pull}782[782]

*Winlogbeat*

- First public release of Winlogbeat

[[release-notes-1.0.1]]
=== Beats version 1.0.1
https://github.com/elastic/beats/compare/v1.0.0...v1.0.1[Check 1.0.1 diff]

==== Bugfixes

*Filebeat*

- Fix force_close_files in case renamed file appeared very fast. https://github.com/elastic/filebeat/pull/302[302]

*Packetbeat*

- Improve MongoDB message correlation. {issue}377[377]
- Improve redis parser performance. {issue}442[422]
- Fix panic on nil in redis protocol parser. {issue}384[384]
- Fix errors redis parser when messages are split in multiple TCP segments. {issue}402[402]
- Fix errors in redis parser when length prefixed strings contain sequences of CRLF. {issue}#402[402]
- Fix errors in redis parser when dealing with nested arrays. {issue}402[402]

[[release-notes-1.0.0]]
=== Beats version 1.0.0
https://github.com/elastic/beats/compare/1.0.0-rc2...1.0.0[Check 1.0.0 diff]

==== Breaking changes

*Topbeat*

- Change proc type to process #138


==== Bugfixes

*Affecting all Beats*

- Fix random panic on shutdown by calling shutdown handler only once. elastic/filebeat#204
- Fix credentials are not send when pinging an elasticsearch host. elastic/filebeat#287

*Filebeat*

- Fix problem that harvesters stopped reading after some time and filebeat stopped processing events #257
- Fix line truncating by internal buffers being reused by accident #258
- Set default ignore_older to 24 hours #282




[[release-notes-1.0.0-rc2]]
=== Beats version 1.0.0-rc2
https://github.com/elastic/beats/compare/1.0.0-rc1...1.0.0-rc2[Check 1.0.0-rc2
diff]

==== Breaking changes

*Affecting all Beats*

- The `shipper` output field is renamed to `beat.name`. #285
- Use of `enabled` as a configuration option for outputs (elasticsearch,
  logstash, etc.) has been removed. #264
- Use of `disabled` as a configuration option for tls has been removed. #264
- The `-test` command line flag was renamed to `-configtest`. #264
- Disable geoip by default. To enable it uncomment in config file. #305


*Filebeat*

- Removed utf-16be-bom encoding support. Support will be added with fix for #205
- Rename force_close_windows_files to force_close_files and make it available for all platforms.


==== Bugfixes

*Affecting all Beats*

- Disable logging to stderr after configuration phase. #276
- Set the default file logging path when not set in config. #275
- Fix bug silently dropping records based on current window size. elastic/filebeat#226
- Fix direction field in published events. #300
- Fix elasticsearch structured errors breaking error handling. #309

*Packetbeat*

- Packetbeat will now exit if a configuration error is detected. #357
- Fixed an issue handling DNS requests containing no questions. #369

*Topbeat*

- Fix leak of Windows handles. #98
- Fix memory leak of process information. #104

*Filebeat*

- Filebeat will now exit if a configuration error is detected. #198
- Fix to enable prospector to harvest existing files that are modified. #199
- Improve line reading and encoding to better keep track of file offsets based
  on encoding. #224
- Set input_type by default to "log"


==== Added

*Affecting all Beats*

- Added `beat.hostname` to contain the hostname where the Beat is running on as
  returned by the operating system. #285
- Added timestamp for file logging. #291

*Filebeat*

- Handling end of line under windows was improved #233



[[release-notes-1.0.0-rc1]]
=== Beats version 1.0.0-rc1
https://github.com/elastic/beats/compare/1.0.0-beta4...1.0.0-rc1[Check
1.0.0-rc1 diff]

==== Breaking changes

*Affecting all Beats*

- Rename timestamp field with @timestamp. #237

*Packetbeat*

- Rename timestamp field with @timestamp. #343

*Topbeat*

- Rename timestamp field with @timestamp for a better integration with
Logstash. #80

*Filebeat*

- Rename the timestamp field with @timestamp #168
- Rename tail_on_rotate prospector config to tail_files
- Removal of line field in event. Line number was not correct and does not add value. #217


==== Bugfixes

*Affecting all Beats*

- Use stderr for console log output. #219
- Handle empty event array in publisher. #207
- Respect '*' debug selector in IsDebug. #226 (elastic/packetbeat#339)
- Limit number of workers for Elasticsearch output. elastic/packetbeat#226
- On Windows, remove service related error message when running in the console. #242
- Fix waitRetry no configured in single output mode configuration. elastic/filebeat#144
- Use http as the default scheme in the elasticsearch hosts #253
- Respect max bulk size if bulk publisher (collector) is disabled or sync flag is set.
- Always evaluate status code from Elasticsearch responses when indexing events. #192
- Use bulk_max_size configuration option instead of bulk_size. #256
- Fix max_retries=0 (no retries) configuration option. #266
- Filename used for file based logging now defaults to beat name. #267

*Packetbeat*

- Close file descriptors used to monitor processes. #337
- Remove old RPM spec file. It moved to elastic/beats-packer. #334

*Topbeat*

- Don't wait for one period until shutdown #75

*Filebeat*

- Omit 'fields' from event JSON when null. #126
- Make offset and line value of type long in elasticsearch template to prevent overflow. #140
- Fix locking files for writing behaviour. #156
- Introduce 'document_type' config option per prospector to define document type
  for event stored in elasticsearch. #133
- Add 'input_type' field to published events reporting the prospector type being used. #133
- Fix high CPU usage when not connected to Elasticsearch or Logstash. #144
- Fix issue that files were not crawled anymore when encoding was set to something other then plain. #182


==== Added

*Affecting all Beats*

- Add Console output plugin. #218
- Add timestamp to log messages #245
- Send @metadata.beat to Logstash instead of @metadata.index to prevent
  possible name clashes and give user full control over index name used for
  Elasticsearch
- Add logging messages for bulk publishing in case of error #229
- Add option to configure number of parallel workers publishing to Elasticsearch
  or Logstash.
- Set default bulk size for Elasticsearch output to 50.
- Set default http timeout for Elasticsearch to 90s.
- Improve publish retry if sync flag is set by retrying only up to max bulk size
  events instead of all events to be published.

*Filebeat*

- Introduction of backoff, backoff_factor, max_backoff, partial_line_waiting, force_close_windows_files
  config variables to make crawling more configurable.
- All Godeps dependencies were updated to master on 2015-10-21 [#122]
- Set default value for ignore_older config to 10 minutes. #164
- Added the fields_under_root setting to optionally store the custom fields top
level in the output dictionary. #188
- Add more encodings by using x/text/encodings/htmlindex package to select
  encoding by name.




[[release-notes-1.0.0-beta4]]
=== Beats version 1.0.0-beta4
https://github.com/elastic/beats/compare/1.0.0-beta3...1.0.0-beta4[Check
1.0.0-beta4 diff]


==== Breaking changes

*Affecting all Beats*

- Update tls config options naming from dash to underline #162
- Feature/output modes: Introduction of PublishEvent(s) to be used by beats #118 #115

*Packetbeat*

- Renamed http module config file option 'strip_authorization' to 'redact_authorization'
- Save_topology is set to false by default
- Rename elasticsearch index to [packetbeat-]YYYY.MM.DD

*Topbeat*

- Percentage fields (e.g user_p) are exported as a float between 0 and 1 #34


==== Bugfixes

*Affecting all Beats*

- Determine Elasticsearch index for an event based on UTC time #81
- Fixing ES output's defaultDeadTimeout so that it is 60 seconds #103
- ES outputer: fix timestamp conversion #91
- Fix TLS insecure config option #239
- ES outputer: check bulk API per item status code for retransmit on failure.

*Packetbeat*

- Support for lower-case header names when redacting http authorization headers
- Redact proxy-authorization if redact-authorization is set
- Fix some multithreading issues #203
- Fix negative response time #216
- Fix memcache TCP connection being nil after dropping stream data. #299
- Add missing DNS protocol configuration to documentation #269

*Topbeat*

- Don't divide the reported memory by an extra 1024 #60


==== Added

*Affecting all Beats*

- Add logstash output plugin #151
- Integration tests for Beat -> Logstash -> Elasticsearch added #195 #188 #168 #137 #128 #112
- Large updates and improvements to the documentation
- Add direction field to publisher output to indicate inbound/outbound transactions #150
- Add tls configuration support to elasticsearch and logstash outputers #139
- All external dependencies were updated to the latest version. Update to Golang 1.5.1 #162
- Guarantee ES index is based in UTC time zone #164
- Cache: optional per element timeout #144
- Make it possible to set hosts in different ways. #135
- Expose more TLS config options #124
- Use the Beat name in the default configuration file path #99

*Packetbeat*

- add [.editorconfig file](http://editorconfig.org/)
- add (experimental/unsupported?) saltstack files
- Sample config file cleanup
- Moved common documentation to [libbeat repository](https://github.com/elastic/libbeat)
- Update build to go 1.5.1
- Adding device descriptions to the -device output.
- Generate coverage for system tests
- Move go-daemon dependency to beats-packer
- Rename integration tests to system tests
- Made the `-devices` option more user friendly in case `sudo` is not used.
  Issue #296.
- Publish expired DNS transactions #301
- Update protocol guide to libbeat changes
- Add protocol registration to new protocol guide
- Make transaction timeouts configurable #300
- Add direction field to the exported fields #317

*Topbeat*

- Document fields in a standardized format (etc/fields.yml) #34
- Updated to use new libbeat Publisher #37 #41
- Update to go 1.5.1 #43
- Updated configuration files with comments for all options #65
- Documentation improvements


==== Deprecated

*Affecting all Beats*

- Redis output was deprecated #169 #145
- Host and port configuration options are deprecated. They are replaced by the hosts
 configuration option. #141<|MERGE_RESOLUTION|>--- conflicted
+++ resolved
@@ -74,11 +74,8 @@
 - Fix incorrect type conversion of average response time in Haproxy dashboards {pull}8404[8404]
 - Added io disk read and write times to system module {issue}8473[8473] {pull}8508[8508]
 - Avoid mapping issues in kubernetes module. {pull}8487[8487]
-<<<<<<< HEAD
 - Recover metrics for old apache versions removed by mistake on #6450. {pull}7871[7871]
-=======
 - Fix dropwizard module parsing of metric names. {issue}8365[8365] {pull}6385[8385]
->>>>>>> 4524f2a3
 
 *Packetbeat*
 
