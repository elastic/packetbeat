// Use these for links to issue and pulls. Note issues and pulls redirect one to
// each other on Github, so don't worry too much on using the right prefix.
:issue: https://github.com/elastic/beats/issues/
:pull: https://github.com/elastic/beats/pull/

////////////////////////////////////////////////////////////
// Template, add newest changes here

=== Beats version HEAD
https://github.com/elastic/beats/compare/v7.0.0-alpha2...master[Check the HEAD diff]

==== Breaking changes

*Affecting all Beats*

- Update add_cloud_metadata fields to adjust to ECS. {pull}9265[9265]
- Automaticall cap signed integers to 63bits. {pull}8991[8991]
- Rename beat.timezone to event.timezone. {pull}9458[9458]
- Use _doc as document type. {pull}9056[9056]{pull}9573[9573]
- Update to Golang 1.11.3. {pull}9560[9560]
- Migrate add_docker_metadata fields to ECS.

*Auditbeat*

*Filebeat*

- Modify apache/error dataset to follow ECS. {pull}8963[8963]
- Rename many `traefik.access.*` fields to map to ECS. {pull}9005[9005]

*Heartbeat*

- Remove monitor generator script that was rarely used. {pull}9648[9648]

*Journalbeat*

*Metricbeat*

*Packetbeat*

- Adjust Packetbeat `http` fields to ECS Beta 2 {pull}9645[9645]
  - `http.request.body` moves to `http.request.body.content`
  - `http.response.body` moves to `http.response.body.content`

*Winlogbeat*

*Functionbeat*

==== Bugfixes

*Affecting all Beats*

- Enforce validation for the Central Management access token. {issue}9621[9621]
- Allow to unenroll a Beat from the UI. {issue}9452[9452]

*Auditbeat*

*Filebeat*

*Heartbeat*

- Made monitors.d configuration part of the default config. {pull}9004[9004]

*Journalbeat*

*Metricbeat*

*Packetbeat*

*Winlogbeat*

*Functionbeat*

==== Added

*Affecting all Beats*

- Update field definitions for `http` to ECS Beta 2 {pull}9645[9645]
- Release Jolokia autodiscover as GA. {pull}9706[9706]

*Auditbeat*

- Add system module. {pull}9546[9546]

*Filebeat*

- Added module for parsing Google Santa logs. {pull}9540[9540]
- Added netflow input type that supports NetFlow v1, v5, v6, v7, v8, v9 and IPFIX. {issue}9399[9399]
- Add option to modules.yml file to indicate that a module has been moved {pull}9432[9432].

*Heartbeat*

- Fixed rare issue where TLS connections to endpoints with x509 certificates missing either notBefore or notAfter would cause the check to fail with a stacktrace.  {pull}9566[9566]


*Journalbeat*

*Metricbeat*

- Add `key` metricset to the Redis module. {issue}9582[9582] {pull}9657[9657] {pull}9746[9746]
- Add `socket_summary` metricset to system defaults, removing experimental tag and supporting Windows {pull}9709[9709]

*Packetbeat*

*Functionbeat*

==== Deprecated

*Affecting all Beats*

*Filebeat*

*Heartbeat*

*Journalbeat*

*Metricbeat*

*Packetbeat*

*Winlogbeat*

*Functionbeat*

==== Known Issue


////////////////////////////////////////////////////////////

[[release-notes-7.0.0-alpha2]]
=== Beats version 7.0.0-alpha2
https://github.com/elastic/beats/compare/v7.0.0-alpha1...v7.0.0-alpha2[Check the HEAD diff]

==== Breaking changes

*Affecting all Beats*

- Update add_cloud_metadata fields to adjust to ECS. {pull}9265[9265]
- Automaticall cap signed integers to 63bits. {pull}8991[8991]
- Rename beat.timezone to event.timezone. {pull}9458[9458]
- Use _doc as document type. {pull}9056[9056]
- Removed dashboards and index patterns generation for Kibana 5. {pull}8927[8927]
- On systems with systemd, the Beats log is now written to journald by default rather than file. To revert this behaviour override BEAT_LOG_OPTS with an empty value. {pull}8942[8942].

*Auditbeat*

- Remove warning for deprecated option: "filters". {pull}9002[9002]

*Filebeat*

- Allow beats to blacklist certain part of the configuration while using Central Management. {pull}9099[9099]
- Remove warnings for deprecated options: "spool_size", "publish_async", "idle_timeout". {pull}9002[9002]
- Rename many `haproxy.*` fields to map to ECS. {pull}9117[9117]
- Rename many `iis.access.*` fields to map to ECS. {pull}9084[9084]
- IIS module's user agent string is no longer encoded (`+` replaced with spaces). {pull}9084[9084]
- Rename many `system.syslog.*` fields to map to ECS. {pull}9135[9135]
- Rename many `nginx.access.*` fields to map to ECS. {pull}9081[9081]
- Rename many `system.auth.*` fields to map to ECS. {pull}9138[9138]
- Rename many `apache2.access.*` fields to map to ECS. {pull}9245[9245]

*Metricbeat*

- Allow beats to blacklist certain part of the configuration while using Central Management. {pull}9099[9099]
- Remove warning for deprecated option: "filters". {pull}9002[9002]

*Packetbeat*

- Renamed the flow event fields to follow Elastic Common Schema. {pull}9121[9121]
- Renamed several client and server fields. IP, port, and process metadata are
  now contained under the client and server namespaces. {issue}9303[9303]

*Functionbeat*

- The CLI will now log CloudFormation Stack events. {issue}8912[8912]
- Function concurrency is now set to 5 instead of unreserved. {pull}8992[8992]

==== Bugfixes

*Affecting all Beats*

- Propagate Sync error when running SafeFileRotate. {pull}9069[9069]
- Fix autodiscover configurations stopping when metadata is missing. {pull}8851[8851]
- Log events at the debug level when dropped by encoding problems. {pull}9251[9251]
- Refresh host metadata in add_host_metadata. {pull}9359[9359]
- When collecting swap metrics for beats telemetry or system metricbeat module handle cases of free swap being bigger than total swap by assuming no swap is being used. {issue}6271[6271] {pull}9383[9383]
- Adding logging traces at debug level when the pipeline client receives the following events: onFilteredOut, onDroppedOnPublish. {pull}9016[9016]
- Ignore non index fields in default_field for Elasticsearch. {pull}9549[9549]
- Update Kibana index pattern attributes for objects that are disabled. {pull}9644[9644]
- Enforce validation for the Central Management access token. {issue}9621[9621]
- Update to Golang 1.11.4. {pull}9627[9627]

*Auditbeat*

*Filebeat*

- Correctly parse `December` or `Dec` in the Syslog input. {pull}9349[9349]
- Fix installation of haproxy dashboard. {issue}9307[9307] {pull}9313[9313]
- Don't generate incomplete configurations when logs collection is disabled by hints. {pull}9305[9305]
- Stop runners disabled by hints after previously being started. {pull}9305[9305]
- Fix saved objects in filebeat haproxy dashboard. {pull}9417[9417]
- Use `log.source.address` instead of `log.source.ip` for network input sources. {pull}9487[9487]
- Rename many `redis.log.*` fields to map to ECS. {pull}9315[9315]
- Rename many `icinga.*` fields to map to ECS. {pull}9294[9294]
- Rename many `postgresql.log.*` fields to map to ECS. {pull}9303[9303]
- Rename many `kafka.log.*` fields to map to ECS. {pull}9297[9297]
- Add `convert_timezone` option to Logstash module to convert dates to UTC. {issue}9756[9756] {pull}9797[9797]

*Metricbeat*

- Fix issue preventing diskio metrics collection for idle disks. {issue}9124[9124] {pull}9125[9125]
- Fix panic on docker healthcheck collection on dockers without healthchecks. {pull}9171[9171]
- Fix issue with not collecting Elasticsearch cross-cluster replication stats correctly. {pull}9179[9179]
- The `node.name` field in the `elasticsearch/node` metricset now correctly reports the Elasticsarch node name. Previously this field was incorrectly reporting the node ID instead. {pull}9209[9209]

*Packetbeat*

- Fix issue with process monitor associating traffic to the wrong process. {issue}9151[9151] {pull}9443[9443]

==== Added

*Affecting all Beats*

- Unify dashboard exporter tools. {pull}9097[9097]
- Add cache.ttl to add_host_metadata. {pull}9359[9359]
- Add support for index lifecycle management (beta). {pull}7963[7963]
- Always include Pod UID as part of Pod metadata. {pull}9517[9517]
- Autodiscovery no longer requires that the `condition` field be set. If left unset all configs will be matched. {pull}9029[9029]
- Add geo fields to `add_host_metadata` processor. {pull}9392[9392]

*Filebeat*

- Added the `redirect_stderr` option that allows panics to be logged to log files. {pull}8430[8430]
- Added `detect_null_bytes` selector to detect null bytes from a io.reader. {pull}9210[9210]
- Added `syslog_host` variable to HAProxy module to allow syslog listener to bind to configured host. {pull}9366[9366]
- Added support on Traefik for Common Log Format and Combined Log Format mixed which is the default Traefik format {issue}8015[8015] {issue}6111[6111] {pull}8768[8768].
- Add support for multi-core thread_id in postgresql module {issue}9156[9156] {pull}9482[9482]

*Heartbeat*

- Add last monitor status to dashboard table. Further break out monitors in dashboard table by monitor.ip. {pull}9022[9022]
- Add central management support. {pull}9254[9254]

*Journalbeat*

- Add cursor_seek_fallback option. {pull}9234[9234]

*Metricbeat*

- Add settings to disable docker and cgroup cpu metrics per core. {issue}9187[9187] {pull}9194[9194] {pull}9589[9589]
- The `elasticsearch/node` metricset now reports the Elasticsearch cluster UUID. {pull}8771[8771]
- Add service.type field to Metricbeat. {pull}8965[8965]
- Support GET requests in Jolokia module. {issue}8566[8566] {pull}9226[9226]
- Add freebsd support for the uptime metricset. {pull}9413[9413]
- Add `host.os.name` field to add_host_metadata processor. {issue}8948[8948] {pull}9405[9405]
- Add more TCP statuses to `socket_summary` metricset. {pull}9430[9430]
- Remove experimental tag from ceph metricsets. {pull}9708[9708]
- Add MS SQL module to X-Pack {pull}9414[9414

==== Deprecated

*Metricbeat*

- event.duration is now in nano and not microseconds anymore. {pull}8941[8941]

[[release-notes-7.0.0-alpha1]]
=== Beats version 7.0.0-alpha1
https://github.com/elastic/beats/compare/v6.5.0...v7.0.0-alpha1[View commits]

==== Breaking changes

*Affecting all Beats*

- Dissect syntax change, use * instead of ? when working with field reference. {issue}8054[8054]

*Auditbeat*

- Use `initial_scan` action for new paths. {pull}7954[7954]
- Rename beat.name to agent.type, beat.hostname to agent.hostname, beat.version to agent.version.
- Rename `source.hostname` to `source.domain` in the auditd module. {pull}9027[9027]

*Filebeat*

- Rename `fileset.name` to `event.name`. {pull}8879[8879]
- Rename `fileset.module` to `event.module`. {pull}8879[8879]
- Rename source to log.file.path and log.source.ip {pull}8902[8902]
- Remove the deprecated `prospector(s)` option in the configuration use `input(s)` instead. {pull}8909[8909]
- Rename `offset` to `log.offset`. {pull}8923[8923]
- Rename `source_ecs` to `source` in the Filebeat Suricata module. {pull}8983[8983]

==== Bugfixes

*Affecting all Beats*

- Fixed `-d` CLI flag by trimming spaces from selectors. {pull}7864[7864]
- Fixed Support `add_docker_metadata` in Windows by identifying systems' path separator. {issue}7797[7797]
- Do not panic when no tokenizer string is configured for a dissect processor. {issue}8895[8895]
- Start autodiscover consumers before producers. {pull}7926[7926]

*Filebeat*

- Fixed a memory leak when harvesters are closed. {pull}7820[7820]
- Fix improperly set config for CRI Flag in Docker Input {pull}8899[8899]
- Just enabling the `elasticsearch` fileset and starting Filebeat no longer causes an error. {pull}8891[8891]
- Fix macOS default log path for elasticsearch module based on homebrew paths. {pul}8939[8939]

*Heartbeat*

- Heartbeat now always downloads the entire body of HTTP endpoints, even if no checks against the body content are declared. This fixes an issue where timing metrics would be incorrect in scenarios where the body wasn't used since the connection would be closed soon after the headers were sent, but before the entire body was. {pull}8894[8894]
- `Host` header can now be overridden for HTTP requests sent by Heartbeat monitors. {pull}9148[9516]

*Metricbeat*

- Fix golang.heap.gc.cpu_fraction type from long to float in Golang module. {pull}7789[7789]
- Add missing namespace field in http server metricset {pull}7890[7890]
- Fix race condition when enriching events with kubernetes metadata. {issue}9055[9055] {issue}9067[9067]

*Packetbeat*

- Fixed the mysql missing transactions if monitoring a connection from the start. {pull}8173[8173]


==== Added

*Affecting all Beats*

- Add field `host.os.kernel` to the add_host_metadata processor and to the
  internal monitoring data. {issue}7807[7807]
- Add debug check to logp.Logger {pull}7965[7965]
- Count HTTP 429 responses in the elasticsearch output {pull}8056[8056]
- Allow Bus to buffer events in case listeners are not configured. {pull}8527[8527]
- Dissect will now flag event on parsing error. {pull}8751[8751]
- add_cloud_metadata initialization is performed asynchronously to avoid delays on startup. {pull}8845[8845]
- Add DeDot method in add_docker_metadata processor in libbeat. {issue}9350[9350] {pull}9505[9505]

*Filebeat*

- Make inputsource generic taking bufio.SplitFunc as input {pull}7746[7746]
- Add custom unpack to log hints config to avoid env resolution {pull}7710[7710]
- Make docker input check if container strings are empty {pull}7960[7960]
- Keep unparsed user agent information in user_agent.original. {pull}8537[8537]
- Allow to force CRI format parsing for better performance {pull}8424[8424]

*Heartbeat*

- Add automatic config file reloading. {pull}8023[8023]

*Journalbeat*

- Add the ability to check against JSON HTTP bodies with conditions. {pull}8667[8667]

*Metricbeat*

- Add metrics about cache size to memcached module {pull}7740[7740]
- Add experimental socket summary metricset to system module {pull}6782[6782]
- Collect custom cluster `display_name` in `elasticsearch/cluster_stats` metricset. {pull}8445[8445]
- Test etcd module with etcd 3.3. {pull}9068[9068]
- All `elasticsearch` metricsets now have module-level `cluster.id` and `cluster.name` fields. {pull}8770[8770] {pull}8771[8771] {pull}9164[9164] {pull}9165[9165] {pull}9166[9166] {pull}9168[9168]
- All `elasticsearch` node-level metricsets now have `node.id` and `node.name` fields. {pull}9168[9168] {pull}9209[9209]

*Packetbeat*

- Add support to decode HTTP bodies compressed with `gzip` and `deflate`. {pull}7915[7915]
- Added support to calculate certificates' fingerprints (MD5, SHA-1, SHA-256). {issue}8180[8180]
- Support new TLS version negotiation introduced in TLS 1.3. {issue}8647[8647].

[[release-notes-6.5.4]]
=== Beats version 6.5.4
https://github.com/elastic/beats/compare/v6.5.3...v6.5.4[View commits]

==== Bugfixes

*Affecting all Beats*

- Update Golang to 1.10.6. This fixes an issue in remote certificate validation CVE-2018-16875. {pull}9563[9563]

*Filebeat*

- Fix saved objects in filebeat haproxy dashboard. {pull}9417[9417]
- Fixed a memory leak when harvesters are closed. {pull}7820[7820]

==== Added

*Filebeat*

- Added support on Traefik for Common Log Format and Combined Log Format mixed which is the default Traefik format {issue}8015[8015] {issue}6111[6111] {pull}8768[8768].


[[release-notes-6.5.3]]
=== Beats version 6.5.3
https://github.com/elastic/beats/compare/v6.5.2...v6.5.3[View commits]

==== Bugfixes

*Affecting all Beats*

- Log events at the debug level when dropped by encoding problems. {pull}9251[9251]

*Filebeat*

- Correctly parse `December` or `Dec` in the Syslog input. {pull}9349[9349]
- Don't generate incomplete configurations when logs collection is disabled by hints. {pull}9305[9305]
- Stop runners disabled by hints after previously being started. {pull}9305[9305]
- Fix installation of haproxy dashboard. {issue}9307[9307] {pull}9313[9313]

[[release-notes-6.5.2]]
=== Beats version 6.5.2
https://github.com/elastic/beats/compare/v6.5.1...v6.5.2[View commits]

==== Bugfixes

*Affecting all Beats*

- Propagate Sync error when running SafeFileRotate. {pull}9069[9069]

*Metricbeat*

- Fix panic on docker healthcheck collection on dockers without healthchecks. {pull}9171[9171]
- Fix issue preventing diskio metrics collection for idle disks. {issue}9124[9124] {pull}9125[9125]

[[release-notes-6.5.1]]
=== Beats version 6.5.1
https://github.com/elastic/beats/compare/v6.5.0...v6.5.1[View commits]

==== Bugfixes

*Affecting all Beats*
- Fix windows binaries not having an enroll command. {issue}9096[9096] {pull}8836[8836]

*Journalbeat*
- Fix journalbeat sometimes hanging if output is unavailable. {pull}9106[9106]

*Metricbeat*
- Fix race condition when enriching events with kubernetes metadata. {issue}9055[9055] {issue}9067[9067]

==== Added

*Journalbeat*
- Add minimal kibana dashboard. {pull}9106[9106]


[[release-notes-6.5.0]]
=== Beats version 6.5.0
https://github.com/elastic/beats/compare/v6.4.0...v6.5.0[View commits]

==== Bugfixes

*Affecting all Beats*

- Fixed `add_host_metadata` not initializing correctly on Windows. {issue}7715[7715]
- Fixed missing file unlock in spool file on Windows, so file can be reopened and locked. {pull}7859[7859]
- Fix spool file opening/creation failing due to file locking on Windows. {pull}7859[7859]
- Fix size of maximum mmaped read area in spool file on Windows. {pull}7859[7859]
- Fix potential data loss on OS X in spool file by using fcntl with F_FULLFSYNC. {pull}7859[7859]
- Improve fsync on linux, by assuming the kernel resets error flags of failed writes. {pull}7859[7859]
- Remove unix-like permission checks on Windows, so files can be opened. {issue}7849[7849]
- Replace index patterns in TSVB visualizations. {pull}7929[7929]
- Deregister pipeline loader callback when inputsRunner is stopped. {pull}[7893][7893]
- Add backoff support to x-pack monitoring outputs. {issue}7966[7966]
- Removed execute permissions systemd unit file. {pull}7873[7873]
- Fix a race condition with the `add_host_metadata` and the event serialization. {pull}8223[8223] {pull}8653[8653]
- Enforce that data used by k8s or docker doesn't use any reference. {pull}8240[8240]
- Switch to different UUID lib due to to non-random generated UUIDs. {pull}8485[8485]
- Fix race condition when publishing monitoring data. {pull}8646[8646]
- Fix bug in loading dashboards from zip file. {issue}8051[8051]
- Fix in-cluster kubernetes configuration on IPv6. {pull}8754[8754]
- The export config subcommand should not display real value for field reference. {pull}8769[8769]
- The setup command will not fail if no dashboard is available to import. {pull}8977[8977]
- Fix central management configurations reload when a configuration is removed in Kibana. {issue}9010[9010]

*Auditbeat*

- Fixed a crash in the file_integrity module under Linux. {issue}7753[7753]
- Fixed the RPM by designating the config file as configuration data in the RPM spec. {issue}8075[8075]
- Fixed a concurrent map write panic in the auditd module. {pull}8158[8158]
- Fixed a data race in the file_integrity module. {issue}8009[8009]
- Fixed a deadlock in the file_integrity module. {pull}8027[8027]

*Filebeat*

- Fix date format in Mongodb Ingest pipeline. {pull}7974[7974]
- Fixed a docker input error due to the offset update bug in partial log join.{pull}8177[8177]
- Update CRI format to support partial/full tags. {pull}8265[8265]
- Fix some errors happening when stopping syslog input. {pull}8347[8347]
- Fix RFC3339 timezone and nanoseconds parsing with the syslog input. {pull}8346[8346]
- Mark the TCP and UDP input as GA. {pull}8125[8125]
- Support multiline logs in logstash/log fileset of Filebeat. {pull}8562[8562]
- Support different timestamp format in postgresql module. {issue}9494[9494] {pull}9650[9650]

*Heartbeat*

- Fixed bug where HTTP responses with larger bodies would incorrectly report connection errors. {pull}8660[8660]

*Metricbeat*

- Fix golang.heap.gc.cpu_fraction type from long to float in Golang module. {pull}7789[7789]
- Fixed the RPM by designating the modules.d config files as configuration data in the RPM spec. {issue}8075[8075]
- Fixed the location of the modules.d dir in Deb and RPM packages. {issue}8104[8104]
- Add docker diskio stats on Windows. {issue}6815[6815] {pull}8126[8126]
- Fix incorrect type conversion of average response time in Haproxy dashboards {pull}8404[8404]
- Added io disk read and write times to system module {issue}8473[8473] {pull}8508[8508]
- Avoid mapping issues in kubernetes module. {pull}8487[8487]
- Recover metrics for old apache versions removed by mistake on #6450. {pull}7871[7871]
- Fix dropwizard module parsing of metric names. {issue}8365[8365] {pull}6385[8385]
- Fix issue that would prevent kafka module to find a proper broker when port is not set {pull}8613[8613]
- Fix range colors in multiple visualizations. {issue}8633[8633] {pull}8634[8634]
- Fix incorrect header parsing on http metricbeat module {issue}8564[8564] {pull}8585[8585]
- Fixed a panic when the kvm module cannot establish a connection to libvirtd. {issue}7792[7792].

*Packetbeat*

- Fixed a seccomp related error where the `fcntl64` syscall was not permitted
  on 32-bit Linux and the sniffer failed to start. {issue}7839[7839]
- Added missing `cmdline` and `client_cmdline` fields to index template. {pull}8258[8258]

==== Added

*Affecting all Beats*

- Added time-based log rotation. {pull}8349[8349]
- Add backoff on error support to redis output. {pull}7781[7781]
- Allow for cloud-id to specify a custom port. This makes cloud-id work in ECE contexts. {pull}7887[7887]
- Add support to grow or shrink an existing spool file between restarts. {pull}7859[7859]
- Make kubernetes autodiscover ignore events with empty container IDs {pull}7971[7971]
- Implement CheckConfig in RunnerFactory to make autodiscover check configs {pull}7961[7961]
- Add DNS processor with support for performing reverse lookups on IP addresses. {issue}7770[7770]
- Support for Kafka 2.0.0 in kafka output {pull}8399[8399]
- Add setting `setup.kibana.space.id` to support Kibana Spaces {pull}7942[7942]
- Better tracking of number of open file descriptors. {pull}7986[7986]
- Report number of open file handles on Windows. {pull}8329[8329]
- Added the `add_process_metadata` processor to enrich events with process information. {pull}6789[6789]
- Add Beats Central Management {pull}8559[8559]
- Report configured queue type. {pull}8091[8091]
- Enable `host` and `cloud` metadata processors by default. {pull}8596[8596]

*Filebeat*

- Add tag "truncated" to "log.flags" if incoming line is longer than configured limit. {pull}7991[7991]
- Add haproxy module. {pull}8014[8014]
- Add tag "multiline" to "log.flags" if event consists of multiple lines. {pull}7997[7997]
- Release `docker` input as GA. {pull}8328[8328]
- Keep unparsed user agent information in user_agent.original. {pull}7823[7832]
- Added default and TCP parsing formats to HAproxy module {issue}8311[8311] {pull}8637[8637]
- Add Suricata IDS/IDP/NSM module. {issue}8153[8153] {pull}8693[8693]
- Support for Kafka 2.0.0 {pull}8853[8853]

*Heartbeat*

- Heartbeat is marked as GA.
- Add automatic config file reloading. {pull}8023[8023]
- Added autodiscovery support {pull}8415[8415]
- Added support for extra TLS/x509 metadata. {pull}7944[7944]
- Added stats and state metrics for number of monitors and endpoints started. {pull}8621[8621]
- Add last monitor status to dashboard table. Further break out monitors in dashboard table by monitor.ip. {pull}9022[9022]

*Journalbeat*

- Add journalbeat. {pull}8703[8703]

*Metricbeat*

- Add `replstatus` metricset to MongoDB module {pull}7604[7604]
- Add experimental socket summary metricset to system module {pull}6782[6782]
- Move common kafka fields (broker, topic and partition.id) to the module level to facilitate events correlation {pull}7767[7767]
- Add fields for memory fragmentation, memory allocator stats, copy on write, master-slave status, and active defragmentation to `info` metricset of Redis module. {pull}7695[7695]
- Increase ignore_above for system.process.cmdline to 2048. {pull}8101[8100]
- Add support to renamed fields planned for redis 5.0. {pull}8167[8167]
- Allow TCP helper to support delimiters and graphite module to accept multiple metrics in a single payload. {pull}8278[8278]
- Added 'died' PID state to process_system metricset on system module {pull}8275[8275]
- Add `metrics` metricset to MongoDB module. {pull}7611[7611]
- Added `ccr` metricset to Elasticsearch module. {pull}8335[8335]
- Support for Kafka 2.0.0 {pull}8399[8399]
- Added support for query params in configuration {issue}8286[8286] {pull}8292[8292]
- Add container image for docker metricsets. {issue}8214[8214] {pull}8438[8438]
- Precalculate composed id fields for kafka dashboards. {pull}8504[8504]
- Add support for `full` status page output for php-fpm module as a separate metricset called `process`. {pull}8394[8394]
- Add Kafka dashboard. {pull}8457[8457]
- Release Kafka module as GA. {pull}8854[8854]

*Packetbeat*

- Added DHCP protocol support. {pull}7647[7647]
<<<<<<< HEAD
- Add support to decode HTTP bodies compressed with `gzip` and `deflate`. {pull}7915[7915]
- Added support to calculate certificates' fingerprints (MD5, SHA-1, SHA-256). {issue}8180[8180]
- Add support for mongodb opcode 2013 (OP_MSG). {issue}6191[6191] {pull}8594[8594]
=======
>>>>>>> eddf69ee

*Functionbeat*

- Initial version of Functionbeat. {pull}8678[8678]

==== Deprecated

*Heartbeat*

- watch.poll_file is now deprecated and superceded by automatic config file reloading.

*Metricbeat*

- Redis `info` `replication.master_offset` has been deprecated in favor of `replication.master.offset`.{pull}7695[7695]
- Redis `info` clients fields `longest_output_list` and `biggest_input_buf` have been renamed to `max_output_buffer` and `max_input_buffer` based on the names they will have in Redis 5.0, both fields will coexist during a time with the same value {pull}8167[8167].
- Move common kafka fields (broker, topic and partition.id) to the module level {pull}7767[7767].



[[release-notes-6.4.3]]
=== Beats version 6.4.3
https://github.com/elastic/beats/compare/v6.4.2...v6.4.3[View commits]

==== Bugfixes

*Affecting all Beats*

- Fix a race condition with the `add_host_metadata` and the event serialization. {pull}8223[8223] {pull}8653[8653]
- Fix race condition when publishing monitoring data. {pull}8646[8646]
- Fix bug in loading dashboards from zip file. {issue}8051[8051]
- The export config subcommand should not display real value for field reference. {pull}8769[8769]

*Filebeat*

- Fix typo in Filebeat IIS Kibana visualization. {pull}8604[8604]

*Metricbeat*

- Recover metrics for old Apache versions removed by mistake on #6450. {pull}7871[7871]
- Avoid mapping issues in Kubernetes module. {pull}8487[8487]
- Fixed a panic when the KVM module cannot establish a connection to libvirtd. {issue}7792[7792]


[[release-notes-6.4.2]]
=== Beats version 6.4.2
https://github.com/elastic/beats/compare/v6.4.1...v6.4.2[View commits]

==== Bugfixes

*Filebeat*

- Fix some errors happening when stopping syslog input. {pull}8347[8347]
- Fix RFC3339 timezone and nanoseconds parsing with the syslog input. {pull}8346[8346]

*Metricbeat*

- Fix incorrect type conversion of average response time in Haproxy dashboards {pull}8404[8404]
- Fix dropwizard module parsing of metric names. {issue}8365[8365] {pull}6385[8385]

[[release-notes-6.4.1]]
=== Beats version 6.4.1
https://github.com/elastic/beats/compare/v6.4.0...v6.4.1[View commits]

==== Bugfixes

*Affecting all Beats*

- Add backoff support to x-pack monitoring outputs. {issue}7966[7966]
- Removed execute permissions systemd unit file. {pull}7873[7873]
- Fix a race condition with the `add_host_metadata` and the event serialization. {pull}8223[8223]
- Enforce that data used by k8s or docker doesn't use any reference. {pull}8240[8240]
- Implement CheckConfig in RunnerFactory to make autodiscover check configs {pull}7961[7961]
- Make kubernetes autodiscover ignore events with empty container IDs {pull}7971[7971]

*Auditbeat*

- Fixed a concurrent map write panic in the auditd module. {pull}8158[8158]
- Fixed the RPM by designating the config file as configuration data in the RPM spec. {issue}8075[8075]

*Filebeat*

- Fixed a docker input error due to the offset update bug in partial log join.{pull}8177[8177]
- Update CRI format to support partial/full tags. {pull}8265[8265]

*Metricbeat*

- Fixed the location of the modules.d dir in Deb and RPM packages. {issue}8104[8104]
- Fixed the RPM by designating the modules.d config files as configuration data in the RPM spec. {issue}8075[8075]
- Fix golang.heap.gc.cpu_fraction type from long to float in Golang module. {pull}7789[7789]

*Packetbeat*

- Added missing `cmdline` and `client_cmdline` fields to index template. {pull}8258[8258]

[[release-notes-6.4.0]]
=== Beats version 6.4.0
https://github.com/elastic/beats/compare/v6.3.1...v6.4.0[View commits]

==== Known issue

Due to a packaging mistake, the `modules.d` configuration directory is
installed in the wrong path in the Metricbeat DEB and RPM packages.  This issue
results in an empty list when you run `metricbeat modules list` and failures
when you try to enable or disable modules. To work around this issue, run the
following command:

[source,sh]
-----------
sudo cp -r /usr/share/metricbeat/modules.d /etc/metricbeat/
-----------

This issue affects all new installations on DEB and RPM. Upgrades will run, but
use old configurations defined in the `modules.d` directory from the previous
installation.

The issue will be fixed in the 6.4.1 release.

==== Breaking changes

*Affecting all Beats*

- Set default kafka version to 1.0.0 in kafka output. Older versions are still supported by configuring the `version` setting. Minimally supported version is 0.11 (older versions might work, but are untested). {pull}7025[7025]

*Heartbeat*

- Rename http.response.status to http.response.status_code to align with ECS. {pull}7274[7274]
- Remove `type` field as not needed. {pull}7307[7307]

*Metricbeat*

- Fixed typo in values for `state_container` `status.phase`, from `terminate` to `terminated`. {pull}6916[6916]
- RabbitMQ management plugin path is now configured at the module level instead of having to do it in each of the metricsets. New `management_path_prefix` option should be used now {pull}7074[7074]
- RabbitMQ node metricset only collects metrics of the instance it connects to, `node.collect: cluster` can be used to collect all nodes as before. {issue}6556[6556] {pull}6971[6971]
- Change http/server metricset to put events by default under http.server and prefix config options with server.. {pull}7100[7100]
- Disable dedotting in docker module configuration. This will change the out-of-the-box behaviour, but not the one of already configured instances. {pull}7485[7485]
- Fix typo in etcd/self metricset fields from *.bandwithrate to *.bandwidthrate. {pull}7456[7456]
- Changed the definition of the `system.cpu.total.pct` and `system.cpu.total.norm.cou` fields to exclude the IOWait time. {pull}7691[7691]

==== Bugfixes

*Affecting all Beats*

- Error out on invalid Autodiscover template conditions settings. {pull}7200[7200]
- Allow to override the `ignore_above` option when defining new field with the type keyword. {pull}7238[7238]
- Fix a panic on the Dissect processor when we have data remaining after the last delimiter. {pull}7449[7449]
- When we fail to build a Kubernetes' indexer or matcher we produce a warning but we don't add them to the execution. {pull}7466[7466]
- Fix default value for logging.files.keepfiles. It was being set to 0 and now
  it's set to the documented value of 7. {issue}7494[7494]
- Retain compatibility with older Docker server versions. {issue}7542[7542]
- Fix errors unpacking configs modified via CLI by ignoring `-E key=value` pairs with missing value. {pull}7599[7599]

*Auditbeat*

- Allow `auditbeat setup` to run without requiring elevated privileges for the audit client. {issue}7111[7111]
- Fix goroutine leak that occurred when the auditd module was stopped. {pull}7163[7163]

*Filebeat*

- Fix a data race between stopping and starting of the harvesters. {issue}#6879[6879]
- Fix an issue when parsing ISO8601 dates with timezone definition {issue}7367[7367]
- Fix Grok pattern of MongoDB module. {pull}7568[7568]
- Fix registry duplicates and log resending on upgrade. {issue}7634[7634]

*Metricbeat*

- Fix Windows service metricset when using a 32-bit binary on a 64-bit OS. {pull}7294[7294]
- Do not report Metricbeat container host as hostname in Kubernetes deployment. {issue}7199[7199]
- Ensure metadata updates don't replace existing pod metrics. {pull}7573[7573]
- Fix kubernetes pct fields reporting. {pull}7677[7677]
- Add support for new `kube_node_status_condition` in Kubernetes `state_node`. {pull}7699[7699]

==== Added

*Affecting all Beats*

- Add dissect processor. {pull}6925[6925]
- Add IP-addresses and MAC-addresses to add_host_metadata. {pull}6878[6878]
- Added a seccomp (secure computing) filter on Linux that whitelists the
  necessary system calls used by each Beat. {issue}5213[5213]
- Ship fields.yml as part of the binary {pull}4834[4834]
- Added options to dev-tools/cmd/dashboards/export_dashboard.go: -indexPattern to include index-pattern in output, -quiet to be quiet. {pull}7101[7101]
- Add Indexer indexing by pod uid. Enable pod uid metadata gathering in add_kubernetes_metadata. Extended Matcher log_path matching to support volume mounts {pull}7072[7072]
- Add default_fields to Elasticsearch template when connecting to Elasticsearch >= 7.0. {pull}7015[7015]
- Add support for loading a template.json file directly instead of using fields.yml. {pull}7039[7039]
- Add support for keyword multifields in field.yml. {pull}7131[7131]
- Add experimental Jolokia Discovery autodiscover provider. {pull}7141[7141]
- Add owner object info to Kubernetes metadata. {pull}7231[7231]
- Add Beat export dashboard command. {pull}7239[7239]
- Add support for docker autodiscover to monitor containers on host network {pull}6708[6708]
- Add ability to define input configuration as stringified JSON for autodiscover. {pull}7372[7372]
- Add processor definition support for hints builder {pull}7386[7386]
- Add support to disable html escaping in outputs. {pull}7445[7445]
- Refactor error handing in schema.Apply(). {pull}7335[7335]
- Add additional types to Kubernetes metadata {pull}7457[7457]
- Add module state reporting for Beats Monitoring. {pull}7075[7075]
- Release the `rename` processor as GA. {pull}7656[7656]
- Add support for Openstack Nova in `add_cloud_metadata` processor. {pull}7663[7663]
- Add support to set Beats services to automatic-delayed start on Windows. {pull}8720[8711]

*Auditbeat*

- Added XXH64 hash option for file integrity checks. {pull}7311[7311]
- Added the `show auditd-rules` and `show auditd-status` commands to show kernel rules and status. {pull}7114[7114]
- Add Kubernetes specs for auditbeat file integrity monitoring {pull}7642[7642]

*Filebeat*

- Add Kibana module with log fileset. {pull}7052[7052]
- Support MySQL 5.7.19 by mysql/slowlog {pull}6969[6969]
- Correctly join partial log lines when using `docker` input. {pull}6967[6967]
- Add support for TLS with client authentication to the TCP input {pull}7056[7056]
- Converted part of pipeline from treafik/access metricSet to dissect to improve efficiency. {pull}7209[7209]
- Add GC fileset to the Elasticsearch module. {pull}7305[7305]
- Add Audit log fileset to the Elasticsearch module. {pull}7365[7365]
- Add Slow log fileset to the Elasticsearch module. {pull}7473[7473]
- Add deprecation fileset to the Elasticsearch module. {pull}7474[7474]
- Add `convert_timezone` option to Kafka module to convert dates to UTC. {issue}7546[7546] {pull}7578[7578]
- Add patterns for kafka 1.1 logs. {pull}7608[7608]
- Move debug messages in tcp input source {pull}7712[7712]

*Metricbeat*

- Add experimental Elasticsearch index metricset. {pull}6881[6881]
- Add dashboards and visualizations for haproxy metrics. {pull}6934[6934]
- Add Jolokia agent in proxy mode. {pull}6475[6475]
- Add message rates to the RabbitMQ queue metricset {issue}6442[6442] {pull}6606[6606]
- Add exchanges metricset to the RabbitMQ module {issue}6442[6442] {pull}6607[6607]
- Add Elasticsearch index_summary metricset. {pull}6918[6918]
- Add shard metricset to Elasticsearch module. {pull}7006[7006]
- Add apiserver metricset to Kubernetes module. {pull}7059[7059]
- Add maxmemory to redis info metricset. {pull}7127[7127]
- Set guest as default user in RabbitMQ module. {pull}7107[7107]
- Add postgresql statement metricset. {issue}7048[7048] {pull}7060[7060]
- Update `state_container` metricset to support latest `kube-state-metrics` version. {pull}7216[7216]
- Add TLS support to MongoDB module. {pull}7401[7401]
- Added Traefik module with health metricset. {pull}7413[7413]
- Add Elasticsearch ml_job metricsets. {pull}7196[7196]
- Add support for bearer token files to HTTP helper. {pull}7527[7527]
- Add Elasticsearch index recovery metricset. {pull}7225[7225]
- Add `locks`, `global_locks`, `oplatencies` and `process` fields to `status` metricset of MongoDB module. {pull}7613[7613]
- Run Kafka integration tests on version 1.1.0 {pull}7616[7616]
- Release raid and socket metricset from system module as GA. {pull}7658[7658]
- Release elasticsearch module and all its metricsets as beta. {pull}7662[7662]
- Release munin and traefik module as beta. {pull}7660[7660]
- Add envoyproxy module. {pull}7569[7569]
- Release prometheus collector metricset as GA. {pull}7660[7660]
- Add Elasticsearch `cluster_stats` metricset. {pull}7638[7638]
- Added `basepath` setting for HTTP-based metricsets {pull}7700[7700]

*Packetbeat*

- The process monitor now reports the command-line for all processes, under Linux and Windows. {pull}7135[7135]
- Updated the TLS protocol parser with new cipher suites added to TLS 1.3. {issue}7455[7455]
- Flows are enriched with process information using the process monitor. {pull}7507[7507]
- Added UDP support to process monitor. {pull}7571[7571]

==== Deprecated

*Metricbeat*

- Kubernetes `state_container` `cpu.limit.nanocores` and `cpu.request.nanocores` have been
deprecated in favor of `cpu.*.cores`. {pull}6916[6916]

[[release-notes-6.3.1]]
=== Beats version 6.3.1
https://github.com/elastic/beats/compare/v6.3.0...v6.3.1[View commits]

==== Bugfixes

*Affecting all Beats*

- Allow index-pattern only setup when setup.dashboards.only_index=true. {pull}7285[7285]
- Preserve the event when source matching fails in `add_docker_metadata`. {pull}7133[7133]
- Negotiate Docker API version from our client instead of using a hardcoded one. {pull}7165[7165]
- Fix duplicating dynamic_fields in template when overwriting the template. {pull}7352[7352]

*Auditbeat*

- Fixed parsing of AppArmor audit messages. {pull}6978[6978]

*Filebeat*

- Comply with PostgreSQL database name format {pull}7198[7198]
- Optimize PostgreSQL ingest pipeline to use anchored regexp and merge multiple regexp into a single expression. {pull}7269[7269]
- Keep different registry entry per container stream to avoid wrong offsets. {issue}7281[7281]
- Fix offset field pointing at end of a line. {issue}6514[6514]
- Commit registry writes to stable storage to avoid corrupt registry files. {issue}6792[6792]

*Metricbeat*

- Fix field mapping for the system process CPU ticks fields. {pull}7230[7230]
- Ensure canonical naming for JMX beans is disabled in Jolokia module. {pull}7047[7047]
- Fix Jolokia attribute mapping when using wildcards and MBean names with multiple properties. {pull}7321[7321]

*Packetbeat*

- Fix an out of bounds access in HTTP parser caused by malformed request. {pull}6997[6997]
- Fix missing type for `http.response.body` field. {pull}7169[7169]

==== Added

*Auditbeat*

- Added caching of UID and GID values to auditd module. {pull}6978[6978]
- Updated syscall tables for Linux 4.16. {pull}6978[6978]
- Added better error messages for when the auditd module fails due to the
  Linux kernel not supporting auditing (CONFIG_AUDIT=n). {pull}7012[7012]

*Metricbeat*

- Collect accumulated docker network metrics and mark old ones as deprecated. {pull}7253[7253]



[[release-notes-6.3.0]]
=== Beats version 6.3.0
https://github.com/elastic/beats/compare/v6.2.3...v6.3.0[View commits]

==== Breaking changes

*Affecting all Beats*

- De dot keys of labels and annotations in kubernetes meta processors to prevent collisions. {pull}6203[6203]
- Rename `beat.cpu.*.time metrics` to `beat.cpu.*.time.ms`. {pull}6449[6449]
- Add `host.name` field to all events, to avoid mapping conflicts. This could be breaking Logstash configs if you rely on the `host` field being a string. {pull}7051[7051]

*Filebeat*

- Add validation for Stdin, when Filebeat is configured with Stdin and any other inputs, Filebeat
  will now refuse to start. {pull}6463[6463]
- Mark `system.syslog.message` and `system.auth.message` as `text` instead of `keyword`. {pull}6589[6589]

*Metricbeat*

- De dot keys in kubernetes/event metricset to prevent collisions. {pull}6203[6203]
- Add config option for windows/perfmon metricset to ignore non existent counters. {pull}6432[6432]
- Refactor docker CPU calculations to be more consistent with `docker stats`. {pull}6608[6608]
- Update logstash.node_stats metricset to write data under `logstash.node.stats.*`. {pull}6714[6714]

==== Bugfixes

*Affecting all Beats*

- Fix panic when Events containing a float32 value are normalized. {pull}6129[6129]
- Fix `setup.dashboards.always_kibana` when using Kibana 5.6. {issue}6090[6090]
- Fix for Kafka logger. {pull}6430[6430]
- Remove double slashes in Windows service script. {pull}6491[6491]
- Ensure Kubernetes labels/annotations don't break mapping {pull}6490[6490]
- Ensure that the dashboard zip files can't contain files outside of the kibana directory. {pull}6921[6921]
- Fix map overwrite panics by cloning shared structs before doing the update. {pull}6947[6947]
- Fix delays on autodiscovery events handling caused by blocking runner stops. {pull}7170[7170]
- Do not emit Kubernetes autodiscover events for Pods without IP address. {pull}7235[7235]
- Fix self metrics when containerized {pull}6641[6641]

*Auditbeat*

- Add hex decoding for the name field in audit path records. {pull}6687[6687]
- Fixed a deadlock in the file_integrity module under Windows. {issue}6864[6864]
- Fixed parsing of AppArmor audit messages. {pull}6978[6978]
- Allow `auditbeat setup` to run without requiring elevated privileges for the audit client. {issue}7111[7111]
- Fix goroutine leak that occurred when the auditd module was stopped. {pull}7163[7163]

*Filebeat*

- Fix panic when log prospector configuration fails to load. {issue}6800[6800]
- Fix memory leak in log prospector when files cannot be read. {issue}6797[6797]
- Add raw JSON to message field when JSON parsing fails. {issue}6516[6516]
- Commit registry writes to stable storage to avoid corrupt registry files. {pull}6877[6877]
- Fix a parsing issue in the syslog input for RFC3339 timestamp and time with nanoseconds. {pull}7046[7046]
- Fix an issue with an overflowing wait group when using the TCP input. {issue}7202[7202]

*Heartbeat*

- Fix race due to updates of shared a map, that was not supposed to be shared between multiple go-routines. {issue}6616[6616]

*Metricbeat*

- Fix the default configuration for Logstash to include the default port. {pull}6279[6279]
- Fix dealing with new process status codes in Linux kernel 4.14+. {pull}6306[6306]
- Add filtering option by exact device names in system.diskio. `diskio.include_devices`. {pull}6085[6085]
- Add connections metricset to RabbitMQ module {pull}6548[6548]
- Fix panic in http dependent modules when invalid config was used. {pull}6205[6205]
- Fix system.filesystem.used.pct value to match what df reports. {issue}5494[5494]
- Fix namespace disambiguation in Kubernetes state_* metricsets. {issue}6281[6281]
- Fix Windows perfmon metricset so that it sends metrics when an error occurs. {pull}6542[6542]
- Fix Kubernetes calculated fields store. {pull}6564{6564}
- Exclude bind mounts in fsstat and filesystem metricsets. {pull}6819[6819]
- Don't stop Metricbeat if aerospike server is down. {pull}6874[6874]
- disk reads and write count metrics in RabbitMQ queue metricset made optional. {issue}6876[6876]
- Add mapping for docker metrics per cpu. {pull}6843[6843]

*Winlogbeat*

- Fixed a crash under Windows 2003 and XP when an event had less insert strings than required by its format string. {pull}6247[6247]

==== Added

*Affecting all Beats*

- Update Golang 1.9.4 {pull}6326[6326]
- Add the ability to log to the Windows Event Log. {pull}5913[5913]
- The node name can be discovered automatically by machine-id matching when beat deployed outside Kubernetes cluster. {pull}6146[6146]
- Panics will be written to the logger before exiting. {pull}6199[6199]
- Add builder support for autodiscover and annotations builder {pull}6408[6408]
- Add plugin support for autodiscover builders, providers {pull}6457[6457]
- Preserve runtime from container statuses in Kubernetes autodiscover {pull}6456[6456]
- Experimental feature setup.template.append_fields added. {pull}6024[6024]
- Add appender support to autodiscover {pull}6469[6469]
- Add add_host_metadata processor {pull}5968[5968]
- Retry configuration to load dashboards if Kibana is not reachable when the beat starts. {pull}6560[6560]
- Add `has_fields` conditional to filter events based on the existence of all the given fields. {issue}6285[6285] {pull}6653[6653]
- Add support for spooling to disk to the beats event publishing pipeline. {pull}6581[6581]
- Added logging of system info at Beat startup. {issue}5946[5946]
- Do not log errors if X-Pack Monitoring is enabled but Elastisearch X-Pack is not. {pull}6627[6627]
- Add rename processor. {pull}6292[6292]
- Allow override of dynamic template `match_mapping_type` for fields with object_type. {pull}6691[6691]

*Filebeat*

- Add IIS module to parse access log and error log. {pull}6127[6127]
- Renaming of the prospector type to the input type and all prospectors are now moved to the input
  folder, to maintain backward compatibility type aliasing was used to map the old type to the new
  one. This change also affect YAML configuration. {pull}6078[6078]
- Addition of the TCP input {pull}6700[6700]
- Add option to convert the timestamps to UTC in the system module. {pull}5647[5647]
- Add Logstash module support for main log and the slow log, support the plain text or structured JSON format {pull}5481[5481]
- Add stream filtering when using `docker` prospector. {pull}6057[6057]
- Add support for CRI logs format. {issue}5630[5630]
- Add json.ignore_decoding_error config to not log json decoding erors. {issue}6547[6547]
- Make registry file permission configurable. {pull}6455[6455]
- Add MongoDB module. {pull}6283[6238]
- Add Ingest pipeline loading to setup. {pull}6814[6814]
- Add support of log_format combined to NGINX access logs. {pull}6858[6858]
- Release config reloading feature as GA.
- Add support human friendly size for the UDP input. {pull}6886[6886]
- Add Syslog input to ingest RFC3164 Events via TCP and UDP {pull}6842[6842]
- Remove the undefined `username` option from the Redis input and clarify the documentation. {pull}6662[6662]

*Heartbeat*

- Made the URL field of Heartbeat aggregateable. {pull}6263[6263]
- Use `match.Matcher` for checking Heartbeat response bodies with regular expressions. {pull}6539[6539]

*Metricbeat*

- Support apache status pages for versions older than 2.4.16. {pull}6450[6450]
- Add support for huge pages on Linux. {pull}6436[6436]
- Support to optionally 'de dot' keys in http/json metricset to prevent collisions. {pull}5970[5970]
- Add graphite protocol metricbeat module. {pull}4734[4734]
- Add http server metricset to support push metrics via http. {pull}4770[4770]
- Make config object public for graphite and http server {pull}4820[4820]
- Add system uptime metricset. {issue}4848[4848]
- Add experimental `queue` metricset to RabbitMQ module. {pull}4788[4788]
- Add additional php-fpm pool status kpis for Metricbeat module {pull}5287[5287]
- Add etcd module. {issue}4970[4970]
- Add ip address of docker containers to event. {pull}5379[5379]
- Add ceph osd tree information to metricbeat {pull}5498[5498]
- Add ceph osd_df to metricbeat {pull}5606[5606]
- Add basic Logstash module. {pull}5540[5540]
- Add dashboard for Windows service metricset. {pull}5603[5603]
- Add pct calculated fields for Pod and container CPU and memory usages. {pull}6158[6158]
- Add statefulset support to Kubernetes module. {pull}6236[6236]
- Refactor prometheus endpoint parsing to look similar to upstream prometheus {pull}6332[6332]
- Making the http/json metricset GA. {pull}6471[6471]
- Add support for array in http/json metricset. {pull}6480[6480]
- Making the jolokia/jmx module GA. {pull}6143[6143]
- Making the MongoDB module GA. {pull}6554[6554]
- Allow to disable labels `dedot` in Docker module, in favor of a safe way to keep dots. {pull}6490[6490]
- Add experimental module to collect metrics from munin nodes. {pull}6517[6517]
- Add support for wildcards and explicit metrics grouping in jolokia/jmx. {pull}6462[6462]
- Set `collector` as default metricset in Prometheus module. {pull}6636[6636] {pull}6747[6747]
- Set `mntr` as default metricset in Zookeeper module. {pull}6674[6674]
- Set default metricsets in vSphere module. {pull}6676[6676]
- Set `status` as default metricset in Apache module. {pull}6673[6673]
- Set `namespace` as default metricset in Aerospike module. {pull}6669[6669]
- Set `service` as default metricset in Windows module. {pull}6675[6675]
- Set all metricsets as default metricsets in uwsgi module. {pull}6688[6688]
- Allow autodiscover to monitor unexposed ports {pull}6727[6727]
- Mark kubernetes.event metricset as beta. {pull}6715[6715]
- Set all metricsets as default metricsets in couchbase module. {pull}6683[6683]
- Mark uwsgi module and metricset as beta. {pull}6717[6717]
- Mark Golang module and metricsets as beta. {pull}6711[6711]
- Mark system.raid metricset as beta. {pull}6710[6710]
- Mark http.server metricset as beta. {pull}6712[6712]
- Mark metricbeat logstash module and metricsets as beta. {pull}6713[6713]
- Set all metricsets as default metricsets in Ceph module. {pull}6676[6676]
- Set `container`, `cpu`, `diskio`, `healthcheck`, `info`, `memory` and `network` in docker module as default. {pull}6718[6718]
- Set `cpu`, `load`, `memory`, `network`, `process` and `process_summary` as default metricsets in system module. {pull}6689[6689]
- Set `collector` as default metricset in Dropwizard module. {pull}6669[6669]
- Set `info` and `keyspace` as default metricsets in redis module. {pull}6742[6742]
- Set `connection` as default metricset in rabbitmq module. {pull}6743[6743]
- Set all metricsets as default metricsets in Elasticsearch module. {pull}6755[6755]
- Set all metricsets as default metricsets in Etcd module. {pull}6756[6756]
- Set server metricsets as default in Graphite module. {pull}6757[6757]
- Set all metricsets as default metricsets in HAProxy module. {pull}6758[6758]
- Set all metricsets as default metricsets in Kafka module. {pull}6759[6759]
- Set all metricsets as default metricsets in postgresql module. {pull}6761[6761]
- Set status metricsets as default in Kibana module. {pull}6762[6762]
- Set all metricsets as default metricsets in Logstash module. {pull}6763[6763]
- Set `container`, `node`, `pod`, `system`, `volume` as default in Kubernetes module. {pull} 6764[6764]
- Set `stats` as default in memcached module. {pull}6765[6765]
- Set all metricsets as default metricsets in Mongodb module. {pull}6766[6766]
- Set `pool` as default metricset for php_fpm module. {pull}6768[6768]
- Set `status` as default metricset for mysql module. {pull} 6769[6769]
- Set `stubstatus` as default metricset for nginx module. {pull}6770[6770]
- Added support for haproxy 1.7 and 1.8. {pull}6793[6793]
- Add accumulated I/O stats to diskio in the line of `docker stats`. {pull}6701[6701]
- Ignore virtual filesystem types by default in system module. {pull}6819[6819]
- Release config reloading feature as GA. {pull}6891[6891]
- Kubernetes deployment: Add ServiceAccount config to system metricbeat. {pull}6824[6824]
- Kubernetes deployment: Add DNS Policy to system metricbeat. {pull}6656[6656]

*Packetbeat*

- Add support for condition on bool type {issue}5659[5659] {pull}5954[5954]
- Fix high memory usage on HTTP body if body is not published. {pull}6680[6680]
- Allow to capture the HTTP request or response bodies independently. {pull}6784[6784]
- HTTP publishes an Error event for unmatched requests or responses. {pull}6794[6794]

*Winlogbeat*

- Use bookmarks to persist the last published event. {pull}6150[6150]

[[release-notes-6.2.3]]
=== Beats version 6.2.3
https://github.com/elastic/beats/compare/v6.2.2...v6.2.3[View commits]

==== Breaking changes

*Affecting all Beats*

- Fix conditions checking on autodiscover Docker labels. {pull}6412[6412]

==== Bugfixes

*Affecting all Beats*

- Avoid panic errors when processing nil Pod events in add_kubernetes_metadata. {issue}6372[6372]
- Fix infinite failure on Kubernetes watch {pull}6504[6504]

*Metricbeat*

- Fix Kubernetes overview dashboard views for non default time ranges. {issue}6395{6395}


[[release-notes-6.2.2]]
=== Beats version 6.2.2
https://github.com/elastic/beats/compare/v6.2.1...v6.2.2[View commits]

==== Bugfixes

*Affecting all Beats*

- Add logging when monitoring cannot connect to Elasticsearch. {pull}6365[6365]
- Fix infinite loop when event unmarshal fails in Kubernetes pod watcher. {pull}6353[6353]

*Filebeat*

- Fix a conversion issue for time related fields in the Logstash module for the slowlog
  fileset. {issue}6317[6317]

[[release-notes-6.2.1]]
=== Beats version 6.2.1
https://github.com/elastic/beats/compare/v6.2.0...v6.2.1[View commits]

No changes in this release.

[[release-notes-6.2.0]]
=== Beats version 6.2.0
https://github.com/elastic/beats/compare/v6.1.3...v6.2.0[View commits]

==== Breaking changes

*Affecting all Beats*

- The log format may differ due to logging library changes. {pull}5901[5901]
- The default value for pipelining is reduced to 2 to avoid high memory in the Logstash beats input. {pull}6250[6250]

*Auditbeat*

- Split the audit.kernel and audit.file metricsets into their own modules
  named auditd and file_integrity, respectively. This change requires
  existing users to update their config. {issue}5422[5422]
- Renamed file_integrity module fields. {issue}5423[5423] {pull}5995[5995]
- Renamed auditd module fields. {issue}5423[5423] {pull}6080[6080]

*Metricbeat*

- Rename `golang.heap.system.optained` field to `golang.heap.system.obtained`. {issue}5703[5703]
- De dot keys in jolokia/jmx metricset to prevent collisions. {pull}5957[5957]

==== Bugfixes

*Auditbeat*

- Fixed an issue where the proctitle value was being truncated. {pull}6080[6080]
- Fixed an issue where values were incorrectly interpreted as hex data. {pull}6080[6080]
- Fixed parsing of the `key` value when multiple keys are present. {pull}6080[6080]
- Fix possible resource leak if file_integrity module is used with config
  reloading on Windows or Linux. {pull}6198[6198]

*Filebeat*

- Fix variable name for `convert_timezone` in the system module. {pull}5936[5936]

*Metricbeat*

- Fix error `datastore '*' not found` in Vsphere module. {issue}4879[4879]
- Fix error `NotAuthenticated` in Vsphere module. {issue}4673[4673]
- Fix mongodb session consistency mode to allow command execution on secondary nodes. {issue}4689[4689]
- Fix kubernetes `state_pod` `status.phase` so that the active phase is returned instead of `unknown`. {pull}5980[5980]
- Fix error collecting network_names in Vsphere module. {pull}5962[5962]
- Fix process cgroup memory metrics for memsw, kmem, and kmem_tcp. {issue}6033[6033]
- Fix kafka OffsetFetch request missing topic and partition parameters. {pull}5880[5880]

*Packetbeat*

- Fix mysql SQL parser to trim `\r` from Windows Server `SELECT\r\n\t1`. {pull}5572[5572]


==== Added

*Affecting all Beats*

- Adding a local keystore to allow user to obfuscate password {pull}5687[5687]
- Add autodiscover for kubernetes. {pull}6055[6055]
- Add Beats metrics reporting to Xpack. {issue}3422[3422]
- Update the command line library cobra and add support for zsh completion {pull}5761[5761]
- Update to Golang 1.9.2
- Moved `ip_port` indexer for `add_kubernetes_metadata` to all beats. {pull}5707[5707]
- `ip_port` indexer now index both IP and IP:port pairs. {pull}5721[5721]
- Add the ability to write structured logs. {pull}5901[5901]
- Use structured logging for the metrics that are periodically logged via the
  `logging.metrics` feature. {pull}5915[5915]
- Improve Elasticsearch output metrics to count number of dropped and duplicate (if event ID is given) events. {pull}5811[5811]
- Add the ability for the add_docker_metadata process to enrich based on process ID. {pull}6100[6100]
- The `add_docker_metadata` and `add_kubernetes_metadata` processors are now GA, instead of Beta. {pull}6105[6105]
- Update go-ucfg library to support top level key reference and cyclic key reference for the
  keystore {pull}6098[6098]

*Auditbeat*

- Auditbeat is marked as GA, no longer Beta. {issue}5432[5432]
- Add support for BLAKE2b hash algorithms to the file integrity module. {pull}5926[5926]
- Add support for recursive file watches. {pull}5575[5575] {pull}5833[5833]

*Filebeat*

- Add Osquery module. {pull}5971[5971]
- Add stream filtering when using `docker` prospector. {pull}6057[6057]

*Metricbeat*

- Add ceph osd_df to metricbeat {pull}5606[5606]
- Add field network_names of hosts and virtual machines. {issue}5646[5646]
- Add experimental system/raid metricset. {pull}5642[5642]
- Add a dashboard for the Nginx module. {pull}5991[5991]
- Add experimental mongodb/collstats metricset. {pull}5852[5852]
- Update the MySQL dashboard to use the Time Series Visual Builder. {pull}5996[5996]
- Add experimental uwsgi module. {pull}6006[6006]
- Docker and Kubernetes modules are now GA, instead of Beta. {pull}6105[6105]
- Support haproxy stats gathering using http (additionally to tcp socket). {pull}5819[5819]
- Support to optionally 'de dot' keys in http/json metricset to prevent collisions. {pull}5957[5957]

*Packetbeat*

- Configure good defaults for `add_kubernetes_metadata`. {pull}5707[5707]

[[release-notes-6.1.3]]
=== Beats version 6.1.3
https://github.com/elastic/beats/compare/v6.1.2...v6.1.3[View commits]

No changes in this release.

[[release-notes-6.1.2]]
=== Beats version 6.1.2
https://github.com/elastic/beats/compare/v6.1.1...v6.1.2[View commits]

==== Bugfixes

*Auditbeat*

- Add an error check to the file integrity scanner to prevent a panic when
  there is an error reading file info via lstat. {issue}6005[6005]

==== Added

*Filebeat*

- Switch to docker prospector in sample manifests for Kubernetes deployment {pull}5963[5963]

[[release-notes-6.1.1]]
=== Beats version 6.1.1
https://github.com/elastic/beats/compare/v6.1.0...v6.1.1[View commits]

No changes in this release.

[[release-notes-6.1.0]]
=== Beats version 6.1.0
https://github.com/elastic/beats/compare/v6.0.1...v6.1.0[View commits]

==== Breaking changes

*Auditbeat*

- Changed `audit.file.path` to be a multi-field so that path is searchable. {pull}5625[5625]

*Metricbeat*

- Rename `heap_init` field to `heap.init` in the Elasticsearch module. {pull}5320[5320]
- Rename `http.response.status_code` field to `http.response.code` in the HTTP module. {pull}5521[5521]

==== Bugfixes

*Affecting all Beats*

- Remove ID() from Runner interface {issue}5153[5153]
- Correctly send configured `Host` header to the remote server. {issue}4842[4842]
- Change add_kubernetes_metadata to attempt detection of namespace. {pull}5482[5482]
- Avoid double slash when join url and path {pull}5517[5517]
- Fix console color output for Windows. {issue}5611[5611]
- Fix logstash output debug message. {pull}5799{5799]
- Fix isolation of modules when merging local and global field settings. {issue}5795[5795]
- Report ephemeral ID and uptime in monitoring events on all platforms {pull}6501[6501]

*Filebeat*

- Add support for adding string tags {pull}5395[5395]
- Fix race condition when limiting the number of harvesters running in parallel {issue}5458[5458]
- Fix relative paths in the prospector definitions. {pull}5443[5443]
- Fix `recursive_globe.enabled` option. {pull}5443[5443]

*Metricbeat*

- Change field type of http header from nested to object {pull}5258[5258]
- Fix the fetching of process information when some data is missing under MacOS X. {issue}5337[5337]
- Change `MySQL active connections` visualization title to `MySQL total connections`. {issue}4812[4812]
- Fix `ProcState` on Linux and FreeBSD when process names contain parentheses. {pull}5775[5775]
- Fix incorrect `Mem.Used` calculation under linux. {pull}5775[5775]
- Fix `open_file_descriptor_count` and `max_file_descriptor_count` lost in zookeeper module {pull}5902[5902]
- Fix system process metricset for kernel processes. {issue}5700[5700]
- Change kubernetes.node.cpu.allocatable.cores to float. {pull}6130[6130]

*Packetbeat*

- Fix http status phrase parsing not allow spaces. {pull}5312[5312]
- Fix http parse to allow to parse get request with space in the URI. {pull}5495[5495]
- Fix mysql SQL parser to trim `\r` from Windows Server `SELECT\r\n\t1`. {pull}5572[5572]
- Fix corruption when parsing repeated headers in an HTTP request or response. {pull}6325[6325]
- Fix panic when parsing partial AMQP messages. {pull}6384[6384]
- Fix out of bounds access to slice in MongoDB parser. {pull}6256[6256]
- Fix sniffer hanging on exit under Linux. {pull}6535[6535]
- Fix bounds check error in http parser causing a panic. {pull}6750[6750]

*Winlogbeat*

- Fix the registry file. It was not correctly storing event log names, and
  upon restart it would begin reading at the start of each event log. {issue}5813[5813]
- Fix config validation to allow `event_logs.processors`. [pull]6217[6217]

==== Added

*Affecting all Beats*

- Support dashboard loading without Elasticsearch {pull}5653[5653]
- Changed the hashbang used in the beat helper script from `/bin/bash` to `/usr/bin/env bash`. {pull}5051[5051]
- Changed beat helper script to use `exec` when running the beat. {pull}5051[5051]
- Fix reloader error message to only print on actual error {pull}5066[5066]
- Add support for enabling TLS renegotiation. {issue}4386[4386]
- Add Azure VM support for add_cloud_metadata processor {pull}5355[5355]
- Add `output.file.permission` config option. {pull}4638[4638]
- Refactor add_kubernetes_metadata to support autodiscovery {pull}5434[5434]
- Improve custom flag handling and CLI flags usage message. {pull}5543[5543]
- Add number_of_routing_shards config set to 30 {pull}5570[5570]
- Set log level for kafka output. {pull}5397[5397]
- Move TCP UDP start up into `server.Start()` {pull}4903[4903]
- Update to Golang 1.9.2

*Auditbeat*

- Add support for SHA3 hash algorithms to the file integrity module. {issue}5345[5345]
- Add dashboards for Linux audit framework events (overview, executions, sockets). {pull}5516[5516]

*Filebeat*

- Add PostgreSQL module with slowlog support. {pull}4763[4763]
- Add Kafka log module. {pull}4885[4885]
- Add support for `/var/log/containers/` log path in `add_kubernetes_metadata` processor. {pull}4981[4981]
- Remove error log from runnerfactory as error is returned by API. {pull}5085[5085]
- Add experimental Docker `json-file` prospector . {pull}5402[5402]
- Add experimental Docker autodiscover functionality. {pull}5245[5245]
- Add option to convert the timestamps to UTC in the system module. {pull}5647[5647]
- Add Logstash module support for main log and the slow log, support the plain text or structured JSON format {pull}5481[5481]

*Metricbeat*

- Add graphite protocol metricbeat module. {pull}4734[4734]
- Add http server metricset to support push metrics via http. {pull}4770[4770]
- Make config object public for graphite and http server {pull}4820[4820]
- Add system uptime metricset. {issue}4848[4848]
- Add experimental `queue` metricset to RabbitMQ module. {pull}4788[4788]
- Add additional php-fpm pool status kpis for Metricbeat module {pull}5287[5287]
- Add etcd module. {issue}4970[4970]
- Add ip address of docker containers to event. {pull}5379[5379]
- Add ceph osd tree information to Metricbeat {pull}5498[5498]
- Add basic Logstash module. {pull}5540[5540]
- Add dashboard for Windows service metricset. {pull}5603[5603]
- Add experimental Docker autodiscover functionality. {pull}5245[5245]
- Add Windows service metricset in the windows module. {pull}5332[5332]
- Update gosigar to v0.6.0. {pull}5775[5775]

*Packetbeat*

- Add support for decoding the TLS envelopes. {pull}5476[5476]
- HTTP parses successfully on empty status phrase. {issue}6176[6176]
- HTTP parser supports broken status line. {pull}6631[6631]

[[release-notes-6.0.1]]
=== Beats version 6.0.1
https://github.com/elastic/beats/compare/v6.0.0...v6.0.1[View commits]

==== Bugfixes

*Affecting all Beats*

- Fix documentation links in README.md files. {pull}5710[5710]
- Fix `add_docker_metadata` dropping some containers. {pull}5788[5788]

*Heartbeat*

- Fix the "HTTP up status" visualization. {pull}5564[5564]

*Metricbeat*

- Fix map overwrite in docker diskio module. {issue}5582[5582]
- Fix connection leak in mongodb module. {issue}5688[5688]
- Fix the include top N processes feature for cases where there are fewer
  processes than N. {pull}5729[5729]


include::libbeat/docs/release-notes/6.0.0.asciidoc[]

[[release-notes-6.0.0-ga]]
=== Beats version 6.0.0-GA
https://github.com/elastic/beats/compare/v6.0.0-rc2...v6.0.0[View commits]

The list below covers the changes between 6.0.0-rc2 and 6.0.0 GA only.

==== Bugfixes

*Filebeat*

- Fix machine learning jobs setup for dynamic modules. {pull}5509[5509]

*Packetbeat*

- Fix missing length check in the PostgreSQL module. {pull}5457[5457]
- Fix panic in ACK handler if event is dropped on blocked queue {issue}5524[5524]

==== Added

*Filebeat*

- Add Kubernetes manifests to deploy Filebeat. {pull}5349[5349]
- Add container short ID matching to add_docker_metadata. {pull}6172[6172]

*Metricbeat*

- Add Kubernetes manifests to deploy Metricbeat. {pull}5349[5349]


[[release-notes-6.0.0-rc2]]
=== Beats version 6.0.0-rc2
https://github.com/elastic/beats/compare/v6.0.0-rc1...v6.0.0-rc2[View commits]

==== Breaking changes

*Packetbeat*

- Remove not-working `runoptions.uid` and `runoptions.gid` options in Packetbeat. {pull}5261[5261]

==== Bugfixes

*Affecting all Beats*

- Fix data race accessing watched containers. {issue}5147[5147]
- Do not require template if index change and template disabled {pull}5319[5319]
- Fix missing ACK in redis output. {issue}5404[5404]

*Filebeat*

- Fix default paths for redis 4.0.1 logs on macOS {pull}5173[5173]
- Fix Filebeat not starting if command line and modules configs are used together. {issue}5376[5376]
- Fix double `@timestamp` field when JSON decoding was used. {pull}5436[5436]

*Metricbeat*

- Use `beat.name` instead of `beat.hostname` in the Host Overview dashboard. {pull}5340[5340]
- Fix the loading of 5.x dashboards. {issue}5277[5277]

==== Added

*Metricbeat*

- Auto-select a hostname (based on the host on which the Beat is running) in the Host Overview dashboard. {pull}5340[5340]

==== Deprecated

*Filebeat*

- The `filebeat.config_dir` option is deprecated. Use `filebeat.config.prospector` options instead. {pull}5321[5321]

[[release-notes-6.0.0-rc1]]
=== Beats version 6.0.0-rc1
https://github.com/elastic/beats/compare/v6.0.0-beta2...v6.0.0-rc1[View commits]

==== Bugfixes

*Affecting all Beats*

- Fix the `/usr/bin/beatname` script to accept `-d "*"` as a parameter. {issue}5040[5040]
- Combine `fields.yml` properties when they are defined in different sources. {issue}5075[5075]
- Keep Docker & Kubernetes pod metadata after container dies while they are needed by processors. {pull}5084[5084]
- Fix `fields.yml` lookup when using `export template` with a custom `path.config` param. {issue}5089[5089]
- Remove runner creation from every reload check {pull}5141[5141]
- Fix add_kubernetes_metadata matcher registry lookup. {pull}5159[5159]

*Metricbeat*

- Fix a memory allocation issue where more memory was allocated than needed in the windows-perfmon metricset. {issue}5035[5035]
- Don't start metricbeat if external modules config is wrong and reload is disabled {pull}5053[5053]
- The MongoDB module now connects on each fetch, to avoid stopping the whole Metricbeat instance if MongoDB is not up when starting. {pull}5120[5120]
- Fix kubernetes events module to be able to index time fields properly. {issue}5093[5093]
- Fixed `cmd_set` and `cmd_get` being mixed in the Memcache module. {pull}5189[5189]


==== Added

*Affecting all Beats*

- Enable flush timeout by default. {pull}5150[5150]
- Add @metadata.version to events send to Logstash. {pull}5166[5166]

*Auditbeat*

- Changed the number of shards in the default configuration to 3. {issue}5095[5095]
- Add support for receiving audit events using a multicast socket. {issue}4850[4850]

*Filebeat*

- Changed the number of shards in the default configuration to 3. {issue}5095[5095]
- Don't start filebeat if external modules/prospectors config is wrong and reload is disabled {pull}5053[5053]
- Add `filebeat.registry_flush` setting, to delay the registry updates. {pull}5146[5146]

*Heartbeat*

- Changed the number of shards in the default configuration to 1. {issue}5095[5095]

*Packetbeat*

- Changed the number of shards in the default configuration to 3. {issue}5095[5095]

*Winlogbeat*

- Changed the number of shards in the default configuration to 3. {issue}5095[5095]

[[release-notes-6.0.0-beta2]]
=== Beats version 6.0.0-beta2
https://github.com/elastic/beats/compare/v6.0.0-beta1...v6.0.0-beta2[View commits]

==== Breaking changes

*Affecting all Beats*

- The log directory (`path.log`) for Windows services is now set to `C:\ProgramData\[beatname]\logs`. {issue}4764[4764]
- The _all field is disabled in Elasticsearch 6.0. This means that searching by individual
  words only work on text fields. {issue}4901[4901]
- Fail if removed setting output.X.flush_interval is explicitly configured.
- Rename the `/usr/bin/beatname.sh` script (e.g. `metricbeat.sh`) to `/usr/bin/beatname`. {pull}4933[4933]
- Beat does not start if elasticsearch index pattern was modified but not the template name and pattern. {issue}4769[4769]
- Fail if removed setting output.X.flush_interval is explicitly configured. {pull}4880[4880]

==== Bugfixes

*Affecting all Beats*

- Register kubernetes `field_format` matcher and remove logger in `Encode` API {pull}4888[4888]
- Fix go plugins not loaded when beat starts {pull}4799[4799]
- Add support for `initContainers` in `add_kubernetes_metadata` processor. {issue}4825[4825]
- Eliminate deprecated _default_ mapping in 6.x {pull}4864[4864]
- Fix pod name indexer to use both namespace, pod name to frame index key {pull}4775[4775]

*Filebeat*

- Fix issue where the `fileset.module` could have the wrong value. {issue}4761[4761]

*Heartbeat*

- Fix monitor.name being empty by default. {issue}4852[4852]
- Fix wrong event timestamps. {issue}4851[4851]

*Metricbeat*

- Added missing mongodb configuration file to the `modules.d` folder. {pull}4870[4870]
- Fix wrong MySQL CRUD queries timelion visualization {pull}4857[4857]
- Add new metrics to CPU metricset {pull}4969[4969]

*Packetbeat*

- Update flow timestamp on each packet being received. {issue}4895[4895]

==== Added

*Affecting all Beats*

- Add setting to enable/disable the slow start in logstash output. {pull}4972[4972]
- Update init scripts to use the `test config` subcommand instead of the deprecated `-configtest` flag. {issue}4600[4600]
- Get by default the credentials for connecting to Kibana from the Elasticsearch output configuration. {pull}4867[4867]
- Added `cloud.id` and `cloud.auth` settings, for simplifying using Beats with the Elastic Cloud. {issue}4959[4959]
- Add lz4 compression support to kafka output. {pull}4977[4977]
- Add newer kafka versions to kafka output. {pull}4977[4977]
- Configure the index name when loading the dashboards and the index pattern. {pull}4949[4949]

*Metricbeat*

- Add `filesystem.ignore_types` to system module for ignoring filesystem types. {issue}4685[4685]
- Add support to exclude labels from kubernetes pod metadata. {pull}4757[4757]

[[release-notes-6.0.0-beta1]]
=== Beats version 6.0.0-beta1
https://github.com/elastic/beats/compare/v6.0.0-alpha2...v6.0.0-beta1[View commits]

==== Breaking changes

*Affecting all Beats*

- Rename `kubernetes` processor to `add_kubernetes_metadata`. {pull}4473[4473]
- Rename `*.full.yml` config files to `*.reference.yml`. {pull}4563[4563]
- The `scripts/import_dashboards` is removed from packages. Use the `setup` command instead. {pull}4586[4586]
- Change format of the saved kibana dashboards to have a single JSON file for each dashboard {pull}4413[4413]
- Rename `configtest` command to `test config`. {pull}4590[4590]
- Remove setting `queue_size` and `bulk_queue_size`. {pull}4650[4650]
- Remove setting `dashboard.snapshot` and `dashboard.snapshot_url`. They are no longer needed because the
  dashboards are included in the packages by default. {pull}4675[4675]
- Beats can no longer be launched from Windows Explorer (GUI), command line is required. {pull}4420[4420]

*Auditbeat*

- Changed file metricset config to make `file.paths` a list instead of a dictionary. {pull}4796[4796]

*Heartbeat*

- Renamed the heartbeat RPM/DEB name to `heartbeat-elastic`. {pull}4601[4601]

*Metricbeat*

- Change all `system.cpu.*.pct` metrics to be scaled by the number of CPU cores.
  This will make the CPU usage percentages from the system cpu metricset consistent
  with the system process metricset. The documentation for these metrics already
  stated that on multi-core systems the percentages could be greater than 100%. {pull}4544[4544]
- Remove filters setting from metricbeat modules. {pull}4699[4699]
- Added `type` field to filesystem metrics. {pull}4717[4717]

*Packetbeat*

- Remove the already unsupported `pf_ring` sniffer option. {pull}4608[4608]

==== Bugfixes

*Affecting all Beats*

- Don't stop with error loading the ES template if the ES output is not enabled. {pull}4436[4436]
- Fix race condition in internal logging rotator. {pull}4519[4519]
- Normalize all times to UTC to ensure proper index naming. {issue}4569[4569]
- Fix issue with loading dashboards to ES 6.0 when .kibana index did not already exist. {issue}4659[4659]

*Auditbeat*

- Fix `file.max_file_size` config option for the audit file metricset. {pull}4796[4796]

*Filebeat*

- Fix issue where the `fileset.module` could have the wrong value. {issue}4761[4761]

*Metricbeat*

- Fix issue affecting Windows services timing out at startup. {pull}4491[4491]
- Fix incorrect docker.diskio.total metric calculation. {pull}4507[4507]
- Vsphere module: used memory field corrected. {issue}4461[4461]

*Packetbeat*

- Enabled /proc/net/tcp6 scanning and fixed ip v6 parsing. {pull}4442[4442]

*Winlogbeat*

- Removed validation of top-level config keys. This behavior was inconsistent with other Beats
  and caused maintainability issues. {pull}4657[4657]

==== Added

*Affecting all Beats*

- New cli subcommands interface. {pull}4420[4420]
- Allow source path matching in `add_docker_metadata` processor. {pull}4495[4495]
- Add support for analyzers and multifields in fields.yml. {pull}4574[4574]
- Add support for JSON logging. {pull}4523[4523]
- Add `test output` command, to test Elasticsearch and Logstash output settings. {pull}4590[4590]
- Introduce configurable event queue settings: queue.mem.events, queue.mem.flush.min_events and queue.mem.flush.timeout. {pull}4650[4650]
- Enable pipelining in Logstash output by default. {pull}4650[4650]
- Added 'result' field to Elasticsearch QueryResult struct for compatibility with 6.x Index and Delete API responses. {issue]4661[4661]
- The sample dashboards are now included in the Beats packages. {pull}4675[4675]
- Add `pattern` option to be used in the fields.yml to specify the pattern for a number field. {pull}4731[4731]

*Auditbeat*

- Added `file.hash_types` config option for controlling the hash types. {pull}4796[4796]
- Added the ability to specify byte unit suffixes to `file.max_file_size`. {pull}4796[4796]

*Filebeat*

- Add experimental Redis module. {pull}4441[4441]
- Nginx module: use the first not-private IP address as the remote_ip. {pull}4417[4417]
- Load Ingest Node pipelines when the Elasticsearch connection is established, instead of only once at startup. {pull}4479[4479]
- Add support for loading Xpack Machine Learning configurations from the modules, and added sample configurations for the Nginx module. {pull}4506[4506] {pull}4609[4609]

- Add udp prospector type. {pull}4452[4452]
- Enabled Cgo which means libc is dynamically compiled. {pull}4546[4546]
- Add Beta module config reloading mechanism {pull}4566[4566]
- Remove spooler and publisher components and settings. {pull}4644[4644]

*Heartbeat*

- Enabled Cgo which means libc is dynamically compiled. {pull}4546[4546]

*Metricbeat*

- Add random startup delay to each metricset to avoid the thundering herd problem. {issue}4010[4010]
- Add the ability to configure audit rules to the kernel module. {pull}4482[4482]
- Add the ability to configure kernel's audit failure mode. {pull}4516[4516]
- Add experimental Aerospike module. {pull}4560[4560]
- Vsphere module: collect custom fields from virtual machines. {issue}4464[4464]
- Add `test modules` command, to test modules expected output. {pull}4656[4656]
- Add `processors` setting to metricbeat modules. {pull}4699[4699]
- Support `npipe` protocol (Windows) in Docker module. {pull}4751[4751]

*Winlogbeat*

- Add the ability to use LevelRaw if Level isn't populated in the event XML. {pull}4257[4257]

*Auditbeat*

- Add file integrity metricset to the audit module. {pull}4486[4486]

[[release-notes-6.0.0-alpha2]]
=== Beats version 6.0.0-alpha2
https://github.com/elastic/beats/compare/v6.0.0-alpha1...v6.0.0-alpha2[View commits]

==== Breaking changes

*Filebeat*

- Rename `input_type` field to `prospector.type` {pull}4294[4294]
- The `@metadata.type` field, added by the Logstash output, is now hardcoded to `doc` and will be removed in future versions. {pull}4331[4331].

==== Bugfixes

*Affecting all Beats*

- Fix importing the dashboards when the limit for max open files is too low. {issue}4244[4244]
- Fix configuration documentation for kubernetes processor {pull}4313[4313]
- Fix misspelling in `add_locale` configuration option for abbreviation.

*Filebeat*

- Fix race condition on harvester stopping with reloading enabled. {issue}3779[3779]
- Fix recursive glob config parsing and resolution across restarts. {pull}4269[4269]
- Allow string characters in user agent patch version (NGINX and Apache) {pull}4415[4415]
- Fix grok pattern in filebeat module system/auth without hostname. {pull}4224[4224]

*Metricbeat*

- Set correct format for percent fields in memory module. {pull}4619[4619]
- Fix a debug statement that said a module wrapper had stopped when it hadn't. {pull}4264[4264]
- Use MemAvailable value from /proc/meminfo on Linux 3.14. {pull}4316[4316]
- Fix panic when events were dropped by filters. {issue}4327[4327]
- Add filtering to system filesystem metricset to remove relative mountpoints like those
  from Linux network namespaces. {pull}4370[4370]
- Remove unnecessary print statement in schema apis. {pull}4355[4355]
- Fix type of field `haproxy.stat.check.health.last`. {issue}4407[4407]

*Packetbeat*
- Enable memcache filtering only if a port is specified in the config file. {issue}4335[4335]
- Enable memcache filtering only if a port is specified in the config file. {issue}4335[4335]

==== Added

*Affecting all Beats*

- Upgraded to Golang 1.8.3. {pull}4401[4401]
- Added the possibility to set Elasticsearch mapping template settings from the Beat configuration file. {pull}4284[4284] {pull}4317[4317]
- Add a variable to the SysV init scripts to make it easier to change the user. {pull}4340[4340]
- Add the option to write the generated Elasticsearch mapping template into a file. {pull}4323[4323]
- Add `instance_name` in GCE add_cloud_metadata processor. {pull}4414[4414]
- Add `add_docker_metadata` processor. {pull}4352[4352]
- Add `logging.files` `permissions` option. {pull}4295[4295]

*Filebeat*
- Added ability to sort harvested files. {pull}4374[4374]
- Add experimental Redis slow log prospector type. {pull}4180[4180]

*Metricbeat*

- Add macOS implementation of the system diskio metricset. {issue}4144[4144]
- Add process_summary metricset that records high level metrics about processes. {pull}4231[4231]
- Add `kube-state-metrics` based metrics to `kubernetes` module {pull}4253[4253]
- Add debug logging to Jolokia JMX metricset. {pull}4341[4341]
- Add events metricset for kubernetes metricbeat module {pull}4315[4315]
- Change Metricbeat default configuration file to be better optimized for most users. {pull}4329[4329]
- Add experimental RabbitMQ module. {pull}4394[4394]
- Add Kibana dashboard for the Kubernetes modules. {pull}4138[4138]

*Packetbeat*

*Winlogbeat*

==== Deprecated

*Affecting all Beats*

- The `@metadata.type` field, added by the Logstash output, is deprecated, hardcoded to `doc` and will be removed in future versions. {pull}4331[4331].

*Filebeat*

- Deprecate `input_type` prospector config. Use `type` config option instead. {pull}4294[4294]

==== Known Issue

- If the Elasticsearch output is not enabled, but `setup.template` options are
  present (like it's the case in the default Metricbeat configuration), the
  Beat stops with an error: "Template loading requested but the Elasticsearch
  output is not configured/enabled". To avoid this error, disable the template
  loading explicitly `setup.template.enabled: false`.

[[release-notes-6.0.0-alpha1]]
=== Beats version 6.0.0-alpha1
https://github.com/elastic/beats/compare/v5.4.0...v6.0.0-alpha1[View commits]

==== Breaking changes

*Affecting all Beats*

- Introduce beat version in the Elasticsearch index and mapping template {pull}3527[3527]
- Usage of field `_type` is now ignored and hardcoded to `doc`. {pull}3757[3757]
- Change vendor manager from glide to govendor. {pull}3851[3851]
- Rename `error` field to `error.message`. {pull}3987[3987]
- Change `dashboards.*` config options to `setup.dashboards.*`. {pull}3921[3921]
- Change `outputs.elasticsearch.template.* to `setup.template.*` {pull}4080[4080]

*Filebeat*

- Remove code to convert states from 1.x. {pull}3767[3767]
- Remove deprecated config options `force_close_files` and `close_older`. {pull}3768[3768]
- Change `clean_removed` behaviour to also remove states for files which cannot be found anymore under the same name. {pull}3827[3827]
- Remove `document_type` config option. Use `fields` instead. {pull}4204[4204]
- Move `json_error` under `error.message` and `error.key`. {pull}4167[4167]

*Packetbeat*

- Remove deprecated `geoip`. {pull}3766[3766]
- Replace `waitstop` command line argument by `shutdown_timeout` in configuration file. {pull}3588[3588]

*Winlogbeat*

- Remove metrics endpoint. Replaced by http endpoint in libbeat (see #3717). {pull}3901[3901]

==== Bugfixes

*Affecting all Beats*

- Add `_id`, `_type`, `_index` and `_score` fields in the generated index pattern. {pull}3282[3282]

*Filebeat*

- Fix the Mysql slowlog parsing of IP addresses. {pull}4183[4183]
- Fix issue that new prospector was not reloaded on conflict {pull}4128[4128]

*Heartbeat*

- Use IP type of elasticsearch for ip field. {pull}3926[3926]

*Metricbeat*

- Support `common.Time` in `mapstriface.toTime()` {pull}3812[3812]
- Fix MongoDB `dbstats` fields mapping. {pull}4025[4025]
- Fixing prometheus collector to aggregate metrics based on metric family. {pull}4075[4075]
- Fixing multiEventFetch error reporting when no events are returned {pull}4153[4153]

==== Added

*Affecting all Beats*

- Initialize a beats UUID from file on startup. {pull}3615[3615]
- Add new `add_locale` processor to export the local timezone with an event. {pull}3902[3902]
- Add http endpoint. {pull}3717[3717]
- Updated to Go 1.8.1. {pull}4033[4033]
- Add kubernetes processor {pull}3888[3888]
- Add support for `include_labels` and `include_annotations` in kubernetes processor {pull}4043[4043]
- Support new `index_patterns` field when loading templates for Elasticsearch >= 6.0 {pull}4056[4056]
- Adding goimports support to make check and fmt {pull}4114[4114]
- Make kubernetes indexers/matchers pluggable {pull}4151[4151]
- Abstracting pod interface in kubernetes plugin to enable easier vendoring {pull}4152[4152]

*Filebeat*

- Restructure `input.Event` to be inline with `outputs.Data` {pull}3823[3823]
- Add base for supporting prospector level processors {pull}3853[3853]
- Add `filebeat.config.path` as replacement for `config_dir`. {pull}4051[4051]
- Add a `recursive_glob.enabled` setting to expand `**` in patterns. {pull}3980[3980]
- Add Icinga module. {pull}3904[3904]
- Add ability to parse nginx logs exposing the X-Forwarded-For header instead of the remote address.

*Heartbeat*

- Event format and field naming changes in Heartbeat and sample Dashboard. {pull}4091[4091]

*Metricbeat*

- Add experimental metricset `perfmon` to Windows module. {pull}3758[3758]
- Add memcached module with stats metricset. {pull}3693[3693]
- Add the `process.cmdline.cache.enabled` config option to the System Process Metricset. {pull}3891[3891]
- Add new MetricSet interfaces for developers (`Closer`, `ReportingFetcher`, and `PushMetricSet`). {pull}3908[3908]
- Add kubelet module {pull}3916[3916]
- Add dropwizard module {pull}4022[4022]
- Adding query APIs for metricsets and modules from metricbeat registry {pull}4102[4102]
- Fixing nil pointer on prometheus collector when http response is nil {pull}4119[4119]
- Add http module with json metricset. {pull}4092[4092]
- Add the option to the system module to include only the first top N processes by CPU and memory. {pull}4127[4127].
- Add experimental Vsphere module. {pull}4028[4028]
- Add experimental Elasticsearch module. {pull}3903[3903]
- Add experimental Kibana module. {pull}3895[3895]
- Move elasticsearch metricset node_stats under node.stats namespace. {pull}4142[4142]
- Make IP port indexer constructor public {pull}4434[4434]

*Packetbeat*

- Add `fields` and `fields_under_root` to Packetbeat protocols configurations. {pull}3518[3518]
- Add list style Packetbeat protocols configurations. This change supports specifying multiple configurations of the same protocol analyzer. {pull}3518[3518]

*Winlogbeat*

==== Deprecated

*Affecting all Beats*

- Usage of field `_type` is deprecated. It should not be used in queries or dashboards. {pull}3409[3409]

*Packetbeat*

- Deprecate dictionary style protocols configuration. {pull}3518[3518]

*Winlogbeat*

==== Known Issue

*Filebeat*

- Prospector reloading only works properly with new files. {pull}3546[3546]


[[release-notes-5.6.14]]
=== Beats version 5.6.14
https://github.com/elastic/beats/compare/v5.6.13...v5.6.14[View commits]

No changes in this version.

[[release-notes-5.6.13]]
=== Beats version 5.6.13
https://github.com/elastic/beats/compare/v5.6.12...v5.6.13[View commits]

No changes in this version.

[[release-notes-5.6.12]]
=== Beats version 5.6.12
https://github.com/elastic/beats/compare/v5.6.11...v5.6.12[View commits]

No changes in this version.

[[release-notes-5.6.11]]
=== Beats version 5.6.11
https://github.com/elastic/beats/compare/v5.6.10...v5.6.11[View commits]

No changes in this version.

[[release-notes-5.6.10]]
=== Beats version 5.6.10
https://github.com/elastic/beats/compare/v5.6.9...v5.6.10[View commits]

==== Bugfixes

*Packetbeat*

- Fix an out of bounds access in HTTP parser caused by malformed request. {pull}6997[6997]

[[release-notes-5.6.9]]
=== Beats version 5.6.9
https://github.com/elastic/beats/compare/v5.6.8...v5.6.9[View commits]

==== Bugfixes

*Affecting all Beats*

- Fix a type issue when specifying certicate authority when using the `import_dashboards` command. {pull}6678[6678]

*Packetbeat*

- Fix http status phrase parsing not allow spaces. {pull}5312[5312]
- Fix http parse to allow to parse get request with space in the URI. {pull}5495[5495]
- Fix mysql SQL parser to trim `\r` from Windows Server `SELECT\r\n\t1`. {pull}5572[5572]
- Fix corruption when parsing repeated headers in an HTTP request or response. {pull}6325[6325]
- Fix panic when parsing partial AMQP messages. {pull}6384[6384]
- Fix out of bounds access to slice in MongoDB parser. {pull}6256[6256]
- Fix sniffer hanging on exit under Linux. {pull}6535[6535]
- Fix bounds check error in http parser causing a panic. {pull}6750[6750]
- HTTP parses successfully on empty status phrase. {issue}6176[6176]
- HTTP parser supports broken status line. {pull}6631[6631]


[[release-notes-5.6.8]]
=== Beats version 5.6.8
https://github.com/elastic/beats/compare/v5.6.7...v5.6.8[View commits]

==== Bugfixes

*Winlogbeat*

- Fixed a crash under Windows 2003 and XP when an event had less insert strings than required by its format string. {pull}6247[6247]


[[release-notes-5.6.7]]
=== Beats version 5.6.7
https://github.com/elastic/beats/compare/v5.6.6...v5.6.7[View commits]

No changes in this release.


[[release-notes-5.6.6]]
=== Beats version 5.6.6
https://github.com/elastic/beats/compare/v5.6.5...v5.6.6[View commits]

No changes in this release.


[[release-notes-5.6.5]]
=== Beats version 5.6.5
https://github.com/elastic/beats/compare/v5.6.4...v5.6.5[View commits]

==== Bugfixes

*Affecting all Beats*

- Fix duplicate batches of events in retry queue. {pull}5520[5520]

*Metricbeat*

- Clarify meaning of percentages reported by system core metricset. {pull}5565[5565]
- Fix map overwrite in docker diskio module. {issue}5582[5582]

[[release-notes-5.6.4]]
=== Beats version 5.6.4
https://github.com/elastic/beats/compare/v5.6.3...v5.6.4[View commits]

==== Bugfixes

*Affecting all Beats*

- Fix race condition in internal logging rotator. {pull}4519[4519]

*Packetbeat*

- Fix missing length check in the PostgreSQL module. {pull}5457[5457]

==== Added

*Affecting all Beats*

- Add support for enabling TLS renegotiation. {issue}4386[4386]
- Add setting to enable/disable the slow start in logstash output. {pull}5400[5400]

[[release-notes-5.6.3]]
=== Beats version 5.6.3
https://github.com/elastic/beats/compare/v5.6.2...v5.6.3[View commits]

No changes in this release.

[[release-notes-5.6.2]]
=== Beats version 5.6.2
https://github.com/elastic/beats/compare/v5.6.1...v5.6.2[View commits]

No changes in this release.

[[release-notes-5.6.1]]
=== Beats version 5.6.1
https://github.com/elastic/beats/compare/v5.6.0...v5.6.1[View commits]

No changes in this release.

[[release-notes-5.6.0]]
=== Beats version 5.6.0
https://github.com/elastic/beats/compare/v5.5.3...v5.6.0[View commits]

==== Breaking changes

*Affecting all Beats*

- The _all.norms setting in the Elasticsearch template is no longer disabled.
  This increases the storage size with one byte per document, but allows for a
  better upgrade experience to 6.0. {issue}4901[4901]


==== Bugfixes

*Filebeat*

- Fix issue where the `fileset.module` could have the wrong value. {issue}4761[4761]

*Packetbeat*

- Update flow timestamp on each packet being received. {issue}4895[4895]

*Metricbeat*

- Fix a debug statement that said a module wrapper had stopped when it hadn't. {pull}4264[4264]
- Use MemAvailable value from /proc/meminfo on Linux 3.14. {pull}4316[4316]
- Fix panic when events were dropped by filters. {issue}4327[4327]

==== Added

*Affecting all Beats*

- Add option to the import_dashboards script to load the dashboards via Kibana API. {pull}4682[4682]

*Filebeat*

- Add support for loading Xpack Machine Learning configurations from the modules, and added sample configurations for the Nginx module. {pull}4506[4506] {pull}4609[4609]
-  Add ability to parse nginx logs exposing the X-Forwarded-For header instead of the remote address. {pull}4351[4351]

*Metricbeat*

- Add `filesystem.ignore_types` to system module for ignoring filesystem types. {issue}4685[4685]

==== Deprecated

*Affecting all Beats*

- Loading more than one output is deprecated and will be removed in 6.0. {pull}4907[4907]

[[release-notes-5.5.3]]
=== Beats version 5.5.3
https://github.com/elastic/beats/compare/v5.5.2...v5.5.3[View commits]

No changes in this release.

[[release-notes-5.5.2]]
=== Beats version 5.5.2
https://github.com/elastic/beats/compare/v5.5.1...v5.5.2[View commits]

No changes in this release.
[[release-notes-5.5.1]]
=== Beats version 5.5.1
https://github.com/elastic/beats/compare/v5.5.0...v5.5.1[View commits]

==== Bugfixes

*Affecting all Beats*

- Normalize all times to UTC to ensure proper index naming. {issue}4569[4569]

[[release-notes-5.5.0]]
=== Beats version 5.5.0
https://github.com/elastic/beats/compare/v5.4.2...v5.5.0[View commits]

==== Breaking changes

*Affecting all Beats*

- Usage of field `_type` is now ignored and hardcoded to `doc`. {pull}3757[3757]

*Metricbeat*
- Change all `system.cpu.*.pct` metrics to be scaled by the number of CPU cores.
  This will make the CPU usage percentages from the system cpu metricset consistent
  with the system process metricset. The documentation for these metrics already
  stated that on multi-core systems the percentages could be greater than 100%. {pull}4544[4544]

==== Bugfixes

*Affecting all Beats*

- Fix console output. {pull}4045[4045]

*Filebeat*

- Allow string characters in user agent patch version (NGINX and Apache) {pull}4415[4415]

*Metricbeat*

- Fix type of field `haproxy.stat.check.health.last`. {issue}4407[4407]

*Packetbeat*

- Fix `packetbeat.interface` options that contain underscores (e.g. `with_vlans` or `bpf_filter`). {pull}4378[4378]
- Enabled /proc/net/tcp6 scanning and fixed ip v6 parsing. {pull}4442[4442]

==== Deprecated

*Filebeat*

- Deprecate `document_type` prospector config option as _type is removed in elasticsearch 6.0. Use fields instead. {pull}4225[4225]

*Winlogbeat*

- Deprecated metrics endpoint. It is superseded by a libbeat feature that can serve metrics on an HTTP endpoint. {pull}4145[4145]

[[release-notes-5.4.2]]
=== Beats version 5.4.2
https://github.com/elastic/beats/compare/v5.4.1...v5.4.2[View commits]

==== Bugfixes

*Affecting all Beats*

- Removed empty sections from the template files, causing indexing errors for array objects. {pull}4488[4488]

*Metricbeat*

- Fix issue affecting Windows services timing out at startup. {pull}4491[4491]
- Add filtering to system filesystem metricset to remove relative mountpoints like those
  from Linux network namespaces. {pull}4370[4370]

*Packetbeat*

- Clean configured geoip.paths before attempting to open the database. {pull}4306[4306]

[[release-notes-5.4.1]]
=== Beats version 5.4.1
https://github.com/elastic/beats/compare/v5.4.0...v5.4.1[View commits]

==== Bugfixes

*Affecting all Beats*

- Fix importing the dashboards when the limit for max open files is too low. {issue}4244[4244]
- Fix console output. {pull}4045[4045]

*Filebeat*

- Fix issue that new prospector was not reloaded on conflict. {pull}4128[4128]
- Fix grok pattern in filebeat module system/auth without hostname. {pull}4224[4224]
- Fix the Mysql slowlog parsing of IP addresses. {pull}4183[4183]

==== Added

*Affecting all Beats*

- Binaries upgraded to Go 1.7.6 which contains security fixes. {pull}4400[4400]

*Winlogbeat*

- Add the ability to use LevelRaw if Level isn't populated in the event XML. {pull}4257[4257]

[[release-notes-5.4.0]]
=== Beats version 5.4.0
https://github.com/elastic/beats/compare/v5.3.2...v5.4.0[View commits]

==== Bugfixes

*Affecting all Beats*

- Improve error message when downloading the dashboards fails. {pull}3805[3805]
- Fix potential Elasticsearch output URL parsing error if protocol scheme is missing. {pull}3671[3671]
- Downgrade Elasticsearch per batch item failure log to debug level. {issue}3953[3953]
- Make `@timestamp` accessible from format strings. {pull}3721[3721]

*Filebeat*

- Allow log lines without a program name in the Syslog fileset. {pull}3944[3944]
- Don't stop Filebeat when modules are used with the Logstash output. {pull}3929[3929]

*Metricbeat*

- Fixing panic on the Prometheus collector when label has a comma. {pull}3947[3947]
- Make system process metricset honor the `cpu_ticks` config option. {issue}3590[3590]

*Winlogbeat*

- Fix null terminators include in raw XML string when include_xml is enabled. {pull}3943[3943]

==== Added

*Affecting all Beats*

- Update index mappings to support future Elasticsearch 6.X. {pull}3778[3778]

*Filebeat*

- Add auditd module for reading audit logs on Linux. {pull}3750[3750] {pull}3941[3941]
- Add fileset for the Linux authorization logs. {pull}3669[3669]

*Heartbeat*

- Add default ports in HTTP monitor. {pull}3924[3924]

*Metricbeat*

- Add beta Jolokia module. {pull}3844[3844]
- Add dashboard for the MySQL module. {pull}3716[3716]
- Module configuration reloading is now beta instead of experimental. {pull}3841[3841]
- Marked http fields from the HAProxy module optional to improve compatibility with 1.5. {pull}3788[3788]
- Add support for custom HTTP headers and TLS for the Metricbeat modules. {pull}3945[3945]

*Packetbeat*

- Add DNS dashboard for an overview the DNS traffic. {pull}3883[3883]
- Add DNS Tunneling dashboard to highlight domains with large numbers of subdomains or high data volume. {pull}3884[3884]

[[release-notes-5.3.2]]
=== Beats version 5.3.2
https://github.com/elastic/beats/compare/v5.3.1...v5.3.2[View commits]

==== Bugfixes

*Filebeat*

- Properly shut down crawler in case one prospector is misconfigured. {pull}4037[4037]
- Fix panic in JSON decoding code if the input line is "null". {pull}4042[4042]


[[release-notes-5.3.1]]
=== Beats version 5.3.1
https://github.com/elastic/beats/compare/v5.3.0...v5.3.1[View commits]

==== Bugfixes

*Affecting all Beats*

- Fix panic when testing regex-AST to match against date patterns. {issue}3889[3889]
- Fix panic due to race condition in kafka output. {pull}4098[4098]

*Filebeat*

- Fix modules default file permissions. {pull}3879[3879]
- Allow `-` in Apache access log byte count. {pull}3863[3863]

*Metricbeat*

- Avoid errors when some Apache status fields are missing. {issue}3074[3074]


[[release-notes-5.3.0]]
=== Beats version 5.3.0
https://github.com/elastic/beats/compare/v5.2.2...v5.3.0[View commits]

==== Breaking changes

*Affecting all Beats*

- Configuration files must be owned by the user running the Beat or by root, and they must not be writable by others. {pull}3544[3544] {pull}3689[3689]
- Change Beat generator. Use `$GOPATH/src/github.com/elastic/beats/script/generate.py` to generate a beat. {pull}3452[3452]

*Filebeat*

- Always use absolute path for event and registry. This can lead to issues when relative paths were used before. {pull}3328[3328]

*Metricbeat*

- Linux cgroup metrics are now enabled by default for the system process metricset. The configuration option for the feature was renamed from `cgroups` to `process.cgroups.enabled`. {pull}3519[3519]
- Change field names `couchbase.node.couch.*.actual_disk_size.*` to `couchbase.node.couch.*.disk_size.*` {pull}3545[3545]

==== Bugfixes

*Affecting all Beats*

- Add `_id`, `_type`, `_index` and `_score` fields in the generated index pattern. {pull}3282[3282]

*Filebeat*
- Always use absolute path for event and registry. {pull}3328[3328]
- Raise an exception in case there is a syntax error in one of the configuration files available under
  filebeat.config_dir. {pull}3573[3573]
- Fix empty registry file on machine crash. {issue}3537[3537]

*Metricbeat*

- Add error handling to system process metricset for when Linux cgroups are missing from the kernel. {pull}3692[3692]
- Add labels to the Docker healthcheck metricset output. {pull}3707[3707]

*Winlogbeat*

- Fix handling of empty strings in event_data. {pull}3705[3705]

==== Added

*Affecting all Beats*

- Files created by Beats (logs, registry, file output) will have 0600 permissions. {pull}3387[3387].
- RPM/deb packages will now install the config file with 0600 permissions. {pull}3382[3382]
- Add the option to pass custom HTTP headers to the Elasticsearch output. {pull}3400[3400]
- Unify `regexp` and `contains` conditionals, for both to support array of strings and convert numbers to strings if required. {pull}3469[3469]
- Add the option to load the sample dashboards during the Beat startup phase. {pull}3506[3506]
- Disabled date detection in Elasticsearch index templates. Date fields must be explicitly defined in index templates. {pull}3528[3528]
- Using environment variables in the configuration file is now GA, instead of experimental. {pull}3525[3525]

*Filebeat*

- Add Filebeat modules for system, apache2, mysql, and nginx. {issue}3159[3159]
- Add the `pipeline` config option at the prospector level, for configuring the Ingest Node pipeline ID. {pull}3433[3433]
- Update regular expressions used for matching file names or lines (multiline, include/exclude functionality) to new matchers improving performance of simple string matches. {pull}3469[3469]
- The `symlinks` and `harvester_limit` settings are now GA, instead of experimental. {pull}3525[3525]
- close_timeout is also applied when the output is blocking. {pull}3511[3511]
- Improve handling of different path variants on Windows. {pull}3781[3781]
- Add multiline.flush_pattern option, for specifying the 'end' of a multiline pattern {pull}4019[4019]

*Heartbeat*

- Add `tags`, `fields` and `fields_under_root` in monitors configuration. {pull}3623[3623]

*Metricbeat*

- Add experimental dbstats metricset to MongoDB module. {pull}3228[3228]
- Use persistent, direct connections to the configured nodes for MongoDB module. {pull}3228[3228]
- Add dynamic configuration reloading for modules. {pull}3281[3281]
- Add docker health metricset {pull}3357[3357]
- Add docker image metricset {pull}3467[3467]
- System module uses new matchers for white-listing processes. {pull}3469[3469]
- Add Beta CEPH module with health metricset. {pull}3311[3311]
- Add Beta php_fpm module with pool metricset. {pull}3415[3415]
- The Docker, Kafka, and Prometheus modules are now Beta, instead of experimental. {pull}3525[3525]
- The HAProxy module is now GA, instead of experimental. {pull}3525[3525]
- Add the ability to collect the environment variables from system processes. {pull}3337[3337]

==== Deprecated

*Affecting all Beats*

- Usage of field `_type` is deprecated. It should not be used in queries or dashboards. {pull}3409[3409]

*Filebeat*

- The experimental `publish_async` option is now deprecated and is planned to be removed in 6.0. {pull}3525[3525]


[[release-notes-5.2.2]]
=== Beats version 5.2.2
https://github.com/elastic/beats/compare/v5.2.1...v5.2.2[View commits]

*Metricbeat*

- Fix bug docker module hanging when docker container killed. {issue}3610[3610]
- Set timeout to period instead of 1s by default as documented. {pull}3612[3612]

[[release-notes-5.2.1]]
=== Beats version 5.2.1
https://github.com/elastic/beats/compare/v5.2.0...v5.2.1[View commits]

==== Bugfixes

*Metricbeat*

- Fix go routine leak in docker module. {pull}3492[3492]

*Packetbeat*

- Fix error in the NFS sample dashboard. {pull}3548[3548]

*Winlogbeat*

- Fix error in the Winlogbeat sample dashboard. {pull}3548[3548]

[[release-notes-5.2.0]]
=== Beats version 5.2.0
https://github.com/elastic/beats/compare/v5.1.2...v5.2.0[View commits]

==== Bugfixes

*Affecting all Beats*

- Fix overwriting explicit empty config sections. {issue}2918[2918]

*Filebeat*

- Fix alignment issue were Filebeat compiled with Go 1.7.4 was crashing on 32 bits system. {issue}3273[3273]

*Metricbeat*

- Fix service times-out at startup. {pull}3056[3056]
- Kafka module case sensitive host name matching. {pull}3193[3193]
- Fix interface conversion panic in couchbase module {pull}3272[3272]

*Packetbeat*

- Fix issue where some Cassandra visualizations were showing data from all protocols. {issue}3314[3314]

==== Added

*Affecting all Beats*

- Add support for passing list and dictionary settings via -E flag.
- Support for parsing list and dictionary setting from environment variables.
- Added new flags to import_dashboards (-cacert, -cert, -key, -insecure). {pull}3139[3139] {pull}3163[3163]
- The limit for the number of fields is increased via the mapping template. {pull}3275[3275]
- Updated to Go 1.7.4. {pull}3277[3277]
- Added a NOTICE file containing the notices and licenses of the dependencies. {pull}3334[3334].

*Heartbeat*

- First release, containing monitors for ICMP, TCP, and HTTP.

*Filebeat*

- Add enabled config option to prospectors. {pull}3157[3157]
- Add target option for decoded_json_field. {pull}3169[3169]

*Metricbeat*

- Kafka module broker matching enhancements. {pull}3129[3129]
- Add a couchbase module with metricsets for node, cluster and bucket. {pull}3081[3081]
- Export number of cores for CPU module. {pull}3192[3192]
- Experimental Prometheus module. {pull}3202[3202]
- Add system socket module that reports all TCP sockets. {pull}3246[3246]
- Kafka consumer groups metricset. {pull}3240[3240]
- Add jolokia module with dynamic jmx metricset. {pull}3570[3570]

*Winlogbeat*

- Reduced amount of memory allocated while reading event log records. {pull}3113[3113] {pull}3118[3118]

[[release-notes-5.1.2]]
=== Beats version 5.1.2
https://github.com/elastic/beats/compare/v5.1.1...v5.1.2[View commits]

==== Bugfixes

*Filebeat*

- Fix registry migration issue from old states where files were only harvested after second restart. {pull}3322[3322]

*Packetbeat*

- Fix error on importing dashboards due to colons in the Cassandra dashboard. {issue}3140[3140]
- Fix error on importing dashboards due to the wrong type for the geo_point fields. {pull}3147[3147]

*Winlogbeat*

- Fix for "The array bounds are invalid" error when reading large events. {issue}3076[3076]

[[release-notes-5.1.1]]
=== Beats version 5.1.1
https://github.com/elastic/beats/compare/v5.0.2...v5.1.1[View commits]

==== Breaking changes

*Metricbeat*

- Change data structure of experimental haproxy module. {pull}3003[3003]

*Filebeat*

- If a file is falling under `ignore_older` during startup, offset is now set to end of file instead of 0.
  With the previous logic the whole file was sent in case a line was added and it was inconsistent with
  files which were harvested previously. {pull}2907[2907]
- `tail_files` is now only applied on the first scan and not for all new files. {pull}2932[2932]

==== Bugfixes

*Affecting all Beats*

- Fix empty benign errors logged by processor actions. {pull}3046[3046]

*Metricbeat*

- Calculate the fsstat values per mounting point, and not filesystem. {pull}2777[2777]

==== Added

*Affecting all Beats*

- Add add_cloud_metadata processor for collecting cloud provider metadata. {pull}2728[2728]
- Added decode_json_fields processor for decoding fields containing JSON strings. {pull}2605[2605]
- Add Tencent Cloud provider for add_cloud_metadata processor. {pull}4023[4023]
- Add Alibaba Cloud provider for add_cloud_metadata processor. {pull}4111[4111]

*Metricbeat*

- Add experimental Docker module. Provided by Ingensi and @douaejeouit based on dockbeat.
- Add a sample Redis Kibana dashboard. {pull}2916[2916]
- Add support for MongoDB 3.4 and WiredTiger metrics. {pull}2999[2999]
- Add experimental kafka module with partition metricset. {pull}2969[2969]
- Add raw config option for mysql/status metricset. {pull}3001[3001]
- Add command fields for mysql/status metricset. {pull}3251[3251]

*Filebeat*

- Add command line option `-once` to run Filebeat only once and then close. {pull}2456[2456]
- Only load matching states into prospector to improve state handling {pull}2840[2840]
- Reset all states ttl on startup to make sure it is overwritten by new config {pull}2840[2840]
- Persist all states for files which fall under `ignore_older` to have consistent behaviour {pull}2859[2859]
- Improve shutdown behaviour with large number of files. {pull}3035[3035]

*Winlogbeat*

- Add `event_logs.batch_read_size` configuration option. {pull}2641[2641]

[[release-notes-5.1.0]]
=== Beats version 5.1.0 (skipped)

Version 5.1.0 doesn't exist because, for a short period of time, the Elastic
Yum and Apt repositories included unreleased binaries labeled 5.1.0. To avoid
confusion and upgrade issues for the people that have installed these without
realizing, we decided to skip the 5.1.0 version and release 5.1.1 instead.

[[release-notes-5.0.2]]
=== Beats version 5.0.2
https://github.com/elastic/beats/compare/v5.0.1...v5.0.2[View commits]

==== Bugfixes

*Metricbeat*

- Fix the `password` option in the MongoDB module. {pull}2995[2995]


[[release-notes-5.0.1]]
=== Beats version 5.0.1
https://github.com/elastic/beats/compare/v5.0.0...v5.0.1[View commits]

==== Bugfixes

*Metricbeat*

- Fix `system.process.start_time` on Windows. {pull}2848[2848]
- Fix `system.process.ppid` on Windows. {issue}2860[2860]
- Fix system process metricset for Windows XP and 2003. `cmdline` will be unavailable. {issue}1704[1704]
- Fix access denied issues in system process metricset by enabling SeDebugPrivilege on Windows. {issue}1897[1897]
- Fix system diskio metricset for Windows XP and 2003. {issue}2885[2885]

*Packetbeat*

- Fix 'index out of bounds' bug in Packetbeat DNS protocol plugin. {issue}2872[2872]

*Filebeat*

- Fix registry cleanup issue when files falling under ignore_older after restart. {issue}2818[2818]


==== Added

*Metricbeat*

- Add username and password config options to the PostgreSQL module. {pull}2889[2890]
- Add username and password config options to the MongoDB module. {pull}2889[2889]
- Add system core metricset for Windows. {pull}2883[2883]

*Packetbeat*

- Define `client_geoip.location` as geo_point in the mappings to be used by the GeoIP processor in the Ingest Node pipeline.
  {pull}2795[2795]

*Filebeat*

- Stop Filebeat on registrar loading error. {pull}2868[2868]


include::libbeat/docs/release-notes/5.0.0.asciidoc[]

[[release-notes-5.0.0-ga]]
=== Beats version 5.0.0-GA
https://github.com/elastic/beats/compare/v5.0.0-rc1...v5.0.0[View commits]

The list below covers the changes between 5.0.0-rc1 and 5.0.0 GA only.

==== Bugfixes

*Affecting all Beats*

- Fix kafka output re-trying batches with too large events. {issue}2735[2735]
- Fix kafka output protocol error if `version: 0.10` is configured. {issue}2651[2651]
- Fix kafka output connection closed by broker on SASL/PLAIN. {issue}2717[2717]

*Metricbeat*

- Fix high CPU usage on macOS when encountering processes with long command lines. {issue}2747[2747]
- Fix high value of `system.memory.actual.free` and `system.memory.actual.used`. {issue}2653[2653]
- Change several `OpenProcess` calls on Windows to request the lowest possible access privilege.  {issue}1897[1897]
- Fix system.memory.actual.free high value on Windows. {issue}2653[2653]

*Filebeat*

- Fix issue when clean_removed and clean_inactive were used together that states were not directly removed from the registry.
- Fix issue where upgrading a 1.x registry file resulted in duplicate state entries. {pull}2792[2792]

==== Added

*Affecting all Beats*

- Add beat.version fields to all events.

[[release-notes-5.0.0-rc1]]
=== Beats version 5.0.0-rc1
https://github.com/elastic/beats/compare/v5.0.0-beta1...v5.0.0-rc1[View commits]

==== Breaking changes

*Affecting all Beats*

- A dynamic mapping rule is added to the default Elasticsearch template to treat strings as keywords by default. {pull}2688[2688]

==== Bugfixes

*Affecting all Beats*

- Make sure Beats sent always float values when they are defined as float by sending 5.00000 instead of 5. {pull}2627[2627]
- Fix ignoring all fields from drop_fields in case the first field is unknown. {pull}2685[2685]
- Fix dynamic configuration int/uint to float type conversion. {pull}2698[2698]
- Fix primitive types conversion if values are read from environment variables. {pull}2698[2698]

*Metricbeat*

- Fix default configuration file on Windows to not enabled the `load` metricset. {pull}2632[2632]

*Packetbeat*

- Fix the `bpf_filter` setting. {issue}2660[2660]

*Filebeat*

- Fix input buffer on encoding problem. {pull}2416[2416]

==== Deprecated

*Affecting all Beats*

- Setting `port` has been deprecated in Redis and Logstash outputs. {pull}2620[2620]


[[release-notes-5.0.0-beta1]]
=== Beats version 5.0.0-beta1
https://github.com/elastic/beats/compare/v5.0.0-alpha5...v5.0.0-beta1[View commits]

==== Breaking changes

*Affecting all Beats*

- Change Elasticsearch output index configuration to be based on format strings. If index has been configured, no date will be appended anymore to the index name. {pull}2119[2119]
- Replace `output.kafka.use_type` by `output.kafka.topic` accepting a format string. {pull}2188[2188]
- If the path specified by the `-c` flag is not absolute and `-path.config` is not specified, it
  is considered relative to the current working directory. {pull}2245[2245]
- rename `tls` configurations section to `ssl`. {pull}2330[2330]
- rename `certificate_key` configuration to `key`. {pull}2330[2330]
- replace `tls.insecure` with `ssl.verification_mode` setting. {pull}2330[2330]
- replace `tls.min/max_version` with `ssl.supported_protocols` setting requiring full protocol name. {pull}2330[2330]

*Metricbeat*

- Change field type system.process.cpu.start_time from keyword to date. {issue}1565[1565]
- redis/info metricset fields were renamed up according to the naming conventions.

*Packetbeat*

- Group HTTP fields under `http.request` and `http.response` {pull}2167[2167]
- Export `http.request.body` and `http.response.body` when configured under `include_body_for` {pull}2167[2167]
- Move `ignore_outgoing` config to `packetbeat.ignore_outgoing` {pull}2393[2393]

*Filebeat*

- Set close_inactive default to 5 minutes (was 1 hour before)
- Set clean_removed and close_removed to true by default

==== Bugfixes

*Affecting all Beats*

- Fix logstash output handles error twice when asynchronous sending fails. {pull}2441[2441]
- Fix Elasticsearch structured error response parsing error. {issue}2229[2229]
- Fixed the run script to allow the overriding of the configuration file. {issue}2171[2171]
- Fix logstash output crash if no hosts are configured. {issue}2325[2325]
- Fix array value support in -E CLI flag. {pull}2521[2521]
- Fix merging array values if -c CLI flag is used multiple times. {pull}2521[2521]
- Fix beats failing to start due to invalid duplicate key error in configuration file. {pull}2521[2521]
- Fix panic on non writable logging directory. {pull}2571[2571]

*Metricbeat*

- Fix module filters to work properly with drop_event filter. {issue}2249[2249]

*Packetbeat*

- Fix mapping for some Packetbeat flow metrics that were not marked as being longs. {issue}2177[2177]
- Fix handling of messages larger than the maximum message size (10MB). {pull}2470[2470]

*Filebeat*

- Fix processor failure in Filebeat when using regex, contain, or equals with the message field. {issue}2178[2178]
- Fix async publisher sending empty events {pull}2455[2455]
- Fix potential issue with multiple harvester per file on large file numbers or slow output {pull}2541[2541]

*Winlogbeat*

- Fix corrupt registry file that occurs on power loss by disabling file write caching. {issue}2313[2313]

==== Added

*Affecting all Beats*

- Add script to generate the Kibana index-pattern from fields.yml. {pull}2122[2122]
- Enhance Redis output key selection based on format string. {pull}2169[2169]
- Configurable Redis `keys` using filters and format strings. {pull}2169[2169]
- Add format string support to `output.kafka.topic`. {pull}2188[2188]
- Add `output.kafka.topics` for more advanced kafka topic selection per event. {pull}2188[2188]
- Add support for Kafka 0.10. {pull}2190[2190]
- Add SASL/PLAIN authentication support to kafka output. {pull}2190[2190]
- Make Kafka metadata update configurable. {pull}2190[2190]
- Add Kafka version setting (optional) enabling kafka broker version support. {pull}2190[2190]
- Add Kafka message timestamp if at least version 0.10 is configured. {pull}2190[2190]
- Add configurable Kafka event key setting. {pull}2284[2284]
- Add settings for configuring the kafka partitioning strategy. {pull}2284[2284]
- Add partitioner settings `reachable_only` to ignore partitions not reachable by network. {pull}2284[2284]
- Enhance contains condition to work on fields that are arrays of strings. {issue}2237[2237]
- Lookup the configuration file relative to the `-path.config` CLI flag. {pull}2245[2245]
- Re-write import_dashboards.sh in Golang. {pull}2155[2155]
- Update to Go 1.7. {pull}2306[2306]
- Log total non-zero internal metrics on shutdown. {pull}2349[2349]
- Add support for encrypted private key files by introducing `ssl.key_passphrase` setting. {pull}2330[2330]
- Add experimental symlink support with `symlinks` config {pull}2478[2478]
- Improve validation of registry file on startup.

*Metricbeat*

- Use the new scaled_float Elasticsearch type for the percentage values. {pull}2156[2156]
- Add experimental cgroup metrics to the system/process MetricSet. {pull}2184[2184]
- Added a PostgreSQL module. {pull}2253[2253]
- Improve mapping by converting half_float to scaled_float and integers to long. {pull}2430[2430]
- Add experimental haproxy module. {pull}2384[2384]
- Add Kibana dashboard for cgroups data {pull}2555[2555]

*Packetbeat*

- Add Cassandra protocol analyzer to Packetbeat. {pull}1959[1959]
- Match connections with IPv6 addresses to processes {pull}2254[2254]
- Add IP address to -devices command output {pull}2327[2327]
- Add configuration option for the maximum message size. Used to be hard-coded to 10 MB. {pull}2470[2470]

*Filebeat*

- Introduce close_timeout harvester options {issue}1926[1926]
- Strip BOM from first message in case of BOM files {issue}2351[2351]
- Add harvester_limit option {pull}2417[2417]

==== Deprecated

*Affecting all Beats*

- Topology map is deprecated. This applies to the settings: refresh_topology_freq, topology_expire, save_topology, host_topology, password_topology, db_topology.


[[release-notes-5.0.0-alpha5]]
=== Beats version 5.0.0-alpha5
https://github.com/elastic/beats/compare/v5.0.0-alpha4...v5.0.0-alpha5[View commits]

==== Breaking changes

*Affecting all Beats*

- Rename the `filters` section to `processors`. {pull}1944[1944]
- Introduce the condition with `when` in the processor configuration. {pull}1949[1949]
- The Elasticsearch template is now loaded by default. {pull}1993[1993]
- The Redis output `index` setting is renamed to `key`. `index` still works but it's deprecated. {pull}2077[2077]
- The undocumented file output `index` setting was removed. Use `filename` instead. {pull}2077[2077]

*Metricbeat*

- Create a separate metricSet for load under the system module and remove load information from CPU stats. {pull}2101[2101]
- Add `system.load.norm.1`, `system.load.norm.5` and `system.load.norm.15`. {pull}2101[2101]
- Add threads fields to mysql module. {pull}2484[2484]

*Packetbeat*

- Set `enabled` ` in `packetbeat.protocols.icmp` configuration to `true` by default. {pull}1988[1988]

==== Bugfixes

*Affecting all Beats*

- Fix sync publisher `PublishEvents` return value if client is closed concurrently. {pull}2046[2046]

*Metricbeat*

- Do not send zero values when no value was present in the source. {issue}1972[1972]

*Filebeat*

- Fix potential data loss between Filebeat restarts, reporting unpublished lines as published. {issue}2041[2041]
- Fix open file handler issue. {issue}2028[2028] {pull}2020[2020]
- Fix filtering of JSON events when using integers in conditions. {issue}2038[2038]

*Winlogbeat*

- Fix potential data loss between Winlogbeat restarts, reporting unpublished lines as published. {issue}2041[2041]

==== Added

*Affecting all Beats*

- Periodically log internal metrics. {pull}1955[1955]
- Add enabled setting to all output modules. {pull}1987[1987]
- Command line flag `-c` can be used multiple times. {pull}1985[1985]
- Add OR/AND/NOT to the condition associated with the processors. {pull}1983[1983]
- Add `-E` CLI flag for overwriting single config options via command line. {pull}1986[1986]
- Choose the mapping template file based on the Elasticsearch version. {pull}1993[1993]
- Check stdout being available when console output is configured. {issue}2035[2035]

*Metricbeat*

- Add pgid field to process information. {pull} 2021[2021]

*Packetbeat*

- Add enabled setting to Packetbeat protocols. {pull}1988[1988]
- Add enabled setting to Packetbeat network flows configuration. {pull}1988[1988]

*Filebeat*

- Introduce `close_removed` and `close_renamed` harvester options. {issue}1600[1600]
- Introduce `close_eof` harvester option. {issue}1600[1600]
- Add `clean_removed` and `clean_inactive` config option. {issue}1600[1600]

==== Deprecated

*Filebeat*

- Deprecate `close_older` option and replace it with `close_inactive`. {issue}2051[2051]
- Deprecate `force_close_files` option and replace it with `close_removed` and `close_renamed`. {issue}1600[1600]

[[release-notes-5.0.0-alpha4]]
=== Beats version 5.0.0-alpha4
https://github.com/elastic/beats/compare/v5.0.0-alpha3...v5.0.0-alpha4[View commits]

==== Breaking changes

*Affecting all Beats*

- The topology_expire option of the Elasticsearch output was removed. {pull}1907[1907]

*Filebeat*

- Stop following symlink. Symlinks are now ignored: {pull}1686[1686]

==== Bugfixes

*Affecting all Beats*

- Reset backoff factor on partial ACK. {issue}1803[1803]
- Fix beats load balancer deadlock if max_retries: -1 or publish_async is enabled in filebeat. {issue}1829[1829]
- Fix logstash output with pipelining mode enabled not reconnecting. {issue}1876[1876]
- Empty configuration sections become merge-able with variables containing full path. {pull}1900[1900]
- Fix error message about required fields missing not printing the missing field name. {pull}1900[1900]

*Metricbeat*

- Fix the CPU values returned for each core. {issue}1863[1863]

*Packetbeat*

- Add missing nil-check to memcached GapInStream handler. {issue}1162[1162]
- Fix NFSv4 Operation returning the first found first-class operation available in compound requests. {pull}1821[1821]
- Fix TCP overlapping segments not being handled correctly. {pull}1898[1898]

*Winlogbeat*

- Fix issue with rendering forwarded event log records. {pull}1891[1891]

==== Added

*Affecting all Beats*

- Improve error message if compiling regular expression from config files fails. {pull}1900[1900]
- Compression support in the Elasticsearch output. {pull}1835[1835]

*Metricbeat*

- Add MongoDB module. {pull}1837[1837]


[[release-notes-5.0.0-alpha3]]
=== Beats version 5.0.0-alpha3
https://github.com/elastic/beats/compare/v5.0.0-alpha2...v5.0.0-alpha3[View commits]

==== Breaking changes

*Affecting all Beats*

- All configuration settings under `shipper:` are moved to be top level configuration settings. I.e.
  `shipper.name:` becomes `name:` in the configuration file. {pull}1570[1570]

*Topbeat*

- Topbeat is replaced by Metricbeat.

*Filebeat*

- The state for files which fall under ignore_older is not stored anymore. This has the consequence, that if a file which fell under ignore_older is updated, the whole file will be crawled.

==== Bugfixes

*Winlogbeat*

- Adding missing argument to the "Stop processing" log message. {pull}1590[1590]

==== Added

*Affecting all Beats*

- Add conditions to generic filtering. {pull}1623[1623]

*Metricbeat*

- First public release, containing the following modules: apache, mysql, nginx, redis, system, and zookeeper.

*Filebeat*

- The registry format was changed to an array instead of dict. The migration to the new format will happen automatically at the first startup. {pull}1703[1703]

==== Deprecated

*Affecting all Beats*

- The support for doing GeoIP lookups is deprecated and will be removed in version 6.0. {pull}1601[1601]


[[release-notes-5.0.0-alpha2]]
=== Beats version 5.0.0-alpha2
https://github.com/elastic/beats/compare/v5.0.0-alpha1...v5.0.0-alpha2[View commits]

==== Breaking changes

*Affecting all Beats*

- On DEB/RPM installations, the binary files are now found under `/usr/share/{{beat_name}}/bin`, not in `/usr/bin`. {pull}1385[1385]
- The logs are written by default to self rotating files, instead of syslog. {pull}1371[1371]
- Remove deprecated `host` option from elasticsearch, logstash and redis outputs. {pull}1474[1474]

*Packetbeat*

- Configuration of redis topology support changed. {pull}1353[1353]
- Move all Packetbeat configuration options under the packetbeat namespace {issue}1417[1417]

*Filebeat*

- Default location for the registry file was changed to be `data/registry` from the binary directory,
  rather than `.filebeat` in the current working directory. This affects installations for zip/tar.gz/source,
  the location for DEB and RPM packages stays the same. {pull}1373[1373]

==== Bugfixes

*Affecting all Beats*

- Drain response buffers when pipelining is used by Redis output. {pull}1353[1353]
- Unterminated environment variable expressions in config files will now cause an error {pull}1389[1389]
- Fix issue with the automatic template loading when Elasticsearch is not available on Beat start. {issue}1321[1321]
- Fix bug affecting -cpuprofile, -memprofile, and -httpprof CLI flags {pull}1415[1415]
- Fix race when multiple outputs access the same event with logstash output manipulating event {issue}1410[1410] {pull}1428[1428]
- Seed random number generator using crypto.rand package. {pull}1503{1503]
- Fix beats hanging in -configtest {issue}1213[1213]
- Fix kafka log message output {pull}1516[1516]

*Filebeat*

- Improvements in registrar dealing with file rotation. {pull}1281[1281]
- Fix issue with JSON decoding where `@timestamp` or `type` keys with the wrong type could cause Filebeat
  to crash. {issue}1378[1378]
- Fix issue with JSON decoding where values having `null` as values could crash Filebeat. {issue}1466[1466]
- Multiline reader normalizing newline to use `\n`. {pull}1552[1552]

*Winlogbeat*

- Fix panic when reading messages larger than 32K characters on Windows XP and 2003. {pull}1498[1498]
- Fix panic that occurs when reading a large events on Windows Vista and newer. {pull}1499[1499]

==== Added

*Affecting all Beats*

- Add support for TLS to Redis output. {pull}1353[1353]
- Add SOCKS5 proxy support to Redis output. {pull}1353[1353]
- Failover and load balancing support in redis output. {pull}1353[1353]
- Multiple-worker per host support for redis output. {pull}1353[1353]
- Added ability to escape `${x}` in config files to avoid environment variable expansion {pull}1389[1389]
- Configuration options and CLI flags for setting the home, data and config paths. {pull}1373[1373]
- Configuration options and CLI flags for setting the default logs path. {pull}1437[1437]
- Update to Go 1.6.2 {pull}1447[1447]
- Add Elasticsearch template files compatible with Elasticsearch 2.x. {pull}1501[1501]
- Add scripts for managing the dashboards of a single Beat {pull}1359[1359]

*Packetbeat*

- Fix compile issues for OpenBSD. {pull}1347[1347]

*Topbeat*

- Updated elastic/gosigar version so Topbeat can compile on OpenBSD. {pull}1403[1403]


[[release-notes-5.0.0-alpha1]]
=== Beats version 5.0.0-alpha1
https://github.com/elastic/beats/compare/v1.2.0...v5.0.0-alpha1[View commits]

==== Breaking changes

*libbeat*

- Run function to start a Beat now returns an error instead of directly exiting. {pull}771[771]
- The method signature of HandleFlags() was changed to allow returning an error {pull}1249[1249]
- Require braces for environment variable expansion in config files {pull}1304[1304]

*Packetbeat*

- Rename output fields in the dns package. Former flag `recursion_allowed` becomes `recursion_available`. {pull}803[803]
  Former SOA field `ttl` becomes `minimum`. {pull}803[803]
- The fully qualified domain names which are part of output fields values of the dns package now terminate with a dot. {pull}803[803]
- Remove the count field from the exported event {pull}1210[1210]

*Topbeat*

- Rename `proc.cpu.user_p` with `proc.cpu.total_p` as it includes CPU time spent in kernel space {pull}631[631]
- Remove `count` field from the exported fields {pull}1207[1207]
- Rename `input` top level config option to `topbeat`

*Filebeat*

- Scalar values in used in the `fields` configuration setting are no longer automatically converted to strings. {pull}1092[1092]
- Count field was removed from event as not used in filebeat {issue}778[778]

*Winlogbeat*

- The `message_inserts` field was replaced with the `event_data` field {issue}1053[1053]
- The `category` field was renamed to `task` to better align with the Windows Event Log API naming {issue}1053[1053]
- Remove the count field from the exported event {pull}1218[1218]


==== Bugfixes

*Affecting all Beats*

- Logstash output will not retry events that are not JSON-encodable {pull}927[927]

*Packetbeat*

- Create a proper BPF filter when ICMP is the only enabled protocol {issue}757[757]
- Check column length in pgsql parser. {issue}565[565]
- Harden pgsql parser. {issue}565[565]

*Topbeat*

- Fix issue with `cpu.system_p` being greater than 1 on Windows {pull}1128[1128]

*Filebeat*

- Stop filebeat if started without any prospectors defined or empty prospectors {pull}644[644] {pull}647[647]
- Improve shutdown of crawler and prospector to wait for clean completion {pull}720[720]
- Omit `fields` from Filebeat events when null {issue}899[899]

*Winlogbeat*

==== Added

*Affecting all Beats*

- Update builds to Golang version 1.6
- Add option to Elasticsearch output to pass http parameters in index operations {issue}805[805]
- Improve Logstash and Elasticsearch backoff behavior. {pull}927[927]
- Add experimental Kafka output. {pull}942[942]
- Add config file option to configure GOMAXPROCS. {pull}969[969]
- Improve shutdown handling in libbeat. {pull}1075[1075]
- Add `fields` and `fields_under_root` options under the `shipper` configuration {pull}1092[1092]
- Add the ability to use a SOCKS5 proxy with the Logstash output {issue}823[823]
- The `-configtest` flag will now print "Config OK" to stdout on success {pull}1249[1249]

*Packetbeat*

- Change the DNS library used throughout the dns package to github.com/miekg/dns. {pull}803[803]
- Add support for NFS v3 and v4. {pull}1231[1231]
- Add support for EDNS and DNSSEC. {pull}1292[1292]

*Topbeat*

- Add `username` to processes {pull}845[845]

*Filebeat*

- Add the ability to set a list of tags for each prospector {pull}1092[1092]
- Add JSON decoding support {pull}1143[1143]


*Winlogbeat*

- Add caching of event metadata handles and the system render context for the wineventlog API {pull}888[888]
- Improve config validation by checking for unknown top-level YAML keys. {pull}1100[1100]
- Add the ability to set tags, fields, and fields_under_root as options for each event log {pull}1092[1092]
- Add additional data to the events published by Winlogbeat. The new fields are `activity_id`,
`event_data`, `keywords`, `opcode`, `process_id`, `provider_guid`, `related_activity_id`,
`task`, `thread_id`, `user_data`, and `version`. {issue}1053[1053]
- Add `event_id`, `level`, and `provider` configuration options for filtering events {pull}1218[1218]
- Add `include_xml` configuration option for including the raw XML with the event {pull}1218[1218]

==== Known issues
* All Beats can hang or panic on shutdown if the next server in the pipeline (e.g. Elasticsearch or Logstash) is
  not reachable. {issue}1319[1319]
* When running the Beats as a service on Windows, you need to manually load the Elasticsearch mapping
  template. {issue}1315[1315]
* The ES template automatic load doesn't work if Elasticsearch is not available when the Beat is starting. {issue}1321[1321]

[[release-notes-1.3.1]]
=== Beats version 1.3.1
https://github.com/elastic/beats/compare/v1.3.0...v1.3.1[View commits]

==== Bugfixes

*Filebeat*

- Fix a concurrent bug on filebeat startup with a large number of prospectors defined. {pull}2509[2509]

*Packetbeat*

- Fix description for the -I CLI flag. {pull}2480[2480]

*Winlogbeat*

- Fix corrupt registry file that occurs on power loss by disabling file write caching. {issue}2313[2313]

[[release-notes-1.3.0]]
=== Beats version 1.3.0
https://github.com/elastic/beats/compare/v1.2.3...v1.3.0[View commits]

==== Deprecated

*Filebeat*

- Undocumented support for following symlinks is deprecated. Filebeat will not follow symlinks in version 5.0. {pull}1767[1767]

==== Bugfixes

*Affecting all Beats*

- Fix beats load balancer deadlock if `max_retries: -1` or `publish_async` is enabled in filebeat. {issue}1829[1829]
- Fix output modes backoff counter reset. {issue}1803[1803] {pull}1814[1814] {pull}1818[1818]
- Set logstash output default bulk_max_size to 2048. {issue}1662[1662]
- Seed random number generator using crypto.rand package. {pull}1503[1503]
- Check stdout being available when console output is configured. {issue}2063[2063]

*Packetbeat*

- Add missing nil-check to memcached GapInStream handler. {issue}1162[1162]
- Fix NFSv4 Operation returning the first found first-class operation available in compound requests. {pull}1821[1821]
- Fix TCP overlapping segments not being handled correctly. {pull}1917[1917]

==== Added

*Affecting all Beats*

- Updated to Go 1.7


[[release-notes-1.2.3]]
=== Beats version 1.2.3
https://github.com/elastic/beats/compare/v1.2.2...v1.2.3[View commits]

==== Bugfixes

*Topbeat*

- Fix high CPU usage when using filtering under Windows. {pull}1598[1598]

*Filebeat*

- Fix rotation issue with ignore_older. {issue}1528[1528]

*Winlogbeat*

- Fix panic when reading messages larger than 32K characters on Windows XP and 2003. {pull}1498[1498]

==== Added

*Filebeat*

- Prevent file opening for files which reached ignore_older. {pull}1649[1649]


[[release-notes-1.2.2]]
=== Beats version 1.2.2
https://github.com/elastic/beats/compare/v1.2.0...v1.2.2[View commits]

==== Bugfixes

*Affecting all Beats*

- Fix race when multiple outputs access the same event with Logstash output manipulating event. {issue}1410[1410]
- Fix go-daemon (supervisor used in init scripts) hanging when executed over SSH. {issue}1394[1394]

*Filebeat*

- Improvements in registrar dealing with file rotation. {issue}1281[1281]


[[release-notes-1.2.1]]
=== Beats version 1.2.1
https://github.com/elastic/beats/compare/v1.2.0...v1.2.1[View commits]

==== Breaking changes

*Affecting all Beats*

- Require braces for environment variable expansion in config files {pull}1304[1304]
- Removed deprecation warning for the Redis output. {pull}1282[1282]

*Topbeat*

- Fixed name of the setting `stats.proc` to `stats.process` in the default configuration file. {pull}1343[1343]
- Fix issue with cpu.system_p being greater than 1 on Windows {pull}1128[1128]

==== Added

*Topbeat*

- Add username to processes {pull}845[845]


[[release-notes-1.2.0]]
=== Beats version 1.2.0
https://github.com/elastic/beats/compare/v1.1.2...v1.2.0[View commits]

==== Breaking changes

*Filebeat*

- Default config for ignore_older is now infinite instead of 24h, means ignore_older is disabled by default. Use close_older to only close file handlers.

==== Bugfixes

*Packetbeat*

- Split real_ip_header value when it contains multiple IPs {pull}1241[1241]

*Winlogbeat*

- Fix invalid `event_id` on Windows XP and Windows 2003 {pull}1227[1227]

==== Added

*Affecting all Beats*

- Add ability to override configuration settings using environment variables {issue}114[114]
- Libbeat now always exits through a single exit method for proper cleanup and control {pull}736[736]
- Add ability to create Elasticsearch mapping on startup {pull}639[639]

*Topbeat*

- Add the command line used to start processes {issue}533[533]

*Filebeat*

- Add close_older configuration option to complete ignore_older https://github.com/elastic/filebeat/issues/181[181]

[[release-notes-1.1.2]]
=== Beats version 1.1.2
https://github.com/elastic/beats/compare/v1.1.1...v1.1.2[View commits]

==== Bugfixes

*Filebeat*

- Fix registrar bug for rotated files {pull}1010[1010]


[[release-notes-1.1.1]]
=== Beats version 1.1.1
https://github.com/elastic/beats/compare/v1.1.0...v1.1.1[View commits]

==== Bugfixes

*Affecting all Beats*

- Fix logstash output loop hanging in infinite loop on too many output errors. {pull}944[944]
- Fix critical bug in filebeat and winlogbeat potentially dropping events. {pull}953[953]

[[release-notes-1.1.0]]
=== Beats version 1.1.0
https://github.com/elastic/beats/compare/v1.0.1...v1.1.0[View commits]

==== Bugfixes

*Affecting all Beats*

- Fix logging issue with file based output where newlines could be misplaced
  during concurrent logging {pull}650[650]
- Reduce memory usage by separate queue sizes for single events and bulk events. {pull}649[649] {issue}516[516]
- Set default default bulk_max_size value to 2048 {pull}628[628]

*Packetbeat*

- Fix setting direction to out and use its value to decide when dropping events if ignore_outgoing is enabled {pull}557[557]
- Fix logging issue with file-based output where newlines could be misplaced
  during concurrent logging {pull}650[650]
- Reduce memory usage by having separate queue sizes for single events and bulk events. {pull}649[649] {issue}516[516]
- Set default bulk_max_size value to 2048 {pull}628[628]
- Fix logstash window size of 1 not increasing. {pull}598[598]

*Packetbeat*

- Fix the condition that determines whether the direction of the transaction is set to "outgoing". Packetbeat uses the
  direction field to determine which transactions to drop when dropping outgoing transactions. {pull}557[557]
- Allow PF_RING sniffer type to be configured using pf_ring or pfring {pull}671[671]

*Filebeat*

- Set spool_size default value to 2048 {pull}628[628]

==== Added

*Affecting all Beats*

- Add include_fields and drop_fields as part of generic filtering {pull}1120[1120]
- Make logstash output compression level configurable. {pull}630[630]
- Some publisher options refactoring in libbeat {pull}684[684]
- Move event preprocessor applying GeoIP to packetbeat {pull}772[772]

*Packetbeat*

- Add support for capturing DNS over TCP network traffic. {pull}486[486] {pull}554[554]

*Topbeat*

- Group all CPU usage per core statistics and export them optionally if cpu_per_core is configured {pull}496[496]

*Filebeat*

- Add multiline support for combining multiple related lines into one event. {issue}461[461]
- Add `exclude_lines` and `include_lines` options for regexp based line filtering. {pull}430[430]
- Add `exclude_files` configuration option. {pull}563[563]
- Add experimental option to enable filebeat publisher pipeline to operate asynchronously {pull}782[782]

*Winlogbeat*

- First public release of Winlogbeat

[[release-notes-1.0.1]]
=== Beats version 1.0.1
https://github.com/elastic/beats/compare/v1.0.0...v1.0.1[Check 1.0.1 diff]

==== Bugfixes

*Filebeat*

- Fix force_close_files in case renamed file appeared very fast. https://github.com/elastic/filebeat/pull/302[302]

*Packetbeat*

- Improve MongoDB message correlation. {issue}377[377]
- Improve redis parser performance. {issue}442[422]
- Fix panic on nil in redis protocol parser. {issue}384[384]
- Fix errors redis parser when messages are split in multiple TCP segments. {issue}402[402]
- Fix errors in redis parser when length prefixed strings contain sequences of CRLF. {issue}#402[402]
- Fix errors in redis parser when dealing with nested arrays. {issue}402[402]

[[release-notes-1.0.0]]
=== Beats version 1.0.0
https://github.com/elastic/beats/compare/1.0.0-rc2...1.0.0[Check 1.0.0 diff]

==== Breaking changes

*Topbeat*

- Change proc type to process #138


==== Bugfixes

*Affecting all Beats*

- Fix random panic on shutdown by calling shutdown handler only once. elastic/filebeat#204
- Fix credentials are not send when pinging an elasticsearch host. elastic/filebeat#287

*Filebeat*

- Fix problem that harvesters stopped reading after some time and filebeat stopped processing events #257
- Fix line truncating by internal buffers being reused by accident #258
- Set default ignore_older to 24 hours #282




[[release-notes-1.0.0-rc2]]
=== Beats version 1.0.0-rc2
https://github.com/elastic/beats/compare/1.0.0-rc1...1.0.0-rc2[Check 1.0.0-rc2
diff]

==== Breaking changes

*Affecting all Beats*

- The `shipper` output field is renamed to `beat.name`. #285
- Use of `enabled` as a configuration option for outputs (elasticsearch,
  logstash, etc.) has been removed. #264
- Use of `disabled` as a configuration option for tls has been removed. #264
- The `-test` command line flag was renamed to `-configtest`. #264
- Disable geoip by default. To enable it uncomment in config file. #305


*Filebeat*

- Removed utf-16be-bom encoding support. Support will be added with fix for #205
- Rename force_close_windows_files to force_close_files and make it available for all platforms.


==== Bugfixes

*Affecting all Beats*

- Disable logging to stderr after configuration phase. #276
- Set the default file logging path when not set in config. #275
- Fix bug silently dropping records based on current window size. elastic/filebeat#226
- Fix direction field in published events. #300
- Fix elasticsearch structured errors breaking error handling. #309

*Packetbeat*

- Packetbeat will now exit if a configuration error is detected. #357
- Fixed an issue handling DNS requests containing no questions. #369

*Topbeat*

- Fix leak of Windows handles. #98
- Fix memory leak of process information. #104

*Filebeat*

- Filebeat will now exit if a configuration error is detected. #198
- Fix to enable prospector to harvest existing files that are modified. #199
- Improve line reading and encoding to better keep track of file offsets based
  on encoding. #224
- Set input_type by default to "log"


==== Added

*Affecting all Beats*

- Added `beat.hostname` to contain the hostname where the Beat is running on as
  returned by the operating system. #285
- Added timestamp for file logging. #291

*Filebeat*

- Handling end of line under windows was improved #233



[[release-notes-1.0.0-rc1]]
=== Beats version 1.0.0-rc1
https://github.com/elastic/beats/compare/1.0.0-beta4...1.0.0-rc1[Check
1.0.0-rc1 diff]

==== Breaking changes

*Affecting all Beats*

- Rename timestamp field with @timestamp. #237

*Packetbeat*

- Rename timestamp field with @timestamp. #343

*Topbeat*

- Rename timestamp field with @timestamp for a better integration with
Logstash. #80

*Filebeat*

- Rename the timestamp field with @timestamp #168
- Rename tail_on_rotate prospector config to tail_files
- Removal of line field in event. Line number was not correct and does not add value. #217


==== Bugfixes

*Affecting all Beats*

- Use stderr for console log output. #219
- Handle empty event array in publisher. #207
- Respect '*' debug selector in IsDebug. #226 (elastic/packetbeat#339)
- Limit number of workers for Elasticsearch output. elastic/packetbeat#226
- On Windows, remove service related error message when running in the console. #242
- Fix waitRetry no configured in single output mode configuration. elastic/filebeat#144
- Use http as the default scheme in the elasticsearch hosts #253
- Respect max bulk size if bulk publisher (collector) is disabled or sync flag is set.
- Always evaluate status code from Elasticsearch responses when indexing events. #192
- Use bulk_max_size configuration option instead of bulk_size. #256
- Fix max_retries=0 (no retries) configuration option. #266
- Filename used for file based logging now defaults to beat name. #267

*Packetbeat*

- Close file descriptors used to monitor processes. #337
- Remove old RPM spec file. It moved to elastic/beats-packer. #334

*Topbeat*

- Don't wait for one period until shutdown #75

*Filebeat*

- Omit 'fields' from event JSON when null. #126
- Make offset and line value of type long in elasticsearch template to prevent overflow. #140
- Fix locking files for writing behaviour. #156
- Introduce 'document_type' config option per prospector to define document type
  for event stored in elasticsearch. #133
- Add 'input_type' field to published events reporting the prospector type being used. #133
- Fix high CPU usage when not connected to Elasticsearch or Logstash. #144
- Fix issue that files were not crawled anymore when encoding was set to something other then plain. #182


==== Added

*Affecting all Beats*

- Add Console output plugin. #218
- Add timestamp to log messages #245
- Send @metadata.beat to Logstash instead of @metadata.index to prevent
  possible name clashes and give user full control over index name used for
  Elasticsearch
- Add logging messages for bulk publishing in case of error #229
- Add option to configure number of parallel workers publishing to Elasticsearch
  or Logstash.
- Set default bulk size for Elasticsearch output to 50.
- Set default http timeout for Elasticsearch to 90s.
- Improve publish retry if sync flag is set by retrying only up to max bulk size
  events instead of all events to be published.

*Filebeat*

- Introduction of backoff, backoff_factor, max_backoff, partial_line_waiting, force_close_windows_files
  config variables to make crawling more configurable.
- All Godeps dependencies were updated to master on 2015-10-21 [#122]
- Set default value for ignore_older config to 10 minutes. #164
- Added the fields_under_root setting to optionally store the custom fields top
level in the output dictionary. #188
- Add more encodings by using x/text/encodings/htmlindex package to select
  encoding by name.




[[release-notes-1.0.0-beta4]]
=== Beats version 1.0.0-beta4
https://github.com/elastic/beats/compare/1.0.0-beta3...1.0.0-beta4[Check
1.0.0-beta4 diff]


==== Breaking changes

*Affecting all Beats*

- Update tls config options naming from dash to underline #162
- Feature/output modes: Introduction of PublishEvent(s) to be used by beats #118 #115

*Packetbeat*

- Renamed http module config file option 'strip_authorization' to 'redact_authorization'
- Save_topology is set to false by default
- Rename elasticsearch index to [packetbeat-]YYYY.MM.DD

*Topbeat*

- Percentage fields (e.g user_p) are exported as a float between 0 and 1 #34


==== Bugfixes

*Affecting all Beats*

- Determine Elasticsearch index for an event based on UTC time #81
- Fixing ES output's defaultDeadTimeout so that it is 60 seconds #103
- ES outputer: fix timestamp conversion #91
- Fix TLS insecure config option #239
- ES outputer: check bulk API per item status code for retransmit on failure.

*Packetbeat*

- Support for lower-case header names when redacting http authorization headers
- Redact proxy-authorization if redact-authorization is set
- Fix some multithreading issues #203
- Fix negative response time #216
- Fix memcache TCP connection being nil after dropping stream data. #299
- Add missing DNS protocol configuration to documentation #269

*Topbeat*

- Don't divide the reported memory by an extra 1024 #60


==== Added

*Affecting all Beats*

- Add logstash output plugin #151
- Integration tests for Beat -> Logstash -> Elasticsearch added #195 #188 #168 #137 #128 #112
- Large updates and improvements to the documentation
- Add direction field to publisher output to indicate inbound/outbound transactions #150
- Add tls configuration support to elasticsearch and logstash outputers #139
- All external dependencies were updated to the latest version. Update to Golang 1.5.1 #162
- Guarantee ES index is based in UTC time zone #164
- Cache: optional per element timeout #144
- Make it possible to set hosts in different ways. #135
- Expose more TLS config options #124
- Use the Beat name in the default configuration file path #99

*Packetbeat*

- add [.editorconfig file](http://editorconfig.org/)
- add (experimental/unsupported?) saltstack files
- Sample config file cleanup
- Moved common documentation to [libbeat repository](https://github.com/elastic/libbeat)
- Update build to go 1.5.1
- Adding device descriptions to the -device output.
- Generate coverage for system tests
- Move go-daemon dependency to beats-packer
- Rename integration tests to system tests
- Made the `-devices` option more user friendly in case `sudo` is not used.
  Issue #296.
- Publish expired DNS transactions #301
- Update protocol guide to libbeat changes
- Add protocol registration to new protocol guide
- Make transaction timeouts configurable #300
- Add direction field to the exported fields #317

*Topbeat*

- Document fields in a standardized format (etc/fields.yml) #34
- Updated to use new libbeat Publisher #37 #41
- Update to go 1.5.1 #43
- Updated configuration files with comments for all options #65
- Documentation improvements


==== Deprecated

*Affecting all Beats*

- Redis output was deprecated #169 #145
- Host and port configuration options are deprecated. They are replaced by the hosts
 configuration option. #141<|MERGE_RESOLUTION|>--- conflicted
+++ resolved
@@ -578,12 +578,9 @@
 *Packetbeat*
 
 - Added DHCP protocol support. {pull}7647[7647]
-<<<<<<< HEAD
 - Add support to decode HTTP bodies compressed with `gzip` and `deflate`. {pull}7915[7915]
 - Added support to calculate certificates' fingerprints (MD5, SHA-1, SHA-256). {issue}8180[8180]
 - Add support for mongodb opcode 2013 (OP_MSG). {issue}6191[6191] {pull}8594[8594]
-=======
->>>>>>> eddf69ee
 
 *Functionbeat*
 
