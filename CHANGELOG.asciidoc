// Use these for links to issue and pulls. Note issues and pulls redirect one to
// each other on Github, so don't worry too much on using the right prefix.
:issue: https://github.com/elastic/beats/issues/
:pull: https://github.com/elastic/beats/pull/

////////////////////////////////////////////////////////////
// Template, add newest changes here

=== Beats version HEAD
https://github.com/elastic/beats/compare/v7.0.0-alpha1...master[Check the HEAD diff]

==== Breaking changes

*Affecting all Beats*

- Update add_cloud_metadata fields to adjust to ECS. {pull}9265[9265]
- Automaticall cap signed integers to 63bits. {pull}8991[8991]
- Rename beat.timezone to event.timezone. {pull}9458[9458]
- Use _doc as document type. {pull}9056[9056]{pull}9573[9573]
- Update to Golang 1.11.3. {pull}9560[9560]

*Auditbeat*

*Filebeat*

- Allow beats to blacklist certain part of the configuration while using Central Management. {pull}9099[9099]
- Modify apache/error dataset to follow ECS. {pull}8963[8963]

*Heartbeat*

*Journalbeat*

*Metricbeat*

- Allow beats to blacklist certain part of the configuration while using Central Management. {pull}9099[9099]

*Packetbeat*

- Renamed the flow event fields to follow Elastic Common Schema. {pull}9121[9121]
- Renamed several client and server fields. IP, port, and process metadata are
  now contained under the client and server namespaces. {issue}9303[9303]

*Winlogbeat*

*Functionbeat*

- The CLI will now log CloudFormation Stack events. {issue}8912[8912]

==== Bugfixes

*Affecting all Beats*

- Fix autodiscover configurations stopping when metadata is missing. {pull}8851[8851]
- Log events at the debug level when dropped by encoding problems. {pull}9251[9251]
- Refresh host metadata in add_host_metadata. {pull}9359[9359]
- When collecting swap metrics for beats telemetry or system metricbeat module handle cases of free swap being bigger than total swap by assuming no swap is being used. {issue}6271[6271] {pull}9383[9383]
- Adding logging traces at debug level when the pipeline client receives the following events: onFilteredOut, onDroppedOnPublish. {pull}9016[9016]
- Ignore non index fields in default_field for Elasticsearch. {pull}9549[9549]
<<<<<<< HEAD
- Update Kibana index pattern attributes for objects that are disabled. {pull}9644[9644]
=======
- Enforce validation for the Central Management access token. {issue}9621[9621]
>>>>>>> ca4e034e

*Auditbeat*

*Filebeat*

- Correctly parse `December` or `Dec` in the Syslog input. {pull}9349[9349]
- Fix installation of haproxy dashboard. {issue}9307[9307] {pull}9313[9313]
- Don't generate incomplete configurations when logs collection is disabled by hints. {pull}9305[9305]
- Stop runners disabled by hints after previously being started. {pull}9305[9305]
- Fix saved objects in filebeat haproxy dashboard. {pull}9417[9417]
- Use `log.source.address` instead of `log.source.ip` for network input sources. {pull}9487[9487]

*Heartbeat*

*Journalbeat*

*Metricbeat*

- Fix issue preventing diskio metrics collection for idle disks. {issue}9124[9124] {pull}9125[9125]
- Fix panic on docker healthcheck collection on dockers without healthchecks. {pull}9171[9171]
- Fix issue with not collecting Elasticsearch cross-cluster replication stats correctly. {pull}9179[9179]
- The `node.name` field in the `elasticsearch/node` metricset now correctly reports the Elasticsarch node name. Previously this field was incorrectly reporting the node ID instead. {pull}9209[9209]

*Packetbeat*

- Fix issue with process monitor associating traffic to the wrong process. {issue}9151[9151] {pull}9443[9443]

*Winlogbeat*

*Functionbeat*

==== Added

*Affecting all Beats*

- Unify dashboard exporter tools. {pull}9097[9097]
- Add cache.ttl to add_host_metadata. {pull}9359[9359]
- Add support for index lifecycle management (beta). {pull}7963[7963]
- Always include Pod UID as part of Pod metadata. {pull]9517[9517]

*Auditbeat*

- Add system module. {pull}9546[9546]

*Filebeat*

- Added `detect_null_bytes` selector to detect null bytes from a io.reader. {pull}9210[9210]
- Added `syslog_host` variable to HAProxy module to allow syslog listener to bind to configured host. {pull}9366[9366]
- Added support on Traefik for Common Log Format and Combined Log Format mixed which is the default Traefik format {issue}8015[8015] {issue}6111[6111] {pull}8768[8768].
- Add support for multi-core thread_id in postgresql module {issue}9156[9156] {pull}9482[9482]
- Added module for parsing Google Santa logs. {pull}9540[9540]
- Added netflow input type that supports NetFlow v1, v5, v6, v7, v8, v9 and IPFIX. {issue}9399[9399]

*Heartbeat*

*Journalbeat*

- Add cursor_seek_fallback option. {pull}9234[9234]

*Metricbeat*

- Add settings to disable docker and cgroup cpu metrics per core. {issue}9187[9187] {pull}9194[9194] {pull}9589[9589]
- The `elasticsearch/node` metricset now reports the Elasticsearch cluster UUID. {pull}8771[8771]
- Add service.type field to Metricbeat. {pull}8965[8965]
- Support GET requests in Jolokia module. {issue}8566[8566] {pull}9226[9226]
- Add freebsd support for the uptime metricset. {pull}9413[9413]
- Add `host.os.name` field to add_host_metadata processor. {issue}8948[8948] {pull}9405[9405]

*Packetbeat*

*Functionbeat*

==== Deprecated

*Affecting all Beats*

*Filebeat*

*Heartbeat*

*Journalbeat*

*Metricbeat*
- event.duration is now in nano and not microseconds anymore. {pull}8941[8941]

*Packetbeat*

*Winlogbeat*

*Functionbeat*

==== Known Issue


////////////////////////////////////////////////////////////

[[release-notes-7.0.0-alpha1]]
=== Beats version 7.0.0-alpha1
https://github.com/elastic/beats/compare/v6.5.0...v7.0.0-alpha1[View commits]

==== Breaking changes

*Affecting all Beats*

- Dissect syntax change, use * instead of ? when working with field reference. {issue}8054[8054]
- On systems with systemd, the Beats log is now written to journald by default rather than file. To revert this behaviour override BEAT_LOG_OPTS with an empty value. {pull}8942[8942].
- Removed dashboards and index patterns generation for Kibana 5. {pull}8927[8927]

*Auditbeat*

- Use `initial_scan` action for new paths. {pull}7954[7954]
- Rename beat.name to agent.type, beat.hostname to agent.hostname, beat.version to agent.version.
- Rename `source.hostname` to `source.domain` in the auditd module. {pull}9027[9027]
- Remove warning for deprecated option: "filters". {pull}9002[9002]

*Filebeat*

- Rename `fileset.name` to `event.name`. {pull}8879[8879]
- Rename `fileset.module` to `event.module`. {pull}8879[8879]
- Rename source to log.file.path and log.source.ip {pull}8902[8902]
- Remove the deprecated `prospector(s)` option in the configuration use `input(s)` instead. {pull}8909[8909]
- Rename `offset` to `log.offset`. {pull}8923[8923]
- Rename `source_ecs` to `source` in the Filebeat Suricata module. {pull}8983[8983]
- Remove warnings for deprecated options: "spool_size", "publish_async", "idle_timeout". {pull}9002[9002]
- Rename many `system.syslog.*` fields to map to ECS. {pull}9135[9135]
- Rename many `iis.access.*` fields to map to ECS. {pull}9084[9084]
- IIS module's user agent string is no longer encoded (`+` replaced with spaces). {pull}9084[9084]
- Rename many `haproxy.*` fields to map to ECS. {pull}9117[9117]
- Rename many `nginx.access.*` fields to map to ECS. {pull}9081[9081]
- Rename many `system.auth.*` fields to map to ECS. {pull}9138[9138]
- Rename many `apache2.access.*` fields to map to ECS. {pull}9245[9245]

*Metricbeat*

- Remove warning for deprecated option: "filters". {pull}9002[9002]

*Functionbeat*

- Function concurrency is now set to 5 instead of unreserved. {pull}8992[8992]

==== Bugfixes

*Affecting all Beats*

- Fixed `-d` CLI flag by trimming spaces from selectors. {pull}7864[7864]
- Fixed Support `add_docker_metadata` in Windows by identifying systems' path separator. {issue}7797[7797]
- Do not panic when no tokenizer string is configured for a dissect processor. {issue}8895[8895]
- Start autodiscover consumers before producers. {pull}7926[7926]
- Propagate Sync error when running SafeFileRotate. {pull}9069[9069]

*Filebeat*

- Fixed a memory leak when harvesters are closed. {pull}7820[7820]
- Fix improperly set config for CRI Flag in Docker Input {pull}8899[8899]
- Just enabling the `elasticsearch` fileset and starting Filebeat no longer causes an error. {pull}8891[8891]
- Fix macOS default log path for elasticsearch module based on homebrew paths. {pul}8939[8939]

*Heartbeat*

- Heartbeat now always downloads the entire body of HTTP endpoints, even if no checks against the body content are declared. This fixes an issue where timing metrics would be incorrect in scenarios where the body wasn't used since the connection would be closed soon after the headers were sent, but before the entire body was. {pull}8894[8894]

*Metricbeat*

- Fix golang.heap.gc.cpu_fraction type from long to float in Golang module. {pull}7789[7789]
- Add missing namespace field in http server metricset {pull}7890[7890]
- Fix race condition when enriching events with kubernetes metadata. {issue}9055[9055] {issue}9067[9067]

*Packetbeat*

- Fixed the mysql missing transactions if monitoring a connection from the start. {pull}8173[8173]


==== Added

*Affecting all Beats*

- Add field `host.os.kernel` to the add_host_metadata processor and to the
  internal monitoring data. {issue}7807[7807]
- Add debug check to logp.Logger {pull}7965[7965]
- Count HTTP 429 responses in the elasticsearch output {pull}8056[8056]
- Allow Bus to buffer events in case listeners are not configured. {pull}8527[8527]
- Dissect will now flag event on parsing error. {pull}8751[8751]
- add_cloud_metadata initialization is performed asynchronously to avoid delays on startup. {pull}8845[8845]
- Added the `redirect_stderr` option that allows panics to be logged to log files. {pull}8430[8430]
- Add DeDot method in add_docker_metadata processor in libbeat. {issue}9350[9350] {pull}9505[9505]

*Filebeat*

- Make inputsource generic taking bufio.SplitFunc as input {pull}7746[7746]
- Add custom unpack to log hints config to avoid env resolution {pull}7710[7710]
- Make docker input check if container strings are empty {pull}7960[7960]
- Keep unparsed user agent information in user_agent.original. {pull}8537[8537]
- Allow to force CRI format parsing for better performance {pull}8424[8424]

*Heartbeat*

- Add automatic config file reloading. {pull}8023[8023]

*Journalbeat*

- Add the ability to check against JSON HTTP bodies with conditions. {pull}8667[8667]

*Metricbeat*

- Add metrics about cache size to memcached module {pull}7740[7740]
- Add experimental socket summary metricset to system module {pull}6782[6782]
- Collect custom cluster `display_name` in `elasticsearch/cluster_stats` metricset. {pull}8445[8445]
- Test etcd module with etcd 3.3. {pull}9068[9068]
- All `elasticsearch` metricsets now have module-level `cluster.id` and `cluster.name` fields. {pull}8770[8770] {pull}8771[8771] {pull}9164[9164] {pull}9165[9165] {pull}9166[9166] {pull}9168[9168]
- All `elasticsearch` node-level metricsets now have `node.id` and `node.name` fields. {pull}9168[9168] {pull}9209[9209]

*Packetbeat*

- Add support to decode HTTP bodies compressed with `gzip` and `deflate`. {pull}7915[7915]
- Added support to calculate certificates' fingerprints (MD5, SHA-1, SHA-256). {issue}8180[8180]
- Support new TLS version negotiation introduced in TLS 1.3. {issue}8647[8647].


[[release-notes-6.5.0]]
=== Beats version 6.5.0
https://github.com/elastic/beats/compare/v6.4.0...v6.5.0[View commits]

==== Bugfixes

*Affecting all Beats*

- Fixed `add_host_metadata` not initializing correctly on Windows. {issue}7715[7715]
- Fixed missing file unlock in spool file on Windows, so file can be reopened and locked. {pull}7859[7859]
- Fix spool file opening/creation failing due to file locking on Windows. {pull}7859[7859]
- Fix size of maximum mmaped read area in spool file on Windows. {pull}7859[7859]
- Fix potential data loss on OS X in spool file by using fcntl with F_FULLFSYNC. {pull}7859[7859]
- Improve fsync on linux, by assuming the kernel resets error flags of failed writes. {pull}7859[7859]
- Remove unix-like permission checks on Windows, so files can be opened. {issue}7849[7849]
- Replace index patterns in TSVB visualizations. {pull}7929[7929]
- Deregister pipeline loader callback when inputsRunner is stopped. {pull}[7893][7893]
- Add backoff support to x-pack monitoring outputs. {issue}7966[7966]
- Removed execute permissions systemd unit file. {pull}7873[7873]
- Fix a race condition with the `add_host_metadata` and the event serialization. {pull}8223[8223] {pull}8653[8653]
- Enforce that data used by k8s or docker doesn't use any reference. {pull}8240[8240]
- Switch to different UUID lib due to to non-random generated UUIDs. {pull}8485[8485]
- Fix race condition when publishing monitoring data. {pull}8646[8646]
- Fix bug in loading dashboards from zip file. {issue}8051[8051]
- Fix in-cluster kubernetes configuration on IPv6. {pull}8754[8754]
- The export config subcommand should not display real value for field reference. {pull}8769[8769]
- The setup command will not fail if no dashboard is available to import. {pull}8977[8977]
- Fix central management configurations reload when a configuration is removed in Kibana. {issue}9010[9010]

*Auditbeat*

- Fixed a crash in the file_integrity module under Linux. {issue}7753[7753]
- Fixed the RPM by designating the config file as configuration data in the RPM spec. {issue}8075[8075]
- Fixed a concurrent map write panic in the auditd module. {pull}8158[8158]
- Fixed a data race in the file_integrity module. {issue}8009[8009]
- Fixed a deadlock in the file_integrity module. {pull}8027[8027]

*Filebeat*

- Fix date format in Mongodb Ingest pipeline. {pull}7974[7974]
- Fixed a docker input error due to the offset update bug in partial log join.{pull}8177[8177]
- Update CRI format to support partial/full tags. {pull}8265[8265]
- Fix some errors happening when stopping syslog input. {pull}8347[8347]
- Fix RFC3339 timezone and nanoseconds parsing with the syslog input. {pull}8346[8346]
- Mark the TCP and UDP input as GA. {pull}8125[8125]
- Support multiline logs in logstash/log fileset of Filebeat. {pull}8562[8562]

*Heartbeat*

- Fixed bug where HTTP responses with larger bodies would incorrectly report connection errors. {pull}8660[8660]

*Metricbeat*

- Fix golang.heap.gc.cpu_fraction type from long to float in Golang module. {pull}7789[7789]
- Fixed the RPM by designating the modules.d config files as configuration data in the RPM spec. {issue}8075[8075]
- Fixed the location of the modules.d dir in Deb and RPM packages. {issue}8104[8104]
- Add docker diskio stats on Windows. {issue}6815[6815] {pull}8126[8126]
- Fix incorrect type conversion of average response time in Haproxy dashboards {pull}8404[8404]
- Added io disk read and write times to system module {issue}8473[8473] {pull}8508[8508]
- Avoid mapping issues in kubernetes module. {pull}8487[8487]
- Recover metrics for old apache versions removed by mistake on #6450. {pull}7871[7871]
- Fix dropwizard module parsing of metric names. {issue}8365[8365] {pull}6385[8385]
- Fix issue that would prevent kafka module to find a proper broker when port is not set {pull}8613[8613]
- Fix range colors in multiple visualizations. {issue}8633[8633] {pull}8634[8634]
- Fix incorrect header parsing on http metricbeat module {issue}8564[8564] {pull}8585[8585]
- Fixed a panic when the kvm module cannot establish a connection to libvirtd. {issue}7792[7792].

*Packetbeat*

- Fixed a seccomp related error where the `fcntl64` syscall was not permitted
  on 32-bit Linux and the sniffer failed to start. {issue}7839[7839]
- Added missing `cmdline` and `client_cmdline` fields to index template. {pull}8258[8258]

==== Added

*Affecting all Beats*

- Added time-based log rotation. {pull}8349[8349]
- Add backoff on error support to redis output. {pull}7781[7781]
- Allow for cloud-id to specify a custom port. This makes cloud-id work in ECE contexts. {pull}7887[7887]
- Add support to grow or shrink an existing spool file between restarts. {pull}7859[7859]
- Make kubernetes autodiscover ignore events with empty container IDs {pull}7971[7971]
- Implement CheckConfig in RunnerFactory to make autodiscover check configs {pull}7961[7961]
- Add DNS processor with support for performing reverse lookups on IP addresses. {issue}7770[7770]
- Support for Kafka 2.0.0 in kafka output {pull}8399[8399]
- Add setting `setup.kibana.space.id` to support Kibana Spaces {pull}7942[7942]
- Better tracking of number of open file descriptors. {pull}7986[7986]
- Report number of open file handles on Windows. {pull}8329[8329]
- Added the `add_process_metadata` processor to enrich events with process information. {pull}6789[6789]
- Add Beats Central Management {pull}8559[8559]
- Report configured queue type. {pull}8091[8091]
- Enable `host` and `cloud` metadata processors by default. {pull}8596[8596]
- Autodiscovery no longer requires that the `condition` field be set. If left unset all configs will be matched. {pull}9029[9029]

*Filebeat*

- Add tag "truncated" to "log.flags" if incoming line is longer than configured limit. {pull}7991[7991]
- Add haproxy module. {pull}8014[8014]
- Add tag "multiline" to "log.flags" if event consists of multiple lines. {pull}7997[7997]
- Release `docker` input as GA. {pull}8328[8328]
- Keep unparsed user agent information in user_agent.original. {pull}7823[7832]
- Added default and TCP parsing formats to HAproxy module {issue}8311[8311] {pull}8637[8637]
- Add Suricata IDS/IDP/NSM module. {issue}8153[8153] {pull}8693[8693]
- Support for Kafka 2.0.0 {pull}8853[8853]

*Heartbeat*

- Heartbeat is marked as GA.
- Add automatic config file reloading. {pull}8023[8023]
- Added autodiscovery support {pull}8415[8415]
- Added support for extra TLS/x509 metadata. {pull}7944[7944]
- Added stats and state metrics for number of monitors and endpoints started. {pull}8621[8621]
- Add last monitor status to dashboard table. Further break out monitors in dashboard table by monitor.ip. {pull}9022[9022]
- Add central management support. {pull}9254[9254]

*Journalbeat*

- Add journalbeat. {pull}8703[8703]

*Metricbeat*

- Add `replstatus` metricset to MongoDB module {pull}7604[7604]
- Add experimental socket summary metricset to system module {pull}6782[6782]
- Move common kafka fields (broker, topic and partition.id) to the module level to facilitate events correlation {pull}7767[7767]
- Add fields for memory fragmentation, memory allocator stats, copy on write, master-slave status, and active defragmentation to `info` metricset of Redis module. {pull}7695[7695]
- Increase ignore_above for system.process.cmdline to 2048. {pull}8101[8100]
- Add support to renamed fields planned for redis 5.0. {pull}8167[8167]
- Allow TCP helper to support delimiters and graphite module to accept multiple metrics in a single payload. {pull}8278[8278]
- Added 'died' PID state to process_system metricset on system module {pull}8275[8275]
- Add `metrics` metricset to MongoDB module. {pull}7611[7611]
- Added `ccr` metricset to Elasticsearch module. {pull}8335[8335]
- Support for Kafka 2.0.0 {pull}8399[8399]
- Added support for query params in configuration {issue}8286[8286] {pull}8292[8292]
- Add container image for docker metricsets. {issue}8214[8214] {pull}8438[8438]
- Precalculate composed id fields for kafka dashboards. {pull}8504[8504]
- Add support for `full` status page output for php-fpm module as a separate metricset called `process`. {pull}8394[8394]
- Add Kafka dashboard. {pull}8457[8457]
- Release Kafka module as GA. {pull}8854[8854]

*Packetbeat*

- Added DHCP protocol support. {pull}7647[7647]

*Functionbeat*

- Initial version of Functionbeat. {pull}8678[8678]

==== Deprecated

*Heartbeat*

- watch.poll_file is now deprecated and superceded by automatic config file reloading.

*Metricbeat*

- Redis `info` `replication.master_offset` has been deprecated in favor of `replication.master.offset`.{pull}7695[7695]
- Redis `info` clients fields `longest_output_list` and `biggest_input_buf` have been renamed to `max_output_buffer` and `max_input_buffer` based on the names they will have in Redis 5.0, both fields will coexist during a time with the same value {pull}8167[8167].
- Move common kafka fields (broker, topic and partition.id) to the module level {pull}7767[7767].



[[release-notes-6.4.3]]
=== Beats version 6.4.3
https://github.com/elastic/beats/compare/v6.4.2...v6.4.3[View commits]

==== Bugfixes

*Affecting all Beats*

- Fix a race condition with the `add_host_metadata` and the event serialization. {pull}8223[8223] {pull}8653[8653]
- Fix race condition when publishing monitoring data. {pull}8646[8646]
- Fix bug in loading dashboards from zip file. {issue}8051[8051]
- The export config subcommand should not display real value for field reference. {pull}8769[8769]

*Filebeat*

- Fix typo in Filebeat IIS Kibana visualization. {pull}8604[8604]

*Metricbeat*

- Recover metrics for old Apache versions removed by mistake on #6450. {pull}7871[7871]
- Avoid mapping issues in Kubernetes module. {pull}8487[8487]
- Fixed a panic when the KVM module cannot establish a connection to libvirtd. {issue}7792[7792]


[[release-notes-6.4.2]]
=== Beats version 6.4.2
https://github.com/elastic/beats/compare/v6.4.1...v6.4.2[View commits]

==== Bugfixes

*Filebeat*

- Fix some errors happening when stopping syslog input. {pull}8347[8347]
- Fix RFC3339 timezone and nanoseconds parsing with the syslog input. {pull}8346[8346]

*Metricbeat*

- Fix incorrect type conversion of average response time in Haproxy dashboards {pull}8404[8404]
- Fix dropwizard module parsing of metric names. {issue}8365[8365] {pull}6385[8385]

[[release-notes-6.4.1]]
=== Beats version 6.4.1
https://github.com/elastic/beats/compare/v6.4.0...v6.4.1[View commits]

==== Bugfixes

*Affecting all Beats*

- Add backoff support to x-pack monitoring outputs. {issue}7966[7966]
- Removed execute permissions systemd unit file. {pull}7873[7873]
- Fix a race condition with the `add_host_metadata` and the event serialization. {pull}8223[8223]
- Enforce that data used by k8s or docker doesn't use any reference. {pull}8240[8240]
- Implement CheckConfig in RunnerFactory to make autodiscover check configs {pull}7961[7961]
- Make kubernetes autodiscover ignore events with empty container IDs {pull}7971[7971]

*Auditbeat*

- Fixed a concurrent map write panic in the auditd module. {pull}8158[8158]
- Fixed the RPM by designating the config file as configuration data in the RPM spec. {issue}8075[8075]

*Filebeat*

- Fixed a docker input error due to the offset update bug in partial log join.{pull}8177[8177]
- Update CRI format to support partial/full tags. {pull}8265[8265]

*Metricbeat*

- Fixed the location of the modules.d dir in Deb and RPM packages. {issue}8104[8104]
- Fixed the RPM by designating the modules.d config files as configuration data in the RPM spec. {issue}8075[8075]
- Fix golang.heap.gc.cpu_fraction type from long to float in Golang module. {pull}7789[7789]

*Packetbeat*

- Added missing `cmdline` and `client_cmdline` fields to index template. {pull}8258[8258]

[[release-notes-6.4.0]]
=== Beats version 6.4.0
https://github.com/elastic/beats/compare/v6.3.1...v6.4.0[View commits]

==== Known issue

Due to a packaging mistake, the `modules.d` configuration directory is
installed in the wrong path in the Metricbeat DEB and RPM packages.  This issue
results in an empty list when you run `metricbeat modules list` and failures
when you try to enable or disable modules. To work around this issue, run the
following command:

[source,sh]
-----------
sudo cp -r /usr/share/metricbeat/modules.d /etc/metricbeat/
-----------

This issue affects all new installations on DEB and RPM. Upgrades will run, but
use old configurations defined in the `modules.d` directory from the previous
installation.

The issue will be fixed in the 6.4.1 release.

==== Breaking changes

*Affecting all Beats*

- Set default kafka version to 1.0.0 in kafka output. Older versions are still supported by configuring the `version` setting. Minimally supported version is 0.11 (older versions might work, but are untested). {pull}7025[7025]

*Heartbeat*

- Rename http.response.status to http.response.status_code to align with ECS. {pull}7274[7274]
- Remove `type` field as not needed. {pull}7307[7307]

*Metricbeat*

- Fixed typo in values for `state_container` `status.phase`, from `terminate` to `terminated`. {pull}6916[6916]
- RabbitMQ management plugin path is now configured at the module level instead of having to do it in each of the metricsets. New `management_path_prefix` option should be used now {pull}7074[7074]
- RabbitMQ node metricset only collects metrics of the instance it connects to, `node.collect: cluster` can be used to collect all nodes as before. {issue}6556[6556] {pull}6971[6971]
- Change http/server metricset to put events by default under http.server and prefix config options with server.. {pull}7100[7100]
- Disable dedotting in docker module configuration. This will change the out-of-the-box behaviour, but not the one of already configured instances. {pull}7485[7485]
- Fix typo in etcd/self metricset fields from *.bandwithrate to *.bandwidthrate. {pull}7456[7456]
- Changed the definition of the `system.cpu.total.pct` and `system.cpu.total.norm.cou` fields to exclude the IOWait time. {pull}7691[7691]

==== Bugfixes

*Affecting all Beats*

- Error out on invalid Autodiscover template conditions settings. {pull}7200[7200]
- Allow to override the `ignore_above` option when defining new field with the type keyword. {pull}7238[7238]
- Fix a panic on the Dissect processor when we have data remaining after the last delimiter. {pull}7449[7449]
- When we fail to build a Kubernetes' indexer or matcher we produce a warning but we don't add them to the execution. {pull}7466[7466]
- Fix default value for logging.files.keepfiles. It was being set to 0 and now
  it's set to the documented value of 7. {issue}7494[7494]
- Retain compatibility with older Docker server versions. {issue}7542[7542]
- Fix errors unpacking configs modified via CLI by ignoring `-E key=value` pairs with missing value. {pull}7599[7599]

*Auditbeat*

- Allow `auditbeat setup` to run without requiring elevated privileges for the audit client. {issue}7111[7111]
- Fix goroutine leak that occurred when the auditd module was stopped. {pull}7163[7163]

*Filebeat*

- Fix a data race between stopping and starting of the harvesters. {issue}#6879[6879]
- Fix an issue when parsing ISO8601 dates with timezone definition {issue}7367[7367]
- Fix Grok pattern of MongoDB module. {pull}7568[7568]
- Fix registry duplicates and log resending on upgrade. {issue}7634[7634]

*Metricbeat*

- Fix Windows service metricset when using a 32-bit binary on a 64-bit OS. {pull}7294[7294]
- Do not report Metricbeat container host as hostname in Kubernetes deployment. {issue}7199[7199]
- Ensure metadata updates don't replace existing pod metrics. {pull}7573[7573]
- Fix kubernetes pct fields reporting. {pull}7677[7677]
- Add support for new `kube_node_status_condition` in Kubernetes `state_node`. {pull}7699[7699]

==== Added

*Affecting all Beats*

- Add dissect processor. {pull}6925[6925]
- Add IP-addresses and MAC-addresses to add_host_metadata. {pull}6878[6878]
- Added a seccomp (secure computing) filter on Linux that whitelists the
  necessary system calls used by each Beat. {issue}5213[5213]
- Ship fields.yml as part of the binary {pull}4834[4834]
- Added options to dev-tools/cmd/dashboards/export_dashboard.go: -indexPattern to include index-pattern in output, -quiet to be quiet. {pull}7101[7101]
- Add Indexer indexing by pod uid. Enable pod uid metadata gathering in add_kubernetes_metadata. Extended Matcher log_path matching to support volume mounts {pull}7072[7072]
- Add default_fields to Elasticsearch template when connecting to Elasticsearch >= 7.0. {pull}7015[7015]
- Add support for loading a template.json file directly instead of using fields.yml. {pull}7039[7039]
- Add support for keyword multifields in field.yml. {pull}7131[7131]
- Add experimental Jolokia Discovery autodiscover provider. {pull}7141[7141]
- Add owner object info to Kubernetes metadata. {pull}7231[7231]
- Add Beat export dashboard command. {pull}7239[7239]
- Add support for docker autodiscover to monitor containers on host network {pull}6708[6708]
- Add ability to define input configuration as stringified JSON for autodiscover. {pull}7372[7372]
- Add processor definition support for hints builder {pull}7386[7386]
- Add support to disable html escaping in outputs. {pull}7445[7445]
- Refactor error handing in schema.Apply(). {pull}7335[7335]
- Add additional types to Kubernetes metadata {pull}7457[7457]
- Add module state reporting for Beats Monitoring. {pull}7075[7075]
- Release the `rename` processor as GA. {pull}7656[7656]
- Add support for Openstack Nova in `add_cloud_metadata` processor. {pull}7663[7663]
- Add support to set Beats services to automatic-delayed start on Windows. {pull}8720[8711]

*Auditbeat*

- Added XXH64 hash option for file integrity checks. {pull}7311[7311]
- Added the `show auditd-rules` and `show auditd-status` commands to show kernel rules and status. {pull}7114[7114]
- Add Kubernetes specs for auditbeat file integrity monitoring {pull}7642[7642]

*Filebeat*

- Add Kibana module with log fileset. {pull}7052[7052]
- Support MySQL 5.7.19 by mysql/slowlog {pull}6969[6969]
- Correctly join partial log lines when using `docker` input. {pull}6967[6967]
- Add support for TLS with client authentication to the TCP input {pull}7056[7056]
- Converted part of pipeline from treafik/access metricSet to dissect to improve efficiency. {pull}7209[7209]
- Add GC fileset to the Elasticsearch module. {pull}7305[7305]
- Add Audit log fileset to the Elasticsearch module. {pull}7365[7365]
- Add Slow log fileset to the Elasticsearch module. {pull}7473[7473]
- Add deprecation fileset to the Elasticsearch module. {pull}7474[7474]
- Add `convert_timezone` option to Kafka module to convert dates to UTC. {issue}7546[7546] {pull}7578[7578]
- Add patterns for kafka 1.1 logs. {pull}7608[7608]
- Move debug messages in tcp input source {pull}7712[7712]

*Metricbeat*

- Add experimental Elasticsearch index metricset. {pull}6881[6881]
- Add dashboards and visualizations for haproxy metrics. {pull}6934[6934]
- Add Jolokia agent in proxy mode. {pull}6475[6475]
- Add message rates to the RabbitMQ queue metricset {issue}6442[6442] {pull}6606[6606]
- Add exchanges metricset to the RabbitMQ module {issue}6442[6442] {pull}6607[6607]
- Add Elasticsearch index_summary metricset. {pull}6918[6918]
- Add shard metricset to Elasticsearch module. {pull}7006[7006]
- Add apiserver metricset to Kubernetes module. {pull}7059[7059]
- Add maxmemory to redis info metricset. {pull}7127[7127]
- Set guest as default user in RabbitMQ module. {pull}7107[7107]
- Add postgresql statement metricset. {issue}7048[7048] {pull}7060[7060]
- Update `state_container` metricset to support latest `kube-state-metrics` version. {pull}7216[7216]
- Add TLS support to MongoDB module. {pull}7401[7401]
- Added Traefik module with health metricset. {pull}7413[7413]
- Add Elasticsearch ml_job metricsets. {pull}7196[7196]
- Add support for bearer token files to HTTP helper. {pull}7527[7527]
- Add Elasticsearch index recovery metricset. {pull}7225[7225]
- Add `locks`, `global_locks`, `oplatencies` and `process` fields to `status` metricset of MongoDB module. {pull}7613[7613]
- Run Kafka integration tests on version 1.1.0 {pull}7616[7616]
- Release raid and socket metricset from system module as GA. {pull}7658[7658]
- Release elasticsearch module and all its metricsets as beta. {pull}7662[7662]
- Release munin and traefik module as beta. {pull}7660[7660]
- Add envoyproxy module. {pull}7569[7569]
- Release prometheus collector metricset as GA. {pull}7660[7660]
- Add Elasticsearch `cluster_stats` metricset. {pull}7638[7638]
- Added `basepath` setting for HTTP-based metricsets {pull}7700[7700]

*Packetbeat*

- The process monitor now reports the command-line for all processes, under Linux and Windows. {pull}7135[7135]
- Updated the TLS protocol parser with new cipher suites added to TLS 1.3. {issue}7455[7455]
- Flows are enriched with process information using the process monitor. {pull}7507[7507]
- Added UDP support to process monitor. {pull}7571[7571]

==== Deprecated

*Metricbeat*

- Kubernetes `state_container` `cpu.limit.nanocores` and `cpu.request.nanocores` have been
deprecated in favor of `cpu.*.cores`. {pull}6916[6916]

[[release-notes-6.3.1]]
=== Beats version 6.3.1
https://github.com/elastic/beats/compare/v6.3.0...v6.3.1[View commits]

==== Bugfixes

*Affecting all Beats*

- Allow index-pattern only setup when setup.dashboards.only_index=true. {pull}7285[7285]
- Preserve the event when source matching fails in `add_docker_metadata`. {pull}7133[7133]
- Negotiate Docker API version from our client instead of using a hardcoded one. {pull}7165[7165]
- Fix duplicating dynamic_fields in template when overwriting the template. {pull}7352[7352]

*Auditbeat*

- Fixed parsing of AppArmor audit messages. {pull}6978[6978]

*Filebeat*

- Comply with PostgreSQL database name format {pull}7198[7198]
- Optimize PostgreSQL ingest pipeline to use anchored regexp and merge multiple regexp into a single expression. {pull}7269[7269]
- Keep different registry entry per container stream to avoid wrong offsets. {issue}7281[7281]
- Fix offset field pointing at end of a line. {issue}6514[6514]
- Commit registry writes to stable storage to avoid corrupt registry files. {issue}6792[6792]

*Metricbeat*

- Fix field mapping for the system process CPU ticks fields. {pull}7230[7230]
- Ensure canonical naming for JMX beans is disabled in Jolokia module. {pull}7047[7047]
- Fix Jolokia attribute mapping when using wildcards and MBean names with multiple properties. {pull}7321[7321]

*Packetbeat*

- Fix an out of bounds access in HTTP parser caused by malformed request. {pull}6997[6997]
- Fix missing type for `http.response.body` field. {pull}7169[7169]

==== Added

*Auditbeat*

- Added caching of UID and GID values to auditd module. {pull}6978[6978]
- Updated syscall tables for Linux 4.16. {pull}6978[6978]
- Added better error messages for when the auditd module fails due to the
  Linux kernel not supporting auditing (CONFIG_AUDIT=n). {pull}7012[7012]

*Metricbeat*

- Collect accumulated docker network metrics and mark old ones as deprecated. {pull}7253[7253]



[[release-notes-6.3.0]]
=== Beats version 6.3.0
https://github.com/elastic/beats/compare/v6.2.3...v6.3.0[View commits]

==== Breaking changes

*Affecting all Beats*

- De dot keys of labels and annotations in kubernetes meta processors to prevent collisions. {pull}6203[6203]
- Rename `beat.cpu.*.time metrics` to `beat.cpu.*.time.ms`. {pull}6449[6449]
- Add `host.name` field to all events, to avoid mapping conflicts. This could be breaking Logstash configs if you rely on the `host` field being a string. {pull}7051[7051]

*Filebeat*

- Add validation for Stdin, when Filebeat is configured with Stdin and any other inputs, Filebeat
  will now refuse to start. {pull}6463[6463]
- Mark `system.syslog.message` and `system.auth.message` as `text` instead of `keyword`. {pull}6589[6589]

*Metricbeat*

- De dot keys in kubernetes/event metricset to prevent collisions. {pull}6203[6203]
- Add config option for windows/perfmon metricset to ignore non existent counters. {pull}6432[6432]
- Refactor docker CPU calculations to be more consistent with `docker stats`. {pull}6608[6608]
- Update logstash.node_stats metricset to write data under `logstash.node.stats.*`. {pull}6714[6714]

==== Bugfixes

*Affecting all Beats*

- Fix panic when Events containing a float32 value are normalized. {pull}6129[6129]
- Fix `setup.dashboards.always_kibana` when using Kibana 5.6. {issue}6090[6090]
- Fix for Kafka logger. {pull}6430[6430]
- Remove double slashes in Windows service script. {pull}6491[6491]
- Ensure Kubernetes labels/annotations don't break mapping {pull}6490[6490]
- Ensure that the dashboard zip files can't contain files outside of the kibana directory. {pull}6921[6921]
- Fix map overwrite panics by cloning shared structs before doing the update. {pull}6947[6947]
- Fix delays on autodiscovery events handling caused by blocking runner stops. {pull}7170[7170]
- Do not emit Kubernetes autodiscover events for Pods without IP address. {pull}7235[7235]
- Fix self metrics when containerized {pull}6641[6641]

*Auditbeat*

- Add hex decoding for the name field in audit path records. {pull}6687[6687]
- Fixed a deadlock in the file_integrity module under Windows. {issue}6864[6864]
- Fixed parsing of AppArmor audit messages. {pull}6978[6978]
- Allow `auditbeat setup` to run without requiring elevated privileges for the audit client. {issue}7111[7111]
- Fix goroutine leak that occurred when the auditd module was stopped. {pull}7163[7163]

*Filebeat*

- Fix panic when log prospector configuration fails to load. {issue}6800[6800]
- Fix memory leak in log prospector when files cannot be read. {issue}6797[6797]
- Add raw JSON to message field when JSON parsing fails. {issue}6516[6516]
- Commit registry writes to stable storage to avoid corrupt registry files. {pull}6877[6877]
- Fix a parsing issue in the syslog input for RFC3339 timestamp and time with nanoseconds. {pull}7046[7046]
- Fix an issue with an overflowing wait group when using the TCP input. {issue}7202[7202]

*Heartbeat*

- Fix race due to updates of shared a map, that was not supposed to be shared between multiple go-routines. {issue}6616[6616]

*Metricbeat*

- Fix the default configuration for Logstash to include the default port. {pull}6279[6279]
- Fix dealing with new process status codes in Linux kernel 4.14+. {pull}6306[6306]
- Add filtering option by exact device names in system.diskio. `diskio.include_devices`. {pull}6085[6085]
- Add connections metricset to RabbitMQ module {pull}6548[6548]
- Fix panic in http dependent modules when invalid config was used. {pull}6205[6205]
- Fix system.filesystem.used.pct value to match what df reports. {issue}5494[5494]
- Fix namespace disambiguation in Kubernetes state_* metricsets. {issue}6281[6281]
- Fix Windows perfmon metricset so that it sends metrics when an error occurs. {pull}6542[6542]
- Fix Kubernetes calculated fields store. {pull}6564{6564}
- Exclude bind mounts in fsstat and filesystem metricsets. {pull}6819[6819]
- Don't stop Metricbeat if aerospike server is down. {pull}6874[6874]
- disk reads and write count metrics in RabbitMQ queue metricset made optional. {issue}6876[6876]
- Add mapping for docker metrics per cpu. {pull}6843[6843]

*Winlogbeat*

- Fixed a crash under Windows 2003 and XP when an event had less insert strings than required by its format string. {pull}6247[6247]

==== Added

*Affecting all Beats*

- Update Golang 1.9.4 {pull}6326[6326]
- Add the ability to log to the Windows Event Log. {pull}5913[5913]
- The node name can be discovered automatically by machine-id matching when beat deployed outside Kubernetes cluster. {pull}6146[6146]
- Panics will be written to the logger before exiting. {pull}6199[6199]
- Add builder support for autodiscover and annotations builder {pull}6408[6408]
- Add plugin support for autodiscover builders, providers {pull}6457[6457]
- Preserve runtime from container statuses in Kubernetes autodiscover {pull}6456[6456]
- Experimental feature setup.template.append_fields added. {pull}6024[6024]
- Add appender support to autodiscover {pull}6469[6469]
- Add add_host_metadata processor {pull}5968[5968]
- Retry configuration to load dashboards if Kibana is not reachable when the beat starts. {pull}6560[6560]
- Add `has_fields` conditional to filter events based on the existence of all the given fields. {issue}6285[6285] {pull}6653[6653]
- Add support for spooling to disk to the beats event publishing pipeline. {pull}6581[6581]
- Added logging of system info at Beat startup. {issue}5946[5946]
- Do not log errors if X-Pack Monitoring is enabled but Elastisearch X-Pack is not. {pull}6627[6627]
- Add rename processor. {pull}6292[6292]
- Allow override of dynamic template `match_mapping_type` for fields with object_type. {pull}6691[6691]

*Filebeat*

- Add IIS module to parse access log and error log. {pull}6127[6127]
- Renaming of the prospector type to the input type and all prospectors are now moved to the input
  folder, to maintain backward compatibility type aliasing was used to map the old type to the new
  one. This change also affect YAML configuration. {pull}6078[6078]
- Addition of the TCP input {pull}6700[6700]
- Add option to convert the timestamps to UTC in the system module. {pull}5647[5647]
- Add Logstash module support for main log and the slow log, support the plain text or structured JSON format {pull}5481[5481]
- Add stream filtering when using `docker` prospector. {pull}6057[6057]
- Add support for CRI logs format. {issue}5630[5630]
- Add json.ignore_decoding_error config to not log json decoding erors. {issue}6547[6547]
- Make registry file permission configurable. {pull}6455[6455]
- Add MongoDB module. {pull}6283[6238]
- Add Ingest pipeline loading to setup. {pull}6814[6814]
- Add support of log_format combined to NGINX access logs. {pull}6858[6858]
- Release config reloading feature as GA.
- Add support human friendly size for the UDP input. {pull}6886[6886]
- Add Syslog input to ingest RFC3164 Events via TCP and UDP {pull}6842[6842]
- Remove the undefined `username` option from the Redis input and clarify the documentation. {pull}6662[6662]

*Heartbeat*

- Made the URL field of Heartbeat aggregateable. {pull}6263[6263]
- Use `match.Matcher` for checking Heartbeat response bodies with regular expressions. {pull}6539[6539]

*Metricbeat*

- Support apache status pages for versions older than 2.4.16. {pull}6450[6450]
- Add support for huge pages on Linux. {pull}6436[6436]
- Support to optionally 'de dot' keys in http/json metricset to prevent collisions. {pull}5970[5970]
- Add graphite protocol metricbeat module. {pull}4734[4734]
- Add http server metricset to support push metrics via http. {pull}4770[4770]
- Make config object public for graphite and http server {pull}4820[4820]
- Add system uptime metricset. {issue}4848[4848]
- Add experimental `queue` metricset to RabbitMQ module. {pull}4788[4788]
- Add additional php-fpm pool status kpis for Metricbeat module {pull}5287[5287]
- Add etcd module. {issue}4970[4970]
- Add ip address of docker containers to event. {pull}5379[5379]
- Add ceph osd tree information to metricbeat {pull}5498[5498]
- Add ceph osd_df to metricbeat {pull}5606[5606]
- Add basic Logstash module. {pull}5540[5540]
- Add dashboard for Windows service metricset. {pull}5603[5603]
- Add pct calculated fields for Pod and container CPU and memory usages. {pull}6158[6158]
- Add statefulset support to Kubernetes module. {pull}6236[6236]
- Refactor prometheus endpoint parsing to look similar to upstream prometheus {pull}6332[6332]
- Making the http/json metricset GA. {pull}6471[6471]
- Add support for array in http/json metricset. {pull}6480[6480]
- Making the jolokia/jmx module GA. {pull}6143[6143]
- Making the MongoDB module GA. {pull}6554[6554]
- Allow to disable labels `dedot` in Docker module, in favor of a safe way to keep dots. {pull}6490[6490]
- Add experimental module to collect metrics from munin nodes. {pull}6517[6517]
- Add support for wildcards and explicit metrics grouping in jolokia/jmx. {pull}6462[6462]
- Set `collector` as default metricset in Prometheus module. {pull}6636[6636] {pull}6747[6747]
- Set `mntr` as default metricset in Zookeeper module. {pull}6674[6674]
- Set default metricsets in vSphere module. {pull}6676[6676]
- Set `status` as default metricset in Apache module. {pull}6673[6673]
- Set `namespace` as default metricset in Aerospike module. {pull}6669[6669]
- Set `service` as default metricset in Windows module. {pull}6675[6675]
- Set all metricsets as default metricsets in uwsgi module. {pull}6688[6688]
- Allow autodiscover to monitor unexposed ports {pull}6727[6727]
- Mark kubernetes.event metricset as beta. {pull}6715[6715]
- Set all metricsets as default metricsets in couchbase module. {pull}6683[6683]
- Mark uwsgi module and metricset as beta. {pull}6717[6717]
- Mark Golang module and metricsets as beta. {pull}6711[6711]
- Mark system.raid metricset as beta. {pull}6710[6710]
- Mark http.server metricset as beta. {pull}6712[6712]
- Mark metricbeat logstash module and metricsets as beta. {pull}6713[6713]
- Set all metricsets as default metricsets in Ceph module. {pull}6676[6676]
- Set `container`, `cpu`, `diskio`, `healthcheck`, `info`, `memory` and `network` in docker module as default. {pull}6718[6718]
- Set `cpu`, `load`, `memory`, `network`, `process` and `process_summary` as default metricsets in system module. {pull}6689[6689]
- Set `collector` as default metricset in Dropwizard module. {pull}6669[6669]
- Set `info` and `keyspace` as default metricsets in redis module. {pull}6742[6742]
- Set `connection` as default metricset in rabbitmq module. {pull}6743[6743]
- Set all metricsets as default metricsets in Elasticsearch module. {pull}6755[6755]
- Set all metricsets as default metricsets in Etcd module. {pull}6756[6756]
- Set server metricsets as default in Graphite module. {pull}6757[6757]
- Set all metricsets as default metricsets in HAProxy module. {pull}6758[6758]
- Set all metricsets as default metricsets in Kafka module. {pull}6759[6759]
- Set all metricsets as default metricsets in postgresql module. {pull}6761[6761]
- Set status metricsets as default in Kibana module. {pull}6762[6762]
- Set all metricsets as default metricsets in Logstash module. {pull}6763[6763]
- Set `container`, `node`, `pod`, `system`, `volume` as default in Kubernetes module. {pull} 6764[6764]
- Set `stats` as default in memcached module. {pull}6765[6765]
- Set all metricsets as default metricsets in Mongodb module. {pull}6766[6766]
- Set `pool` as default metricset for php_fpm module. {pull}6768[6768]
- Set `status` as default metricset for mysql module. {pull} 6769[6769]
- Set `stubstatus` as default metricset for nginx module. {pull}6770[6770]
- Added support for haproxy 1.7 and 1.8. {pull}6793[6793]
- Add accumulated I/O stats to diskio in the line of `docker stats`. {pull}6701[6701]
- Ignore virtual filesystem types by default in system module. {pull}6819[6819]
- Release config reloading feature as GA. {pull}6891[6891]
- Kubernetes deployment: Add ServiceAccount config to system metricbeat. {pull}6824[6824]
- Kubernetes deployment: Add DNS Policy to system metricbeat. {pull}6656[6656]

*Packetbeat*

- Add support for condition on bool type {issue}5659[5659] {pull}5954[5954]
- Fix high memory usage on HTTP body if body is not published. {pull}6680[6680]
- Allow to capture the HTTP request or response bodies independently. {pull}6784[6784]
- HTTP publishes an Error event for unmatched requests or responses. {pull}6794[6794]

*Winlogbeat*

- Use bookmarks to persist the last published event. {pull}6150[6150]

[[release-notes-6.2.3]]
=== Beats version 6.2.3
https://github.com/elastic/beats/compare/v6.2.2...v6.2.3[View commits]

==== Breaking changes

*Affecting all Beats*

- Fix conditions checking on autodiscover Docker labels. {pull}6412[6412]

==== Bugfixes

*Affecting all Beats*

- Avoid panic errors when processing nil Pod events in add_kubernetes_metadata. {issue}6372[6372]
- Fix infinite failure on Kubernetes watch {pull}6504[6504]

*Metricbeat*

- Fix Kubernetes overview dashboard views for non default time ranges. {issue}6395{6395}


[[release-notes-6.2.2]]
=== Beats version 6.2.2
https://github.com/elastic/beats/compare/v6.2.1...v6.2.2[View commits]

==== Bugfixes

*Affecting all Beats*

- Add logging when monitoring cannot connect to Elasticsearch. {pull}6365[6365]
- Fix infinite loop when event unmarshal fails in Kubernetes pod watcher. {pull}6353[6353]

*Filebeat*

- Fix a conversion issue for time related fields in the Logstash module for the slowlog
  fileset. {issue}6317[6317]

[[release-notes-6.2.1]]
=== Beats version 6.2.1
https://github.com/elastic/beats/compare/v6.2.0...v6.2.1[View commits]

No changes in this release.

[[release-notes-6.2.0]]
=== Beats version 6.2.0
https://github.com/elastic/beats/compare/v6.1.3...v6.2.0[View commits]

==== Breaking changes

*Affecting all Beats*

- The log format may differ due to logging library changes. {pull}5901[5901]
- The default value for pipelining is reduced to 2 to avoid high memory in the Logstash beats input. {pull}6250[6250]

*Auditbeat*

- Split the audit.kernel and audit.file metricsets into their own modules
  named auditd and file_integrity, respectively. This change requires
  existing users to update their config. {issue}5422[5422]
- Renamed file_integrity module fields. {issue}5423[5423] {pull}5995[5995]
- Renamed auditd module fields. {issue}5423[5423] {pull}6080[6080]

*Metricbeat*

- Rename `golang.heap.system.optained` field to `golang.heap.system.obtained`. {issue}5703[5703]
- De dot keys in jolokia/jmx metricset to prevent collisions. {pull}5957[5957]

==== Bugfixes

*Auditbeat*

- Fixed an issue where the proctitle value was being truncated. {pull}6080[6080]
- Fixed an issue where values were incorrectly interpreted as hex data. {pull}6080[6080]
- Fixed parsing of the `key` value when multiple keys are present. {pull}6080[6080]
- Fix possible resource leak if file_integrity module is used with config
  reloading on Windows or Linux. {pull}6198[6198]

*Filebeat*

- Fix variable name for `convert_timezone` in the system module. {pull}5936[5936]

*Metricbeat*

- Fix error `datastore '*' not found` in Vsphere module. {issue}4879[4879]
- Fix error `NotAuthenticated` in Vsphere module. {issue}4673[4673]
- Fix mongodb session consistency mode to allow command execution on secondary nodes. {issue}4689[4689]
- Fix kubernetes `state_pod` `status.phase` so that the active phase is returned instead of `unknown`. {pull}5980[5980]
- Fix error collecting network_names in Vsphere module. {pull}5962[5962]
- Fix process cgroup memory metrics for memsw, kmem, and kmem_tcp. {issue}6033[6033]
- Fix kafka OffsetFetch request missing topic and partition parameters. {pull}5880[5880]

*Packetbeat*

- Fix mysql SQL parser to trim `\r` from Windows Server `SELECT\r\n\t1`. {pull}5572[5572]


==== Added

*Affecting all Beats*

- Adding a local keystore to allow user to obfuscate password {pull}5687[5687]
- Add autodiscover for kubernetes. {pull}6055[6055]
- Add Beats metrics reporting to Xpack. {issue}3422[3422]
- Update the command line library cobra and add support for zsh completion {pull}5761[5761]
- Update to Golang 1.9.2
- Moved `ip_port` indexer for `add_kubernetes_metadata` to all beats. {pull}5707[5707]
- `ip_port` indexer now index both IP and IP:port pairs. {pull}5721[5721]
- Add the ability to write structured logs. {pull}5901[5901]
- Use structured logging for the metrics that are periodically logged via the
  `logging.metrics` feature. {pull}5915[5915]
- Improve Elasticsearch output metrics to count number of dropped and duplicate (if event ID is given) events. {pull}5811[5811]
- Add the ability for the add_docker_metadata process to enrich based on process ID. {pull}6100[6100]
- The `add_docker_metadata` and `add_kubernetes_metadata` processors are now GA, instead of Beta. {pull}6105[6105]
- Update go-ucfg library to support top level key reference and cyclic key reference for the
  keystore {pull}6098[6098]

*Auditbeat*

- Auditbeat is marked as GA, no longer Beta. {issue}5432[5432]
- Add support for BLAKE2b hash algorithms to the file integrity module. {pull}5926[5926]
- Add support for recursive file watches. {pull}5575[5575] {pull}5833[5833]

*Filebeat*

- Add Osquery module. {pull}5971[5971]
- Add stream filtering when using `docker` prospector. {pull}6057[6057]

*Metricbeat*

- Add ceph osd_df to metricbeat {pull}5606[5606]
- Add field network_names of hosts and virtual machines. {issue}5646[5646]
- Add experimental system/raid metricset. {pull}5642[5642]
- Add a dashboard for the Nginx module. {pull}5991[5991]
- Add experimental mongodb/collstats metricset. {pull}5852[5852]
- Update the MySQL dashboard to use the Time Series Visual Builder. {pull}5996[5996]
- Add experimental uwsgi module. {pull}6006[6006]
- Docker and Kubernetes modules are now GA, instead of Beta. {pull}6105[6105]
- Support haproxy stats gathering using http (additionally to tcp socket). {pull}5819[5819]
- Support to optionally 'de dot' keys in http/json metricset to prevent collisions. {pull}5957[5957]

*Packetbeat*

- Configure good defaults for `add_kubernetes_metadata`. {pull}5707[5707]

[[release-notes-6.1.3]]
=== Beats version 6.1.3
https://github.com/elastic/beats/compare/v6.1.2...v6.1.3[View commits]

No changes in this release.

[[release-notes-6.1.2]]
=== Beats version 6.1.2
https://github.com/elastic/beats/compare/v6.1.1...v6.1.2[View commits]

==== Bugfixes

*Auditbeat*

- Add an error check to the file integrity scanner to prevent a panic when
  there is an error reading file info via lstat. {issue}6005[6005]

==== Added

*Filebeat*

- Switch to docker prospector in sample manifests for Kubernetes deployment {pull}5963[5963]

[[release-notes-6.1.1]]
=== Beats version 6.1.1
https://github.com/elastic/beats/compare/v6.1.0...v6.1.1[View commits]

No changes in this release.

[[release-notes-6.1.0]]
=== Beats version 6.1.0
https://github.com/elastic/beats/compare/v6.0.1...v6.1.0[View commits]

==== Breaking changes

*Auditbeat*

- Changed `audit.file.path` to be a multi-field so that path is searchable. {pull}5625[5625]

*Metricbeat*

- Rename `heap_init` field to `heap.init` in the Elasticsearch module. {pull}5320[5320]
- Rename `http.response.status_code` field to `http.response.code` in the HTTP module. {pull}5521[5521]

==== Bugfixes

*Affecting all Beats*

- Remove ID() from Runner interface {issue}5153[5153]
- Correctly send configured `Host` header to the remote server. {issue}4842[4842]
- Change add_kubernetes_metadata to attempt detection of namespace. {pull}5482[5482]
- Avoid double slash when join url and path {pull}5517[5517]
- Fix console color output for Windows. {issue}5611[5611]
- Fix logstash output debug message. {pull}5799{5799]
- Fix isolation of modules when merging local and global field settings. {issue}5795[5795]
- Report ephemeral ID and uptime in monitoring events on all platforms {pull}6501[6501]

*Filebeat*

- Add support for adding string tags {pull}5395[5395]
- Fix race condition when limiting the number of harvesters running in parallel {issue}5458[5458]
- Fix relative paths in the prospector definitions. {pull}5443[5443]
- Fix `recursive_globe.enabled` option. {pull}5443[5443]

*Metricbeat*

- Change field type of http header from nested to object {pull}5258[5258]
- Fix the fetching of process information when some data is missing under MacOS X. {issue}5337[5337]
- Change `MySQL active connections` visualization title to `MySQL total connections`. {issue}4812[4812]
- Fix `ProcState` on Linux and FreeBSD when process names contain parentheses. {pull}5775[5775]
- Fix incorrect `Mem.Used` calculation under linux. {pull}5775[5775]
- Fix `open_file_descriptor_count` and `max_file_descriptor_count` lost in zookeeper module {pull}5902[5902]
- Fix system process metricset for kernel processes. {issue}5700[5700]
- Change kubernetes.node.cpu.allocatable.cores to float. {pull}6130[6130]

*Packetbeat*

- Fix http status phrase parsing not allow spaces. {pull}5312[5312]
- Fix http parse to allow to parse get request with space in the URI. {pull}5495[5495]
- Fix mysql SQL parser to trim `\r` from Windows Server `SELECT\r\n\t1`. {pull}5572[5572]
- Fix corruption when parsing repeated headers in an HTTP request or response. {pull}6325[6325]
- Fix panic when parsing partial AMQP messages. {pull}6384[6384]
- Fix out of bounds access to slice in MongoDB parser. {pull}6256[6256]
- Fix sniffer hanging on exit under Linux. {pull}6535[6535]
- Fix bounds check error in http parser causing a panic. {pull}6750[6750]

*Winlogbeat*

- Fix the registry file. It was not correctly storing event log names, and
  upon restart it would begin reading at the start of each event log. {issue}5813[5813]
- Fix config validation to allow `event_logs.processors`. [pull]6217[6217]

==== Added

*Affecting all Beats*

- Support dashboard loading without Elasticsearch {pull}5653[5653]
- Changed the hashbang used in the beat helper script from `/bin/bash` to `/usr/bin/env bash`. {pull}5051[5051]
- Changed beat helper script to use `exec` when running the beat. {pull}5051[5051]
- Fix reloader error message to only print on actual error {pull}5066[5066]
- Add support for enabling TLS renegotiation. {issue}4386[4386]
- Add Azure VM support for add_cloud_metadata processor {pull}5355[5355]
- Add `output.file.permission` config option. {pull}4638[4638]
- Refactor add_kubernetes_metadata to support autodiscovery {pull}5434[5434]
- Improve custom flag handling and CLI flags usage message. {pull}5543[5543]
- Add number_of_routing_shards config set to 30 {pull}5570[5570]
- Set log level for kafka output. {pull}5397[5397]
- Move TCP UDP start up into `server.Start()` {pull}4903[4903]
- Update to Golang 1.9.2

*Auditbeat*

- Add support for SHA3 hash algorithms to the file integrity module. {issue}5345[5345]
- Add dashboards for Linux audit framework events (overview, executions, sockets). {pull}5516[5516]

*Filebeat*

- Add PostgreSQL module with slowlog support. {pull}4763[4763]
- Add Kafka log module. {pull}4885[4885]
- Add support for `/var/log/containers/` log path in `add_kubernetes_metadata` processor. {pull}4981[4981]
- Remove error log from runnerfactory as error is returned by API. {pull}5085[5085]
- Add experimental Docker `json-file` prospector . {pull}5402[5402]
- Add experimental Docker autodiscover functionality. {pull}5245[5245]
- Add option to convert the timestamps to UTC in the system module. {pull}5647[5647]
- Add Logstash module support for main log and the slow log, support the plain text or structured JSON format {pull}5481[5481]

*Metricbeat*

- Add graphite protocol metricbeat module. {pull}4734[4734]
- Add http server metricset to support push metrics via http. {pull}4770[4770]
- Make config object public for graphite and http server {pull}4820[4820]
- Add system uptime metricset. {issue}4848[4848]
- Add experimental `queue` metricset to RabbitMQ module. {pull}4788[4788]
- Add additional php-fpm pool status kpis for Metricbeat module {pull}5287[5287]
- Add etcd module. {issue}4970[4970]
- Add ip address of docker containers to event. {pull}5379[5379]
- Add ceph osd tree information to Metricbeat {pull}5498[5498]
- Add basic Logstash module. {pull}5540[5540]
- Add dashboard for Windows service metricset. {pull}5603[5603]
- Add experimental Docker autodiscover functionality. {pull}5245[5245]
- Add Windows service metricset in the windows module. {pull}5332[5332]
- Update gosigar to v0.6.0. {pull}5775[5775]

*Packetbeat*

- Add support for decoding the TLS envelopes. {pull}5476[5476]
- HTTP parses successfully on empty status phrase. {issue}6176[6176]
- HTTP parser supports broken status line. {pull}6631[6631]

[[release-notes-6.0.1]]
=== Beats version 6.0.1
https://github.com/elastic/beats/compare/v6.0.0...v6.0.1[View commits]

==== Bugfixes

*Affecting all Beats*

- Fix documentation links in README.md files. {pull}5710[5710]
- Fix `add_docker_metadata` dropping some containers. {pull}5788[5788]

*Heartbeat*

- Fix the "HTTP up status" visualization. {pull}5564[5564]

*Metricbeat*

- Fix map overwrite in docker diskio module. {issue}5582[5582]
- Fix connection leak in mongodb module. {issue}5688[5688]
- Fix the include top N processes feature for cases where there are fewer
  processes than N. {pull}5729[5729]


include::libbeat/docs/release-notes/6.0.0.asciidoc[]

[[release-notes-6.0.0-ga]]
=== Beats version 6.0.0-GA
https://github.com/elastic/beats/compare/v6.0.0-rc2...v6.0.0[View commits]

The list below covers the changes between 6.0.0-rc2 and 6.0.0 GA only.

==== Bugfixes

*Filebeat*

- Fix machine learning jobs setup for dynamic modules. {pull}5509[5509]

*Packetbeat*

- Fix missing length check in the PostgreSQL module. {pull}5457[5457]
- Fix panic in ACK handler if event is dropped on blocked queue {issue}5524[5524]

==== Added

*Filebeat*

- Add Kubernetes manifests to deploy Filebeat. {pull}5349[5349]
- Add container short ID matching to add_docker_metadata. {pull}6172[6172]

*Metricbeat*

- Add Kubernetes manifests to deploy Metricbeat. {pull}5349[5349]


[[release-notes-6.0.0-rc2]]
=== Beats version 6.0.0-rc2
https://github.com/elastic/beats/compare/v6.0.0-rc1...v6.0.0-rc2[View commits]

==== Breaking changes

*Packetbeat*

- Remove not-working `runoptions.uid` and `runoptions.gid` options in Packetbeat. {pull}5261[5261]

==== Bugfixes

*Affecting all Beats*

- Fix data race accessing watched containers. {issue}5147[5147]
- Do not require template if index change and template disabled {pull}5319[5319]
- Fix missing ACK in redis output. {issue}5404[5404]

*Filebeat*

- Fix default paths for redis 4.0.1 logs on macOS {pull}5173[5173]
- Fix Filebeat not starting if command line and modules configs are used together. {issue}5376[5376]
- Fix double `@timestamp` field when JSON decoding was used. {pull}5436[5436]

*Metricbeat*

- Use `beat.name` instead of `beat.hostname` in the Host Overview dashboard. {pull}5340[5340]
- Fix the loading of 5.x dashboards. {issue}5277[5277]

==== Added

*Metricbeat*

- Auto-select a hostname (based on the host on which the Beat is running) in the Host Overview dashboard. {pull}5340[5340]

==== Deprecated

*Filebeat*

- The `filebeat.config_dir` option is deprecated. Use `filebeat.config.prospector` options instead. {pull}5321[5321]

[[release-notes-6.0.0-rc1]]
=== Beats version 6.0.0-rc1
https://github.com/elastic/beats/compare/v6.0.0-beta2...v6.0.0-rc1[View commits]

==== Bugfixes

*Affecting all Beats*

- Fix the `/usr/bin/beatname` script to accept `-d "*"` as a parameter. {issue}5040[5040]
- Combine `fields.yml` properties when they are defined in different sources. {issue}5075[5075]
- Keep Docker & Kubernetes pod metadata after container dies while they are needed by processors. {pull}5084[5084]
- Fix `fields.yml` lookup when using `export template` with a custom `path.config` param. {issue}5089[5089]
- Remove runner creation from every reload check {pull}5141[5141]
- Fix add_kubernetes_metadata matcher registry lookup. {pull}5159[5159]

*Metricbeat*

- Fix a memory allocation issue where more memory was allocated than needed in the windows-perfmon metricset. {issue}5035[5035]
- Don't start metricbeat if external modules config is wrong and reload is disabled {pull}5053[5053]
- The MongoDB module now connects on each fetch, to avoid stopping the whole Metricbeat instance if MongoDB is not up when starting. {pull}5120[5120]
- Fix kubernetes events module to be able to index time fields properly. {issue}5093[5093]
- Fixed `cmd_set` and `cmd_get` being mixed in the Memcache module. {pull}5189[5189]


==== Added

*Affecting all Beats*

- Enable flush timeout by default. {pull}5150[5150]
- Add @metadata.version to events send to Logstash. {pull}5166[5166]

*Auditbeat*

- Changed the number of shards in the default configuration to 3. {issue}5095[5095]
- Add support for receiving audit events using a multicast socket. {issue}4850[4850]

*Filebeat*

- Changed the number of shards in the default configuration to 3. {issue}5095[5095]
- Don't start filebeat if external modules/prospectors config is wrong and reload is disabled {pull}5053[5053]
- Add `filebeat.registry_flush` setting, to delay the registry updates. {pull}5146[5146]

*Heartbeat*

- Changed the number of shards in the default configuration to 1. {issue}5095[5095]

*Packetbeat*

- Changed the number of shards in the default configuration to 3. {issue}5095[5095]

*Winlogbeat*

- Changed the number of shards in the default configuration to 3. {issue}5095[5095]

[[release-notes-6.0.0-beta2]]
=== Beats version 6.0.0-beta2
https://github.com/elastic/beats/compare/v6.0.0-beta1...v6.0.0-beta2[View commits]

==== Breaking changes

*Affecting all Beats*

- The log directory (`path.log`) for Windows services is now set to `C:\ProgramData\[beatname]\logs`. {issue}4764[4764]
- The _all field is disabled in Elasticsearch 6.0. This means that searching by individual
  words only work on text fields. {issue}4901[4901]
- Fail if removed setting output.X.flush_interval is explicitly configured.
- Rename the `/usr/bin/beatname.sh` script (e.g. `metricbeat.sh`) to `/usr/bin/beatname`. {pull}4933[4933]
- Beat does not start if elasticsearch index pattern was modified but not the template name and pattern. {issue}4769[4769]
- Fail if removed setting output.X.flush_interval is explicitly configured. {pull}4880[4880]

==== Bugfixes

*Affecting all Beats*

- Register kubernetes `field_format` matcher and remove logger in `Encode` API {pull}4888[4888]
- Fix go plugins not loaded when beat starts {pull}4799[4799]
- Add support for `initContainers` in `add_kubernetes_metadata` processor. {issue}4825[4825]
- Eliminate deprecated _default_ mapping in 6.x {pull}4864[4864]
- Fix pod name indexer to use both namespace, pod name to frame index key {pull}4775[4775]

*Filebeat*

- Fix issue where the `fileset.module` could have the wrong value. {issue}4761[4761]

*Heartbeat*

- Fix monitor.name being empty by default. {issue}4852[4852]
- Fix wrong event timestamps. {issue}4851[4851]

*Metricbeat*

- Added missing mongodb configuration file to the `modules.d` folder. {pull}4870[4870]
- Fix wrong MySQL CRUD queries timelion visualization {pull}4857[4857]
- Add new metrics to CPU metricset {pull}4969[4969]

*Packetbeat*

- Update flow timestamp on each packet being received. {issue}4895[4895]

==== Added

*Affecting all Beats*

- Add setting to enable/disable the slow start in logstash output. {pull}4972[4972]
- Update init scripts to use the `test config` subcommand instead of the deprecated `-configtest` flag. {issue}4600[4600]
- Get by default the credentials for connecting to Kibana from the Elasticsearch output configuration. {pull}4867[4867]
- Added `cloud.id` and `cloud.auth` settings, for simplifying using Beats with the Elastic Cloud. {issue}4959[4959]
- Add lz4 compression support to kafka output. {pull}4977[4977]
- Add newer kafka versions to kafka output. {pull}4977[4977]
- Configure the index name when loading the dashboards and the index pattern. {pull}4949[4949]

*Metricbeat*

- Add `filesystem.ignore_types` to system module for ignoring filesystem types. {issue}4685[4685]
- Add support to exclude labels from kubernetes pod metadata. {pull}4757[4757]

[[release-notes-6.0.0-beta1]]
=== Beats version 6.0.0-beta1
https://github.com/elastic/beats/compare/v6.0.0-alpha2...v6.0.0-beta1[View commits]

==== Breaking changes

*Affecting all Beats*

- Rename `kubernetes` processor to `add_kubernetes_metadata`. {pull}4473[4473]
- Rename `*.full.yml` config files to `*.reference.yml`. {pull}4563[4563]
- The `scripts/import_dashboards` is removed from packages. Use the `setup` command instead. {pull}4586[4586]
- Change format of the saved kibana dashboards to have a single JSON file for each dashboard {pull}4413[4413]
- Rename `configtest` command to `test config`. {pull}4590[4590]
- Remove setting `queue_size` and `bulk_queue_size`. {pull}4650[4650]
- Remove setting `dashboard.snapshot` and `dashboard.snapshot_url`. They are no longer needed because the
  dashboards are included in the packages by default. {pull}4675[4675]
- Beats can no longer be launched from Windows Explorer (GUI), command line is required. {pull}4420[4420]

*Auditbeat*

- Changed file metricset config to make `file.paths` a list instead of a dictionary. {pull}4796[4796]

*Heartbeat*

- Renamed the heartbeat RPM/DEB name to `heartbeat-elastic`. {pull}4601[4601]

*Metricbeat*

- Change all `system.cpu.*.pct` metrics to be scaled by the number of CPU cores.
  This will make the CPU usage percentages from the system cpu metricset consistent
  with the system process metricset. The documentation for these metrics already
  stated that on multi-core systems the percentages could be greater than 100%. {pull}4544[4544]
- Remove filters setting from metricbeat modules. {pull}4699[4699]
- Added `type` field to filesystem metrics. {pull}4717[4717]

*Packetbeat*

- Remove the already unsupported `pf_ring` sniffer option. {pull}4608[4608]

==== Bugfixes

*Affecting all Beats*

- Don't stop with error loading the ES template if the ES output is not enabled. {pull}4436[4436]
- Fix race condition in internal logging rotator. {pull}4519[4519]
- Normalize all times to UTC to ensure proper index naming. {issue}4569[4569]
- Fix issue with loading dashboards to ES 6.0 when .kibana index did not already exist. {issue}4659[4659]

*Auditbeat*

- Fix `file.max_file_size` config option for the audit file metricset. {pull}4796[4796]

*Filebeat*

- Fix issue where the `fileset.module` could have the wrong value. {issue}4761[4761]

*Metricbeat*

- Fix issue affecting Windows services timing out at startup. {pull}4491[4491]
- Fix incorrect docker.diskio.total metric calculation. {pull}4507[4507]
- Vsphere module: used memory field corrected. {issue}4461[4461]

*Packetbeat*

- Enabled /proc/net/tcp6 scanning and fixed ip v6 parsing. {pull}4442[4442]

*Winlogbeat*

- Removed validation of top-level config keys. This behavior was inconsistent with other Beats
  and caused maintainability issues. {pull}4657[4657]

==== Added

*Affecting all Beats*

- New cli subcommands interface. {pull}4420[4420]
- Allow source path matching in `add_docker_metadata` processor. {pull}4495[4495]
- Add support for analyzers and multifields in fields.yml. {pull}4574[4574]
- Add support for JSON logging. {pull}4523[4523]
- Add `test output` command, to test Elasticsearch and Logstash output settings. {pull}4590[4590]
- Introduce configurable event queue settings: queue.mem.events, queue.mem.flush.min_events and queue.mem.flush.timeout. {pull}4650[4650]
- Enable pipelining in Logstash output by default. {pull}4650[4650]
- Added 'result' field to Elasticsearch QueryResult struct for compatibility with 6.x Index and Delete API responses. {issue]4661[4661]
- The sample dashboards are now included in the Beats packages. {pull}4675[4675]
- Add `pattern` option to be used in the fields.yml to specify the pattern for a number field. {pull}4731[4731]

*Auditbeat*

- Added `file.hash_types` config option for controlling the hash types. {pull}4796[4796]
- Added the ability to specify byte unit suffixes to `file.max_file_size`. {pull}4796[4796]

*Filebeat*

- Add experimental Redis module. {pull}4441[4441]
- Nginx module: use the first not-private IP address as the remote_ip. {pull}4417[4417]
- Load Ingest Node pipelines when the Elasticsearch connection is established, instead of only once at startup. {pull}4479[4479]
- Add support for loading Xpack Machine Learning configurations from the modules, and added sample configurations for the Nginx module. {pull}4506[4506] {pull}4609[4609]

- Add udp prospector type. {pull}4452[4452]
- Enabled Cgo which means libc is dynamically compiled. {pull}4546[4546]
- Add Beta module config reloading mechanism {pull}4566[4566]
- Remove spooler and publisher components and settings. {pull}4644[4644]

*Heartbeat*

- Enabled Cgo which means libc is dynamically compiled. {pull}4546[4546]

*Metricbeat*

- Add random startup delay to each metricset to avoid the thundering herd problem. {issue}4010[4010]
- Add the ability to configure audit rules to the kernel module. {pull}4482[4482]
- Add the ability to configure kernel's audit failure mode. {pull}4516[4516]
- Add experimental Aerospike module. {pull}4560[4560]
- Vsphere module: collect custom fields from virtual machines. {issue}4464[4464]
- Add `test modules` command, to test modules expected output. {pull}4656[4656]
- Add `processors` setting to metricbeat modules. {pull}4699[4699]
- Support `npipe` protocol (Windows) in Docker module. {pull}4751[4751]

*Winlogbeat*

- Add the ability to use LevelRaw if Level isn't populated in the event XML. {pull}4257[4257]

*Auditbeat*

- Add file integrity metricset to the audit module. {pull}4486[4486]

[[release-notes-6.0.0-alpha2]]
=== Beats version 6.0.0-alpha2
https://github.com/elastic/beats/compare/v6.0.0-alpha1...v6.0.0-alpha2[View commits]

==== Breaking changes

*Filebeat*

- Rename `input_type` field to `prospector.type` {pull}4294[4294]
- The `@metadata.type` field, added by the Logstash output, is now hardcoded to `doc` and will be removed in future versions. {pull}4331[4331].

==== Bugfixes

*Affecting all Beats*

- Fix importing the dashboards when the limit for max open files is too low. {issue}4244[4244]
- Fix configuration documentation for kubernetes processor {pull}4313[4313]
- Fix misspelling in `add_locale` configuration option for abbreviation.

*Filebeat*

- Fix race condition on harvester stopping with reloading enabled. {issue}3779[3779]
- Fix recursive glob config parsing and resolution across restarts. {pull}4269[4269]
- Allow string characters in user agent patch version (NGINX and Apache) {pull}4415[4415]
- Fix grok pattern in filebeat module system/auth without hostname. {pull}4224[4224]

*Metricbeat*

- Set correct format for percent fields in memory module. {pull}4619[4619]
- Fix a debug statement that said a module wrapper had stopped when it hadn't. {pull}4264[4264]
- Use MemAvailable value from /proc/meminfo on Linux 3.14. {pull}4316[4316]
- Fix panic when events were dropped by filters. {issue}4327[4327]
- Add filtering to system filesystem metricset to remove relative mountpoints like those
  from Linux network namespaces. {pull}4370[4370]
- Remove unnecessary print statement in schema apis. {pull}4355[4355]
- Fix type of field `haproxy.stat.check.health.last`. {issue}4407[4407]

*Packetbeat*
- Enable memcache filtering only if a port is specified in the config file. {issue}4335[4335]
- Enable memcache filtering only if a port is specified in the config file. {issue}4335[4335]

==== Added

*Affecting all Beats*

- Upgraded to Golang 1.8.3. {pull}4401[4401]
- Added the possibility to set Elasticsearch mapping template settings from the Beat configuration file. {pull}4284[4284] {pull}4317[4317]
- Add a variable to the SysV init scripts to make it easier to change the user. {pull}4340[4340]
- Add the option to write the generated Elasticsearch mapping template into a file. {pull}4323[4323]
- Add `instance_name` in GCE add_cloud_metadata processor. {pull}4414[4414]
- Add `add_docker_metadata` processor. {pull}4352[4352]
- Add `logging.files` `permissions` option. {pull}4295[4295]

*Filebeat*
- Added ability to sort harvested files. {pull}4374[4374]
- Add experimental Redis slow log prospector type. {pull}4180[4180]

*Metricbeat*

- Add macOS implementation of the system diskio metricset. {issue}4144[4144]
- Add process_summary metricset that records high level metrics about processes. {pull}4231[4231]
- Add `kube-state-metrics` based metrics to `kubernetes` module {pull}4253[4253]
- Add debug logging to Jolokia JMX metricset. {pull}4341[4341]
- Add events metricset for kubernetes metricbeat module {pull}4315[4315]
- Change Metricbeat default configuration file to be better optimized for most users. {pull}4329[4329]
- Add experimental RabbitMQ module. {pull}4394[4394]
- Add Kibana dashboard for the Kubernetes modules. {pull}4138[4138]

*Packetbeat*

*Winlogbeat*

==== Deprecated

*Affecting all Beats*

- The `@metadata.type` field, added by the Logstash output, is deprecated, hardcoded to `doc` and will be removed in future versions. {pull}4331[4331].

*Filebeat*

- Deprecate `input_type` prospector config. Use `type` config option instead. {pull}4294[4294]

==== Known Issue

- If the Elasticsearch output is not enabled, but `setup.template` options are
  present (like it's the case in the default Metricbeat configuration), the
  Beat stops with an error: "Template loading requested but the Elasticsearch
  output is not configured/enabled". To avoid this error, disable the template
  loading explicitly `setup.template.enabled: false`.

[[release-notes-6.0.0-alpha1]]
=== Beats version 6.0.0-alpha1
https://github.com/elastic/beats/compare/v5.4.0...v6.0.0-alpha1[View commits]

==== Breaking changes

*Affecting all Beats*

- Introduce beat version in the Elasticsearch index and mapping template {pull}3527[3527]
- Usage of field `_type` is now ignored and hardcoded to `doc`. {pull}3757[3757]
- Change vendor manager from glide to govendor. {pull}3851[3851]
- Rename `error` field to `error.message`. {pull}3987[3987]
- Change `dashboards.*` config options to `setup.dashboards.*`. {pull}3921[3921]
- Change `outputs.elasticsearch.template.* to `setup.template.*` {pull}4080[4080]

*Filebeat*

- Remove code to convert states from 1.x. {pull}3767[3767]
- Remove deprecated config options `force_close_files` and `close_older`. {pull}3768[3768]
- Change `clean_removed` behaviour to also remove states for files which cannot be found anymore under the same name. {pull}3827[3827]
- Remove `document_type` config option. Use `fields` instead. {pull}4204[4204]
- Move `json_error` under `error.message` and `error.key`. {pull}4167[4167]

*Packetbeat*

- Remove deprecated `geoip`. {pull}3766[3766]
- Replace `waitstop` command line argument by `shutdown_timeout` in configuration file. {pull}3588[3588]

*Winlogbeat*

- Remove metrics endpoint. Replaced by http endpoint in libbeat (see #3717). {pull}3901[3901]

==== Bugfixes

*Affecting all Beats*

- Add `_id`, `_type`, `_index` and `_score` fields in the generated index pattern. {pull}3282[3282]

*Filebeat*

- Fix the Mysql slowlog parsing of IP addresses. {pull}4183[4183]
- Fix issue that new prospector was not reloaded on conflict {pull}4128[4128]

*Heartbeat*

- Use IP type of elasticsearch for ip field. {pull}3926[3926]

*Metricbeat*

- Support `common.Time` in `mapstriface.toTime()` {pull}3812[3812]
- Fix MongoDB `dbstats` fields mapping. {pull}4025[4025]
- Fixing prometheus collector to aggregate metrics based on metric family. {pull}4075[4075]
- Fixing multiEventFetch error reporting when no events are returned {pull}4153[4153]

==== Added

*Affecting all Beats*

- Initialize a beats UUID from file on startup. {pull}3615[3615]
- Add new `add_locale` processor to export the local timezone with an event. {pull}3902[3902]
- Add http endpoint. {pull}3717[3717]
- Updated to Go 1.8.1. {pull}4033[4033]
- Add kubernetes processor {pull}3888[3888]
- Add support for `include_labels` and `include_annotations` in kubernetes processor {pull}4043[4043]
- Support new `index_patterns` field when loading templates for Elasticsearch >= 6.0 {pull}4056[4056]
- Adding goimports support to make check and fmt {pull}4114[4114]
- Make kubernetes indexers/matchers pluggable {pull}4151[4151]
- Abstracting pod interface in kubernetes plugin to enable easier vendoring {pull}4152[4152]

*Filebeat*

- Restructure `input.Event` to be inline with `outputs.Data` {pull}3823[3823]
- Add base for supporting prospector level processors {pull}3853[3853]
- Add `filebeat.config.path` as replacement for `config_dir`. {pull}4051[4051]
- Add a `recursive_glob.enabled` setting to expand `**` in patterns. {pull}3980[3980]
- Add Icinga module. {pull}3904[3904]
- Add ability to parse nginx logs exposing the X-Forwarded-For header instead of the remote address.

*Heartbeat*

- Event format and field naming changes in Heartbeat and sample Dashboard. {pull}4091[4091]

*Metricbeat*

- Add experimental metricset `perfmon` to Windows module. {pull}3758[3758]
- Add memcached module with stats metricset. {pull}3693[3693]
- Add the `process.cmdline.cache.enabled` config option to the System Process Metricset. {pull}3891[3891]
- Add new MetricSet interfaces for developers (`Closer`, `ReportingFetcher`, and `PushMetricSet`). {pull}3908[3908]
- Add kubelet module {pull}3916[3916]
- Add dropwizard module {pull}4022[4022]
- Adding query APIs for metricsets and modules from metricbeat registry {pull}4102[4102]
- Fixing nil pointer on prometheus collector when http response is nil {pull}4119[4119]
- Add http module with json metricset. {pull}4092[4092]
- Add the option to the system module to include only the first top N processes by CPU and memory. {pull}4127[4127].
- Add experimental Vsphere module. {pull}4028[4028]
- Add experimental Elasticsearch module. {pull}3903[3903]
- Add experimental Kibana module. {pull}3895[3895]
- Move elasticsearch metricset node_stats under node.stats namespace. {pull}4142[4142]
- Make IP port indexer constructor public {pull}4434[4434]

*Packetbeat*

- Add `fields` and `fields_under_root` to Packetbeat protocols configurations. {pull}3518[3518]
- Add list style Packetbeat protocols configurations. This change supports specifying multiple configurations of the same protocol analyzer. {pull}3518[3518]

*Winlogbeat*

==== Deprecated

*Affecting all Beats*

- Usage of field `_type` is deprecated. It should not be used in queries or dashboards. {pull}3409[3409]

*Packetbeat*

- Deprecate dictionary style protocols configuration. {pull}3518[3518]

*Winlogbeat*

==== Known Issue

*Filebeat*

- Prospector reloading only works properly with new files. {pull}3546[3546]

[[release-notes-5.6.2]]
=== Beats version 5.6.2
https://github.com/elastic/beats/compare/v5.6.1...v5.6.2[View commits]

No changes in this release.

[[release-notes-5.6.1]]
=== Beats version 5.6.1
https://github.com/elastic/beats/compare/v5.6.0...v5.6.1[View commits]

No changes in this release.

[[release-notes-5.6.0]]
=== Beats version 5.6.0
https://github.com/elastic/beats/compare/v5.5.3...v5.6.0[View commits]

==== Breaking changes

*Affecting all Beats*

- The _all.norms setting in the Elasticsearch template is no longer disabled.
  This increases the storage size with one byte per document, but allows for a
  better upgrade experience to 6.0. {issue}4901[4901]


==== Bugfixes

*Filebeat*

- Fix issue where the `fileset.module` could have the wrong value. {issue}4761[4761]

*Packetbeat*

- Update flow timestamp on each packet being received. {issue}4895[4895]

*Metricbeat*

- Fix a debug statement that said a module wrapper had stopped when it hadn't. {pull}4264[4264]
- Use MemAvailable value from /proc/meminfo on Linux 3.14. {pull}4316[4316]
- Fix panic when events were dropped by filters. {issue}4327[4327]

==== Added

*Affecting all Beats*

- Add option to the import_dashboards script to load the dashboards via Kibana API. {pull}4682[4682]

*Filebeat*

- Add support for loading Xpack Machine Learning configurations from the modules, and added sample configurations for the Nginx module. {pull}4506[4506] {pull}4609[4609]
-  Add ability to parse nginx logs exposing the X-Forwarded-For header instead of the remote address. {pull}4351[4351]

*Metricbeat*

- Add `filesystem.ignore_types` to system module for ignoring filesystem types. {issue}4685[4685]

==== Deprecated

*Affecting all Beats*

- Loading more than one output is deprecated and will be removed in 6.0. {pull}4907[4907]

[[release-notes-5.5.3]]
=== Beats version 5.5.3
https://github.com/elastic/beats/compare/v5.5.2...v5.5.3[View commits]

No changes in this release.

[[release-notes-5.5.2]]
=== Beats version 5.5.2
https://github.com/elastic/beats/compare/v5.5.1...v5.5.2[View commits]

No changes in this release.
[[release-notes-5.5.1]]
=== Beats version 5.5.1
https://github.com/elastic/beats/compare/v5.5.0...v5.5.1[View commits]

==== Bugfixes

*Affecting all Beats*

- Normalize all times to UTC to ensure proper index naming. {issue}4569[4569]

[[release-notes-5.5.0]]
=== Beats version 5.5.0
https://github.com/elastic/beats/compare/v5.4.2...v5.5.0[View commits]

==== Breaking changes

*Affecting all Beats*

- Usage of field `_type` is now ignored and hardcoded to `doc`. {pull}3757[3757]

*Metricbeat*
- Change all `system.cpu.*.pct` metrics to be scaled by the number of CPU cores.
  This will make the CPU usage percentages from the system cpu metricset consistent
  with the system process metricset. The documentation for these metrics already
  stated that on multi-core systems the percentages could be greater than 100%. {pull}4544[4544]

==== Bugfixes

*Affecting all Beats*

- Fix console output. {pull}4045[4045]

*Filebeat*

- Allow string characters in user agent patch version (NGINX and Apache) {pull}4415[4415]

*Metricbeat*

- Fix type of field `haproxy.stat.check.health.last`. {issue}4407[4407]

*Packetbeat*

- Fix `packetbeat.interface` options that contain underscores (e.g. `with_vlans` or `bpf_filter`). {pull}4378[4378]
- Enabled /proc/net/tcp6 scanning and fixed ip v6 parsing. {pull}4442[4442]

==== Deprecated

*Filebeat*

- Deprecate `document_type` prospector config option as _type is removed in elasticsearch 6.0. Use fields instead. {pull}4225[4225]

*Winlogbeat*

- Deprecated metrics endpoint. It is superseded by a libbeat feature that can serve metrics on an HTTP endpoint. {pull}4145[4145]

[[release-notes-5.4.2]]
=== Beats version 5.4.2
https://github.com/elastic/beats/compare/v5.4.1...v5.4.2[View commits]

==== Bugfixes

*Affecting all Beats*

- Removed empty sections from the template files, causing indexing errors for array objects. {pull}4488[4488]

*Metricbeat*

- Fix issue affecting Windows services timing out at startup. {pull}4491[4491]
- Add filtering to system filesystem metricset to remove relative mountpoints like those
  from Linux network namespaces. {pull}4370[4370]

*Packetbeat*

- Clean configured geoip.paths before attempting to open the database. {pull}4306[4306]

[[release-notes-5.4.1]]
=== Beats version 5.4.1
https://github.com/elastic/beats/compare/v5.4.0...v5.4.1[View commits]

==== Bugfixes

*Affecting all Beats*

- Fix importing the dashboards when the limit for max open files is too low. {issue}4244[4244]
- Fix console output. {pull}4045[4045]

*Filebeat*

- Fix issue that new prospector was not reloaded on conflict. {pull}4128[4128]
- Fix grok pattern in filebeat module system/auth without hostname. {pull}4224[4224]
- Fix the Mysql slowlog parsing of IP addresses. {pull}4183[4183]

==== Added

*Affecting all Beats*

- Binaries upgraded to Go 1.7.6 which contains security fixes. {pull}4400[4400]

*Winlogbeat*

- Add the ability to use LevelRaw if Level isn't populated in the event XML. {pull}4257[4257]

[[release-notes-5.4.0]]
=== Beats version 5.4.0
https://github.com/elastic/beats/compare/v5.3.2...v5.4.0[View commits]

==== Bugfixes

*Affecting all Beats*

- Improve error message when downloading the dashboards fails. {pull}3805[3805]
- Fix potential Elasticsearch output URL parsing error if protocol scheme is missing. {pull}3671[3671]
- Downgrade Elasticsearch per batch item failure log to debug level. {issue}3953[3953]
- Make `@timestamp` accessible from format strings. {pull}3721[3721]

*Filebeat*

- Allow log lines without a program name in the Syslog fileset. {pull}3944[3944]
- Don't stop Filebeat when modules are used with the Logstash output. {pull}3929[3929]

*Metricbeat*

- Fixing panic on the Prometheus collector when label has a comma. {pull}3947[3947]
- Make system process metricset honor the `cpu_ticks` config option. {issue}3590[3590]

*Winlogbeat*

- Fix null terminators include in raw XML string when include_xml is enabled. {pull}3943[3943]

==== Added

*Affecting all Beats*

- Update index mappings to support future Elasticsearch 6.X. {pull}3778[3778]

*Filebeat*

- Add auditd module for reading audit logs on Linux. {pull}3750[3750] {pull}3941[3941]
- Add fileset for the Linux authorization logs. {pull}3669[3669]

*Heartbeat*

- Add default ports in HTTP monitor. {pull}3924[3924]

*Metricbeat*

- Add beta Jolokia module. {pull}3844[3844]
- Add dashboard for the MySQL module. {pull}3716[3716]
- Module configuration reloading is now beta instead of experimental. {pull}3841[3841]
- Marked http fields from the HAProxy module optional to improve compatibility with 1.5. {pull}3788[3788]
- Add support for custom HTTP headers and TLS for the Metricbeat modules. {pull}3945[3945]

*Packetbeat*

- Add DNS dashboard for an overview the DNS traffic. {pull}3883[3883]
- Add DNS Tunneling dashboard to highlight domains with large numbers of subdomains or high data volume. {pull}3884[3884]

[[release-notes-5.3.2]]
=== Beats version 5.3.2
https://github.com/elastic/beats/compare/v5.3.1...v5.3.2[View commits]

==== Bugfixes

*Filebeat*

- Properly shut down crawler in case one prospector is misconfigured. {pull}4037[4037]
- Fix panic in JSON decoding code if the input line is "null". {pull}4042[4042]


[[release-notes-5.3.1]]
=== Beats version 5.3.1
https://github.com/elastic/beats/compare/v5.3.0...v5.3.1[View commits]

==== Bugfixes

*Affecting all Beats*

- Fix panic when testing regex-AST to match against date patterns. {issue}3889[3889]
- Fix panic due to race condition in kafka output. {pull}4098[4098]

*Filebeat*

- Fix modules default file permissions. {pull}3879[3879]
- Allow `-` in Apache access log byte count. {pull}3863[3863]

*Metricbeat*

- Avoid errors when some Apache status fields are missing. {issue}3074[3074]


[[release-notes-5.3.0]]
=== Beats version 5.3.0
https://github.com/elastic/beats/compare/v5.2.2...v5.3.0[View commits]

==== Breaking changes

*Affecting all Beats*

- Configuration files must be owned by the user running the Beat or by root, and they must not be writable by others. {pull}3544[3544] {pull}3689[3689]
- Change Beat generator. Use `$GOPATH/src/github.com/elastic/beats/script/generate.py` to generate a beat. {pull}3452[3452]

*Filebeat*

- Always use absolute path for event and registry. This can lead to issues when relative paths were used before. {pull}3328[3328]

*Metricbeat*

- Linux cgroup metrics are now enabled by default for the system process metricset. The configuration option for the feature was renamed from `cgroups` to `process.cgroups.enabled`. {pull}3519[3519]
- Change field names `couchbase.node.couch.*.actual_disk_size.*` to `couchbase.node.couch.*.disk_size.*` {pull}3545[3545]

==== Bugfixes

*Affecting all Beats*

- Add `_id`, `_type`, `_index` and `_score` fields in the generated index pattern. {pull}3282[3282]

*Filebeat*
- Always use absolute path for event and registry. {pull}3328[3328]
- Raise an exception in case there is a syntax error in one of the configuration files available under
  filebeat.config_dir. {pull}3573[3573]
- Fix empty registry file on machine crash. {issue}3537[3537]

*Metricbeat*

- Add error handling to system process metricset for when Linux cgroups are missing from the kernel. {pull}3692[3692]
- Add labels to the Docker healthcheck metricset output. {pull}3707[3707]

*Winlogbeat*

- Fix handling of empty strings in event_data. {pull}3705[3705]

==== Added

*Affecting all Beats*

- Files created by Beats (logs, registry, file output) will have 0600 permissions. {pull}3387[3387].
- RPM/deb packages will now install the config file with 0600 permissions. {pull}3382[3382]
- Add the option to pass custom HTTP headers to the Elasticsearch output. {pull}3400[3400]
- Unify `regexp` and `contains` conditionals, for both to support array of strings and convert numbers to strings if required. {pull}3469[3469]
- Add the option to load the sample dashboards during the Beat startup phase. {pull}3506[3506]
- Disabled date detection in Elasticsearch index templates. Date fields must be explicitly defined in index templates. {pull}3528[3528]
- Using environment variables in the configuration file is now GA, instead of experimental. {pull}3525[3525]

*Filebeat*

- Add Filebeat modules for system, apache2, mysql, and nginx. {issue}3159[3159]
- Add the `pipeline` config option at the prospector level, for configuring the Ingest Node pipeline ID. {pull}3433[3433]
- Update regular expressions used for matching file names or lines (multiline, include/exclude functionality) to new matchers improving performance of simple string matches. {pull}3469[3469]
- The `symlinks` and `harvester_limit` settings are now GA, instead of experimental. {pull}3525[3525]
- close_timeout is also applied when the output is blocking. {pull}3511[3511]
- Improve handling of different path variants on Windows. {pull}3781[3781]
- Add multiline.flush_pattern option, for specifying the 'end' of a multiline pattern {pull}4019[4019]

*Heartbeat*

- Add `tags`, `fields` and `fields_under_root` in monitors configuration. {pull}3623[3623]

*Metricbeat*

- Add experimental dbstats metricset to MongoDB module. {pull}3228[3228]
- Use persistent, direct connections to the configured nodes for MongoDB module. {pull}3228[3228]
- Add dynamic configuration reloading for modules. {pull}3281[3281]
- Add docker health metricset {pull}3357[3357]
- Add docker image metricset {pull}3467[3467]
- System module uses new matchers for white-listing processes. {pull}3469[3469]
- Add Beta CEPH module with health metricset. {pull}3311[3311]
- Add Beta php_fpm module with pool metricset. {pull}3415[3415]
- The Docker, Kafka, and Prometheus modules are now Beta, instead of experimental. {pull}3525[3525]
- The HAProxy module is now GA, instead of experimental. {pull}3525[3525]
- Add the ability to collect the environment variables from system processes. {pull}3337[3337]

==== Deprecated

*Affecting all Beats*

- Usage of field `_type` is deprecated. It should not be used in queries or dashboards. {pull}3409[3409]

*Filebeat*

- The experimental `publish_async` option is now deprecated and is planned to be removed in 6.0. {pull}3525[3525]


[[release-notes-5.2.2]]
=== Beats version 5.2.2
https://github.com/elastic/beats/compare/v5.2.1...v5.2.2[View commits]

*Metricbeat*

- Fix bug docker module hanging when docker container killed. {issue}3610[3610]
- Set timeout to period instead of 1s by default as documented. {pull}3612[3612]

[[release-notes-5.2.1]]
=== Beats version 5.2.1
https://github.com/elastic/beats/compare/v5.2.0...v5.2.1[View commits]

==== Bugfixes

*Metricbeat*

- Fix go routine leak in docker module. {pull}3492[3492]

*Packetbeat*

- Fix error in the NFS sample dashboard. {pull}3548[3548]

*Winlogbeat*

- Fix error in the Winlogbeat sample dashboard. {pull}3548[3548]

[[release-notes-5.2.0]]
=== Beats version 5.2.0
https://github.com/elastic/beats/compare/v5.1.2...v5.2.0[View commits]

==== Bugfixes

*Affecting all Beats*

- Fix overwriting explicit empty config sections. {issue}2918[2918]

*Filebeat*

- Fix alignment issue were Filebeat compiled with Go 1.7.4 was crashing on 32 bits system. {issue}3273[3273]

*Metricbeat*

- Fix service times-out at startup. {pull}3056[3056]
- Kafka module case sensitive host name matching. {pull}3193[3193]
- Fix interface conversion panic in couchbase module {pull}3272[3272]

*Packetbeat*

- Fix issue where some Cassandra visualizations were showing data from all protocols. {issue}3314[3314]

==== Added

*Affecting all Beats*

- Add support for passing list and dictionary settings via -E flag.
- Support for parsing list and dictionary setting from environment variables.
- Added new flags to import_dashboards (-cacert, -cert, -key, -insecure). {pull}3139[3139] {pull}3163[3163]
- The limit for the number of fields is increased via the mapping template. {pull}3275[3275]
- Updated to Go 1.7.4. {pull}3277[3277]
- Added a NOTICE file containing the notices and licenses of the dependencies. {pull}3334[3334].

*Heartbeat*

- First release, containing monitors for ICMP, TCP, and HTTP.

*Filebeat*

- Add enabled config option to prospectors. {pull}3157[3157]
- Add target option for decoded_json_field. {pull}3169[3169]

*Metricbeat*

- Kafka module broker matching enhancements. {pull}3129[3129]
- Add a couchbase module with metricsets for node, cluster and bucket. {pull}3081[3081]
- Export number of cores for CPU module. {pull}3192[3192]
- Experimental Prometheus module. {pull}3202[3202]
- Add system socket module that reports all TCP sockets. {pull}3246[3246]
- Kafka consumer groups metricset. {pull}3240[3240]
- Add jolokia module with dynamic jmx metricset. {pull}3570[3570]

*Winlogbeat*

- Reduced amount of memory allocated while reading event log records. {pull}3113[3113] {pull}3118[3118]

[[release-notes-5.1.2]]
=== Beats version 5.1.2
https://github.com/elastic/beats/compare/v5.1.1...v5.1.2[View commits]

==== Bugfixes

*Filebeat*

- Fix registry migration issue from old states where files were only harvested after second restart. {pull}3322[3322]

*Packetbeat*

- Fix error on importing dashboards due to colons in the Cassandra dashboard. {issue}3140[3140]
- Fix error on importing dashboards due to the wrong type for the geo_point fields. {pull}3147[3147]

*Winlogbeat*

- Fix for "The array bounds are invalid" error when reading large events. {issue}3076[3076]

[[release-notes-5.1.1]]
=== Beats version 5.1.1
https://github.com/elastic/beats/compare/v5.0.2...v5.1.1[View commits]

==== Breaking changes

*Metricbeat*

- Change data structure of experimental haproxy module. {pull}3003[3003]

*Filebeat*

- If a file is falling under `ignore_older` during startup, offset is now set to end of file instead of 0.
  With the previous logic the whole file was sent in case a line was added and it was inconsistent with
  files which were harvested previously. {pull}2907[2907]
- `tail_files` is now only applied on the first scan and not for all new files. {pull}2932[2932]

==== Bugfixes

*Affecting all Beats*

- Fix empty benign errors logged by processor actions. {pull}3046[3046]

*Metricbeat*

- Calculate the fsstat values per mounting point, and not filesystem. {pull}2777[2777]

==== Added

*Affecting all Beats*

- Add add_cloud_metadata processor for collecting cloud provider metadata. {pull}2728[2728]
- Added decode_json_fields processor for decoding fields containing JSON strings. {pull}2605[2605]
- Add Tencent Cloud provider for add_cloud_metadata processor. {pull}4023[4023]
- Add Alibaba Cloud provider for add_cloud_metadata processor. {pull}4111[4111]

*Metricbeat*

- Add experimental Docker module. Provided by Ingensi and @douaejeouit based on dockbeat.
- Add a sample Redis Kibana dashboard. {pull}2916[2916]
- Add support for MongoDB 3.4 and WiredTiger metrics. {pull}2999[2999]
- Add experimental kafka module with partition metricset. {pull}2969[2969]
- Add raw config option for mysql/status metricset. {pull}3001[3001]
- Add command fields for mysql/status metricset. {pull}3251[3251]

*Filebeat*

- Add command line option `-once` to run Filebeat only once and then close. {pull}2456[2456]
- Only load matching states into prospector to improve state handling {pull}2840[2840]
- Reset all states ttl on startup to make sure it is overwritten by new config {pull}2840[2840]
- Persist all states for files which fall under `ignore_older` to have consistent behaviour {pull}2859[2859]
- Improve shutdown behaviour with large number of files. {pull}3035[3035]

*Winlogbeat*

- Add `event_logs.batch_read_size` configuration option. {pull}2641[2641]

[[release-notes-5.1.0]]
=== Beats version 5.1.0 (skipped)

Version 5.1.0 doesn't exist because, for a short period of time, the Elastic
Yum and Apt repositories included unreleased binaries labeled 5.1.0. To avoid
confusion and upgrade issues for the people that have installed these without
realizing, we decided to skip the 5.1.0 version and release 5.1.1 instead.

[[release-notes-5.0.2]]
=== Beats version 5.0.2
https://github.com/elastic/beats/compare/v5.0.1...v5.0.2[View commits]

==== Bugfixes

*Metricbeat*

- Fix the `password` option in the MongoDB module. {pull}2995[2995]


[[release-notes-5.0.1]]
=== Beats version 5.0.1
https://github.com/elastic/beats/compare/v5.0.0...v5.0.1[View commits]

==== Bugfixes

*Metricbeat*

- Fix `system.process.start_time` on Windows. {pull}2848[2848]
- Fix `system.process.ppid` on Windows. {issue}2860[2860]
- Fix system process metricset for Windows XP and 2003. `cmdline` will be unavailable. {issue}1704[1704]
- Fix access denied issues in system process metricset by enabling SeDebugPrivilege on Windows. {issue}1897[1897]
- Fix system diskio metricset for Windows XP and 2003. {issue}2885[2885]

*Packetbeat*

- Fix 'index out of bounds' bug in Packetbeat DNS protocol plugin. {issue}2872[2872]

*Filebeat*

- Fix registry cleanup issue when files falling under ignore_older after restart. {issue}2818[2818]


==== Added

*Metricbeat*

- Add username and password config options to the PostgreSQL module. {pull}2889[2890]
- Add username and password config options to the MongoDB module. {pull}2889[2889]
- Add system core metricset for Windows. {pull}2883[2883]

*Packetbeat*

- Define `client_geoip.location` as geo_point in the mappings to be used by the GeoIP processor in the Ingest Node pipeline.
  {pull}2795[2795]

*Filebeat*

- Stop Filebeat on registrar loading error. {pull}2868[2868]


include::libbeat/docs/release-notes/5.0.0.asciidoc[]

[[release-notes-5.0.0-ga]]
=== Beats version 5.0.0-GA
https://github.com/elastic/beats/compare/v5.0.0-rc1...v5.0.0[View commits]

The list below covers the changes between 5.0.0-rc1 and 5.0.0 GA only.

==== Bugfixes

*Affecting all Beats*

- Fix kafka output re-trying batches with too large events. {issue}2735[2735]
- Fix kafka output protocol error if `version: 0.10` is configured. {issue}2651[2651]
- Fix kafka output connection closed by broker on SASL/PLAIN. {issue}2717[2717]

*Metricbeat*

- Fix high CPU usage on macOS when encountering processes with long command lines. {issue}2747[2747]
- Fix high value of `system.memory.actual.free` and `system.memory.actual.used`. {issue}2653[2653]
- Change several `OpenProcess` calls on Windows to request the lowest possible access privilege.  {issue}1897[1897]
- Fix system.memory.actual.free high value on Windows. {issue}2653[2653]

*Filebeat*

- Fix issue when clean_removed and clean_inactive were used together that states were not directly removed from the registry.
- Fix issue where upgrading a 1.x registry file resulted in duplicate state entries. {pull}2792[2792]

==== Added

*Affecting all Beats*

- Add beat.version fields to all events.

[[release-notes-5.0.0-rc1]]
=== Beats version 5.0.0-rc1
https://github.com/elastic/beats/compare/v5.0.0-beta1...v5.0.0-rc1[View commits]

==== Breaking changes

*Affecting all Beats*

- A dynamic mapping rule is added to the default Elasticsearch template to treat strings as keywords by default. {pull}2688[2688]

==== Bugfixes

*Affecting all Beats*

- Make sure Beats sent always float values when they are defined as float by sending 5.00000 instead of 5. {pull}2627[2627]
- Fix ignoring all fields from drop_fields in case the first field is unknown. {pull}2685[2685]
- Fix dynamic configuration int/uint to float type conversion. {pull}2698[2698]
- Fix primitive types conversion if values are read from environment variables. {pull}2698[2698]

*Metricbeat*

- Fix default configuration file on Windows to not enabled the `load` metricset. {pull}2632[2632]

*Packetbeat*

- Fix the `bpf_filter` setting. {issue}2660[2660]

*Filebeat*

- Fix input buffer on encoding problem. {pull}2416[2416]

==== Deprecated

*Affecting all Beats*

- Setting `port` has been deprecated in Redis and Logstash outputs. {pull}2620[2620]


[[release-notes-5.0.0-beta1]]
=== Beats version 5.0.0-beta1
https://github.com/elastic/beats/compare/v5.0.0-alpha5...v5.0.0-beta1[View commits]

==== Breaking changes

*Affecting all Beats*

- Change Elasticsearch output index configuration to be based on format strings. If index has been configured, no date will be appended anymore to the index name. {pull}2119[2119]
- Replace `output.kafka.use_type` by `output.kafka.topic` accepting a format string. {pull}2188[2188]
- If the path specified by the `-c` flag is not absolute and `-path.config` is not specified, it
  is considered relative to the current working directory. {pull}2245[2245]
- rename `tls` configurations section to `ssl`. {pull}2330[2330]
- rename `certificate_key` configuration to `key`. {pull}2330[2330]
- replace `tls.insecure` with `ssl.verification_mode` setting. {pull}2330[2330]
- replace `tls.min/max_version` with `ssl.supported_protocols` setting requiring full protocol name. {pull}2330[2330]

*Metricbeat*

- Change field type system.process.cpu.start_time from keyword to date. {issue}1565[1565]
- redis/info metricset fields were renamed up according to the naming conventions.

*Packetbeat*

- Group HTTP fields under `http.request` and `http.response` {pull}2167[2167]
- Export `http.request.body` and `http.response.body` when configured under `include_body_for` {pull}2167[2167]
- Move `ignore_outgoing` config to `packetbeat.ignore_outgoing` {pull}2393[2393]

*Filebeat*

- Set close_inactive default to 5 minutes (was 1 hour before)
- Set clean_removed and close_removed to true by default

==== Bugfixes

*Affecting all Beats*

- Fix logstash output handles error twice when asynchronous sending fails. {pull}2441[2441]
- Fix Elasticsearch structured error response parsing error. {issue}2229[2229]
- Fixed the run script to allow the overriding of the configuration file. {issue}2171[2171]
- Fix logstash output crash if no hosts are configured. {issue}2325[2325]
- Fix array value support in -E CLI flag. {pull}2521[2521]
- Fix merging array values if -c CLI flag is used multiple times. {pull}2521[2521]
- Fix beats failing to start due to invalid duplicate key error in configuration file. {pull}2521[2521]
- Fix panic on non writable logging directory. {pull}2571[2571]

*Metricbeat*

- Fix module filters to work properly with drop_event filter. {issue}2249[2249]

*Packetbeat*

- Fix mapping for some Packetbeat flow metrics that were not marked as being longs. {issue}2177[2177]
- Fix handling of messages larger than the maximum message size (10MB). {pull}2470[2470]

*Filebeat*

- Fix processor failure in Filebeat when using regex, contain, or equals with the message field. {issue}2178[2178]
- Fix async publisher sending empty events {pull}2455[2455]
- Fix potential issue with multiple harvester per file on large file numbers or slow output {pull}2541[2541]

*Winlogbeat*

- Fix corrupt registry file that occurs on power loss by disabling file write caching. {issue}2313[2313]

==== Added

*Affecting all Beats*

- Add script to generate the Kibana index-pattern from fields.yml. {pull}2122[2122]
- Enhance Redis output key selection based on format string. {pull}2169[2169]
- Configurable Redis `keys` using filters and format strings. {pull}2169[2169]
- Add format string support to `output.kafka.topic`. {pull}2188[2188]
- Add `output.kafka.topics` for more advanced kafka topic selection per event. {pull}2188[2188]
- Add support for Kafka 0.10. {pull}2190[2190]
- Add SASL/PLAIN authentication support to kafka output. {pull}2190[2190]
- Make Kafka metadata update configurable. {pull}2190[2190]
- Add Kafka version setting (optional) enabling kafka broker version support. {pull}2190[2190]
- Add Kafka message timestamp if at least version 0.10 is configured. {pull}2190[2190]
- Add configurable Kafka event key setting. {pull}2284[2284]
- Add settings for configuring the kafka partitioning strategy. {pull}2284[2284]
- Add partitioner settings `reachable_only` to ignore partitions not reachable by network. {pull}2284[2284]
- Enhance contains condition to work on fields that are arrays of strings. {issue}2237[2237]
- Lookup the configuration file relative to the `-path.config` CLI flag. {pull}2245[2245]
- Re-write import_dashboards.sh in Golang. {pull}2155[2155]
- Update to Go 1.7. {pull}2306[2306]
- Log total non-zero internal metrics on shutdown. {pull}2349[2349]
- Add support for encrypted private key files by introducing `ssl.key_passphrase` setting. {pull}2330[2330]
- Add experimental symlink support with `symlinks` config {pull}2478[2478]
- Improve validation of registry file on startup.

*Metricbeat*

- Use the new scaled_float Elasticsearch type for the percentage values. {pull}2156[2156]
- Add experimental cgroup metrics to the system/process MetricSet. {pull}2184[2184]
- Added a PostgreSQL module. {pull}2253[2253]
- Improve mapping by converting half_float to scaled_float and integers to long. {pull}2430[2430]
- Add experimental haproxy module. {pull}2384[2384]
- Add Kibana dashboard for cgroups data {pull}2555[2555]

*Packetbeat*

- Add Cassandra protocol analyzer to Packetbeat. {pull}1959[1959]
- Match connections with IPv6 addresses to processes {pull}2254[2254]
- Add IP address to -devices command output {pull}2327[2327]
- Add configuration option for the maximum message size. Used to be hard-coded to 10 MB. {pull}2470[2470]

*Filebeat*

- Introduce close_timeout harvester options {issue}1926[1926]
- Strip BOM from first message in case of BOM files {issue}2351[2351]
- Add harvester_limit option {pull}2417[2417]

==== Deprecated

*Affecting all Beats*

- Topology map is deprecated. This applies to the settings: refresh_topology_freq, topology_expire, save_topology, host_topology, password_topology, db_topology.


[[release-notes-5.0.0-alpha5]]
=== Beats version 5.0.0-alpha5
https://github.com/elastic/beats/compare/v5.0.0-alpha4...v5.0.0-alpha5[View commits]

==== Breaking changes

*Affecting all Beats*

- Rename the `filters` section to `processors`. {pull}1944[1944]
- Introduce the condition with `when` in the processor configuration. {pull}1949[1949]
- The Elasticsearch template is now loaded by default. {pull}1993[1993]
- The Redis output `index` setting is renamed to `key`. `index` still works but it's deprecated. {pull}2077[2077]
- The undocumented file output `index` setting was removed. Use `filename` instead. {pull}2077[2077]

*Metricbeat*

- Create a separate metricSet for load under the system module and remove load information from CPU stats. {pull}2101[2101]
- Add `system.load.norm.1`, `system.load.norm.5` and `system.load.norm.15`. {pull}2101[2101]
- Add threads fields to mysql module. {pull}2484[2484]

*Packetbeat*

- Set `enabled` ` in `packetbeat.protocols.icmp` configuration to `true` by default. {pull}1988[1988]

==== Bugfixes

*Affecting all Beats*

- Fix sync publisher `PublishEvents` return value if client is closed concurrently. {pull}2046[2046]

*Metricbeat*

- Do not send zero values when no value was present in the source. {issue}1972[1972]

*Filebeat*

- Fix potential data loss between Filebeat restarts, reporting unpublished lines as published. {issue}2041[2041]
- Fix open file handler issue. {issue}2028[2028] {pull}2020[2020]
- Fix filtering of JSON events when using integers in conditions. {issue}2038[2038]

*Winlogbeat*

- Fix potential data loss between Winlogbeat restarts, reporting unpublished lines as published. {issue}2041[2041]

==== Added

*Affecting all Beats*

- Periodically log internal metrics. {pull}1955[1955]
- Add enabled setting to all output modules. {pull}1987[1987]
- Command line flag `-c` can be used multiple times. {pull}1985[1985]
- Add OR/AND/NOT to the condition associated with the processors. {pull}1983[1983]
- Add `-E` CLI flag for overwriting single config options via command line. {pull}1986[1986]
- Choose the mapping template file based on the Elasticsearch version. {pull}1993[1993]
- Check stdout being available when console output is configured. {issue}2035[2035]

*Metricbeat*

- Add pgid field to process information. {pull} 2021[2021]

*Packetbeat*

- Add enabled setting to Packetbeat protocols. {pull}1988[1988]
- Add enabled setting to Packetbeat network flows configuration. {pull}1988[1988]

*Filebeat*

- Introduce `close_removed` and `close_renamed` harvester options. {issue}1600[1600]
- Introduce `close_eof` harvester option. {issue}1600[1600]
- Add `clean_removed` and `clean_inactive` config option. {issue}1600[1600]

==== Deprecated

*Filebeat*

- Deprecate `close_older` option and replace it with `close_inactive`. {issue}2051[2051]
- Deprecate `force_close_files` option and replace it with `close_removed` and `close_renamed`. {issue}1600[1600]

[[release-notes-5.0.0-alpha4]]
=== Beats version 5.0.0-alpha4
https://github.com/elastic/beats/compare/v5.0.0-alpha3...v5.0.0-alpha4[View commits]

==== Breaking changes

*Affecting all Beats*

- The topology_expire option of the Elasticsearch output was removed. {pull}1907[1907]

*Filebeat*

- Stop following symlink. Symlinks are now ignored: {pull}1686[1686]

==== Bugfixes

*Affecting all Beats*

- Reset backoff factor on partial ACK. {issue}1803[1803]
- Fix beats load balancer deadlock if max_retries: -1 or publish_async is enabled in filebeat. {issue}1829[1829]
- Fix logstash output with pipelining mode enabled not reconnecting. {issue}1876[1876]
- Empty configuration sections become merge-able with variables containing full path. {pull}1900[1900]
- Fix error message about required fields missing not printing the missing field name. {pull}1900[1900]

*Metricbeat*

- Fix the CPU values returned for each core. {issue}1863[1863]

*Packetbeat*

- Add missing nil-check to memcached GapInStream handler. {issue}1162[1162]
- Fix NFSv4 Operation returning the first found first-class operation available in compound requests. {pull}1821[1821]
- Fix TCP overlapping segments not being handled correctly. {pull}1898[1898]

*Winlogbeat*

- Fix issue with rendering forwarded event log records. {pull}1891[1891]

==== Added

*Affecting all Beats*

- Improve error message if compiling regular expression from config files fails. {pull}1900[1900]
- Compression support in the Elasticsearch output. {pull}1835[1835]

*Metricbeat*

- Add MongoDB module. {pull}1837[1837]


[[release-notes-5.0.0-alpha3]]
=== Beats version 5.0.0-alpha3
https://github.com/elastic/beats/compare/v5.0.0-alpha2...v5.0.0-alpha3[View commits]

==== Breaking changes

*Affecting all Beats*

- All configuration settings under `shipper:` are moved to be top level configuration settings. I.e.
  `shipper.name:` becomes `name:` in the configuration file. {pull}1570[1570]

*Topbeat*

- Topbeat is replaced by Metricbeat.

*Filebeat*

- The state for files which fall under ignore_older is not stored anymore. This has the consequence, that if a file which fell under ignore_older is updated, the whole file will be crawled.

==== Bugfixes

*Winlogbeat*

- Adding missing argument to the "Stop processing" log message. {pull}1590[1590]

==== Added

*Affecting all Beats*

- Add conditions to generic filtering. {pull}1623[1623]

*Metricbeat*

- First public release, containing the following modules: apache, mysql, nginx, redis, system, and zookeeper.

*Filebeat*

- The registry format was changed to an array instead of dict. The migration to the new format will happen automatically at the first startup. {pull}1703[1703]

==== Deprecated

*Affecting all Beats*

- The support for doing GeoIP lookups is deprecated and will be removed in version 6.0. {pull}1601[1601]


[[release-notes-5.0.0-alpha2]]
=== Beats version 5.0.0-alpha2
https://github.com/elastic/beats/compare/v5.0.0-alpha1...v5.0.0-alpha2[View commits]

==== Breaking changes

*Affecting all Beats*

- On DEB/RPM installations, the binary files are now found under `/usr/share/{{beat_name}}/bin`, not in `/usr/bin`. {pull}1385[1385]
- The logs are written by default to self rotating files, instead of syslog. {pull}1371[1371]
- Remove deprecated `host` option from elasticsearch, logstash and redis outputs. {pull}1474[1474]

*Packetbeat*

- Configuration of redis topology support changed. {pull}1353[1353]
- Move all Packetbeat configuration options under the packetbeat namespace {issue}1417[1417]

*Filebeat*

- Default location for the registry file was changed to be `data/registry` from the binary directory,
  rather than `.filebeat` in the current working directory. This affects installations for zip/tar.gz/source,
  the location for DEB and RPM packages stays the same. {pull}1373[1373]

==== Bugfixes

*Affecting all Beats*

- Drain response buffers when pipelining is used by Redis output. {pull}1353[1353]
- Unterminated environment variable expressions in config files will now cause an error {pull}1389[1389]
- Fix issue with the automatic template loading when Elasticsearch is not available on Beat start. {issue}1321[1321]
- Fix bug affecting -cpuprofile, -memprofile, and -httpprof CLI flags {pull}1415[1415]
- Fix race when multiple outputs access the same event with logstash output manipulating event {issue}1410[1410] {pull}1428[1428]
- Seed random number generator using crypto.rand package. {pull}1503{1503]
- Fix beats hanging in -configtest {issue}1213[1213]
- Fix kafka log message output {pull}1516[1516]

*Filebeat*

- Improvements in registrar dealing with file rotation. {pull}1281[1281]
- Fix issue with JSON decoding where `@timestamp` or `type` keys with the wrong type could cause Filebeat
  to crash. {issue}1378[1378]
- Fix issue with JSON decoding where values having `null` as values could crash Filebeat. {issue}1466[1466]
- Multiline reader normalizing newline to use `\n`. {pull}1552[1552]

*Winlogbeat*

- Fix panic when reading messages larger than 32K characters on Windows XP and 2003. {pull}1498[1498]
- Fix panic that occurs when reading a large events on Windows Vista and newer. {pull}1499[1499]

==== Added

*Affecting all Beats*

- Add support for TLS to Redis output. {pull}1353[1353]
- Add SOCKS5 proxy support to Redis output. {pull}1353[1353]
- Failover and load balancing support in redis output. {pull}1353[1353]
- Multiple-worker per host support for redis output. {pull}1353[1353]
- Added ability to escape `${x}` in config files to avoid environment variable expansion {pull}1389[1389]
- Configuration options and CLI flags for setting the home, data and config paths. {pull}1373[1373]
- Configuration options and CLI flags for setting the default logs path. {pull}1437[1437]
- Update to Go 1.6.2 {pull}1447[1447]
- Add Elasticsearch template files compatible with Elasticsearch 2.x. {pull}1501[1501]
- Add scripts for managing the dashboards of a single Beat {pull}1359[1359]

*Packetbeat*

- Fix compile issues for OpenBSD. {pull}1347[1347]

*Topbeat*

- Updated elastic/gosigar version so Topbeat can compile on OpenBSD. {pull}1403[1403]


[[release-notes-5.0.0-alpha1]]
=== Beats version 5.0.0-alpha1
https://github.com/elastic/beats/compare/v1.2.0...v5.0.0-alpha1[View commits]

==== Breaking changes

*libbeat*

- Run function to start a Beat now returns an error instead of directly exiting. {pull}771[771]
- The method signature of HandleFlags() was changed to allow returning an error {pull}1249[1249]
- Require braces for environment variable expansion in config files {pull}1304[1304]

*Packetbeat*

- Rename output fields in the dns package. Former flag `recursion_allowed` becomes `recursion_available`. {pull}803[803]
  Former SOA field `ttl` becomes `minimum`. {pull}803[803]
- The fully qualified domain names which are part of output fields values of the dns package now terminate with a dot. {pull}803[803]
- Remove the count field from the exported event {pull}1210[1210]

*Topbeat*

- Rename `proc.cpu.user_p` with `proc.cpu.total_p` as it includes CPU time spent in kernel space {pull}631[631]
- Remove `count` field from the exported fields {pull}1207[1207]
- Rename `input` top level config option to `topbeat`

*Filebeat*

- Scalar values in used in the `fields` configuration setting are no longer automatically converted to strings. {pull}1092[1092]
- Count field was removed from event as not used in filebeat {issue}778[778]

*Winlogbeat*

- The `message_inserts` field was replaced with the `event_data` field {issue}1053[1053]
- The `category` field was renamed to `task` to better align with the Windows Event Log API naming {issue}1053[1053]
- Remove the count field from the exported event {pull}1218[1218]


==== Bugfixes

*Affecting all Beats*

- Logstash output will not retry events that are not JSON-encodable {pull}927[927]

*Packetbeat*

- Create a proper BPF filter when ICMP is the only enabled protocol {issue}757[757]
- Check column length in pgsql parser. {issue}565[565]
- Harden pgsql parser. {issue}565[565]

*Topbeat*

- Fix issue with `cpu.system_p` being greater than 1 on Windows {pull}1128[1128]

*Filebeat*

- Stop filebeat if started without any prospectors defined or empty prospectors {pull}644[644] {pull}647[647]
- Improve shutdown of crawler and prospector to wait for clean completion {pull}720[720]
- Omit `fields` from Filebeat events when null {issue}899[899]

*Winlogbeat*

==== Added

*Affecting all Beats*

- Update builds to Golang version 1.6
- Add option to Elasticsearch output to pass http parameters in index operations {issue}805[805]
- Improve Logstash and Elasticsearch backoff behavior. {pull}927[927]
- Add experimental Kafka output. {pull}942[942]
- Add config file option to configure GOMAXPROCS. {pull}969[969]
- Improve shutdown handling in libbeat. {pull}1075[1075]
- Add `fields` and `fields_under_root` options under the `shipper` configuration {pull}1092[1092]
- Add the ability to use a SOCKS5 proxy with the Logstash output {issue}823[823]
- The `-configtest` flag will now print "Config OK" to stdout on success {pull}1249[1249]

*Packetbeat*

- Change the DNS library used throughout the dns package to github.com/miekg/dns. {pull}803[803]
- Add support for NFS v3 and v4. {pull}1231[1231]
- Add support for EDNS and DNSSEC. {pull}1292[1292]

*Topbeat*

- Add `username` to processes {pull}845[845]

*Filebeat*

- Add the ability to set a list of tags for each prospector {pull}1092[1092]
- Add JSON decoding support {pull}1143[1143]


*Winlogbeat*

- Add caching of event metadata handles and the system render context for the wineventlog API {pull}888[888]
- Improve config validation by checking for unknown top-level YAML keys. {pull}1100[1100]
- Add the ability to set tags, fields, and fields_under_root as options for each event log {pull}1092[1092]
- Add additional data to the events published by Winlogbeat. The new fields are `activity_id`,
`event_data`, `keywords`, `opcode`, `process_id`, `provider_guid`, `related_activity_id`,
`task`, `thread_id`, `user_data`, and `version`. {issue}1053[1053]
- Add `event_id`, `level`, and `provider` configuration options for filtering events {pull}1218[1218]
- Add `include_xml` configuration option for including the raw XML with the event {pull}1218[1218]

==== Known issues
* All Beats can hang or panic on shutdown if the next server in the pipeline (e.g. Elasticsearch or Logstash) is
  not reachable. {issue}1319[1319]
* When running the Beats as a service on Windows, you need to manually load the Elasticsearch mapping
  template. {issue}1315[1315]
* The ES template automatic load doesn't work if Elasticsearch is not available when the Beat is starting. {issue}1321[1321]

[[release-notes-1.3.1]]
=== Beats version 1.3.1
https://github.com/elastic/beats/compare/v1.3.0...v1.3.1[View commits]

==== Bugfixes

*Filebeat*

- Fix a concurrent bug on filebeat startup with a large number of prospectors defined. {pull}2509[2509]

*Packetbeat*

- Fix description for the -I CLI flag. {pull}2480[2480]

*Winlogbeat*

- Fix corrupt registry file that occurs on power loss by disabling file write caching. {issue}2313[2313]

[[release-notes-1.3.0]]
=== Beats version 1.3.0
https://github.com/elastic/beats/compare/v1.2.3...v1.3.0[View commits]

==== Deprecated

*Filebeat*

- Undocumented support for following symlinks is deprecated. Filebeat will not follow symlinks in version 5.0. {pull}1767[1767]

==== Bugfixes

*Affecting all Beats*

- Fix beats load balancer deadlock if `max_retries: -1` or `publish_async` is enabled in filebeat. {issue}1829[1829]
- Fix output modes backoff counter reset. {issue}1803[1803] {pull}1814[1814] {pull}1818[1818]
- Set logstash output default bulk_max_size to 2048. {issue}1662[1662]
- Seed random number generator using crypto.rand package. {pull}1503[1503]
- Check stdout being available when console output is configured. {issue}2063[2063]

*Packetbeat*

- Add missing nil-check to memcached GapInStream handler. {issue}1162[1162]
- Fix NFSv4 Operation returning the first found first-class operation available in compound requests. {pull}1821[1821]
- Fix TCP overlapping segments not being handled correctly. {pull}1917[1917]

==== Added

*Affecting all Beats*

- Updated to Go 1.7


[[release-notes-1.2.3]]
=== Beats version 1.2.3
https://github.com/elastic/beats/compare/v1.2.2...v1.2.3[View commits]

==== Bugfixes

*Topbeat*

- Fix high CPU usage when using filtering under Windows. {pull}1598[1598]

*Filebeat*

- Fix rotation issue with ignore_older. {issue}1528[1528]

*Winlogbeat*

- Fix panic when reading messages larger than 32K characters on Windows XP and 2003. {pull}1498[1498]

==== Added

*Filebeat*

- Prevent file opening for files which reached ignore_older. {pull}1649[1649]


[[release-notes-1.2.2]]
=== Beats version 1.2.2
https://github.com/elastic/beats/compare/v1.2.0...v1.2.2[View commits]

==== Bugfixes

*Affecting all Beats*

- Fix race when multiple outputs access the same event with Logstash output manipulating event. {issue}1410[1410]
- Fix go-daemon (supervisor used in init scripts) hanging when executed over SSH. {issue}1394[1394]

*Filebeat*

- Improvements in registrar dealing with file rotation. {issue}1281[1281]


[[release-notes-1.2.1]]
=== Beats version 1.2.1
https://github.com/elastic/beats/compare/v1.2.0...v1.2.1[View commits]

==== Breaking changes

*Affecting all Beats*

- Require braces for environment variable expansion in config files {pull}1304[1304]
- Removed deprecation warning for the Redis output. {pull}1282[1282]

*Topbeat*

- Fixed name of the setting `stats.proc` to `stats.process` in the default configuration file. {pull}1343[1343]
- Fix issue with cpu.system_p being greater than 1 on Windows {pull}1128[1128]

==== Added

*Topbeat*

- Add username to processes {pull}845[845]


[[release-notes-1.2.0]]
=== Beats version 1.2.0
https://github.com/elastic/beats/compare/v1.1.2...v1.2.0[View commits]

==== Breaking changes

*Filebeat*

- Default config for ignore_older is now infinite instead of 24h, means ignore_older is disabled by default. Use close_older to only close file handlers.

==== Bugfixes

*Packetbeat*

- Split real_ip_header value when it contains multiple IPs {pull}1241[1241]

*Winlogbeat*

- Fix invalid `event_id` on Windows XP and Windows 2003 {pull}1227[1227]

==== Added

*Affecting all Beats*

- Add ability to override configuration settings using environment variables {issue}114[114]
- Libbeat now always exits through a single exit method for proper cleanup and control {pull}736[736]
- Add ability to create Elasticsearch mapping on startup {pull}639[639]

*Topbeat*

- Add the command line used to start processes {issue}533[533]

*Filebeat*

- Add close_older configuration option to complete ignore_older https://github.com/elastic/filebeat/issues/181[181]

[[release-notes-1.1.2]]
=== Beats version 1.1.2
https://github.com/elastic/beats/compare/v1.1.1...v1.1.2[View commits]

==== Bugfixes

*Filebeat*

- Fix registrar bug for rotated files {pull}1010[1010]


[[release-notes-1.1.1]]
=== Beats version 1.1.1
https://github.com/elastic/beats/compare/v1.1.0...v1.1.1[View commits]

==== Bugfixes

*Affecting all Beats*

- Fix logstash output loop hanging in infinite loop on too many output errors. {pull}944[944]
- Fix critical bug in filebeat and winlogbeat potentially dropping events. {pull}953[953]

[[release-notes-1.1.0]]
=== Beats version 1.1.0
https://github.com/elastic/beats/compare/v1.0.1...v1.1.0[View commits]

==== Bugfixes

*Affecting all Beats*

- Fix logging issue with file based output where newlines could be misplaced
  during concurrent logging {pull}650[650]
- Reduce memory usage by separate queue sizes for single events and bulk events. {pull}649[649] {issue}516[516]
- Set default default bulk_max_size value to 2048 {pull}628[628]

*Packetbeat*

- Fix setting direction to out and use its value to decide when dropping events if ignore_outgoing is enabled {pull}557[557]
- Fix logging issue with file-based output where newlines could be misplaced
  during concurrent logging {pull}650[650]
- Reduce memory usage by having separate queue sizes for single events and bulk events. {pull}649[649] {issue}516[516]
- Set default bulk_max_size value to 2048 {pull}628[628]
- Fix logstash window size of 1 not increasing. {pull}598[598]

*Packetbeat*

- Fix the condition that determines whether the direction of the transaction is set to "outgoing". Packetbeat uses the
  direction field to determine which transactions to drop when dropping outgoing transactions. {pull}557[557]
- Allow PF_RING sniffer type to be configured using pf_ring or pfring {pull}671[671]

*Filebeat*

- Set spool_size default value to 2048 {pull}628[628]

==== Added

*Affecting all Beats*

- Add include_fields and drop_fields as part of generic filtering {pull}1120[1120]
- Make logstash output compression level configurable. {pull}630[630]
- Some publisher options refactoring in libbeat {pull}684[684]
- Move event preprocessor applying GeoIP to packetbeat {pull}772[772]

*Packetbeat*

- Add support for capturing DNS over TCP network traffic. {pull}486[486] {pull}554[554]

*Topbeat*

- Group all CPU usage per core statistics and export them optionally if cpu_per_core is configured {pull}496[496]

*Filebeat*

- Add multiline support for combining multiple related lines into one event. {issue}461[461]
- Add `exclude_lines` and `include_lines` options for regexp based line filtering. {pull}430[430]
- Add `exclude_files` configuration option. {pull}563[563]
- Add experimental option to enable filebeat publisher pipeline to operate asynchronously {pull}782[782]

*Winlogbeat*

- First public release of Winlogbeat

[[release-notes-1.0.1]]
=== Beats version 1.0.1
https://github.com/elastic/beats/compare/v1.0.0...v1.0.1[Check 1.0.1 diff]

==== Bugfixes

*Filebeat*

- Fix force_close_files in case renamed file appeared very fast. https://github.com/elastic/filebeat/pull/302[302]

*Packetbeat*

- Improve MongoDB message correlation. {issue}377[377]
- Improve redis parser performance. {issue}442[422]
- Fix panic on nil in redis protocol parser. {issue}384[384]
- Fix errors redis parser when messages are split in multiple TCP segments. {issue}402[402]
- Fix errors in redis parser when length prefixed strings contain sequences of CRLF. {issue}#402[402]
- Fix errors in redis parser when dealing with nested arrays. {issue}402[402]

[[release-notes-1.0.0]]
=== Beats version 1.0.0
https://github.com/elastic/beats/compare/1.0.0-rc2...1.0.0[Check 1.0.0 diff]

==== Breaking changes

*Topbeat*

- Change proc type to process #138


==== Bugfixes

*Affecting all Beats*

- Fix random panic on shutdown by calling shutdown handler only once. elastic/filebeat#204
- Fix credentials are not send when pinging an elasticsearch host. elastic/filebeat#287

*Filebeat*

- Fix problem that harvesters stopped reading after some time and filebeat stopped processing events #257
- Fix line truncating by internal buffers being reused by accident #258
- Set default ignore_older to 24 hours #282




[[release-notes-1.0.0-rc2]]
=== Beats version 1.0.0-rc2
https://github.com/elastic/beats/compare/1.0.0-rc1...1.0.0-rc2[Check 1.0.0-rc2
diff]

==== Breaking changes

*Affecting all Beats*

- The `shipper` output field is renamed to `beat.name`. #285
- Use of `enabled` as a configuration option for outputs (elasticsearch,
  logstash, etc.) has been removed. #264
- Use of `disabled` as a configuration option for tls has been removed. #264
- The `-test` command line flag was renamed to `-configtest`. #264
- Disable geoip by default. To enable it uncomment in config file. #305


*Filebeat*

- Removed utf-16be-bom encoding support. Support will be added with fix for #205
- Rename force_close_windows_files to force_close_files and make it available for all platforms.


==== Bugfixes

*Affecting all Beats*

- Disable logging to stderr after configuration phase. #276
- Set the default file logging path when not set in config. #275
- Fix bug silently dropping records based on current window size. elastic/filebeat#226
- Fix direction field in published events. #300
- Fix elasticsearch structured errors breaking error handling. #309

*Packetbeat*

- Packetbeat will now exit if a configuration error is detected. #357
- Fixed an issue handling DNS requests containing no questions. #369

*Topbeat*

- Fix leak of Windows handles. #98
- Fix memory leak of process information. #104

*Filebeat*

- Filebeat will now exit if a configuration error is detected. #198
- Fix to enable prospector to harvest existing files that are modified. #199
- Improve line reading and encoding to better keep track of file offsets based
  on encoding. #224
- Set input_type by default to "log"


==== Added

*Affecting all Beats*

- Added `beat.hostname` to contain the hostname where the Beat is running on as
  returned by the operating system. #285
- Added timestamp for file logging. #291

*Filebeat*

- Handling end of line under windows was improved #233



[[release-notes-1.0.0-rc1]]
=== Beats version 1.0.0-rc1
https://github.com/elastic/beats/compare/1.0.0-beta4...1.0.0-rc1[Check
1.0.0-rc1 diff]

==== Breaking changes

*Affecting all Beats*

- Rename timestamp field with @timestamp. #237

*Packetbeat*

- Rename timestamp field with @timestamp. #343

*Topbeat*

- Rename timestamp field with @timestamp for a better integration with
Logstash. #80

*Filebeat*

- Rename the timestamp field with @timestamp #168
- Rename tail_on_rotate prospector config to tail_files
- Removal of line field in event. Line number was not correct and does not add value. #217


==== Bugfixes

*Affecting all Beats*

- Use stderr for console log output. #219
- Handle empty event array in publisher. #207
- Respect '*' debug selector in IsDebug. #226 (elastic/packetbeat#339)
- Limit number of workers for Elasticsearch output. elastic/packetbeat#226
- On Windows, remove service related error message when running in the console. #242
- Fix waitRetry no configured in single output mode configuration. elastic/filebeat#144
- Use http as the default scheme in the elasticsearch hosts #253
- Respect max bulk size if bulk publisher (collector) is disabled or sync flag is set.
- Always evaluate status code from Elasticsearch responses when indexing events. #192
- Use bulk_max_size configuration option instead of bulk_size. #256
- Fix max_retries=0 (no retries) configuration option. #266
- Filename used for file based logging now defaults to beat name. #267

*Packetbeat*

- Close file descriptors used to monitor processes. #337
- Remove old RPM spec file. It moved to elastic/beats-packer. #334

*Topbeat*

- Don't wait for one period until shutdown #75

*Filebeat*

- Omit 'fields' from event JSON when null. #126
- Make offset and line value of type long in elasticsearch template to prevent overflow. #140
- Fix locking files for writing behaviour. #156
- Introduce 'document_type' config option per prospector to define document type
  for event stored in elasticsearch. #133
- Add 'input_type' field to published events reporting the prospector type being used. #133
- Fix high CPU usage when not connected to Elasticsearch or Logstash. #144
- Fix issue that files were not crawled anymore when encoding was set to something other then plain. #182


==== Added

*Affecting all Beats*

- Add Console output plugin. #218
- Add timestamp to log messages #245
- Send @metadata.beat to Logstash instead of @metadata.index to prevent
  possible name clashes and give user full control over index name used for
  Elasticsearch
- Add logging messages for bulk publishing in case of error #229
- Add option to configure number of parallel workers publishing to Elasticsearch
  or Logstash.
- Set default bulk size for Elasticsearch output to 50.
- Set default http timeout for Elasticsearch to 90s.
- Improve publish retry if sync flag is set by retrying only up to max bulk size
  events instead of all events to be published.

*Filebeat*

- Introduction of backoff, backoff_factor, max_backoff, partial_line_waiting, force_close_windows_files
  config variables to make crawling more configurable.
- All Godeps dependencies were updated to master on 2015-10-21 [#122]
- Set default value for ignore_older config to 10 minutes. #164
- Added the fields_under_root setting to optionally store the custom fields top
level in the output dictionary. #188
- Add more encodings by using x/text/encodings/htmlindex package to select
  encoding by name.




[[release-notes-1.0.0-beta4]]
=== Beats version 1.0.0-beta4
https://github.com/elastic/beats/compare/1.0.0-beta3...1.0.0-beta4[Check
1.0.0-beta4 diff]


==== Breaking changes

*Affecting all Beats*

- Update tls config options naming from dash to underline #162
- Feature/output modes: Introduction of PublishEvent(s) to be used by beats #118 #115

*Packetbeat*

- Renamed http module config file option 'strip_authorization' to 'redact_authorization'
- Save_topology is set to false by default
- Rename elasticsearch index to [packetbeat-]YYYY.MM.DD

*Topbeat*

- Percentage fields (e.g user_p) are exported as a float between 0 and 1 #34


==== Bugfixes

*Affecting all Beats*

- Determine Elasticsearch index for an event based on UTC time #81
- Fixing ES output's defaultDeadTimeout so that it is 60 seconds #103
- ES outputer: fix timestamp conversion #91
- Fix TLS insecure config option #239
- ES outputer: check bulk API per item status code for retransmit on failure.

*Packetbeat*

- Support for lower-case header names when redacting http authorization headers
- Redact proxy-authorization if redact-authorization is set
- Fix some multithreading issues #203
- Fix negative response time #216
- Fix memcache TCP connection being nil after dropping stream data. #299
- Add missing DNS protocol configuration to documentation #269

*Topbeat*

- Don't divide the reported memory by an extra 1024 #60


==== Added

*Affecting all Beats*

- Add logstash output plugin #151
- Integration tests for Beat -> Logstash -> Elasticsearch added #195 #188 #168 #137 #128 #112
- Large updates and improvements to the documentation
- Add direction field to publisher output to indicate inbound/outbound transactions #150
- Add tls configuration support to elasticsearch and logstash outputers #139
- All external dependencies were updated to the latest version. Update to Golang 1.5.1 #162
- Guarantee ES index is based in UTC time zone #164
- Cache: optional per element timeout #144
- Make it possible to set hosts in different ways. #135
- Expose more TLS config options #124
- Use the Beat name in the default configuration file path #99

*Packetbeat*

- add [.editorconfig file](http://editorconfig.org/)
- add (experimental/unsupported?) saltstack files
- Sample config file cleanup
- Moved common documentation to [libbeat repository](https://github.com/elastic/libbeat)
- Update build to go 1.5.1
- Adding device descriptions to the -device output.
- Generate coverage for system tests
- Move go-daemon dependency to beats-packer
- Rename integration tests to system tests
- Made the `-devices` option more user friendly in case `sudo` is not used.
  Issue #296.
- Publish expired DNS transactions #301
- Update protocol guide to libbeat changes
- Add protocol registration to new protocol guide
- Make transaction timeouts configurable #300
- Add direction field to the exported fields #317

*Topbeat*

- Document fields in a standardized format (etc/fields.yml) #34
- Updated to use new libbeat Publisher #37 #41
- Update to go 1.5.1 #43
- Updated configuration files with comments for all options #65
- Documentation improvements


==== Deprecated

*Affecting all Beats*

- Redis output was deprecated #169 #145
- Host and port configuration options are deprecated. They are replaced by the hosts
 configuration option. #141<|MERGE_RESOLUTION|>--- conflicted
+++ resolved
@@ -56,11 +56,8 @@
 - When collecting swap metrics for beats telemetry or system metricbeat module handle cases of free swap being bigger than total swap by assuming no swap is being used. {issue}6271[6271] {pull}9383[9383]
 - Adding logging traces at debug level when the pipeline client receives the following events: onFilteredOut, onDroppedOnPublish. {pull}9016[9016]
 - Ignore non index fields in default_field for Elasticsearch. {pull}9549[9549]
-<<<<<<< HEAD
 - Update Kibana index pattern attributes for objects that are disabled. {pull}9644[9644]
-=======
 - Enforce validation for the Central Management access token. {issue}9621[9621]
->>>>>>> ca4e034e
 
 *Auditbeat*
 
